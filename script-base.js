--- conflicted
+++ resolved
@@ -126,7 +126,6 @@
 };
 
 /**
-<<<<<<< HEAD
  * Add a new dependency in the "bower.json".
  *
  * @param {string} name - dependency name
@@ -170,7 +169,10 @@
         });
     } catch (e) {
         console.log(chalk.yellow('\nUnable to find ') + fullPath + chalk.yellow('. Reference to ') + 'bower override configuration (bowerPackageName: ' + name + ', main:' + JSON.stringify(main) + ', ignore:' + isIgnored + ')' + chalk.yellow(' not added.\n'));
-=======
+    }
+};
+
+/**
  * Add a new module to the angular application in "app.js".
  *
  * @param {string} moduleName - module name
@@ -188,7 +190,6 @@
         });
     } catch (e) {
         console.log(chalk.yellow('\nUnable to find ') + fullPath + chalk.yellow('. Reference to ') + moduleName + chalk.yellow(' not added to JHipster app.\n'));
->>>>>>> 2fcad304
     }
 };
 
@@ -314,7 +315,7 @@
             file: fullPath,
             needle: 'jhipster-needle-gradle-buildscript-dependency',
             splicable: [
-                'classpath group: \'' + group + '\', name: \'' + name + '\', version: \'' + version + '\''
+                    'classpath group: \'' + group + ', name: \'' + name + ', version: \'' + version + '\''
             ]
         });
     } catch (e) {
@@ -337,7 +338,7 @@
             file: fullPath,
             needle: 'jhipster-needle-gradle-dependency',
             splicable: [
-                scope + ' group: \'' + group + '\', name: \'' + name + '\', version: \'' + version + '\''
+                    scope + ' group: \'' + group + ', name: \'' + name + ', version: \'' + version + '\''
             ]
         });
     } catch (e) {
