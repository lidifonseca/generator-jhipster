const path = require('path');
const fse = require('fs-extra');
const assert = require('yeoman-assert');
const expect = require('chai').expect;

const importJdl = require('../../cli/import-jdl');
const { testInTempDir } = require('../utils/utils');

let subGenCallParams = {
    count: 0,
    commands: [],
    options: []
};

const env = {
    run(command, options, done) {
        subGenCallParams.count++;
        subGenCallParams.commands.push(command);
        subGenCallParams.options.push(options);
        done();
    }
};

const mockFork = (done, tries) => (runYeomanProcess, argv, opts) => {
    const command = argv[0];
    const options = argv.slice(1);
    subGenCallParams.count++;
    subGenCallParams.commands.push(command);
    subGenCallParams.options.push(options);
    return {
        on(code, cb) {
            cb(0);
            if (done && subGenCallParams.count === tries) done();
        }
    };
};

function testDocumentsRelationships() {
    it('creates entity json files', () => {
        assert.file([
            '.jhipster/Customer.json',
            '.jhipster/CustomerOrder.json',
            '.jhipster/OrderedItem.json',
            '.jhipster/PaymentDetails.json',
            '.jhipster/ShippingDetails.json'
        ]);
    });
    it('calls entity subgenerator', () => {
        expect(subGenCallParams.count).to.equal(5);
        expect(subGenCallParams.commands).to.eql([
            'jhipster:entity Customer',
            'jhipster:entity CustomerOrder',
            'jhipster:entity OrderedItem',
            'jhipster:entity PaymentDetails',
            'jhipster:entity ShippingDetails'
        ]);
        expect(subGenCallParams.options[0]).to.eql({
            regenerate: true,
            force: true,
            'from-cli': true,
            'no-fluent-methods': undefined,
            'skip-client': undefined,
            'skip-install': true,
            'skip-server': undefined,
            'skip-ui-grouping': undefined,
            'skip-user-management': undefined
        });
    });
}

describe('JHipster generator import jdl', () => {
    beforeEach(() => {
        subGenCallParams = {
            count: 0,
            commands: [],
            options: []
        };
    });
    // this test for some reason works only when put at the beginning.
    describe('runs in series with --interactive flag', () => {
        beforeEach(done => {
            testInTempDir(dir => {
                fse.copySync(path.join(__dirname, '../templates/import-jdl'), dir);
                importJdl(
                    ['apps-and-entities-and-deployments.jdl'],
                    { skipInstall: true, noInsight: true, interactive: true },
                    env,
                    mockFork(done, 5)
                );
            });
        });
        it('calls generator in order', () => {
            expect(subGenCallParams.count).to.equal(5);
            expect(subGenCallParams.commands).to.eql([
                'jhipster:app',
                'jhipster:app',
                'jhipster:app',
                'jhipster:docker-compose',
                'jhipster:kubernetes'
            ]);
            expect(subGenCallParams.options[0]).to.eql([
                '--skip-install',
                '--no-insight',
                '--interactive',
                '--skip-git',
                '--with-entities',
                '--from-cli'
            ]);
            expect(subGenCallParams.options[3]).to.eql([
                '--skip-prompts',
                '--skip-install',
                '--no-insight',
                '--interactive',
                '--skip-git',
                '--from-cli'
            ]);
        });
    });
    describe('imports a JDL entity model with relations for mongodb', () => {
        beforeEach(done => {
            testInTempDir(dir => {
                fse.copySync(path.join(__dirname, '../templates/documents-with-relations'), dir);
                fse.copySync(path.join(__dirname, '../templates/mongodb-with-relations'), dir);
                importJdl(['orders-model.jdl'], {}, env);
                done();
            });
        });

<<<<<<< HEAD
        testDocumentsRelationships();
    });
    describe('imports a JDL entity model with relations for couchbase', () => {
        beforeEach(done => {
            testInTempDir(dir => {
                fse.copySync(path.join(__dirname, '../templates/documents-with-relations'), dir);
                fse.copySync(path.join(__dirname, '../templates/couchbase-with-relations'), dir);
                importJdl(['orders-model.jdl'], {}, env);
                done();
=======
        it('creates entity json files', () => {
            assert.file([
                '.jhipster/Customer.json',
                '.jhipster/CustomerOrder.json',
                '.jhipster/OrderedItem.json',
                '.jhipster/PaymentDetails.json',
                '.jhipster/ShippingDetails.json'
            ]);
        });
        it('calls entity subgenerator', () => {
            expect(subGenCallParams.count).to.equal(5);
            expect(subGenCallParams.commands).to.eql([
                'jhipster:entity Customer',
                'jhipster:entity CustomerOrder',
                'jhipster:entity OrderedItem',
                'jhipster:entity PaymentDetails',
                'jhipster:entity ShippingDetails'
            ]);
            expect(subGenCallParams.options[0]).to.eql({
                regenerate: true,
                force: false,
                'from-cli': true,
                interactive: true,
                'no-fluent-methods': undefined,
                'skip-client': undefined,
                'skip-git': true,
                'skip-install': true,
                'skip-server': undefined,
                'skip-ui-grouping': undefined,
                'skip-user-management': undefined
>>>>>>> 097e697e
            });
        });

        testDocumentsRelationships();
    });
    describe('imports a JDL entity model from single file with --json-only flag', () => {
        beforeEach(done => {
            testInTempDir(dir => {
                fse.copySync(path.join(__dirname, '../templates/import-jdl'), dir);
                importJdl(['jdl.jdl'], { 'json-only': true, skipInstall: true }, env);
                done();
            });
        });

        it('creates entity json files', () => {
            assert.file([
                '.jhipster/Department.json',
                '.jhipster/JobHistory.json',
                '.jhipster/Job.json',
                '.jhipster/Employee.json',
                '.jhipster/Location.json',
                '.jhipster/Task.json',
                '.jhipster/Country.json',
                '.jhipster/Region.json'
            ]);
        });
        it('does not call entity sub generator', () => {
            expect(subGenCallParams.count).to.equal(0);
        });
    });
    describe('imports a JDL entity model from single file', () => {
        beforeEach(done => {
            testInTempDir(dir => {
                fse.copySync(path.join(__dirname, '../templates/import-jdl'), dir);
                importJdl(['jdl.jdl'], { skipInstall: true }, env);
                done();
            });
        });
        it('creates entity json files', () => {
            assert.file([
                '.jhipster/Department.json',
                '.jhipster/JobHistory.json',
                '.jhipster/Job.json',
                '.jhipster/Employee.json',
                '.jhipster/Location.json',
                '.jhipster/Task.json',
                '.jhipster/Country.json',
                '.jhipster/Region.json'
            ]);
        });
        it('calls entity subgenerator', () => {
            expect(subGenCallParams.count).to.equal(8);
            expect(subGenCallParams.commands).to.eql([
                'jhipster:entity Region',
                'jhipster:entity Country',
                'jhipster:entity Location',
                'jhipster:entity Department',
                'jhipster:entity Task',
                'jhipster:entity Employee',
                'jhipster:entity Job',
                'jhipster:entity JobHistory'
            ]);
            expect(subGenCallParams.options[0]).to.eql({
                regenerate: true,
                force: false,
                skipInstall: true,
                'from-cli': true,
                interactive: true,
                'no-fluent-methods': undefined,
                'skip-client': undefined,
                'skip-git': true,
                'skip-install': true,
                'skip-server': undefined,
                'skip-ui-grouping': undefined,
                'skip-user-management': undefined
            });
        });
    });
    describe('imports a JDL entity model from multiple files', () => {
        beforeEach(done => {
            testInTempDir(dir => {
                fse.copySync(path.join(__dirname, '../templates/import-jdl'), dir);
                importJdl(['jdl.jdl', 'jdl2.jdl', 'jdl-ambiguous.jdl'], { skipInstall: true }, env);
                done();
            });
        });

        it('creates entity json files', () => {
            assert.file([
                '.jhipster/Department.json',
                '.jhipster/JobHistory.json',
                '.jhipster/Job.json',
                '.jhipster/Employee.json',
                '.jhipster/Location.json',
                '.jhipster/Task.json',
                '.jhipster/Country.json',
                '.jhipster/Region.json',
                '.jhipster/DepartmentAlt.json',
                '.jhipster/JobHistoryAlt.json',
                '.jhipster/Listing.json',
                '.jhipster/Profile.json',
                '.jhipster/WishList.json'
            ]);
        });
        it('calls entity subgenerator', () => {
            expect(subGenCallParams.count).to.equal(13);
            expect(subGenCallParams.commands).to.eql([
                'jhipster:entity Region',
                'jhipster:entity Country',
                'jhipster:entity Location',
                'jhipster:entity Department',
                'jhipster:entity Task',
                'jhipster:entity Employee',
                'jhipster:entity Job',
                'jhipster:entity JobHistory',
                'jhipster:entity DepartmentAlt',
                'jhipster:entity JobHistoryAlt',
                'jhipster:entity WishList',
                'jhipster:entity Profile',
                'jhipster:entity Listing'
            ]);
            expect(subGenCallParams.options[0]).to.eql({
                regenerate: true,
                force: false,
                skipInstall: true,
                'from-cli': true,
                interactive: true,
                'no-fluent-methods': undefined,
                'skip-client': undefined,
                'skip-git': true,
                'skip-install': true,
                'skip-server': undefined,
                'skip-ui-grouping': undefined,
                'skip-user-management': undefined
            });
        });
    });
    describe('imports a JDL entity model which excludes Elasticsearch for a class', () => {
        beforeEach(done => {
            testInTempDir(dir => {
                fse.copySync(path.join(__dirname, '../templates/import-jdl'), dir);
                importJdl(['search.jdl'], { skipInstall: true }, env);
                done();
            });
        });

        it('creates entity json files', () => {
            assert.file(['.jhipster/WithSearch.json', '.jhipster/WithoutSearch.json']);
            assert.fileContent('.jhipster/WithoutSearch.json', /"searchEngine": false/);
        });
        it('calls entity subgenerator', () => {
            expect(subGenCallParams.count).to.equal(2);
            expect(subGenCallParams.commands).to.eql(['jhipster:entity WithSearch', 'jhipster:entity WithoutSearch']);
            expect(subGenCallParams.options[0]).to.eql({
                regenerate: true,
                force: false,
                skipInstall: true,
                'from-cli': true,
                interactive: true,
                'no-fluent-methods': undefined,
                'skip-client': undefined,
                'skip-git': true,
                'skip-install': true,
                'skip-server': undefined,
                'skip-ui-grouping': undefined,
                'skip-user-management': undefined
            });
        });
    });
    describe('imports single app and entities', () => {
        beforeEach(done => {
            testInTempDir(dir => {
                fse.copySync(path.join(__dirname, '../templates/import-jdl'), dir);
                importJdl(
                    ['single-app-and-entities.jdl'],
                    { skipInstall: true, noInsight: true, interactive: false, 'skip-git': false },
                    env,
                    mockFork(done, 1)
                );
            });
        });

        it('creates the application', () => {
            assert.file(['.yo-rc.json']);
        });
        it('creates the entities', () => {
            assert.file([path.join('.jhipster', 'A.json'), path.join('.jhipster', 'B.json')]);
        });
        it('calls application generator', () => {
            expect(subGenCallParams.count).to.equal(1);
            expect(subGenCallParams.commands).to.eql(['jhipster:app']);
            expect(subGenCallParams.options[0]).to.eql([
                '--skip-install',
                '--no-insight',
                '--no-interactive',
                '--no-skip-git',
                '--with-entities',
                '--force',
                '--from-cli'
            ]);
        });
    });
    describe('imports single app only', () => {
        beforeEach(done => {
            testInTempDir(dir => {
                fse.copySync(path.join(__dirname, '../templates/import-jdl'), dir);
                importJdl(
                    ['single-app-only.jdl'],
                    { skipInstall: true, noInsight: true, interactive: false, 'skip-git': false },
                    env,
                    mockFork(done, 1)
                );
            });
        });

        it('creates the application', () => {
            assert.file(['.yo-rc.json']);
        });
        it('calls application generator', () => {
            expect(subGenCallParams.count).to.equal(1);
            expect(subGenCallParams.commands).to.eql(['jhipster:app']);
            expect(subGenCallParams.options[0]).to.eql([
                '--skip-install',
                '--no-insight',
                '--no-interactive',
                '--no-skip-git',
                '--force',
                '--from-cli'
            ]);
        });
    });
    describe('imports multiple JDL apps and entities', () => {
        beforeEach(done => {
            testInTempDir(dir => {
                fse.copySync(path.join(__dirname, '../templates/import-jdl'), dir);
                importJdl(
                    ['apps-and-entities.jdl'],
                    { skipInstall: true, noInsight: true, interactive: false, 'skip-git': false },
                    env,
                    mockFork(done, 3)
                );
            });
        });

        it('creates the applications', () => {
            assert.file([
                path.join('myFirstApp', '.yo-rc.json'),
                path.join('mySecondApp', '.yo-rc.json'),
                path.join('myThirdApp', '.yo-rc.json')
            ]);
        });
        it('creates the entities', () => {
            assert.file([
                path.join('myFirstApp', '.jhipster', 'A.json'),
                path.join('myFirstApp', '.jhipster', 'B.json'),
                path.join('myFirstApp', '.jhipster', 'E.json'),
                path.join('myFirstApp', '.jhipster', 'F.json'),
                path.join('mySecondApp', '.jhipster', 'E.json'),
                path.join('myThirdApp', '.jhipster', 'F.json')
            ]);
        });
        it('calls application generator', () => {
            expect(subGenCallParams.count).to.equal(3);
            expect(subGenCallParams.commands).to.eql(['jhipster:app', 'jhipster:app', 'jhipster:app']);
            expect(subGenCallParams.options[0]).to.eql([
                '--skip-install',
                '--no-insight',
                '--no-interactive',
                '--no-skip-git',
                '--with-entities',
                '--force',
                '--from-cli'
            ]);
        });
    });
    describe('skips JDL apps with --ignore-application', () => {
        beforeEach(done => {
            testInTempDir(dir => {
                fse.copySync(path.join(__dirname, '../templates/import-jdl'), dir);
                importJdl(
                    ['apps-and-entities.jdl'],
                    { skipInstall: true, 'ignore-application': true, interactive: false, 'skip-git': false },
                    env,
                    mockFork(done, 6)
                );
            });
        });

        it('creates the application config', () => {
            assert.file([
                path.join('myFirstApp', '.yo-rc.json'),
                path.join('mySecondApp', '.yo-rc.json'),
                path.join('myThirdApp', '.yo-rc.json')
            ]);
        });
        it('creates the entities', () => {
            assert.file([
                path.join('myFirstApp', '.jhipster', 'A.json'),
                path.join('myFirstApp', '.jhipster', 'B.json'),
                path.join('myFirstApp', '.jhipster', 'E.json'),
                path.join('myFirstApp', '.jhipster', 'F.json'),
                path.join('mySecondApp', '.jhipster', 'E.json'),
                path.join('myThirdApp', '.jhipster', 'F.json')
            ]);
        });
        it('does not call application generator', () => {
            expect(subGenCallParams.count).to.equal(6);
            expect(subGenCallParams.commands).to.eql([
                'jhipster:entity A',
                'jhipster:entity B',
                'jhipster:entity E',
                'jhipster:entity E',
                'jhipster:entity F',
                'jhipster:entity F'
            ]);
            expect(subGenCallParams.options[0]).to.eql([
                '--skip-install',
                '--ignore-application',
                '--no-interactive',
                '--no-skip-git',
                '--regenerate',
                '--from-cli',
                '--force'
            ]);
        });
    });
    describe('imports JDL deployments only', () => {
        beforeEach(done => {
            testInTempDir(dir => {
                fse.copySync(path.join(__dirname, '../templates/import-jdl'), dir);
                importJdl(['deployments.jdl'], { skipInstall: true, interactive: false, 'skip-git': false }, env, mockFork(done, 3));
            });
        });

        it('creates the deployments', () => {
            assert.file([
                path.join('docker-compose', '.yo-rc.json'),
                path.join('kubernetes', '.yo-rc.json'),
                path.join('openshift', '.yo-rc.json')
            ]);
        });
        it('calls deployment generator', () => {
            const invokedSubgens = ['jhipster:docker-compose', 'jhipster:kubernetes', 'jhipster:openshift'];
            expect(subGenCallParams.commands).to.eql(invokedSubgens);
            expect(subGenCallParams.count).to.equal(invokedSubgens.length);
            expect(subGenCallParams.options[0]).to.eql([
                '--skip-prompts',
                '--skip-install',
                '--no-interactive',
                '--no-skip-git',
                '--force',
                '--from-cli'
            ]);
        });
    });
    describe('imports multiple JDL apps, deployments and entities', () => {
        describe('calls generators', () => {
            beforeEach(done => {
                testInTempDir(dir => {
                    fse.copySync(path.join(__dirname, '../templates/import-jdl'), dir);
                    importJdl(
                        ['apps-and-entities-and-deployments.jdl'],
                        { skipInstall: true, noInsight: true, interactive: false, 'skip-git': false },
                        env,
                        mockFork(done, 5)
                    );
                });
            });
            it('calls generator in order', () => {
                expect(subGenCallParams.count).to.equal(5);
                expect(subGenCallParams.commands).to.eql([
                    'jhipster:app',
                    'jhipster:app',
                    'jhipster:app',
                    'jhipster:docker-compose',
                    'jhipster:kubernetes'
                ]);
                expect(subGenCallParams.options[0]).to.eql([
                    '--skip-install',
                    '--no-insight',
                    '--no-interactive',
                    '--no-skip-git',
                    '--with-entities',
                    '--force',
                    '--from-cli'
                ]);
                expect(subGenCallParams.options[3]).to.eql([
                    '--skip-prompts',
                    '--skip-install',
                    '--no-insight',
                    '--no-interactive',
                    '--no-skip-git',
                    '--force',
                    '--from-cli'
                ]);
            });
        });
        describe('creates config files', () => {
            beforeEach(done => {
                testInTempDir(dir => {
                    fse.copySync(path.join(__dirname, '../templates/import-jdl'), dir);
                    importJdl(['apps-and-entities-and-deployments.jdl'], { skipInstall: true }, env, mockFork());
                    done();
                });
            });
            it('creates the applications', () => {
                assert.file([
                    path.join('myFirstApp', '.yo-rc.json'),
                    path.join('mySecondApp', '.yo-rc.json'),
                    path.join('myThirdApp', '.yo-rc.json')
                ]);
            });
            it('creates the entities', () => {
                assert.file([
                    path.join('myFirstApp', '.jhipster', 'A.json'),
                    path.join('myFirstApp', '.jhipster', 'B.json'),
                    path.join('myFirstApp', '.jhipster', 'E.json'),
                    path.join('myFirstApp', '.jhipster', 'F.json'),
                    path.join('mySecondApp', '.jhipster', 'E.json'),
                    path.join('myThirdApp', '.jhipster', 'F.json')
                ]);
            });
            it('creates the deployments', () => {
                assert.file([path.join('docker-compose', '.yo-rc.json'), path.join('kubernetes', '.yo-rc.json')]);
            });
        });
    });
    describe('skips JDL deployments with --skip-deployments flag', () => {
        beforeEach(done => {
            testInTempDir(dir => {
                fse.copySync(path.join(__dirname, '../templates/import-jdl'), dir);
                importJdl(
                    ['apps-and-entities-and-deployments.jdl'],
                    { skipInstall: true, noInsight: true, 'skip-deployments': true, interactive: false, 'skip-git': false },
                    env,
                    mockFork(done, 3)
                );
            });
        });
        it('calls generator in order', () => {
            expect(subGenCallParams.count).to.equal(3);
            expect(subGenCallParams.commands).to.eql(['jhipster:app', 'jhipster:app', 'jhipster:app']);
            expect(subGenCallParams.options[0]).to.eql([
                '--skip-install',
                '--no-insight',
                '--skip-deployments',
                '--no-interactive',
                '--no-skip-git',
                '--with-entities',
                '--force',
                '--from-cli'
            ]);
        });
    });
});<|MERGE_RESOLUTION|>--- conflicted
+++ resolved
@@ -56,9 +56,11 @@
         ]);
         expect(subGenCallParams.options[0]).to.eql({
             regenerate: true,
-            force: true,
+            force: false,
+            interactive: true,
             'from-cli': true,
             'no-fluent-methods': undefined,
+            'skip-git': true,
             'skip-client': undefined,
             'skip-install': true,
             'skip-server': undefined,
@@ -126,7 +128,6 @@
             });
         });
 
-<<<<<<< HEAD
         testDocumentsRelationships();
     });
     describe('imports a JDL entity model with relations for couchbase', () => {
@@ -136,43 +137,12 @@
                 fse.copySync(path.join(__dirname, '../templates/couchbase-with-relations'), dir);
                 importJdl(['orders-model.jdl'], {}, env);
                 done();
-=======
-        it('creates entity json files', () => {
-            assert.file([
-                '.jhipster/Customer.json',
-                '.jhipster/CustomerOrder.json',
-                '.jhipster/OrderedItem.json',
-                '.jhipster/PaymentDetails.json',
-                '.jhipster/ShippingDetails.json'
-            ]);
-        });
-        it('calls entity subgenerator', () => {
-            expect(subGenCallParams.count).to.equal(5);
-            expect(subGenCallParams.commands).to.eql([
-                'jhipster:entity Customer',
-                'jhipster:entity CustomerOrder',
-                'jhipster:entity OrderedItem',
-                'jhipster:entity PaymentDetails',
-                'jhipster:entity ShippingDetails'
-            ]);
-            expect(subGenCallParams.options[0]).to.eql({
-                regenerate: true,
-                force: false,
-                'from-cli': true,
-                interactive: true,
-                'no-fluent-methods': undefined,
-                'skip-client': undefined,
-                'skip-git': true,
-                'skip-install': true,
-                'skip-server': undefined,
-                'skip-ui-grouping': undefined,
-                'skip-user-management': undefined
->>>>>>> 097e697e
             });
         });
 
         testDocumentsRelationships();
     });
+
     describe('imports a JDL entity model from single file with --json-only flag', () => {
         beforeEach(done => {
             testInTempDir(dir => {
