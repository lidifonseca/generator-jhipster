const constants = require('../../generators/generator-constants');

const TEST_DIR = constants.TEST_DIR;
const CLIENT_MAIN_SRC_DIR = constants.CLIENT_MAIN_SRC_DIR;
const CLIENT_TEST_SRC_DIR = constants.CLIENT_TEST_SRC_DIR;
const SERVER_MAIN_SRC_DIR = constants.SERVER_MAIN_SRC_DIR;
const SERVER_MAIN_RES_DIR = constants.SERVER_MAIN_RES_DIR;
const SERVER_TEST_SRC_DIR = constants.SERVER_TEST_SRC_DIR;
const SERVER_TEST_RES_DIR = constants.SERVER_TEST_RES_DIR;
const DOCKER_DIR = constants.DOCKER_DIR;

const expectedFiles = {

    gradle: [
        'gradle.properties',
        'build.gradle',
        'settings.gradle',
        'gradlew',
        'gradlew.bat',
        'gradle/docker.gradle',
        'gradle/liquibase.gradle',
        'gradle/mapstruct.gradle',
        'gradle/profile_dev.gradle',
        'gradle/profile_prod.gradle',
        'gradle/sonar.gradle',
        'gradle/wrapper/gradle-wrapper.jar',
        'gradle/wrapper/gradle-wrapper.properties'
    ],

    maven: [
        'pom.xml',
        'mvnw',
        'mvnw.cmd',
        '.mvn/wrapper/maven-wrapper.jar',
        '.mvn/wrapper/maven-wrapper.properties'
    ],

    server: [
        'README.md',
        '.gitignore',
        '.gitattributes',
        `${SERVER_MAIN_RES_DIR}banner.txt`,
        `${SERVER_MAIN_RES_DIR}.h2.server.properties`,
        `${SERVER_MAIN_RES_DIR}templates/error.html`,
        `${SERVER_MAIN_RES_DIR}logback-spring.xml`,
        `${SERVER_MAIN_RES_DIR}config/application.yml`,
        `${SERVER_MAIN_RES_DIR}config/application-dev.yml`,
        `${SERVER_MAIN_RES_DIR}config/application-prod.yml`,
        `${SERVER_MAIN_RES_DIR}config/liquibase/changelog/00000000000000_initial_schema.xml`,
        `${SERVER_MAIN_RES_DIR}config/liquibase/master.xml`,
        `${SERVER_MAIN_RES_DIR}config/liquibase/users.csv`,
        `${SERVER_MAIN_RES_DIR}config/liquibase/authorities.csv`,
        `${SERVER_MAIN_RES_DIR}config/liquibase/users_authorities.csv`,
        `${SERVER_MAIN_RES_DIR}mails/activationEmail.html`,
        `${SERVER_MAIN_RES_DIR}mails/passwordResetEmail.html`,
        `${SERVER_MAIN_RES_DIR}i18n/messages.properties`,
        `${SERVER_MAIN_SRC_DIR}com/mycompany/myapp/JhipsterApp.java`,
        `${SERVER_MAIN_SRC_DIR}com/mycompany/myapp/aop/logging/LoggingAspect.java`,
        `${SERVER_MAIN_SRC_DIR}com/mycompany/myapp/config/package-info.java`,
        `${SERVER_MAIN_SRC_DIR}com/mycompany/myapp/config/ApplicationProperties.java`,
        `${SERVER_MAIN_SRC_DIR}com/mycompany/myapp/config/AsyncConfiguration.java`,
        `${SERVER_MAIN_SRC_DIR}com/mycompany/myapp/config/CacheConfiguration.java`,
        `${SERVER_MAIN_SRC_DIR}com/mycompany/myapp/config/Constants.java`,
        `${SERVER_MAIN_SRC_DIR}com/mycompany/myapp/config/CloudDatabaseConfiguration.java`,
        `${SERVER_MAIN_SRC_DIR}com/mycompany/myapp/config/DatabaseConfiguration.java`,
        `${SERVER_MAIN_SRC_DIR}com/mycompany/myapp/config/DateTimeFormatConfiguration.java`,
        `${SERVER_MAIN_SRC_DIR}com/mycompany/myapp/config/JacksonConfiguration.java`,
        `${SERVER_MAIN_SRC_DIR}com/mycompany/myapp/config/LocaleConfiguration.java`,
        `${SERVER_MAIN_SRC_DIR}com/mycompany/myapp/config/LoggingAspectConfiguration.java`,
        `${SERVER_MAIN_SRC_DIR}com/mycompany/myapp/config/MetricsConfiguration.java`,
        `${SERVER_MAIN_SRC_DIR}com/mycompany/myapp/config/SecurityConfiguration.java`,
        `${SERVER_MAIN_SRC_DIR}com/mycompany/myapp/config/ThymeleafConfiguration.java`,
        `${SERVER_MAIN_SRC_DIR}com/mycompany/myapp/config/WebConfigurer.java`,
        `${SERVER_MAIN_SRC_DIR}com/mycompany/myapp/config/audit/package-info.java`,
        `${SERVER_MAIN_SRC_DIR}com/mycompany/myapp/config/audit/AuditEventConverter.java`,
        `${SERVER_MAIN_SRC_DIR}com/mycompany/myapp/domain/package-info.java`,
        `${SERVER_MAIN_SRC_DIR}com/mycompany/myapp/domain/AbstractAuditingEntity.java`,
        `${SERVER_MAIN_SRC_DIR}com/mycompany/myapp/domain/Authority.java`,
        `${SERVER_MAIN_SRC_DIR}com/mycompany/myapp/domain/PersistentAuditEvent.java`,
        `${SERVER_MAIN_SRC_DIR}com/mycompany/myapp/domain/User.java`,
        `${SERVER_MAIN_SRC_DIR}com/mycompany/myapp/repository/package-info.java`,
        `${SERVER_MAIN_SRC_DIR}com/mycompany/myapp/repository/AuthorityRepository.java`,
        `${SERVER_MAIN_SRC_DIR}com/mycompany/myapp/repository/CustomAuditEventRepository.java`,
        `${SERVER_MAIN_SRC_DIR}com/mycompany/myapp/repository/PersistenceAuditEventRepository.java`,
        `${SERVER_MAIN_SRC_DIR}com/mycompany/myapp/repository/UserRepository.java`,
        `${SERVER_MAIN_SRC_DIR}com/mycompany/myapp/security/package-info.java`,
        `${SERVER_MAIN_SRC_DIR}com/mycompany/myapp/security/AuthoritiesConstants.java`,
        `${SERVER_MAIN_SRC_DIR}com/mycompany/myapp/security/SecurityUtils.java`,
        `${SERVER_MAIN_SRC_DIR}com/mycompany/myapp/security/SpringSecurityAuditorAware.java`,
        `${SERVER_MAIN_SRC_DIR}com/mycompany/myapp/security/DomainUserDetailsService.java`,
        `${SERVER_MAIN_SRC_DIR}com/mycompany/myapp/security/UserNotActivatedException.java`,
        `${SERVER_MAIN_SRC_DIR}com/mycompany/myapp/service/package-info.java`,
        `${SERVER_MAIN_SRC_DIR}com/mycompany/myapp/service/AuditEventService.java`,
        `${SERVER_MAIN_SRC_DIR}com/mycompany/myapp/service/UserService.java`,
        `${SERVER_MAIN_SRC_DIR}com/mycompany/myapp/service/MailService.java`,
        `${SERVER_MAIN_SRC_DIR}com/mycompany/myapp/service/util/RandomUtil.java`,
        `${SERVER_MAIN_SRC_DIR}com/mycompany/myapp/service/dto/package-info.java`,
        `${SERVER_MAIN_SRC_DIR}com/mycompany/myapp/service/dto/UserDTO.java`,
        `${SERVER_MAIN_SRC_DIR}com/mycompany/myapp/service/mapper/package-info.java`,
        `${SERVER_MAIN_SRC_DIR}com/mycompany/myapp/service/mapper/UserMapper.java`,
        `${SERVER_MAIN_SRC_DIR}com/mycompany/myapp/web/rest/errors/package-info.java`,
        `${SERVER_MAIN_SRC_DIR}com/mycompany/myapp/web/rest/errors/BadRequestAlertException.java`,
        `${SERVER_MAIN_SRC_DIR}com/mycompany/myapp/web/rest/errors/CustomParameterizedException.java`,
        `${SERVER_MAIN_SRC_DIR}com/mycompany/myapp/web/rest/errors/InternalServerErrorException.java`,
        `${SERVER_MAIN_SRC_DIR}com/mycompany/myapp/web/rest/errors/EmailAlreadyUsedException.java`,
        `${SERVER_MAIN_SRC_DIR}com/mycompany/myapp/web/rest/errors/ErrorConstants.java`,
        `${SERVER_MAIN_SRC_DIR}com/mycompany/myapp/web/rest/errors/ExceptionTranslator.java`,
        `${SERVER_MAIN_SRC_DIR}com/mycompany/myapp/web/rest/errors/FieldErrorVM.java`,
        `${SERVER_MAIN_SRC_DIR}com/mycompany/myapp/web/rest/errors/InvalidPasswordException.java`,
        `${SERVER_MAIN_SRC_DIR}com/mycompany/myapp/web/rest/errors/LoginAlreadyUsedException.java`,
        `${SERVER_MAIN_SRC_DIR}com/mycompany/myapp/web/rest/vm/package-info.java`,
        `${SERVER_MAIN_SRC_DIR}com/mycompany/myapp/web/rest/vm/KeyAndPasswordVM.java`,
        `${SERVER_MAIN_SRC_DIR}com/mycompany/myapp/web/rest/vm/LoggerVM.java`,
        `${SERVER_MAIN_SRC_DIR}com/mycompany/myapp/web/rest/vm/ManagedUserVM.java`,
        `${SERVER_MAIN_SRC_DIR}com/mycompany/myapp/web/rest/vm/LoggerVM.java`,
        `${SERVER_MAIN_SRC_DIR}com/mycompany/myapp/web/rest/util/PaginationUtil.java`,
        `${SERVER_MAIN_SRC_DIR}com/mycompany/myapp/web/rest/package-info.java`,
        `${SERVER_MAIN_SRC_DIR}com/mycompany/myapp/web/rest/AccountResource.java`,
        `${SERVER_MAIN_SRC_DIR}com/mycompany/myapp/web/rest/AuditResource.java`,
        `${SERVER_MAIN_SRC_DIR}com/mycompany/myapp/web/rest/LogsResource.java`,
        `${SERVER_MAIN_SRC_DIR}com/mycompany/myapp/web/rest/UserResource.java`,
        `${SERVER_TEST_SRC_DIR}com/mycompany/myapp/security/SecurityUtilsUnitTest.java`,
        `${SERVER_TEST_SRC_DIR}com/mycompany/myapp/service/UserServiceIntTest.java`,
        `${SERVER_TEST_SRC_DIR}com/mycompany/myapp/web/rest/AccountResourceIntTest.java`,
        `${SERVER_TEST_SRC_DIR}com/mycompany/myapp/web/rest/AuditResourceIntTest.java`,
        `${SERVER_TEST_SRC_DIR}com/mycompany/myapp/web/rest/LogsResourceIntTest.java`,
        `${SERVER_TEST_SRC_DIR}com/mycompany/myapp/web/rest/ProfileInfoResourceIntTest.java`,
        `${SERVER_TEST_SRC_DIR}com/mycompany/myapp/web/rest/TestUtil.java`,
        `${SERVER_TEST_SRC_DIR}com/mycompany/myapp/web/rest/UserResourceIntTest.java`,
        `${SERVER_TEST_RES_DIR}config/application.yml`,
        `${SERVER_TEST_RES_DIR}logback.xml`,
        '.editorconfig'
    ],

    infinispan: [
        `${SERVER_MAIN_SRC_DIR}com/mycompany/myapp/config/CacheFactoryConfiguration.java`
    ],

    gatling: [
        `${TEST_DIR}gatling/conf/gatling.conf`
    ],

    i18nJson: [
        `${CLIENT_MAIN_SRC_DIR}i18n/en/activate.json`,
        `${CLIENT_MAIN_SRC_DIR}i18n/en/audits.json`,
        `${CLIENT_MAIN_SRC_DIR}i18n/en/configuration.json`,
        `${CLIENT_MAIN_SRC_DIR}i18n/en/error.json`,
        `${CLIENT_MAIN_SRC_DIR}i18n/en/gateway.json`,
        `${CLIENT_MAIN_SRC_DIR}i18n/en/global.json`,
        `${CLIENT_MAIN_SRC_DIR}i18n/en/health.json`,
        `${CLIENT_MAIN_SRC_DIR}i18n/en/login.json`,
        `${CLIENT_MAIN_SRC_DIR}i18n/en/logs.json`,
        `${CLIENT_MAIN_SRC_DIR}i18n/en/home.json`,
        `${CLIENT_MAIN_SRC_DIR}i18n/en/metrics.json`,
        `${CLIENT_MAIN_SRC_DIR}i18n/en/password.json`,
        `${CLIENT_MAIN_SRC_DIR}i18n/en/register.json`,
        `${CLIENT_MAIN_SRC_DIR}i18n/en/sessions.json`,
        `${CLIENT_MAIN_SRC_DIR}i18n/en/settings.json`,
        `${CLIENT_MAIN_SRC_DIR}i18n/en/reset.json`,
        `${CLIENT_MAIN_SRC_DIR}i18n/en/user-management.json`,
        `${CLIENT_MAIN_SRC_DIR}i18n/fr/activate.json`,
        `${CLIENT_MAIN_SRC_DIR}i18n/fr/audits.json`,
        `${CLIENT_MAIN_SRC_DIR}i18n/fr/configuration.json`,
        `${CLIENT_MAIN_SRC_DIR}i18n/fr/error.json`,
        `${CLIENT_MAIN_SRC_DIR}i18n/fr/global.json`,
        `${CLIENT_MAIN_SRC_DIR}i18n/fr/gateway.json`,
        `${CLIENT_MAIN_SRC_DIR}i18n/fr/health.json`,
        `${CLIENT_MAIN_SRC_DIR}i18n/fr/login.json`,
        `${CLIENT_MAIN_SRC_DIR}i18n/fr/logs.json`,
        `${CLIENT_MAIN_SRC_DIR}i18n/fr/home.json`,
        `${CLIENT_MAIN_SRC_DIR}i18n/fr/metrics.json`,
        `${CLIENT_MAIN_SRC_DIR}i18n/fr/password.json`,
        `${CLIENT_MAIN_SRC_DIR}i18n/fr/register.json`,
        `${CLIENT_MAIN_SRC_DIR}i18n/fr/sessions.json`,
        `${CLIENT_MAIN_SRC_DIR}i18n/fr/settings.json`,
        `${CLIENT_MAIN_SRC_DIR}i18n/fr/reset.json`,
        `${CLIENT_MAIN_SRC_DIR}i18n/fr/user-management.json`
    ],

    userManagement: [
        `${CLIENT_MAIN_SRC_DIR}app/admin/user-management/user-management-delete-dialog.component.ts`,
        `${CLIENT_MAIN_SRC_DIR}app/admin/user-management/user-management-delete-dialog.component.html`,
        `${CLIENT_MAIN_SRC_DIR}app/admin/user-management/user-management-detail.component.ts`,
        `${CLIENT_MAIN_SRC_DIR}app/admin/user-management/user-management-detail.component.html`,
        `${CLIENT_MAIN_SRC_DIR}app/admin/user-management/user-management-dialog.component.ts`,
        `${CLIENT_MAIN_SRC_DIR}app/admin/user-management/user-management-dialog.component.html`,
        `${CLIENT_MAIN_SRC_DIR}app/admin/user-management/user-management.component.ts`,
        `${CLIENT_MAIN_SRC_DIR}app/admin/user-management/user-management.component.html`,
        `${CLIENT_MAIN_SRC_DIR}app/admin/user-management/user-management.route.ts`,
        `${CLIENT_MAIN_SRC_DIR}app/admin/user-management/user-modal.service.ts`,
        `${CLIENT_MAIN_SRC_DIR}app/shared/user/user.model.ts`,
        `${CLIENT_MAIN_SRC_DIR}app/shared/user/user.service.ts`,
        `${CLIENT_TEST_SRC_DIR}spec/app/admin/user-management/user-management-delete-dialog.component.spec.ts`,
        `${CLIENT_TEST_SRC_DIR}spec/app/admin/user-management/user-management-detail.component.spec.ts`,
        `${CLIENT_TEST_SRC_DIR}spec/app/admin/user-management/user-management-dialog.component.spec.ts`,
        `${CLIENT_TEST_SRC_DIR}spec/app/admin/user-management/user-management.component.spec.ts`,
        `${CLIENT_TEST_SRC_DIR}spec/app/shared/user/user.service.spec.ts`,
    ],

    client: [
        '.angular-cli.json',
        '.prettierignore',
        '.prettierrc',
        'package.json',
        'proxy.conf.json',
        'src/main/webapp/404.html',
        `${CLIENT_MAIN_SRC_DIR}app/account/account.module.ts`,
        `${CLIENT_MAIN_SRC_DIR}app/account/account.route.ts`,
        `${CLIENT_MAIN_SRC_DIR}app/account/activate/activate.component.html`,
        `${CLIENT_MAIN_SRC_DIR}app/account/activate/activate.component.ts`,
        `${CLIENT_MAIN_SRC_DIR}app/account/activate/activate.route.ts`,
        `${CLIENT_MAIN_SRC_DIR}app/account/activate/activate.service.ts`,
        `${CLIENT_MAIN_SRC_DIR}app/account/index.ts`,
        `${CLIENT_MAIN_SRC_DIR}app/account/password-reset/finish/password-reset-finish.component.html`,
        `${CLIENT_MAIN_SRC_DIR}app/account/password-reset/finish/password-reset-finish.component.ts`,
        `${CLIENT_MAIN_SRC_DIR}app/account/password-reset/finish/password-reset-finish.route.ts`,
        `${CLIENT_MAIN_SRC_DIR}app/account/password-reset/finish/password-reset-finish.service.ts`,
        `${CLIENT_MAIN_SRC_DIR}app/account/password-reset/init/password-reset-init.component.html`,
        `${CLIENT_MAIN_SRC_DIR}app/account/password-reset/init/password-reset-init.component.ts`,
        `${CLIENT_MAIN_SRC_DIR}app/account/password-reset/init/password-reset-init.route.ts`,
        `${CLIENT_MAIN_SRC_DIR}app/account/password-reset/init/password-reset-init.service.ts`,
        `${CLIENT_MAIN_SRC_DIR}app/account/password/password-strength-bar.component.ts`,
        `${CLIENT_MAIN_SRC_DIR}app/account/password/password-strength-bar.css`,
        `${CLIENT_MAIN_SRC_DIR}app/account/password/password.component.html`,
        `${CLIENT_MAIN_SRC_DIR}app/account/password/password.component.ts`,
        `${CLIENT_MAIN_SRC_DIR}app/account/password/password.route.ts`,
        `${CLIENT_MAIN_SRC_DIR}app/account/password/password.service.ts`,
        `${CLIENT_MAIN_SRC_DIR}app/account/register/register.component.html`,
        `${CLIENT_MAIN_SRC_DIR}app/account/register/register.component.ts`,
        `${CLIENT_MAIN_SRC_DIR}app/account/register/register.route.ts`,
        `${CLIENT_MAIN_SRC_DIR}app/account/register/register.service.ts`,
        `${CLIENT_MAIN_SRC_DIR}app/account/settings/settings.component.html`,
        `${CLIENT_MAIN_SRC_DIR}app/account/settings/settings.component.ts`,
        `${CLIENT_MAIN_SRC_DIR}app/account/settings/settings.route.ts`,
        `${CLIENT_MAIN_SRC_DIR}app/admin/admin.module.ts`,
        `${CLIENT_MAIN_SRC_DIR}app/admin/admin.route.ts`,
        `${CLIENT_MAIN_SRC_DIR}app/admin/audits/audit-data.model.ts`,
        `${CLIENT_MAIN_SRC_DIR}app/admin/audits/audit.model.ts`,
        `${CLIENT_MAIN_SRC_DIR}app/admin/audits/audits.component.html`,
        `${CLIENT_MAIN_SRC_DIR}app/admin/audits/audits.component.ts`,
        `${CLIENT_MAIN_SRC_DIR}app/admin/audits/audits.route.ts`,
        `${CLIENT_MAIN_SRC_DIR}app/admin/audits/audits.service.ts`,
        `${CLIENT_MAIN_SRC_DIR}app/admin/configuration/configuration.component.html`,
        `${CLIENT_MAIN_SRC_DIR}app/admin/configuration/configuration.component.ts`,
        `${CLIENT_MAIN_SRC_DIR}app/admin/configuration/configuration.route.ts`,
        `${CLIENT_MAIN_SRC_DIR}app/admin/configuration/configuration.service.ts`,
        `${CLIENT_MAIN_SRC_DIR}app/admin/docs/docs.component.html`,
        `${CLIENT_MAIN_SRC_DIR}app/admin/docs/docs.component.ts`,
        `${CLIENT_MAIN_SRC_DIR}app/admin/docs/docs.route.ts`,
        `${CLIENT_MAIN_SRC_DIR}app/admin/health/health-modal.component.html`,
        `${CLIENT_MAIN_SRC_DIR}app/admin/health/health-modal.component.ts`,
        `${CLIENT_MAIN_SRC_DIR}app/admin/health/health.component.html`,
        `${CLIENT_MAIN_SRC_DIR}app/admin/health/health.component.ts`,
        `${CLIENT_MAIN_SRC_DIR}app/admin/health/health.route.ts`,
        `${CLIENT_MAIN_SRC_DIR}app/admin/health/health.service.ts`,
        `${CLIENT_MAIN_SRC_DIR}app/admin/index.ts`,
        `${CLIENT_MAIN_SRC_DIR}app/admin/logs/log.model.ts`,
        `${CLIENT_MAIN_SRC_DIR}app/admin/logs/logs.component.html`,
        `${CLIENT_MAIN_SRC_DIR}app/admin/logs/logs.component.ts`,
        `${CLIENT_MAIN_SRC_DIR}app/admin/logs/logs.route.ts`,
        `${CLIENT_MAIN_SRC_DIR}app/admin/logs/logs.service.ts`,
        `${CLIENT_MAIN_SRC_DIR}app/admin/metrics/metrics-modal.component.html`,
        `${CLIENT_MAIN_SRC_DIR}app/admin/metrics/metrics-modal.component.ts`,
        `${CLIENT_MAIN_SRC_DIR}app/admin/metrics/metrics.component.html`,
        `${CLIENT_MAIN_SRC_DIR}app/admin/metrics/metrics.component.ts`,
        `${CLIENT_MAIN_SRC_DIR}app/admin/metrics/metrics.route.ts`,
        `${CLIENT_MAIN_SRC_DIR}app/admin/metrics/metrics.service.ts`,
        `${CLIENT_MAIN_SRC_DIR}app/app-routing.module.ts`,
        `${CLIENT_MAIN_SRC_DIR}app/app.constants.ts`,
        `${CLIENT_MAIN_SRC_DIR}app/app.main.ts`,
        `${CLIENT_MAIN_SRC_DIR}app/app.module.ts`,
        `${CLIENT_MAIN_SRC_DIR}app/app.route.ts`,
        `${CLIENT_MAIN_SRC_DIR}app/blocks/config/prod.config.ts`,
        `${CLIENT_MAIN_SRC_DIR}app/blocks/config/uib-pagination.config.ts`,
        `${CLIENT_MAIN_SRC_DIR}app/blocks/interceptor/auth-expired.interceptor.ts`,
        `${CLIENT_MAIN_SRC_DIR}app/blocks/interceptor/errorhandler.interceptor.ts`,
        `${CLIENT_MAIN_SRC_DIR}app/blocks/interceptor/notification.interceptor.ts`,
        `${CLIENT_MAIN_SRC_DIR}app/entities/entity.module.ts`,
        `${CLIENT_MAIN_SRC_DIR}app/home/home.component.html`,
        `${CLIENT_MAIN_SRC_DIR}app/home/home.component.ts`,
        `${CLIENT_MAIN_SRC_DIR}app/home/home.css`,
        `${CLIENT_MAIN_SRC_DIR}app/home/home.module.ts`,
        `${CLIENT_MAIN_SRC_DIR}app/home/home.route.ts`,
        `${CLIENT_MAIN_SRC_DIR}app/home/index.ts`,
        `${CLIENT_MAIN_SRC_DIR}app/layouts/error/error.component.html`,
        `${CLIENT_MAIN_SRC_DIR}app/layouts/error/error.component.ts`,
        `${CLIENT_MAIN_SRC_DIR}app/layouts/error/error.route.ts`,
        `${CLIENT_MAIN_SRC_DIR}app/layouts/footer/footer.component.html`,
        `${CLIENT_MAIN_SRC_DIR}app/layouts/footer/footer.component.ts`,
        `${CLIENT_MAIN_SRC_DIR}app/layouts/index.ts`,
        `${CLIENT_MAIN_SRC_DIR}app/layouts/main/main.component.html`,
        `${CLIENT_MAIN_SRC_DIR}app/layouts/main/main.component.ts`,
        `${CLIENT_MAIN_SRC_DIR}app/layouts/navbar/active-menu.directive.ts`,
        `${CLIENT_MAIN_SRC_DIR}app/layouts/navbar/navbar.component.html`,
        `${CLIENT_MAIN_SRC_DIR}app/layouts/navbar/navbar.component.ts`,
        `${CLIENT_MAIN_SRC_DIR}app/layouts/navbar/navbar.css`,
        `${CLIENT_MAIN_SRC_DIR}app/layouts/navbar/navbar.route.ts`,
        `${CLIENT_MAIN_SRC_DIR}app/layouts/profiles/page-ribbon.component.ts`,
        `${CLIENT_MAIN_SRC_DIR}app/layouts/profiles/page-ribbon.css`,
        `${CLIENT_MAIN_SRC_DIR}app/layouts/profiles/profile-info.model.ts`,
        `${CLIENT_MAIN_SRC_DIR}app/layouts/profiles/profile.service.ts`,
        `${CLIENT_MAIN_SRC_DIR}app/polyfills.ts`,
        `${CLIENT_MAIN_SRC_DIR}app/shared/alert/alert-error.component.ts`,
        `${CLIENT_MAIN_SRC_DIR}app/shared/alert/alert.component.ts`,
        `${CLIENT_MAIN_SRC_DIR}app/shared/auth/account.service.ts`,
        `${CLIENT_MAIN_SRC_DIR}app/shared/auth/csrf.service.ts`,
        `${CLIENT_MAIN_SRC_DIR}app/shared/auth/has-any-authority.directive.ts`,
        `${CLIENT_MAIN_SRC_DIR}app/shared/auth/principal.service.ts`,
        `${CLIENT_MAIN_SRC_DIR}app/shared/auth/state-storage.service.ts`,
        `${CLIENT_MAIN_SRC_DIR}app/shared/auth/user-route-access-service.ts`,
        `${CLIENT_MAIN_SRC_DIR}app/shared/constants/error.constants.ts`,
        `${CLIENT_MAIN_SRC_DIR}app/shared/constants/pagination.constants.ts`,
        `${CLIENT_MAIN_SRC_DIR}app/shared/index.ts`,
        `${CLIENT_MAIN_SRC_DIR}app/shared/language/find-language-from-key.pipe.ts`,
        `${CLIENT_MAIN_SRC_DIR}app/shared/language/language.constants.ts`,
        `${CLIENT_MAIN_SRC_DIR}app/shared/language/language.helper.ts`,
        `${CLIENT_MAIN_SRC_DIR}app/shared/login/login-modal.service.ts`,
        `${CLIENT_MAIN_SRC_DIR}app/shared/login/login.component.html`,
        `${CLIENT_MAIN_SRC_DIR}app/shared/login/login.component.ts`,
        `${CLIENT_MAIN_SRC_DIR}app/shared/login/login.service.ts`,
        `${CLIENT_MAIN_SRC_DIR}app/shared/util/request-util.ts`,
        `${CLIENT_MAIN_SRC_DIR}app/shared/shared-common.module.ts`,
        `${CLIENT_MAIN_SRC_DIR}app/shared/shared-libs.module.ts`,
        `${CLIENT_MAIN_SRC_DIR}app/shared/shared.module.ts`,
        `${CLIENT_MAIN_SRC_DIR}app/shared/user/account.model.ts`,
        `${CLIENT_MAIN_SRC_DIR}app/vendor.ts`,
        `${CLIENT_MAIN_SRC_DIR}content/css/documentation.css`,
        `${CLIENT_MAIN_SRC_DIR}content/css/global.css`,
        `${CLIENT_MAIN_SRC_DIR}content/css/vendor.css`,
        `${CLIENT_MAIN_SRC_DIR}content/images/hipster.png`,
        `${CLIENT_MAIN_SRC_DIR}content/images/hipster2x.png`,
        `${CLIENT_MAIN_SRC_DIR}content/images/logo-jhipster.png`,
        `${CLIENT_MAIN_SRC_DIR}favicon.ico`,
        `${CLIENT_MAIN_SRC_DIR}index.html`,
        `${CLIENT_MAIN_SRC_DIR}manifest.webapp`,
        `${CLIENT_MAIN_SRC_DIR}robots.txt`,
        `${CLIENT_MAIN_SRC_DIR}swagger-ui/dist/images/throbber.gif`,
        `${CLIENT_MAIN_SRC_DIR}swagger-ui/index.html`,
        `${CLIENT_TEST_SRC_DIR}karma.conf.js`,
        `${CLIENT_TEST_SRC_DIR}spec/app/account/activate/activate.component.spec.ts`,
        `${CLIENT_TEST_SRC_DIR}spec/app/account/password-reset/finish/password-reset-finish.component.spec.ts`,
        `${CLIENT_TEST_SRC_DIR}spec/app/account/password-reset/init/password-reset-init.component.spec.ts`,
        `${CLIENT_TEST_SRC_DIR}spec/app/account/password/password-strength-bar.component.spec.ts`,
        `${CLIENT_TEST_SRC_DIR}spec/app/account/password/password.component.spec.ts`,
        `${CLIENT_TEST_SRC_DIR}spec/app/account/register/register.component.spec.ts`,
        `${CLIENT_TEST_SRC_DIR}spec/app/account/settings/settings.component.spec.ts`,
        `${CLIENT_TEST_SRC_DIR}spec/app/admin/audits/audits.component.spec.ts`,
        `${CLIENT_TEST_SRC_DIR}spec/app/admin/audits/audits.service.spec.ts`,
        `${CLIENT_TEST_SRC_DIR}spec/app/admin/health/health.component.spec.ts`,
        `${CLIENT_TEST_SRC_DIR}spec/app/shared/login/login.component.spec.ts`,
        `${CLIENT_TEST_SRC_DIR}spec/entry.ts`,
        `${CLIENT_TEST_SRC_DIR}spec/helpers/mock-account.service.ts`,
        `${CLIENT_TEST_SRC_DIR}spec/helpers/mock-active-modal.service.ts`,
        `${CLIENT_TEST_SRC_DIR}spec/helpers/mock-event-manager.service.ts`,
        `${CLIENT_TEST_SRC_DIR}spec/helpers/mock-language.service.ts`,
        `${CLIENT_TEST_SRC_DIR}spec/helpers/mock-login.service.ts`,
        `${CLIENT_TEST_SRC_DIR}spec/helpers/mock-principal.service.ts`,
        `${CLIENT_TEST_SRC_DIR}spec/helpers/mock-route.service.ts`,
        `${CLIENT_TEST_SRC_DIR}spec/helpers/mock-state-storage.service.ts`,
        `${CLIENT_TEST_SRC_DIR}spec/helpers/spyobject.ts`,
        `${CLIENT_TEST_SRC_DIR}spec/test.module.ts`,
        'tsconfig-aot.json',
        'tsconfig.json',
        'tslint.json',
        'webpack/logo-jhipster.png',
        'webpack/utils.js',
        'webpack/webpack.common.js',
        'webpack/webpack.dev.js',
        'webpack/webpack.prod.js',
        'webpack/webpack.test.js'
    ],

    i18n: [
        `${SERVER_MAIN_RES_DIR}i18n/messages_en.properties`,
        `${SERVER_MAIN_RES_DIR}i18n/messages_fr.properties`,
        `${CLIENT_MAIN_SRC_DIR}i18n/en/global.json`,
        `${CLIENT_MAIN_SRC_DIR}i18n/fr/global.json`,
        `${CLIENT_MAIN_SRC_DIR}app/shared/language/language.constants.ts`,
        `${CLIENT_MAIN_SRC_DIR}app/shared/language/language.helper.ts`,
        `${CLIENT_MAIN_SRC_DIR}app/shared/language/find-language-from-key.pipe.ts`
    ],

    i18nRtl: [
        `${SERVER_MAIN_RES_DIR}i18n/messages_en.properties`,
        `${SERVER_MAIN_RES_DIR}i18n/messages_ar_ly.properties`,
        `${CLIENT_MAIN_SRC_DIR}i18n/en/global.json`,
        `${CLIENT_MAIN_SRC_DIR}i18n/ar-ly/global.json`,
        `${CLIENT_MAIN_SRC_DIR}app/shared/language/language.constants.ts`,
        `${CLIENT_MAIN_SRC_DIR}content/css/rtl.css`,
        `${CLIENT_MAIN_SRC_DIR}app/shared/language/language.helper.ts`,
        `${CLIENT_MAIN_SRC_DIR}app/shared/language/find-language-from-key.pipe.ts`
    ],

    socialLogin: [
        `${SERVER_MAIN_SRC_DIR}com/mycompany/myapp/config/social/SocialConfiguration.java`,
        `${SERVER_MAIN_SRC_DIR}com/mycompany/myapp/domain/SocialUserConnection.java`,
        `${SERVER_MAIN_SRC_DIR}com/mycompany/myapp/repository/CustomSocialConnectionRepository.java`,
        `${SERVER_MAIN_SRC_DIR}com/mycompany/myapp/repository/CustomSocialUsersConnectionRepository.java`,
        `${SERVER_MAIN_SRC_DIR}com/mycompany/myapp/repository/SocialUserConnectionRepository.java`,
        `${SERVER_MAIN_SRC_DIR}com/mycompany/myapp/security/social/CustomSignInAdapter.java`,
        `${SERVER_MAIN_SRC_DIR}com/mycompany/myapp/service/SocialService.java`,
        `${SERVER_MAIN_SRC_DIR}com/mycompany/myapp/web/rest/SocialController.java`,
        `${SERVER_TEST_SRC_DIR}com/mycompany/myapp/repository/CustomSocialUsersConnectionRepositoryIntTest.java`,
        `${SERVER_TEST_SRC_DIR}com/mycompany/myapp/service/SocialServiceIntTest.java`
    ],

    session: [
        `${SERVER_MAIN_SRC_DIR}com/mycompany/myapp/domain/PersistentToken.java`,
        `${SERVER_MAIN_SRC_DIR}com/mycompany/myapp/repository/PersistentTokenRepository.java`,
        `${SERVER_MAIN_SRC_DIR}com/mycompany/myapp/security/PersistentTokenRememberMeServices.java`,
        `${CLIENT_MAIN_SRC_DIR}app/account/sessions/sessions.component.html`,
        `${CLIENT_MAIN_SRC_DIR}app/account/sessions/sessions.component.ts`,
        `${CLIENT_MAIN_SRC_DIR}app/account/sessions/sessions.route.ts`,
        `${CLIENT_MAIN_SRC_DIR}app/account/sessions/sessions.service.ts`,
        `${CLIENT_MAIN_SRC_DIR}app/shared/auth/auth-session.service.ts`,
        `${CLIENT_TEST_SRC_DIR}spec/app/account/sessions/sessions.component.spec.ts`
    ],

    jwtServer: [
        `${SERVER_MAIN_SRC_DIR}com/mycompany/myapp/security/jwt/JWTConfigurer.java`,
        `${SERVER_MAIN_SRC_DIR}com/mycompany/myapp/security/jwt/JWTFilter.java`,
        `${SERVER_MAIN_SRC_DIR}com/mycompany/myapp/security/jwt/TokenProvider.java`
    ],

    jwtClient: [
        `${CLIENT_MAIN_SRC_DIR}app/blocks/interceptor/auth.interceptor.ts`,
        `${CLIENT_MAIN_SRC_DIR}app/shared/auth/auth-jwt.service.ts`
    ],

    oauth2: [
        `${SERVER_MAIN_SRC_DIR}com/mycompany/myapp/config/SecurityConfiguration.java`,
        `${SERVER_MAIN_SRC_DIR}com/mycompany/myapp/domain/User.java`,
        `${SERVER_MAIN_SRC_DIR}com/mycompany/myapp/web/rest/AccountResource.java`,
        `${DOCKER_DIR}keycloak.yml`
    ],

    messageBroker: [
        `${SERVER_MAIN_SRC_DIR}com/mycompany/myapp/config/MessagingConfiguration.java`,
        `${DOCKER_DIR}kafka.yml`
    ],

    swaggerCodegen: [
        `${SERVER_MAIN_RES_DIR}swagger/api.yml`,
    ],

    swaggerCodegenGradle: [
        'gradle/swagger.gradle',
    ],

    uaa: [
        `${SERVER_MAIN_SRC_DIR}com/mycompany/myapp/config/UaaConfiguration.java`,
        `${SERVER_MAIN_SRC_DIR}com/mycompany/myapp/config/UaaWebSecurityConfiguration.java`
    ],

    gateway: [
        `${SERVER_MAIN_RES_DIR}config/bootstrap.yml`,
        `${SERVER_MAIN_RES_DIR}config/bootstrap-prod.yml`,
        `${SERVER_TEST_RES_DIR}config/bootstrap.yml`,
        `${SERVER_MAIN_SRC_DIR}com/mycompany/myapp/config/GatewayConfiguration.java`,
        `${SERVER_MAIN_SRC_DIR}com/mycompany/myapp/gateway/ratelimiting/RateLimitingFilter.java`,
        `${SERVER_MAIN_SRC_DIR}com/mycompany/myapp/web/rest/vm/RouteVM.java`,
        `${SERVER_MAIN_SRC_DIR}com/mycompany/myapp/web/rest/GatewayResource.java`,
        `${CLIENT_MAIN_SRC_DIR}app/admin/gateway/gateway.component.ts`,
        `${CLIENT_MAIN_SRC_DIR}app/admin/gateway/gateway.route.ts`,
        `${CLIENT_MAIN_SRC_DIR}app/admin/gateway/gateway.component.html`,
        `${CLIENT_MAIN_SRC_DIR}app/admin/gateway/gateway-routes.service.ts`
    ],

    microservice: [
        `${SERVER_MAIN_RES_DIR}static/index.html`,
        `${SERVER_MAIN_SRC_DIR}com/mycompany/myapp/config/MicroserviceSecurityConfiguration.java`,
        'package.json'
    ],

    microserviceGradle: [
        'gradle/docker.gradle'
    ],

    dockerServices: [
        `${DOCKER_DIR}app.yml`,
        `${DOCKER_DIR}Dockerfile`,
        `${DOCKER_DIR}sonar.yml`
    ],

    mysql: [
        `${DOCKER_DIR}mysql.yml`
    ],

    mariadb: [
        `${DOCKER_DIR}mariadb.yml`
    ],

    mssql: [
        `${DOCKER_DIR}mssql.yml`
    ],

    postgresql: [
        `${DOCKER_DIR}postgresql.yml`
    ],

    hazelcast: [
        `${DOCKER_DIR}hazelcast-management-center.yml`
    ],

    mongodb: [
        `${SERVER_MAIN_SRC_DIR}com/mycompany/myapp/config/dbmigrations/package-info.java`,
        `${SERVER_MAIN_SRC_DIR}com/mycompany/myapp/config/dbmigrations/InitialSetupMigration.java`,
        `${DOCKER_DIR}mongodb.yml`,
        `${DOCKER_DIR}mongodb-cluster.yml`,
        `${DOCKER_DIR}mongodb/MongoDB.Dockerfile`,
        `${DOCKER_DIR}mongodb/scripts/init_replicaset.js`
    ],

    couchbase: [
        `${SERVER_MAIN_SRC_DIR}com/mycompany/myapp/repository/N1qlCouchbaseRepository.java`,
        `${SERVER_MAIN_SRC_DIR}com/mycompany/myapp/repository/CustomN1qlCouchbaseRepository.java`,
        `${SERVER_TEST_SRC_DIR}com/mycompany/myapp/config/DatabaseTestConfiguration.java`,
        `${SERVER_MAIN_RES_DIR}config/couchmove/changelog/V0__create_indexes.n1ql`,
        `${SERVER_MAIN_RES_DIR}config/couchmove/changelog/V0.1__initial_setup/ROLE_ADMIN.json`,
        `${SERVER_MAIN_RES_DIR}config/couchmove/changelog/V0.1__initial_setup/ROLE_USER.json`,
        `${SERVER_MAIN_RES_DIR}config/couchmove/changelog/V0.1__initial_setup/user__admin.json`,
        `${SERVER_MAIN_RES_DIR}config/couchmove/changelog/V0.1__initial_setup/user__system.json`,
        `${SERVER_MAIN_RES_DIR}config/couchmove/changelog/V0.1__initial_setup/user__user.json`,
        `${SERVER_MAIN_RES_DIR}config/couchmove/changelog/V0.1__initial_setup/user__anonymoususer.json`,
        `${DOCKER_DIR}couchbase.yml`,
        `${DOCKER_DIR}couchbase-cluster.yml`,
        `${DOCKER_DIR}couchbase/Couchbase.Dockerfile`,
        `${DOCKER_DIR}couchbase/scripts/configure-node.sh`
    ],

    cassandra: [
        `${SERVER_MAIN_RES_DIR}config/cql/create-keyspace-prod.cql`,
        `${SERVER_MAIN_RES_DIR}config/cql/create-keyspace.cql`,
        `${SERVER_MAIN_RES_DIR}config/cql/drop-keyspace.cql`,
        `${SERVER_MAIN_RES_DIR}config/cql/changelog/00000000000000_create-tables.cql`,
        `${SERVER_MAIN_RES_DIR}config/cql/changelog/00000000000001_insert_default_users.cql`,
        `${DOCKER_DIR}cassandra/Cassandra-Migration.Dockerfile`,
        `${DOCKER_DIR}cassandra/scripts/autoMigrate.sh`,
        `${DOCKER_DIR}cassandra/scripts/execute-cql.sh`,
        `${DOCKER_DIR}cassandra-cluster.yml`,
        `${DOCKER_DIR}cassandra-migration.yml`,
        `${DOCKER_DIR}cassandra.yml`
    ],

    elasticsearch: [
        `${DOCKER_DIR}elasticsearch.yml`,
        `${SERVER_MAIN_SRC_DIR}com/mycompany/myapp/repository/search/UserSearchRepository.java`,
        `${SERVER_MAIN_SRC_DIR}com/mycompany/myapp/config/ElasticsearchConfiguration.java`,
<<<<<<< HEAD
=======
        `${SERVER_TEST_SRC_DIR}com/mycompany/myapp/repository/search/UserSearchRepositoryMockConfiguration.java`
>>>>>>> 3f520181
    ],

    eureka: [
        `${DOCKER_DIR}central-server-config/localhost-config/application.yml`,
        `${DOCKER_DIR}central-server-config/docker-config/application.yml`,
        `${DOCKER_DIR}jhipster-registry.yml`
    ],

    consul: [
        `${DOCKER_DIR}central-server-config/application.yml`,
        `${DOCKER_DIR}consul.yml`,
        `${DOCKER_DIR}config/git2consul.json`
    ]
};

module.exports = expectedFiles;<|MERGE_RESOLUTION|>--- conflicted
+++ resolved
@@ -546,10 +546,7 @@
         `${DOCKER_DIR}elasticsearch.yml`,
         `${SERVER_MAIN_SRC_DIR}com/mycompany/myapp/repository/search/UserSearchRepository.java`,
         `${SERVER_MAIN_SRC_DIR}com/mycompany/myapp/config/ElasticsearchConfiguration.java`,
-<<<<<<< HEAD
-=======
         `${SERVER_TEST_SRC_DIR}com/mycompany/myapp/repository/search/UserSearchRepositoryMockConfiguration.java`
->>>>>>> 3f520181
     ],
 
     eureka: [
