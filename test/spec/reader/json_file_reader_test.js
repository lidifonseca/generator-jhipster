--- conflicted
+++ resolved
@@ -1,18 +1,10 @@
 /* eslint-disable no-new, no-unused-expressions */
 const expect = require('chai').expect;
 
-<<<<<<< HEAD
-const expect = require('chai').expect,
-  fail = expect.fail,
-  toFilePath = require('../../../lib/reader/json_file_reader').toFilePath,
-  doesFileExist = require('../../../lib/reader/json_file_reader').doesFileExist,
-  readEntityJSON = require('../../../lib/reader/json_file_reader').readEntityJSON;
-=======
 const fail = expect.fail;
 const toFilePath = require('../../../lib/reader/json_file_reader').toFilePath;
-const doesfileExist = require('../../../lib/reader/json_file_reader').doesfileExist;
+const doesFileExist = require('../../../lib/reader/json_file_reader').doesFileExist;
 const readEntityJSON = require('../../../lib/reader/json_file_reader').readEntityJSON;
->>>>>>> 23c9471d
 
 describe('JSONFileReader', () => {
   describe('::readEntityJSON', () => {
@@ -133,11 +125,7 @@
       });
       describe('with a valid file path', () => {
         it('return true', () => {
-<<<<<<< HEAD
-          expect(doesFileExist(`./test/test_files/MyEntity.json`)).to.be.true;
-=======
-          expect(doesfileExist('./test/test_files/MyEntity.json')).to.be.true;
->>>>>>> 23c9471d
+          expect(doesFileExist('./test/test_files/MyEntity.json')).to.be.true;
         });
       });
     });
