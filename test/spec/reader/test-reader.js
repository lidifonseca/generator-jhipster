--- conflicted
+++ resolved
@@ -32,13 +32,8 @@
   describe('when passing valid arguments', function () {
     describe('when reading JDL content', function () {
       it('reads it', function () {
-<<<<<<< HEAD
-        var input = fs.readFileSync('./test/samples/valid_jdl.jdl', 'utf-8').toString();
+        var input = fs.readFileSync('./test/test_files/valid_jdl.jdl', 'utf-8').toString();
         var content = parse(input);
-=======
-        var input = fs.readFileSync('./test/test_files/valid_jdl.jdl', 'utf-8').toString();
-        var content = read(input);
->>>>>>> 8c63384a
         expect(content).not.to.be.null;
       });
     });
@@ -69,11 +64,7 @@
     describe("such as files without the '.jh' or '.jdl' file extension", function () {
       it('throws an error', function () {
         try {
-<<<<<<< HEAD
-          parseFromFiles(['../../samples/invalid_file.txt']);
-=======
-          readFiles(['../../test_files/invalid_file.txt']);
->>>>>>> 8c63384a
+          parseFromFiles(['../../test_files/invalid_file.txt']);
           fail();
         } catch (error) {
           expect(error.name).to.eq('WrongFileException')
@@ -93,11 +84,7 @@
     describe('such as folders', function () {
       it('throws an error', function () {
         try {
-<<<<<<< HEAD
-          parseFromFiles(['../../samples/folder.jdl']);
-=======
-          readFiles(['../../test_files/folder.jdl']);
->>>>>>> 8c63384a
+          parseFromFiles(['../../test_files/folder.jdl']);
           fail();
         } catch (error) {
           expect(error.name).to.eq('WrongFileException')
@@ -108,21 +95,13 @@
   describe('when passing valid arguments', function () {
     describe('when reading a single JDL file', function () {
       it('reads it', function () {
-<<<<<<< HEAD
-        var content = parseFromFiles(['./test/samples/valid_jdl.jdl']);
-=======
-        var content = readFiles(['./test/test_files/valid_jdl.jdl']);
->>>>>>> 8c63384a
+        var content = parseFromFiles(['./test/test_files/valid_jdl.jdl']);
         expect(content).not.to.be.null;
       });
     });
     describe('when reading more than one JDL file', function() {
       it('reads them', function () {
-<<<<<<< HEAD
-        var content = parseFromFiles(['./test/samples/valid_jdl.jdl', './test/samples/valid_jdl2.jdl']);
-=======
-        var content = readFiles(['./test/test_files/valid_jdl.jdl', './test/test_files/valid_jdl2.jdl']);
->>>>>>> 8c63384a
+        var content = parseFromFiles(['./test/test_files/valid_jdl.jdl', './test/test_files/valid_jdl2.jdl']);
         expect(content).not.to.be.null;
       });
     });
