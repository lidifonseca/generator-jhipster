--- conflicted
+++ resolved
@@ -565,21 +565,20 @@
           });
         });
       });
-<<<<<<< HEAD
+      describe('when having a cassandra app with paginated entities', () => {
+        const input = parseFromFiles(['./test/test_files/cassandra_jdl.jdl']);
+        it('fails', () => {
+          try {
+            JDLParser.parse(input, 'cassandra');
+          } catch (error) {
+            expect(error.name).to.eq('IllegalOptionException');
+          }
+        });
+      });
       describe('when parsing application', () => {
         it('parses it', () => {
           const input = parseFromFiles(['./test/test_files/application.jdl']);
           const content = JDLParser.parse(input, 'sql');
-=======
-      describe('when having a cassandra app with paginated entities', () => {
-        const input = parseFromFiles(['./test/test_files/cassandra_jdl.jdl']);
-        it('fails', () => {
-          try {
-            JDLParser.parse(input, 'cassandra');
-          } catch (error) {
-            expect(error.name).to.eq('IllegalOptionException');
-          }
->>>>>>> 57517432
         });
       });
     });
