/* eslint-disable no-new, no-unused-expressions */
const expect = require('chai').expect;

const fail = expect.fail;
const Reader = require('../../../lib/reader/json_file_reader');
const Parser = require('../../../lib/parser/json_parser');
const UnaryOptions = require('../../../lib/core/jhipster/unary_options').UNARY_OPTIONS;
const BinaryOptions = require('../../../lib/core/jhipster/binary_options').BINARY_OPTIONS;
const BinaryOptionValues = require('../../../lib/core/jhipster/binary_options').BINARY_OPTION_VALUES;

describe('::parse', () => {
  const entities = {
    Employee: Reader.readEntityJSON('./test/test_files/jhipster_app/.jhipster/Employee.json'),
    Country: Reader.readEntityJSON('./test/test_files/jhipster_app/.jhipster/Country.json'),
    Department: Reader.readEntityJSON('./test/test_files/jhipster_app/.jhipster/Department.json'),
    JobHistory: Reader.readEntityJSON('./test/test_files/jhipster_app/.jhipster/JobHistory.json'),
    Location: Reader.readEntityJSON('./test/test_files/jhipster_app/.jhipster/Location.json'),
    Region: Reader.readEntityJSON('./test/test_files/jhipster_app/.jhipster/Region.json'),
    Job: Reader.readEntityJSON('./test/test_files/jhipster_app/.jhipster/Job.json'),
    Task: Reader.readEntityJSON('./test/test_files/jhipster_app/.jhipster/Task.json')
  };
  entities.Employee.relationships.filter(r => r.relationshipName === 'department')[0].javadoc = undefined;
  const content = Parser.parseEntities(entities);
  describe('when parsing a JSON entity to JDL', () => {
    it('parses entity javadoc', () => {
      expect(content.entities.Employee.comment).eq('The Employee entity.');
    });
    it('parses tableName', () => {
      expect(content.entities.Employee.tableName).eq('emp');
    });
    it('parses mandatory fields', () => {
      expect(content.entities.Country.fields.countryId.type).eq('Long');
      expect(content.entities.Country.fields.countryName.type).eq('String');
    });
    it('parses field javadoc', () => {
      expect(content.entities.Country.fields.countryId.comment).eq('The country Id');
      expect(content.entities.Country.fields.countryName.comment).to.be.undefined;
    });
    it('parses validations', () => {
      expect(content.entities.Department.fields.departmentName.validations.required.name).eq('required');
      expect(content.entities.Department.fields.departmentName.validations.required.value).to.be.undefined;
      expect(content.entities.Employee.fields.salary.validations.min.value).eq(10000);
      expect(content.entities.Employee.fields.salary.validations.max.value).eq(1000000);
      expect(content.entities.Employee.fields.employeeId.validations).to.be.empty;
    });
    it('parses enums', () => {
      expect(content.enums.Language.name).eq('Language');
      expect(content.enums.Language.values.has('FRENCH')).to.be.true;
      expect(content.enums.Language.values.has('ENGLISH')).to.be.true;
      expect(content.enums.Language.values.has('SPANISH')).to.be.true;
    });
    it('parses options', () => {
      expect(
        content.getOptions().filter(
          option =>
            option.name === BinaryOptions.DTO &&
<<<<<<< HEAD
          option.value === BinaryOptionValues.dto.MAPSTRUCT &&
          option.entityNames.has('Employee')
=======
            option.value === BinaryOptionValues.dto.MAPSTRUCT &&
            option.entityNames.has('Employee')
>>>>>>> 23c9471d
        ).length
      ).to.eq(1);
      expect(
        content.getOptions().filter(
          option =>
            option.name === BinaryOptions.PAGINATION &&
<<<<<<< HEAD
          option.value === BinaryOptionValues.pagination['INFINITE-SCROLL'] &&
          option.entityNames.has('Employee')
=======
            option.value === BinaryOptionValues.pagination['INFINITE-SCROLL'] &&
            option.entityNames.has('Employee')
>>>>>>> 23c9471d
        ).length
      ).to.eq(1);
      expect(
        content.getOptions().filter(
          option =>
            option.name === BinaryOptions.SERVICE &&
<<<<<<< HEAD
          option.value === BinaryOptionValues.service.SERVICE_CLASS &&
          option.entityNames.has('Employee')
=======
            option.value === BinaryOptionValues.service.SERVICE_CLASS &&
            option.entityNames.has('Employee')
>>>>>>> 23c9471d
        ).length
      ).to.eq(1);
      expect(
        content.getOptions().filter(
          option =>
            option.name === BinaryOptions.SEARCH_ENGINE &&
<<<<<<< HEAD
          option.value === BinaryOptionValues.searchEngine.ELASTIC_SEARCH &&
          option.entityNames.has('Employee')
=======
            option.value === BinaryOptionValues.searchEngine.ELASTIC_SEARCH &&
            option.entityNames.has('Employee')
>>>>>>> 23c9471d
        ).length
      ).to.eq(1);
      expect(
        content.getOptions().filter(
          option =>
            option.name === BinaryOptions.MICROSERVICE &&
<<<<<<< HEAD
          option.value === 'mymicroservice' &&
          option.entityNames.has('Employee')
=======
            option.value === 'mymicroservice' &&
            option.entityNames.has('Employee')
>>>>>>> 23c9471d
        ).length
      ).to.eq(1);
      expect(
        content.getOptions().filter(
          option =>
            option.name === BinaryOptions.ANGULAR_SUFFIX &&
<<<<<<< HEAD
          option.value === 'myentities' &&
          option.entityNames.has('Employee')
=======
            option.value === 'myentities' &&
            option.entityNames.has('Employee')
>>>>>>> 23c9471d
        ).length
      ).to.eq(1);
      expect(
        content.getOptions().filter(
          option =>
            option.name === UnaryOptions.NO_FLUENT_METHOD &&
<<<<<<< HEAD
          option.entityNames.has('Employee')
=======
            option.entityNames.has('Employee')
>>>>>>> 23c9471d
        ).length
      ).to.eq(1);
    });
  });

  describe('when parsing JSON entities to JDL', () => {
    it('parses unidirectional OneToOne relationships', () => {
      expect(content.relationships.relationships.OneToOne).has.property('OneToOne_Department{location}_Location');
    });
    it('parses bidirectional OneToOne relationships', () => {
      expect(content.relationships.relationships.OneToOne).has.property('OneToOne_Country{region}_Region{country}');
    });
    it('parses bidirectional OneToMany relationships', () => {
      expect(
        content.relationships.relationships.OneToMany
      ).has.property('OneToMany_Department{employee}_Employee{department(foo)}');
    });
    it('parses unidirectional ManyToOne relationships', () => {
      expect(content.relationships.relationships.ManyToOne).has.property('ManyToOne_Employee{manager}_Employee');
    });
    it('parses ManyToMany relationships', () => {
      expect(content.relationships.relationships.ManyToMany).has.property('ManyToMany_Job{task(title)}_Task{job}');
    });
    it('parses comments in relationships for owner', () => {
      expect(
        content.relationships.relationships.OneToMany['OneToMany_Department{employee}_Employee{department(foo)}'].commentInFrom
      ).to.eq('A relationship');
      expect(
        content.relationships.relationships.OneToMany['OneToMany_Department{employee}_Employee{department(foo)}'].commentInTo
      ).to.be.undefined;
    });
    it('parses comments in relationships for owned', () => {
      const entities = {
        Department: Reader.readEntityJSON('./test/test_files/jhipster_app/.jhipster/Department.json'),
        Employee: Reader.readEntityJSON('./test/test_files/jhipster_app/.jhipster/Employee.json')
      };
      entities.Department.relationships.filter(r => r.relationshipName === 'employee')[0].javadoc = undefined;
      const content = Parser.parseEntities(entities);
      expect(
        content.relationships.relationships.OneToMany['OneToMany_Department{employee}_Employee{department(foo)}'].commentInFrom
      ).to.be.undefined;
      expect(
        content.relationships.relationships.OneToMany['OneToMany_Department{employee}_Employee{department(foo)}'].commentInTo
      ).to.eq('Another side of the same relationship');
    });
    it('parses required relationships in owner', () => {
      expect(
        content.relationships.relationships.OneToMany['OneToMany_Department{employee}_Employee{department(foo)}'].isInjectedFieldInFromRequired
      ).to.be.true;
      expect(
        content.relationships.relationships.OneToMany['OneToMany_Department{employee}_Employee{department(foo)}'].isInjectedFieldInToRequired
      ).to.be.undefined;
    });
    it('parses required relationships in owned', () => {
      expect(
        content.relationships.relationships.ManyToMany['ManyToMany_Job{task(title)}_Task{job}'].isInjectedFieldInToRequired
      ).to.be.true;
      expect(
        content.relationships.relationships.ManyToMany['ManyToMany_Job{task(title)}_Task{job}'].isInjectedFieldInFromRequired
      ).to.be.undefined;
    });
  });

  describe('when parsing app config file to JDL', () => {
    const yoRcJson = Reader.readEntityJSON('./test/test_files/jhipster_app/.yo-rc.json');
    const content = Parser.parseServerOptions(yoRcJson['generator-jhipster']);
    it('parses server options', () => {
      expect(content.getOptions().filter(
        option => option.name === UnaryOptions.SKIP_CLIENT && option.entityNames.has('*')).length
      ).to.eq(1);
      expect(
        content.getOptions().filter(
          option => option.name === UnaryOptions.SKIP_SERVER && option.entityNames.has('*')).length
      ).to.eq(1);
    });
  });

  describe('when parsing entities with relationships to User', () => {
    describe('when skipUserManagement flag is not set', () => {
      describe('when there is no User.json entity', () => {
        const entities = {
          Country: Reader.readEntityJSON('./test/test_files/jhipster_app/.jhipster/Country.json')
        };
        const content = Parser.parseEntities(entities);
        it('parses relationships to the JHipster managed User entity', () => {
          expect(content.relationships.relationships.OneToOne).has.property('OneToOne_Country{user}_User');
        });
      });
      describe('when there is a User.json entity', () => {
        it('throws an error ', () => {
          try {
            Parser.parseEntities({
              Country: Reader.readEntityJSON('./test/test_files/jhipster_app/.jhipster/Country.json'),
              User: Reader.readEntityJSON('./test/test_files/jhipster_app/.jhipster/Region.json')
            });
            fail();
          } catch (error) {
            expect(error.name).to.eq('IllegalNameException');
          }
        });
      });
    });
    describe('when skipUserManagement flag is set', () => {
      const entities = {
        Country: Reader.readEntityJSON('./test/test_files/jhipster_app/.jhipster/Country.json'),
        User: Reader.readEntityJSON('./test/test_files/jhipster_app/.jhipster/Region.json')
      };
      entities.User.relationships[0].otherEntityRelationshipName = 'user';
      const yoRcJson = Reader.readEntityJSON('./test/test_files/jhipster_app/.yo-rc.json');
      yoRcJson['generator-jhipster'].skipUserManagement = true;
      const content = Parser.parseServerOptions(yoRcJson['generator-jhipster']);
      Parser.parseEntities(entities, content);
      it('parses the User.json entity if skipUserManagement flag is set', () => {
        expect(content.entities.Country).not.to.be.undefined;
        expect(content.entities.User).not.to.be.undefined;
        expect(content.entities.User.fields.regionId).not.to.be.undefined;
        expect(content.relationships.relationships.OneToOne).has.property('OneToOne_Country{user}_User{country}');
      });
    });
  });
});<|MERGE_RESOLUTION|>--- conflicted
+++ resolved
@@ -54,89 +54,55 @@
         content.getOptions().filter(
           option =>
             option.name === BinaryOptions.DTO &&
-<<<<<<< HEAD
-          option.value === BinaryOptionValues.dto.MAPSTRUCT &&
-          option.entityNames.has('Employee')
-=======
             option.value === BinaryOptionValues.dto.MAPSTRUCT &&
             option.entityNames.has('Employee')
->>>>>>> 23c9471d
         ).length
       ).to.eq(1);
       expect(
         content.getOptions().filter(
           option =>
             option.name === BinaryOptions.PAGINATION &&
-<<<<<<< HEAD
-          option.value === BinaryOptionValues.pagination['INFINITE-SCROLL'] &&
-          option.entityNames.has('Employee')
-=======
             option.value === BinaryOptionValues.pagination['INFINITE-SCROLL'] &&
             option.entityNames.has('Employee')
->>>>>>> 23c9471d
         ).length
       ).to.eq(1);
       expect(
         content.getOptions().filter(
           option =>
             option.name === BinaryOptions.SERVICE &&
-<<<<<<< HEAD
-          option.value === BinaryOptionValues.service.SERVICE_CLASS &&
-          option.entityNames.has('Employee')
-=======
             option.value === BinaryOptionValues.service.SERVICE_CLASS &&
             option.entityNames.has('Employee')
->>>>>>> 23c9471d
         ).length
       ).to.eq(1);
       expect(
         content.getOptions().filter(
           option =>
             option.name === BinaryOptions.SEARCH_ENGINE &&
-<<<<<<< HEAD
-          option.value === BinaryOptionValues.searchEngine.ELASTIC_SEARCH &&
-          option.entityNames.has('Employee')
-=======
             option.value === BinaryOptionValues.searchEngine.ELASTIC_SEARCH &&
             option.entityNames.has('Employee')
->>>>>>> 23c9471d
         ).length
       ).to.eq(1);
       expect(
         content.getOptions().filter(
           option =>
             option.name === BinaryOptions.MICROSERVICE &&
-<<<<<<< HEAD
-          option.value === 'mymicroservice' &&
-          option.entityNames.has('Employee')
-=======
             option.value === 'mymicroservice' &&
             option.entityNames.has('Employee')
->>>>>>> 23c9471d
         ).length
       ).to.eq(1);
       expect(
         content.getOptions().filter(
           option =>
             option.name === BinaryOptions.ANGULAR_SUFFIX &&
-<<<<<<< HEAD
-          option.value === 'myentities' &&
-          option.entityNames.has('Employee')
-=======
             option.value === 'myentities' &&
             option.entityNames.has('Employee')
->>>>>>> 23c9471d
         ).length
       ).to.eq(1);
       expect(
         content.getOptions().filter(
           option =>
             option.name === UnaryOptions.NO_FLUENT_METHOD &&
-<<<<<<< HEAD
-          option.entityNames.has('Employee')
-=======
-            option.entityNames.has('Employee')
->>>>>>> 23c9471d
+            option.entityNames.has('Employee')
         ).length
       ).to.eq(1);
     });
