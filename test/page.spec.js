const path = require('path');
const fse = require('fs-extra');
const assert = require('yeoman-assert');
const helpers = require('yeoman-test');
const constants = require('../generators/generator-constants');

const CLIENT_MAIN_SRC_DIR = constants.CLIENT_MAIN_SRC_DIR;
const CLIENT_TEST_SRC_DIR = constants.CLIENT_TEST_SRC_DIR;
const CLIENT_SPEC_SRC_DIR = `${CLIENT_TEST_SRC_DIR}spec/`;
const pageName = 'MyTestPage';
const pageFolderName = 'mytestpage';
const pageInstance = 'myTestPage';

describe('Subgenerator page of Vue.js JHipster blueprint', () => {
    describe('Create page', () => {
        before(done => {
            helpers
                .run(require.resolve('../generators/page'))
                .inTmpDir(dir => {
                    fse.copySync(path.join(__dirname, '../test/templates/vuejs-default'), dir);
                })
                .withOptions({
                    'from-cli': true,
                    skipInstall: true,
                    blueprint: 'vuejs',
                    skipChecks: true,
                })
                .withPrompts({
                    pageName,
                })
                .on('end', done);
        });

        it('creates expected files', () => {
            assert.file([
                `${CLIENT_MAIN_SRC_DIR}app/pages/${pageFolderName}/${pageFolderName}.vue`,
                `${CLIENT_MAIN_SRC_DIR}app/pages/${pageFolderName}/${pageFolderName}.service.ts`,
                `${CLIENT_MAIN_SRC_DIR}app/pages/${pageFolderName}/${pageFolderName}.component.ts`,
                `${CLIENT_SPEC_SRC_DIR}app/pages/${pageFolderName}/${pageFolderName}.component.spec.ts`,
                `${CLIENT_SPEC_SRC_DIR}app/pages/${pageFolderName}/${pageFolderName}.service.spec.ts`,
                `${CLIENT_TEST_SRC_DIR}e2e/pages/${pageFolderName}/${pageFolderName}.page-object.ts`,
                `${CLIENT_TEST_SRC_DIR}e2e/pages/${pageFolderName}/${pageFolderName}.spec.ts`,
            ]);
        });
        it('add page path, service and protractor config', () => {
            assert.fileContent(
                `${CLIENT_MAIN_SRC_DIR}/app/router/pages.ts`,
                `const ${pageName} = () => import('@/pages/${pageFolderName}/${pageFolderName}.vue');`
            );
<<<<<<< HEAD
            assert.fileContent(`${CLIENT_MAIN_SRC_DIR}/app/router/index.ts`, `path: '/pages/${pageFolderName}',`);
=======
            assert.fileContent(
                `${CLIENT_MAIN_SRC_DIR}/app/router/pages.ts`,
                `path: '/pages/${pageFolderName}',`
            );
>>>>>>> aaa30f19
            assert.fileContent(
                `${CLIENT_MAIN_SRC_DIR}/app/main.ts`,
                `import ${pageName}Service from '@/pages/${pageFolderName}/${pageFolderName}.service';`
            );
            assert.fileContent(`${CLIENT_MAIN_SRC_DIR}/app/main.ts`, `${pageInstance}Service: () => new ${pageName}Service(),`);
            assert.fileContent(`${CLIENT_TEST_SRC_DIR}/protractor.conf.js`, "'./e2e/pages/**/*.spec.ts',");
        });
    });
});<|MERGE_RESOLUTION|>--- conflicted
+++ resolved
@@ -47,14 +47,10 @@
                 `${CLIENT_MAIN_SRC_DIR}/app/router/pages.ts`,
                 `const ${pageName} = () => import('@/pages/${pageFolderName}/${pageFolderName}.vue');`
             );
-<<<<<<< HEAD
-            assert.fileContent(`${CLIENT_MAIN_SRC_DIR}/app/router/index.ts`, `path: '/pages/${pageFolderName}',`);
-=======
             assert.fileContent(
                 `${CLIENT_MAIN_SRC_DIR}/app/router/pages.ts`,
                 `path: '/pages/${pageFolderName}',`
             );
->>>>>>> aaa30f19
             assert.fileContent(
                 `${CLIENT_MAIN_SRC_DIR}/app/main.ts`,
                 `import ${pageName}Service from '@/pages/${pageFolderName}/${pageFolderName}.service';`
