--- conflicted
+++ resolved
@@ -6,7 +6,6 @@
 var helpers = require('yeoman-generator').test;
 var os = require('os');
 
-<<<<<<< HEAD
 describe('JHipster generator ', function () {
     before(function (done) {
         helpers.run(path.join(__dirname, '../app'))
@@ -23,6 +22,7 @@
                 "devDatabaseType": "h2Memory",
                 "prodDatabaseType": "mysql",
                 "useCompass": false,
+                "enableTranslation" : true,
                 "buildTool": "maven",
                 "frontendBuilder": "grunt",
                 "javaVersion": "8",
@@ -30,77 +30,8 @@
                 "searchEngine": "no"
             })
         .on('end', done);
-=======
-
-describe('jhipster generator', function () {
-  beforeEach(function (done) {
-    helpers.testDirectory(path.join(__dirname, 'temp'), function (err) {
-      if (err) {
-        return done(err);
-      }
-
-      this.app = helpers.createGenerator('jhipster:app', [
-        '../../app'
-      ]);
-      done();
-    }.bind(this));
-  });
-
-  var defaultFiles = [
-      '.jshintrc',
-      '.editorconfig',
-      'bower.json',
-      'package.json',
-      'pom.xml',
-      '.bowerrc',
-      '.gitignore',
-      'README.md',
-      '.yo-rc.json'
-    ];
-
-  var resourceDir = 'src/main/resources/';
-  var testResourceDir = 'src/test/resources/';
-  var webappDir = 'src/main/webapp/';
-  var javaSrcDir = 'src/main/java/';
-  var javaTestDir = 'src/test/java/';
-  var javaPackageDir = javaSrcDir + 'com/mycompany/myapp/';
-
-  it('creates expected files', function (done) {
-
-    var expectedAdditionalFiles = [
-      resourceDir + 'config/liquibase/changelog/00000000000000_initial_schema.xml',
-      resourceDir + 'config/liquibase/master.xml',
-      resourceDir + 'config/liquibase/users.csv',
-      resourceDir + 'config/liquibase/authorities.csv',
-      resourceDir + 'config/liquibase/users_authorities.csv',
-      webappDir + 'assets/styles/main.css',
-    ];
-
-    var expected = defaultFiles.concat(expectedAdditionalFiles);
-
-    helpers.mockPrompt(this.app, {
-      'baseName': 'jhipster',
-      'packageName': 'com.mycompany.myapp',
-      'javaVersion': '7',
-      'authenticationType': 'session',
-      'databaseType': 'sql',
-      'hibernateCache': 'no',
-      'clusteredHttpSession': 'no',
-      'websocket': 'no',
-      'prodDatabaseType': 'mysql',
-      'devDatabaseType': 'h2Memory',
-      'frontendBuilder': 'grunt',
-      'useCompass': false,
-      'enableTranslation' : true
     });
-    this.app.options['skip-install'] = true;
-    this.app.run({}, function () {
-      helpers.assertFiles(expected);
-      done();
->>>>>>> 13bd1cfe
-    });
-
-<<<<<<< HEAD
+
     it('creates files for default configuration', function () {
         assert.file([
             'bower.json',
@@ -354,29 +285,6 @@
             '.editorconfig',
             '.jshintrc'
         ]);
-=======
-    var expected = defaultFiles.concat(expectedAdditionalFiles);
-
-    helpers.mockPrompt(this.app, {
-      'baseName': 'jhipster',
-      'packageName': 'com.mycompany.myapp',
-      'javaVersion': '7',
-      'authenticationType': 'oauth2',
-      'databaseType': 'sql',
-      'hibernateCache': 'no',
-      'clusteredHttpSession': 'no',
-      'websocket': 'no',
-      'prodDatabaseType': 'mysql',
-      'devDatabaseType': 'h2Memory',
-      'frontendBuilder': 'grunt',
-      'useCompass': false,
-      'enableTranslation' : true
-    });
-    this.app.options['skip-install'] = true;
-    this.app.run({}, function () {
-      helpers.assertFiles(expected);
-      done();
->>>>>>> 13bd1cfe
     });
 });
 
@@ -396,6 +304,7 @@
                 "devDatabaseType": "h2Memory",
                 "prodDatabaseType": "mysql",
                 "useCompass": false,
+                "enableTranslation" : true,
                 "buildTool": "maven",
                 "frontendBuilder": "grunt",
                 "javaVersion": "8",
@@ -429,6 +338,7 @@
                 "devDatabaseType": "h2Memory",
                 "prodDatabaseType": "mysql",
                 "useCompass": false,
+                "enableTranslation" : true,
                 "buildTool": "maven",
                 "frontendBuilder": "grunt",
                 "javaVersion": "8",
@@ -437,33 +347,11 @@
       .on('end', done);
   });
 
-<<<<<<< HEAD
     it('creates files with a specific application name', function () {
         assert.file([
             'src/main/webapp/scripts/app/main/main.js'
         ]);
         assert.fileContent('src/main/webapp/scripts/app/main/main.js', /myapplicationApp/);
-=======
-    helpers.mockPrompt(this.app, {
-      'baseName': 'jhipster',
-      'packageName': 'com.mycompany.myapp',
-      'javaVersion': '7',
-      'authenticationType': 'oauth2',
-      'databaseType': 'sql',
-      'hibernateCache': 'ehcache',
-      'clusteredHttpSession': 'no',
-      'websocket': 'no',
-      'prodDatabaseType': 'mysql',
-      'devDatabaseType': 'h2Memory',
-      'frontendBuilder': 'grunt',
-      'useCompass': false,
-      'enableTranslation' : true
-    });
-    this.app.options['skip-install'] = true;
-    this.app.run({}, function () {
-      helpers.assertFiles(expected);
-      done();
->>>>>>> 13bd1cfe
     });
 });
 
@@ -483,6 +371,7 @@
                 "devDatabaseType": "h2Memory",
                 "prodDatabaseType": "mysql",
                 "useCompass": false,
+                "enableTranslation" : true,
                 "buildTool": "maven",
                 "frontendBuilder": "grunt",
                 "javaVersion": "8",
@@ -514,6 +403,7 @@
                 "devDatabaseType": "h2Memory",
                 "prodDatabaseType": "mysql",
                 "useCompass": false,
+                "enableTranslation" : true,
                 "buildTool": "maven",
                 "frontendBuilder": "grunt",
                 "javaVersion": "8",
@@ -522,68 +412,46 @@
       .on('end', done);
   });
 
-<<<<<<< HEAD
   it('creates expected files with hibernateCache "hazelcast"', function () {
     assert.file([
         'src/main/java/com/mycompany/myapp/config/hazelcast/HazelcastCacheRegionFactory.java',
         'src/main/java/com/mycompany/myapp/config/hazelcast/package-info.java'
     ]);
-=======
-    helpers.mockPrompt(this.app, {
-      'baseName': 'jhipster',
-      'packageName': 'com.mycompany.myapp',
-      'javaVersion': '7',
-      'authenticationType': 'oauth2',
-      'databaseType': 'sql',
-      'hibernateCache': 'hazelcast',
-      'clusteredHttpSession': 'no',
-      'websocket': 'no',
-      'prodDatabaseType': 'mysql',
-      'devDatabaseType': 'h2Memory',
-      'frontendBuilder': 'grunt',
-      'useCompass': false,
-      'enableTranslation' : true
-    });
-    this.app.options['skip-install'] = true;
-    this.app.run({}, function () {
-      helpers.assertFiles(expected);
-      done();
-    });
->>>>>>> 13bd1cfe
-  });
-
-  it('creates expected files with translation enabled', function (done) {
-
-    var expectedAdditionalFiles = [
-        resourceDir + 'i18n/messages_en.properties',
-        resourceDir + 'i18n/messages_fr.properties',
-        webappDir + 'i18n/en/global.json',
-        webappDir + 'i18n/fr/global.json',
-        webappDir + 'scripts/components/language/language.controller.js',
-        webappDir + 'scripts/components/language/language.service.js'
-    ];
-
-    var expected = defaultFiles.concat(expectedAdditionalFiles);
-
-    helpers.mockPrompt(this.app, {
-        'baseName': 'jhipster',
-        'packageName': 'com.mycompany.myapp',
-        'javaVersion': '7',
-        'authenticationType': 'session',
-        'databaseType': 'sql',
-        'hibernateCache': 'no',
-        'clusteredHttpSession': 'no',
-        'websocket': 'no',
-        'prodDatabaseType': 'mysql',
-        'devDatabaseType': 'h2Memory',
-        'frontendBuilder': 'grunt',
-        'useCompass': false,
-        'enableTranslation' : true
-    });
-    this.app.options['skip-install'] = true;
-    this.app.run({}, function () {
-        helpers.assertFiles(expected);
-        done();
-    });
+  });
+});
+
+describe('JHipster generator ', function () {
+    before(function (done) {
+        helpers.run(path.join(__dirname, '../app'))
+            .withOptions({ skipInstall: true })
+            .withPrompts({
+                "baseName": "jhipster",
+                "packageName": "com.mycompany.myapp",
+                "packageFolder": "com/mycompany/myapp",
+                "authenticationType": "session",
+                "hibernateCache": "hazelcast",
+                "clusteredHttpSession": "no",
+                "websocket": "no",
+                "databaseType": "sql",
+                "devDatabaseType": "h2Memory",
+                "prodDatabaseType": "mysql",
+                "useCompass": false,
+                "enableTranslation" : false,
+                "buildTool": "maven",
+                "frontendBuilder": "grunt",
+                "javaVersion": "8",
+                "rememberMeKey": "5c37379956bd1242f5636c8cb322c2966ad81277",
+                "searchEngine": "no" })
+      .on('end', done);
+  });
+
+  it('does not create i18n files if i18n is disabled', function () {
+    assert.noFile([
+        'src/main/resources/i18n/messages_fr.properties',
+        'src/main/webapp/i18n/en/global.json',
+        'src/main/webapp/i18n/fr/global.json',
+        'src/main/webapp/scripts/components/language/language.controller.js',
+        'src/main/webapp/scripts/components/language/language.service.js'
+    ]);
   });
 });