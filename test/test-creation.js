--- conflicted
+++ resolved
@@ -480,14 +480,8 @@
             assert.file(expectedFiles.server);
             assert.file(expectedFiles.maven);
             assert.file(expectedFiles.client);
-<<<<<<< HEAD
-            assert.file(expectedFiles.i18nJson);
-            assert.file(expectedFiles.dockerServicesProd);
-            assert.file(['gulpfile.js']);
-=======
             assert.file(expectedFiles.dockerServices);
             assert.file(expectedFiles.mysql);
->>>>>>> a6ccdb9e
         });
     });
 
@@ -521,14 +515,8 @@
             assert.file(expectedFiles.server);
             assert.file(expectedFiles.maven);
             assert.file(expectedFiles.client);
-<<<<<<< HEAD
-            assert.file(expectedFiles.i18nJson);
-            assert.file(expectedFiles.dockerServicesProd);
-            assert.file(['gulpfile.js']);
-=======
             assert.file(expectedFiles.dockerServices);
             assert.file(expectedFiles.mariadb);
->>>>>>> a6ccdb9e
         });
     });
 
@@ -560,12 +548,6 @@
             assert.file(expectedFiles.server);
             assert.file(expectedFiles.gradle);
             assert.file(expectedFiles.client);
-<<<<<<< HEAD
-            assert.file(expectedFiles.i18nJson);
-            assert.file(expectedFiles.dockerServicesProd);
-            assert.file(['gulpfile.js']);
-=======
->>>>>>> a6ccdb9e
             assert.file(['gradle/yeoman.gradle']);
             assert.file(expectedFiles.dockerServices);
             assert.file(expectedFiles.mysql);
@@ -1049,11 +1031,6 @@
             assert.file(expectedFiles.server);
             assert.file(expectedFiles.maven);
             assert.noFile(expectedFiles.client);
-<<<<<<< HEAD
-            assert.noFile(expectedFiles.i18nJson);
-            assert.noFile(['gulpfile.js']);
-=======
->>>>>>> a6ccdb9e
         });
     });
 
@@ -1084,11 +1061,6 @@
             assert.file(expectedFiles.server);
             assert.file(expectedFiles.gradle);
             assert.noFile(expectedFiles.client);
-<<<<<<< HEAD
-            assert.noFile(expectedFiles.i18nJson);
-            assert.noFile(['gulpfile.js']);
-=======
->>>>>>> a6ccdb9e
             assert.noFile(['gradle/yeoman.gradle']);
         });
     });
@@ -1370,11 +1342,6 @@
             assert.file(expectedFiles.server);
             assert.file(expectedFiles.maven);
             assert.noFile(expectedFiles.client);
-<<<<<<< HEAD
-            assert.noFile(expectedFiles.i18nJson);
-            assert.noFile(['gulpfile.js']);
-=======
->>>>>>> a6ccdb9e
         });
     });
 });
@@ -1398,11 +1365,6 @@
             assert.noFile(expectedFiles.server);
             assert.noFile(expectedFiles.maven);
             assert.file(expectedFiles.client);
-<<<<<<< HEAD
-            assert.file(expectedFiles.i18nJson);
-            assert.file(['gulpfile.js']);
-=======
->>>>>>> a6ccdb9e
         });
     });
 });
