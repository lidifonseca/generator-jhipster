--- conflicted
+++ resolved
@@ -530,11 +530,7 @@
     describe('mariadb configuration', function () {
         beforeEach(function (done) {
             helpers.run(path.join(__dirname, '../generators/app'))
-<<<<<<< HEAD
-                .withOptions({skipInstall: true, skipChecks: true})
-=======
-                .withOptions({skipInstall: true, checkInstall: false})
->>>>>>> 058e5fd6
+                .withOptions({skipInstall: true, skipChecks: true})
                 .withPrompts({
                     'baseName': 'jhipster',
                     'packageName': 'com.mycompany.myapp',
