--- conflicted
+++ resolved
@@ -367,11 +367,8 @@
     this.frontendBuilder = this.config.get('frontendBuilder');
     this.rememberMeKey = this.config.get('rememberMeKey');
     this.enableTranslation = this.config.get('enableTranslation'); // this is enabled by default to avoid conflicts for existing applications
-<<<<<<< HEAD
+    this.testFrameworks = this.config.get('testFrameworks');
     this.enableSocialSignIn = this.config.get('enableSocialSignIn');
-=======
-    this.testFrameworks = this.config.get('testFrameworks');
->>>>>>> 035e44c8
     this.packagejs = packagejs;
 
     if (this.baseName != null &&
@@ -397,7 +394,7 @@
         if (this.enableTranslation == null) {
             this.enableTranslation = true;
         }
-        
+
         // backward compatibility on testing frameworks
         if (this.testFrameworks == null) {
             this.testFrameworks = [ 'gatling' ];
@@ -431,11 +428,8 @@
             this.buildTool = props.buildTool;
             this.frontendBuilder = props.frontendBuilder;
             this.enableTranslation = props.enableTranslation;
-<<<<<<< HEAD
             this.enableSocialSignIn = props.enableSocialSignIn;
-=======
             this.testFrameworks = props.testFrameworks;
->>>>>>> 035e44c8
             this.rememberMeKey = crypto.randomBytes(20).toString('hex');
 
             if (this.databaseType == 'mongodb') {
@@ -471,11 +465,8 @@
     insight.track('app/buildTool', this.buildTool);
     insight.track('app/frontendBuilder', this.frontendBuilder);
     insight.track('app/enableTranslation', this.enableTranslation);
-<<<<<<< HEAD
     insight.track('app/enableSocialSignIn', this.enableSocialSignIn);
-=======
     insight.track('app/testFrameworks', this.testFrameworks);
->>>>>>> 035e44c8
 
     var packageFolder = this.packageName.replace(/\./g, '/');
     var javaDir = 'src/main/java/' + packageFolder + '/';
