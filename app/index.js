'use strict';
var util = require('util'),
    path = require('path'),
    yeoman = require('yeoman-generator'),
    chalk = require('chalk'),
    _s = require('underscore.string'),
    shelljs = require('shelljs'),
    scriptBase = require('../script-base'),
    packagejs = require(__dirname + '/../package.json');

var JhipsterGenerator = module.exports = function JhipsterGenerator(args, options, config) {
    yeoman.generators.Base.apply(this, arguments);

    this.on('end', function () {
        this.installDependencies({ skipInstall: options['skip-install'] });
    });

    this.pkg = JSON.parse(this.readFileAsString(path.join(__dirname, '../package.json')));
};

util.inherits(JhipsterGenerator, yeoman.generators.Base);
util.inherits(JhipsterGenerator, scriptBase);

JhipsterGenerator.prototype.askFor = function askFor() {
    var cb = this.async();

    console.log(chalk.red('\n' +
        ' _     _   ___   __  _____  ____  ___       __  _____   __    __    _    \n' +
        '| |_| | | | |_) ( (`  | |  | |_  | |_)     ( (`  | |   / /\\  / /`  | |_/ \n' +
        '|_| | |_| |_|   _)_)  |_|  |_|__ |_| \\     _)_)  |_|  /_/--\\ \\_\\_, |_| \\ \n' +
        '                             ____  ___   ___                             \n' +
        '                            | |_  / / \\ | |_)                            \n' +
        '                            |_|   \\_\\_/ |_| \\                            \n' +
        '              _    __    _       __        ___   ____  _      __        \n' +
        '             | |  / /\\  \\ \\  /  / /\\      | | \\ | |_  \\ \\  / ( (`       \n' +
        '           \\_|_| /_/--\\  \\_\\/  /_/--\\     |_|_/ |_|__  \\_\\/  _)_)       \n'));

    console.log('\nWelcome to the JHipster Generator\n');

    var prompts = [
        {
            type: 'input',
            name: 'baseName',
            validate: function (input) {
                if (/^([a-zA-Z0-9_]*)$/.test(input)) return true;
                return 'Your application name cannot contain special characters or a blank space, using the default name instead';
            },
            message: '(1/13) What is the base name of your application?',
            default: 'jhipster'
        },
        {
            type: 'input',
            name: 'packageName',
            validate: function (input) {
                if (/^([a-z_]{1}[a-z0-9_]*(\.[a-z_]{1}[a-z0-9_]*)*)$/.test(input)) return true;
                return 'The package name you have provided is not a valid Java package name.';
            },
            message: '(2/13) What is your default Java package name?',
            default: 'com.mycompany.myapp'
        },
        {
            type: 'list',
            name: 'javaVersion',
            message: '(3/13) Do you want to use Java 8?',
            choices: [
                {
                    value: '8',
                    name: 'Yes (use Java 8)'
                },
                {
                    value: '7',
                    name: 'No (use Java 7)'
                }
            ],
            default: 0
        },
        {
            type: 'list',
            name: 'authenticationType',
            message: '(4/13) Which *type* of authentication would you like to use?',
            choices: [
                {
                    value: 'cookie',
                    name: 'Cookie-Based Authentication (Session)'
                },
                {
                    value: 'token',
                    name: 'Token-Based Authentication (Oauth2)'
                },
                {
                    value: 'xauth',
                    name: 'Token-Based Authentication (XAuth)'
                }
            ],
            default: 0
        },
        {
            type: 'list',
            name: 'databaseType',
            message: '(5/13) Which *type* of database would you like to use?',
            choices: [
                {
                    value: 'sql',
                    name: 'SQL (H2, MySQL, PostgreSQL)'
                },
                {
                    value: 'mongodb',
                    name: 'NoSQL (MongoDB)'
                }
            ],
            default: 0
        },
        {
            when: function (response) {
                return response.databaseType == 'sql';
            },
            type: 'list',
            name: 'prodDatabaseType',
            message: '(6/13) Which *production* database would you like to use?',
            choices: [
                {
                    value: 'mysql',
                    name: 'MySQL'
                },
                {
                    value: 'postgresql',
                    name: 'PostgreSQL'
                }
            ],
            default: 0
        },
        {
            when: function (response) {
                return response.databaseType == 'mongodb';
            },
            type: 'list',
            name: 'prodDatabaseType',
            message: '(6/13) Which *production* database would you like to use?',
            choices: [
                {
                    value: 'mongodb',
                    name: 'MongoDB'
                }
            ],
            default: 0
        },
        {
            when: function (response) {
                return response.databaseType == 'sql';
            },
            type: 'list',
            name: 'devDatabaseType',
            message: '(7/13) Which *development* database would you like to use?',
            choices: [
                {
                    value: 'h2Memory',
                    name: 'H2 in-memory with web console'
                },
                {
                    value: 'mysql',
                    name: 'MySQL'
                },
                {
                    value: 'postgresql',
                    name: 'PostgreSQL'
                }
            ],
            default: 0
        },
        {
            when: function (response) {
                return response.databaseType == 'mongodb';
            },
            type: 'list',
            name: 'devDatabaseType',
            message: '(7/13) Which *development* database would you like to use?',
            choices: [
                {
                    value: 'mongodb',
                    name: 'MongoDB'
                }
            ],
            default: 0
        },
        {
            when: function (response) {
                return response.databaseType == 'sql';
            },
            type: 'list',
            name: 'hibernateCache',
            message: '(8/13) Do you want to use Hibernate 2nd level cache?',
            choices: [
                {
                    value: 'no',
                    name: 'No'
                },
                {
                    value: 'ehcache',
                    name: 'Yes, with ehcache (local cache, for a single node)'
                },
                {
                    value: 'hazelcast',
                    name: 'Yes, with HazelCast (distributed cache, for multiple nodes)'
                }
            ],
            default: 1
        },
        {
            when: function (response) {
                return response.databaseType == 'mongodb';
            },
            type: 'list',
            name: 'hibernateCache',
            message: '(8/13) Do you want to use Hibernate 2nd level cache?',
            choices: [
                {
                    value: 'no',
                    name: 'No (this not possible with the NoSQL option)'
                },
            ],
            default: 0
        },
        {
            type: 'list',
            name: 'clusteredHttpSession',
            message: '(9/13) Do you want to use clustered HTTP sessions?',
            choices: [
                {
                    value: 'no',
                    name: 'No'
                },
                {
                    value: 'hazelcast',
                    name: 'Yes, with HazelCast'
                }
            ],
            default: 0
        },
        {
            type: 'list',
            name: 'websocket',
            message: '(10/13) Do you want to use WebSockets?',
            choices: [
                {
                    value: 'no',
                    name: 'No'
                },
                {
                    value: 'atmosphere',
                    name: 'Yes, with Atmosphere'
                }
            ],
            default: 0
        },
        {
            type: 'list',
            name: 'buildTool',
            message: '(11/13) Would you like to use Maven or Gradle for building the backend?',
            choices: [
                {
                    value: 'maven',
                    name: 'Maven (recommended)'
                },
                {
                    value: 'gradle',
                    name: 'Gradle'
                }
            ],
            default: 'maven'
        },
        {
            type: 'list',
            name: 'frontendBuilder',
            choices: [
                {
                    value: 'grunt',
                    name: 'Grunt (recommended)'
                },
                {
                    value: 'gulp',
                    name: 'Gulp.js'
                }
            ],
            message: '(12/13) Would you like to use Grunt or Gulp.js for building the frontend?',
            default: 'grunt'
        },
        {
            type: 'confirm',
            name: 'useCompass',
            message: '(13/13) Would you like to use the Compass CSS Authoring Framework?',
            default: false
        }
    ];

    this.baseName = this.config.get('baseName');
    this.packageName = this.config.get('packageName');
    this.authenticationType = this.config.get('authenticationType');
    this.hibernateCache = this.config.get('hibernateCache');
    this.clusteredHttpSession = this.config.get('clusteredHttpSession');
    this.websocket = this.config.get('websocket');
    this.databaseType = this.config.get('databaseType');
    this.devDatabaseType = this.config.get('devDatabaseType');
    this.prodDatabaseType = this.config.get('prodDatabaseType');
    this.useCompass = this.config.get('useCompass');
    this.javaVersion = this.config.get('javaVersion');
    this.buildTool = this.config.get('buildTool');
    this.frontendBuilder = this.config.get('frontendBuilder');
    this.packagejs = packagejs;

    if (this.baseName != null &&
        this.packageName != null &&
        this.authenticationType != null &&
        this.hibernateCache != null &&
        this.clusteredHttpSession != null &&
        this.websocket != null &&
        this.databaseType != null &&
        this.devDatabaseType != null &&
        this.prodDatabaseType != null &&
        this.useCompass != null &&
        this.buildTool != null &&
        this.frontendBuilder != null &&
        this.javaVersion != null) {

        console.log(chalk.green('This is an existing project, using the configuration from your .yo-rc.json file \n' +
            'to re-generate the project...\n'));

        cb();
    } else {
        this.prompt(prompts, function (props) {
            this.baseName = props.baseName;
            this.packageName = props.packageName;
            this.authenticationType = props.authenticationType;
            this.hibernateCache = props.hibernateCache;
            this.clusteredHttpSession = props.clusteredHttpSession;
            this.websocket = props.websocket;
            this.databaseType = props.databaseType;
            this.devDatabaseType = props.devDatabaseType;
            this.prodDatabaseType = props.prodDatabaseType;
            this.useCompass = props.useCompass;
            this.buildTool = props.buildTool;
            this.frontendBuilder = props.frontendBuilder;
            this.javaVersion = props.javaVersion;

            cb();
        }.bind(this));
    }
};

JhipsterGenerator.prototype.app = function app() {

    var packageFolder = this.packageName.replace(/\./g, '/');
    var javaDir = 'src/main/java/' + packageFolder + '/';
    var resourceDir = 'src/main/resources/';
    var webappDir = 'src/main/webapp/';

    // Remove old files
    removefile(resourceDir + 'config/liquibase/db-changelog-001.xml');
    removefile(resourceDir + 'config/liquibase/users_upd_001.csv');
    removefile(resourceDir + 'config/liquibase/users_authorities_upd_001.csv');
    removefile(javaDir + 'web/servlet/HealthCheckServlet.java');
    removefile(javaDir + 'config/metrics/JavaMailHealthCheck.java');
    removefile(javaDir + 'config/metrics/HealthCheckIndicator.java');
    removefile(javaDir + 'config/metrics/DatabaseHealthCheckIndicator.java');
    removefile(javaDir + 'config/metrics/JavaMailHealthCheckIndicator.java');
    removefile(javaDir + 'config/metrics/DatabaseHealthCheck.java');
    removefile(javaDir + 'config/apidoc/ApiPathProvider.java');
    removefile('spring_loaded/springloaded.jar');
    removefolder(javaDir + '/config/reload');
    removefolder(javaDir + '/apidoc');
    removefile(resourceDir + 'mails/messages/messages_da.properties');
    removefile(resourceDir + 'mails/messages/messages_de.properties');
    removefile(resourceDir + 'mails/messages/messages_en.properties');
    removefile(resourceDir + 'mails/messages/messages_es.properties');
    removefile(resourceDir + 'mails/messages/messages_fr.properties');
    removefile(resourceDir + 'mails/messages/messages_kr.properties');
    removefile(resourceDir + 'mails/messages/messages_pl.properties');
    removefile(resourceDir + 'mails/messages/messages_ru.properties');
    removefile(resourceDir + 'mails/messages/messages_tr.properties');
    removefile(resourceDir + 'i18n/messages_pt.properties');
    removefile(webappDir + 'i18n/pt.json');
    removefile(webappDir + 'protected/transparent.gif');
    removefile(webappDir + 'assets/styles/famfamfam-flags.css');
    removefile(webappDir + 'assets/images/famfamfam-flags.png');

    // Angular JS app
    this.angularAppName = _s.camelize(_s.slugify(this.baseName)) + 'App';

    // Create application
    this.template('_package.json', 'package.json', this, {});
    this.template('_bower.json', 'bower.json', this, {});
    this.template('_README.md', 'README.md', this, {});
    this.template('bowerrc', '.bowerrc', this, {});
    this.copy('gitignore', '.gitignore');
    this.copy('gitattributes', '.gitattributes');

    switch (this.frontendBuilder) {
        case 'gulp':
            this.template('gulpfile.js', 'gulpfile.js', this, {});
            break;
        case 'grunt':
        default:
            this.template('Gruntfile.js', 'Gruntfile.js', this, {});
    }

    switch (this.buildTool) {
        case 'gradle':
            this.template('_build.gradle', 'build.gradle', this, {});
            this.template('_gradle.properties', 'gradle.properties', this, {});
            this.template('_yeoman.gradle', 'yeoman.gradle', this, {});
            this.template('_profile_dev.gradle', 'profile_dev.gradle', this, {});
            this.template('_profile_prod.gradle', 'profile_prod.gradle', this, {});
            this.copy('gradlew', 'gradlew');
            this.copy('gradlew.bat', 'gradlew.bat');
            this.copy('gradle/wrapper/gradle-wrapper.jar', 'gradle/wrapper/gradle-wrapper.jar');
            this.copy('gradle/wrapper/gradle-wrapper.properties', 'gradle/wrapper/gradle-wrapper.properties');
            break;
        case 'maven':
        default :
            this.template('_pom.xml', 'pom.xml', null, { 'interpolate': /<%=([\s\S]+?)%>/g });
    }

    // Create Java resource files
    this.mkdir(resourceDir);
    this.copy(resourceDir + '/banner.txt', resourceDir + '/banner.txt');

    if (this.hibernateCache == "ehcache") {
        this.template(resourceDir + '_ehcache.xml', resourceDir + 'ehcache.xml', this, {});
    }
    if (this.devDatabaseType == "h2Memory") {
        this.copy(resourceDir + 'h2.server.properties', resourceDir + '.h2.server.properties');
    }

    // Thymeleaf templates
    this.copy(resourceDir + '/templates/error.html', resourceDir + 'templates/error.html');

    this.template(resourceDir + '_logback.xml', resourceDir + 'logback.xml', this, {});

    this.template(resourceDir + '/config/_application.yml', resourceDir + 'config/application.yml', this, {});
    this.template(resourceDir + '/config/_application-dev.yml', resourceDir + 'config/application-dev.yml', this, {});
    this.template(resourceDir + '/config/_application-prod.yml', resourceDir + 'config/application-prod.yml', this, {});

    if (this.databaseType == "sql") {
        this.template(resourceDir + '/config/liquibase/changelog/_initial_schema.xml', resourceDir + 'config/liquibase/changelog/00000000000000_initial_schema.xml', this, {});
        this.copy(resourceDir + '/config/liquibase/master.xml', resourceDir + 'config/liquibase/master.xml');
        this.copy(resourceDir + '/config/liquibase/users.csv', resourceDir + 'config/liquibase/users.csv');
        this.copy(resourceDir + '/config/liquibase/authorities.csv', resourceDir + 'config/liquibase/authorities.csv');
        this.copy(resourceDir + '/config/liquibase/users_authorities.csv', resourceDir + 'config/liquibase/users_authorities.csv');
    }

    if (this.databaseType == "mongodb") {
        this.copy(resourceDir + '/config/mongeez/authorities.xml', resourceDir + 'config/mongeez/authorities.xml');
        this.copy(resourceDir + '/config/mongeez/master.xml', resourceDir + 'config/mongeez/master.xml');
        this.copy(resourceDir + '/config/mongeez/users.xml', resourceDir + 'config/mongeez/users.xml');
    }

    // Create mail templates
    this.copy(resourceDir + '/mails/activationEmail.html', resourceDir + 'mails/activationEmail.html');

    // Create Java files
    this.template('src/main/java/package/_Application.java', javaDir + '/Application.java', this, {});
    this.template('src/main/java/package/_ApplicationWebXml.java', javaDir + '/ApplicationWebXml.java', this, {});

    this.template('src/main/java/package/aop/logging/_LoggingAspect.java', javaDir + 'aop/logging/LoggingAspect.java', this, {});

    this.template('src/main/java/package/config/apidoc/_package-info.java', javaDir + 'config/apidoc/package-info.java', this, {});
    this.template('src/main/java/package/config/apidoc/_SwaggerConfiguration.java', javaDir + 'config/apidoc/SwaggerConfiguration.java', this, {});

    this.template('src/main/java/package/async/_package-info.java', javaDir + 'async/package-info.java', this, {});
    this.template('src/main/java/package/async/_ExceptionHandlingAsyncTaskExecutor.java', javaDir + 'async/ExceptionHandlingAsyncTaskExecutor.java', this, {});

    this.template('src/main/java/package/config/_package-info.java', javaDir + 'config/package-info.java', this, {});
    this.template('src/main/java/package/config/_AsyncConfiguration.java', javaDir + 'config/AsyncConfiguration.java', this, {});
    this.template('src/main/java/package/config/_CacheConfiguration.java', javaDir + 'config/CacheConfiguration.java', this, {});
    this.template('src/main/java/package/config/_Constants.java', javaDir + 'config/Constants.java', this, {});
    this.template('src/main/java/package/config/_CloudDatabaseConfiguration.java', javaDir + 'config/CloudDatabaseConfiguration.java', this, {});
    if (this.databaseType == 'mongodb') {
        this.template('src/main/java/package/config/_CloudMongoDbConfiguration.java', javaDir + 'config/CloudMongoDbConfiguration.java', this, {});
    }
    this.template('src/main/java/package/config/_DatabaseConfiguration.java', javaDir + 'config/DatabaseConfiguration.java', this, {});
    this.template('src/main/java/package/config/_JacksonConfiguration.java', javaDir + 'config/JacksonConfiguration.java', this, {});
    this.template('src/main/java/package/config/_LocaleConfiguration.java', javaDir + 'config/LocaleConfiguration.java', this, {});
    this.template('src/main/java/package/config/_LoggingAspectConfiguration.java', javaDir + 'config/LoggingAspectConfiguration.java', this, {});
    this.template('src/main/java/package/config/_MailConfiguration.java', javaDir + 'config/MailConfiguration.java', this, {});
    this.template('src/main/java/package/config/_MetricsConfiguration.java', javaDir + 'config/MetricsConfiguration.java', this, {});

    if (this.authenticationType == 'token') {
        this.template('src/main/java/package/config/_OAuth2ServerConfiguration.java', javaDir + 'config/OAuth2ServerConfiguration.java', this, {});
    }

<<<<<<< HEAD
    if (this.authenticationType == 'xauth') {
      this.template('src/main/java/package/config/_XAuthConfiguration.java', javaDir + 'config/XAuthConfiguration.java', this, {});
    }

    if (this.databaseType == 'nosql' &&  this.authenticationType == 'token') {
=======
    if (this.databaseType == 'mongodb' &&  this.authenticationType == 'token') {
>>>>>>> 79fee341
        this.template('src/main/java/package/config/oauth2/_OAuth2AuthenticationReadConverter.java', javaDir + 'config/oauth2/OAuth2AuthenticationReadConverter.java', this, {});
        this.template('src/main/java/package/config/oauth2/_MongoDBTokenStore.java', javaDir + 'config/oauth2/MongoDBTokenStore.java', this, {});
        this.template('src/main/java/package/domain/_OAuth2AuthenticationAccessToken.java', javaDir + 'domain/OAuth2AuthenticationAccessToken.java', this, {});
        this.template('src/main/java/package/domain/_OAuth2AuthenticationRefreshToken.java', javaDir + 'domain/OAuth2AuthenticationRefreshToken.java', this, {});
        this.template('src/main/java/package/repository/_OAuth2AccessTokenRepository.java', javaDir + 'repository/OAuth2AccessTokenRepository.java', this, {});
        this.template('src/main/java/package/repository/_OAuth2RefreshTokenRepository.java', javaDir + 'repository/OAuth2RefreshTokenRepository.java', this, {});
    }

    this.template('src/main/java/package/config/_SecurityConfiguration.java', javaDir + 'config/SecurityConfiguration.java', this, {});
    this.template('src/main/java/package/config/_ThymeleafConfiguration.java', javaDir + 'config/ThymeleafConfiguration.java', this, {});
    this.template('src/main/java/package/config/_WebConfigurer.java', javaDir + 'config/WebConfigurer.java', this, {});

    this.template('src/main/java/package/config/audit/_package-info.java', javaDir + 'config/audit/package-info.java', this, {});
    this.template('src/main/java/package/config/audit/_AuditEventConverter.java', javaDir + 'config/audit/AuditEventConverter.java', this, {});

    this.template('src/main/java/package/config/locale/_package-info.java', javaDir + 'config/locale/package-info.java', this, {});
    this.template('src/main/java/package/config/locale/_AngularCookieLocaleResolver.java', javaDir + 'config/locale/AngularCookieLocaleResolver.java', this, {});

    this.template('src/main/java/package/config/metrics/_package-info.java', javaDir + 'config/metrics/package-info.java', this, {});
    this.template('src/main/java/package/config/metrics/_DatabaseHealthIndicator.java', javaDir + 'config/metrics/DatabaseHealthIndicator.java', this, {});
    this.template('src/main/java/package/config/metrics/_JavaMailHealthIndicator.java', javaDir + 'config/metrics/JavaMailHealthIndicator.java', this, {});
    this.template('src/main/java/package/config/metrics/_JHipsterHealthIndicatorConfiguration.java', javaDir + 'config/metrics/JHipsterHealthIndicatorConfiguration.java', this, {});

    if (this.hibernateCache == "hazelcast") {
        this.template('src/main/java/package/config/hazelcast/_HazelcastCacheRegionFactory.java', javaDir + 'config/hazelcast/HazelcastCacheRegionFactory.java', this, {});
        this.template('src/main/java/package/config/hazelcast/_package-info.java', javaDir + 'config/hazelcast/package-info.java', this, {});
    }

    this.template('src/main/java/package/domain/_package-info.java', javaDir + 'domain/package-info.java', this, {});
    this.template('src/main/java/package/domain/_AbstractAuditingEntity.java', javaDir + 'domain/AbstractAuditingEntity.java', this, {});
    this.template('src/main/java/package/domain/_Authority.java', javaDir + 'domain/Authority.java', this, {});
    this.template('src/main/java/package/domain/_PersistentAuditEvent.java', javaDir + 'domain/PersistentAuditEvent.java', this, {});
    this.template('src/main/java/package/domain/_PersistentToken.java', javaDir + 'domain/PersistentToken.java', this, {});
    this.template('src/main/java/package/domain/_User.java', javaDir + 'domain/User.java', this, {});
    this.template('src/main/java/package/domain/util/_CustomLocalDateSerializer.java', javaDir + 'domain/util/CustomLocalDateSerializer.java', this, {});
    this.template('src/main/java/package/domain/util/_CustomDateTimeSerializer.java', javaDir + 'domain/util/CustomDateTimeSerializer.java', this, {});
    this.template('src/main/java/package/domain/util/_CustomDateTimeDeserializer.java', javaDir + 'domain/util/CustomDateTimeDeserializer.java', this, {});
    this.template('src/main/java/package/domain/util/_ISO8601LocalDateDeserializer.java', javaDir + 'domain/util/ISO8601LocalDateDeserializer.java', this, {});

    this.template('src/main/java/package/repository/_package-info.java', javaDir + 'repository/package-info.java', this, {});
    this.template('src/main/java/package/repository/_AuthorityRepository.java', javaDir + 'repository/AuthorityRepository.java', this, {});
    this.template('src/main/java/package/repository/_CustomAuditEventRepository.java', javaDir + 'repository/CustomAuditEventRepository.java', this, {});

    this.template('src/main/java/package/repository/_UserRepository.java', javaDir + 'repository/UserRepository.java', this, {});

    if (this.authenticationType == 'cookie') {
        this.template('src/main/java/package/repository/_PersistentTokenRepository.java', javaDir + 'repository/PersistentTokenRepository.java', this, {});
    }
    this.template('src/main/java/package/repository/_PersistenceAuditEventRepository.java', javaDir + 'repository/PersistenceAuditEventRepository.java', this, {});

    this.template('src/main/java/package/security/_package-info.java', javaDir + 'security/package-info.java', this, {});
    this.template('src/main/java/package/security/_AjaxAuthenticationFailureHandler.java', javaDir + 'security/AjaxAuthenticationFailureHandler.java', this, {});
    this.template('src/main/java/package/security/_AjaxAuthenticationSuccessHandler.java', javaDir + 'security/AjaxAuthenticationSuccessHandler.java', this, {});
    if (this.authenticationType == 'cookie' || this.authenticationType == 'token') {
        this.template('src/main/java/package/security/_AjaxLogoutSuccessHandler.java', javaDir + 'security/AjaxLogoutSuccessHandler.java', this, {});
    }
    if (this.authenticationType == 'xauth'){
        this.template('src/main/java/package/security/_AuthenticationProvider.java', javaDir + 'security/AuthenticationProvider.java', this, {});
    }
    this.template('src/main/java/package/security/_AuthoritiesConstants.java', javaDir + 'security/AuthoritiesConstants.java', this, {});
    if (this.authenticationType == 'cookie') {
        this.template('src/main/java/package/security/_CustomPersistentRememberMeServices.java', javaDir + 'security/CustomPersistentRememberMeServices.java', this, {});
    }
    this.template('src/main/java/package/security/_Http401UnauthorizedEntryPoint.java', javaDir + 'security/Http401UnauthorizedEntryPoint.java', this, {});
    this.template('src/main/java/package/security/_SecurityUtils.java', javaDir + 'security/SecurityUtils.java', this, {});
    this.template('src/main/java/package/security/_SpringSecurityAuditorAware.java', javaDir + 'security/SpringSecurityAuditorAware.java', this, {});
    this.template('src/main/java/package/security/_UserDetailsService.java', javaDir + 'security/UserDetailsService.java', this, {});
    this.template('src/main/java/package/security/_UserNotActivatedException.java', javaDir + 'security/UserNotActivatedException.java', this, {});

    if (this.authenticationType == 'xauth'){
      this.template('src/main/java/package/security/xauth/_Token.java', javaDir + 'security/xauth/Token.java', this, {});
      this.template('src/main/java/package/security/xauth/_TokenProvider.java', javaDir + 'security/xauth/TokenProvider.java', this, {});
      this.template('src/main/java/package/security/xauth/_UserXAuthTokenController.java', javaDir + 'security/xauth/UserXAuthTokenController.java', this, {});
      this.template('src/main/java/package/security/xauth/_XAuthTokenConfigurer.java', javaDir + 'security/xauth/XAuthTokenConfigurer.java', this, {});
      this.template('src/main/java/package/security/xauth/_XAuthTokenFilter.java', javaDir + 'security/xauth/XAuthTokenFilter.java', this, {});
    }

    this.template('src/main/java/package/service/_package-info.java', javaDir + 'service/package-info.java', this, {});
    this.template('src/main/java/package/service/_AuditEventService.java', javaDir + 'service/AuditEventService.java', this, {});
    this.template('src/main/java/package/service/_UserService.java', javaDir + 'service/UserService.java', this, {});
    this.template('src/main/java/package/service/_MailService.java', javaDir + 'service/MailService.java', this, {});
    this.template('src/main/java/package/service/util/_RandomUtil.java', javaDir + 'service/util/RandomUtil.java', this, {});

    this.template('src/main/java/package/web/filter/_package-info.java', javaDir + 'web/filter/package-info.java', this, {});
    this.template('src/main/java/package/web/filter/_CachingHttpHeadersFilter.java', javaDir + 'web/filter/CachingHttpHeadersFilter.java', this, {});
    this.template('src/main/java/package/web/filter/_StaticResourcesProductionFilter.java', javaDir + 'web/filter/StaticResourcesProductionFilter.java', this, {});
    if (this.authenticationType == 'cookie') {
        this.template('src/main/java/package/web/filter/_CsrfCookieGeneratorFilter.java', javaDir + 'web/filter/CsrfCookieGeneratorFilter.java', this, {});
    }

    this.template('src/main/java/package/web/filter/gzip/_package-info.java', javaDir + 'web/filter/gzip/package-info.java', this, {});
    this.template('src/main/java/package/web/filter/gzip/_GzipResponseHeadersNotModifiableException.java', javaDir + 'web/filter/gzip/GzipResponseHeadersNotModifiableException.java', this, {});
    this.template('src/main/java/package/web/filter/gzip/_GZipResponseUtil.java', javaDir + 'web/filter/gzip/GZipResponseUtil.java', this, {});
    this.template('src/main/java/package/web/filter/gzip/_GZipServletFilter.java', javaDir + 'web/filter/gzip/GZipServletFilter.java', this, {});
    this.template('src/main/java/package/web/filter/gzip/_GZipServletOutputStream.java', javaDir + 'web/filter/gzip/GZipServletOutputStream.java', this, {});
    this.template('src/main/java/package/web/filter/gzip/_GZipServletResponseWrapper.java', javaDir + 'web/filter/gzip/GZipServletResponseWrapper.java', this, {});

    this.template('src/main/java/package/web/propertyeditors/_package-info.java', javaDir + 'web/propertyeditors/package-info.java', this, {});
    this.template('src/main/java/package/web/propertyeditors/_LocaleDateTimeEditor.java', javaDir + 'web/propertyeditors/LocaleDateTimeEditor.java', this, {});

    this.template('src/main/java/package/web/rest/dto/_package-info.java', javaDir + 'web/rest/dto/package-info.java', this, {});
    this.template('src/main/java/package/web/rest/dto/_LoggerDTO.java', javaDir + 'web/rest/dto/LoggerDTO.java', this, {});
    this.template('src/main/java/package/web/rest/dto/_UserDTO.java', javaDir + 'web/rest/dto/UserDTO.java', this, {});
    this.template('src/main/java/package/web/rest/_package-info.java', javaDir + 'web/rest/package-info.java', this, {});
    this.template('src/main/java/package/web/rest/_AccountResource.java', javaDir + 'web/rest/AccountResource.java', this, {});
    this.template('src/main/java/package/web/rest/_AuditResource.java', javaDir + 'web/rest/AuditResource.java', this, {});
    this.template('src/main/java/package/web/rest/_LogsResource.java', javaDir + 'web/rest/LogsResource.java', this, {});
    this.template('src/main/java/package/web/rest/_UserResource.java', javaDir + 'web/rest/UserResource.java', this, {});

    if (this.websocket == 'atmosphere') {
        this.template('src/main/java/package/web/websocket/_package-info.java', javaDir + 'web/websocket/package-info.java', this, {});
        this.template('src/main/java/package/web/websocket/_ActivityService.java', javaDir + 'web/websocket/ActivityService.java', this, {});
        this.template('src/main/java/package/web/websocket/_TrackerService.java', javaDir + 'web/websocket/TrackerService.java', this, {});
        this.template('src/main/java/package/web/websocket/dto/_package-info.java', javaDir + 'web/websocket/dto/package-info.java', this, {});
        this.template('src/main/java/package/web/websocket/dto/_ActivityDTO.java', javaDir + 'web/websocket/dto/ActivityDTO.java', this, {});
        this.template('src/main/java/package/web/websocket/dto/_ActivityDTOJacksonDecoder.java', javaDir + 'web/websocket/dto/ActivityDTOJacksonDecoder.java', this, {});
    }

    // Create Test Java files
    var testDir = 'src/test/java/' + packageFolder + '/';
    var testResourceDir = 'src/test/resources/';
    this.mkdir(testDir);

    if (this.databaseType == "mongodb") {
        this.template('src/test/java/package/config/_MongoConfiguration.java', testDir + 'config/MongoConfiguration.java', this, {});
    }
    this.template('src/test/java/package/security/_SecurityUtilsTest.java', testDir + 'security/SecurityUtilsTest.java', this, {});
    this.template('src/test/java/package/service/_UserServiceTest.java', testDir + 'service/UserServiceTest.java', this, {});
    this.template('src/test/java/package/web/rest/_AccountResourceTest.java', testDir + 'web/rest/AccountResourceTest.java', this, {});
    this.template('src/test/java/package/web/rest/_TestUtil.java', testDir + 'web/rest/TestUtil.java', this, {});
    this.template('src/test/java/package/web/rest/_UserResourceTest.java', testDir + 'web/rest/UserResourceTest.java', this, {});

    this.template(testResourceDir + 'config/_application.yml', testResourceDir + 'config/application.yml', this, {});
    this.template(testResourceDir + '_logback-test.xml', testResourceDir + 'logback-test.xml', this, {});

    if (this.hibernateCache == "ehcache") {
        this.template(testResourceDir + '_ehcache.xml', testResourceDir + 'ehcache.xml', this, {});
    }

    // Create Webapp
    this.mkdir(webappDir);

    // normal CSS or SCSS?
    if (this.useCompass) {
        this.copy('src/main/scss/main.scss', 'src/main/scss/main.scss');
    } else {
        this.copy('src/main/webapp/assets/images/glyphicons-halflings.png', 'src/main/webapp/assets/images/glyphicons-halflings.png');
        this.copy('src/main/webapp/assets/images/glyphicons-halflings-white.png', 'src/main/webapp/assets/images/glyphicons-halflings-white.png');
        this.copy('src/main/webapp/assets/styles/bootstrap.css', 'src/main/webapp/assets/styles/bootstrap.css');
        this.copy('src/main/webapp/assets/styles/main.css', 'src/main/webapp/assets/styles/main.css');
        this.copy('src/main/webapp/assets/fonts/glyphicons-halflings-regular.eot', 'src/main/webapp/assets/fonts/glyphicons-halflings-regular.eot');
        this.copy('src/main/webapp/assets/fonts/glyphicons-halflings-regular.svg', 'src/main/webapp/assets/fonts/glyphicons-halflings-regular.svg');
        this.copy('src/main/webapp/assets/fonts/glyphicons-halflings-regular.ttf', 'src/main/webapp/assets/fonts/glyphicons-halflings-regular.ttf');
        this.copy('src/main/webapp/assets/fonts/glyphicons-halflings-regular.woff', 'src/main/webapp/assets/fonts/glyphicons-halflings-regular.woff');
    }

    // HTML5 BoilerPlate
    this.copy(webappDir + 'favicon.ico', webappDir + 'favicon.ico');
    this.copy(webappDir + 'robots.txt', webappDir + 'robots.txt');
    this.copy(webappDir + 'htaccess.txt', webappDir + '.htaccess');

    // install all files related to i18n
    this.installI18nFilesByLanguage(this, webappDir, resourceDir, 'en');
    this.installI18nFilesByLanguage(this, webappDir, resourceDir, 'fr');

    // Protected resources - used to check if a customer is still connected
    this.copy(webappDir + '/protected/authentication_check.gif', webappDir + '/protected/authentication_check.gif');

    // Swagger-ui for Jhipster
    this.template(webappDir + '/swagger-ui/_index.html', webappDir + 'swagger-ui/index.html', this, {});
    this.copy(webappDir + '/swagger-ui/images/throbber.gif', webappDir + 'swagger-ui/images/throbber.gif');

    // Angular JS views

    this.template(webappDir + '/scripts/app/_app.js', webappDir + 'scripts/app/app.js', this, {});
    // Client Components
    this.template(webappDir + '/scripts/components/admin/_audits.service.js', webappDir + 'scripts/components/admin/audits.service.js', this, {});
    this.template(webappDir + '/scripts/components/admin/_configuration.service.js', webappDir + 'scripts/components/admin/configuration.service.js', this, {});
    this.template(webappDir + '/scripts/components/admin/_logs.service.js', webappDir + 'scripts/components/admin/logs.service.js', this, {});
    this.template(webappDir + '/scripts/components/admin/_monitoring.service.js', webappDir + 'scripts/components/admin/monitoring.service.js', this, {});
    this.template(webappDir + '/scripts/components/auth/_auth.service.js', webappDir + 'scripts/components/auth/auth.service.js', this, {});
    this.template(webappDir + '/scripts/components/auth/_principal.service.js', webappDir + 'scripts/components/auth/principal.service.js', this, {});
    if (this.authenticationType == 'token') {
        this.template(webappDir + '/scripts/components/auth/provider/_auth.oauth2.service.js', webappDir + 'scripts/components/auth/provider/auth.oauth2.service.js', this, {});
    } else if (this.authenticationType == 'xauth') {
        this.template(webappDir + '/scripts/components/auth/provider/_auth.xauth.service.js', webappDir + 'scripts/components/auth/provider/auth.xauth.service.js', this, {});
    } else {
        this.template(webappDir + '/scripts/components/auth/provider/_auth.session.service.js', webappDir + 'scripts/components/auth/provider/auth.session.service.js', this, {});
    }
    this.template(webappDir + '/scripts/components/auth/services/_account.service.js', webappDir + 'scripts/components/auth/services/account.service.js', this, {});
    this.template(webappDir + '/scripts/components/auth/services/_activate.service.js', webappDir + 'scripts/components/auth/services/activate.service.js', this, {});
    this.template(webappDir + '/scripts/components/auth/services/_password.service.js', webappDir + 'scripts/components/auth/services/password.service.js', this, {});
    this.template(webappDir + '/scripts/components/auth/services/_register.service.js', webappDir + 'scripts/components/auth/services/register.service.js', this, {});
    if (this.authenticationType == 'cookie') {
        this.template(webappDir + '/scripts/components/auth/services/_sessions.service.js', webappDir + 'scripts/components/auth/services/sessions.service.js', this, {});
    }
    this.template(webappDir + '/scripts/components/form/_form.directive.js', webappDir + 'scripts/components/form/form.directive.js', this, {});
    this.template(webappDir + '/scripts/components/language/_language.controller.js', webappDir + 'scripts/components/language/language.controller.js', this, {});
    this.template(webappDir + '/scripts/components/language/_language.service.js', webappDir + 'scripts/components/language/language.service.js', this, {});
    this.template(webappDir + '/scripts/components/navbar/_navbar.directive.js', webappDir + 'scripts/components/navbar/navbar.directive.js', this, {});
    this.copy(webappDir + '/scripts/components/navbar/navbar.html', webappDir + 'scripts/components/navbar/navbar.html');
    this.template(webappDir + '/scripts/components/navbar/_navbar.controller.js', webappDir + 'scripts/components/navbar/navbar.controller.js', this, {});
    this.template(webappDir + '/scripts/components/util/_base64.service.js', webappDir + 'scripts/components/util/base64.service.js', this, {});
    this.template(webappDir + '/scripts/components/util/_truncate.filter.js', webappDir + 'scripts/components/util/truncate.filter.js', this, {});

    // Client App
    this.template(webappDir + '/scripts/app/account/_account.js', webappDir + 'scripts/app/account/account.js', this, {});
    this.copy(webappDir + '/scripts/app/account/activate/activate.html', webappDir + 'scripts/app/account/activate/activate.html');
    this.template(webappDir + '/scripts/app/account/activate/_activate.js', webappDir + 'scripts/app/account/activate/activate.js', this, {});
    this.template(webappDir + '/scripts/app/account/activate/_activate.controller.js', webappDir + 'scripts/app/account/activate/activate.controller.js', this, {});
    this.copy(webappDir + '/scripts/app/account/login/login.html', webappDir + 'scripts/app/account/login/login.html');
    this.template(webappDir + '/scripts/app/account/login/_login.js', webappDir + 'scripts/app/account/login/login.js', this, {});
    this.template(webappDir + '/scripts/app/account/login/_login.controller.js', webappDir + 'scripts/app/account/login/login.controller.js', this, {});
    this.template(webappDir + '/scripts/app/account/logout/_logout.js', webappDir + 'scripts/app/account/logout/logout.js', this, {});
    this.template(webappDir + '/scripts/app/account/logout/_logout.controller.js', webappDir + 'scripts/app/account/logout/logout.controller.js', this, {});
    this.copy(webappDir + '/scripts/app/account/password/password.html', webappDir + 'scripts/app/account/password/password.html');
    this.template(webappDir + '/scripts/app/account/password/_password.js', webappDir + 'scripts/app/account/password/password.js', this, {});
    this.template(webappDir + '/scripts/app/account/password/_password.controller.js', webappDir + 'scripts/app/account/password/password.controller.js', this, {});
    this.template(webappDir + '/scripts/app/account/password/_password.directive.js', webappDir + 'scripts/app/account/password/password.directive.js', this, {});
    this.copy(webappDir + '/scripts/app/account/register/register.html', webappDir + 'scripts/app/account/register/register.html');
    this.template(webappDir + '/scripts/app/account/register/_register.js', webappDir + 'scripts/app/account/register/register.js', this, {});
    this.template(webappDir + '/scripts/app/account/register/_register.controller.js', webappDir + 'scripts/app/account/register/register.controller.js', this, {});
    if (this.authenticationType == 'cookie') {
        this.copy(webappDir + '/scripts/app/account/sessions/sessions.html', webappDir + 'scripts/app/account/sessions/sessions.html');
        this.template(webappDir + '/scripts/app/account/sessions/_sessions.js', webappDir + 'scripts/app/account/sessions/sessions.js', this, {});
        this.template(webappDir + '/scripts/app/account/sessions/_sessions.controller.js', webappDir + 'scripts/app/account/sessions/sessions.controller.js', this, {});
    }
    this.copy(webappDir + '/scripts/app/account/settings/settings.html', webappDir + 'scripts/app/account/settings/settings.html');
    this.template(webappDir + '/scripts/app/account/settings/_settings.js', webappDir + 'scripts/app/account/settings/settings.js', this, {});
    this.template(webappDir + '/scripts/app/account/settings/_settings.controller.js', webappDir + 'scripts/app/account/settings/settings.controller.js', this, {});
    this.template(webappDir + '/scripts/app/admin/_admin.js', webappDir + 'scripts/app/admin/admin.js', this, {});
    this.copy(webappDir + '/scripts/app/admin/audits/audits.html', webappDir + 'scripts/app/admin/audits/audits.html');
    this.template(webappDir + '/scripts/app/admin/audits/_audits.js', webappDir + 'scripts/app/admin/audits/audits.js', this, {});
    this.template(webappDir + '/scripts/app/admin/audits/_audits.controller.js', webappDir + 'scripts/app/admin/audits/audits.controller.js', this, {});
    this.copy(webappDir + '/scripts/app/admin/configuration/configuration.html', webappDir + 'scripts/app/admin/configuration/configuration.html');
    this.template(webappDir + '/scripts/app/admin/configuration/_configuration.js', webappDir + 'scripts/app/admin/configuration/configuration.js', this, {});
    this.template(webappDir + '/scripts/app/admin/configuration/_configuration.controller.js', webappDir + 'scripts/app/admin/configuration/configuration.controller.js', this, {});
    this.copy(webappDir + '/scripts/app/admin/docs/docs.html', webappDir + 'scripts/app/admin/docs/docs.html');
    this.template(webappDir + '/scripts/app/admin/docs/_docs.js', webappDir + 'scripts/app/admin/docs/docs.js', this, {});
    this.copy(webappDir + '/scripts/app/admin/health/health.html', webappDir + 'scripts/app/admin/health/health.html');
    this.template(webappDir + '/scripts/app/admin/health/_health.js', webappDir + 'scripts/app/admin/health/health.js', this, {});
    this.template(webappDir + '/scripts/app/admin/health/_health.controller.js', webappDir + 'scripts/app/admin/health/health.controller.js', this, {});
    this.copy(webappDir + '/scripts/app/admin/logs/logs.html', webappDir + 'scripts/app/admin/logs/logs.html');
    this.template(webappDir + '/scripts/app/admin/logs/_logs.js', webappDir + 'scripts/app/admin/logs/logs.js', this, {});
    this.template(webappDir + '/scripts/app/admin/logs/_logs.controller.js', webappDir + 'scripts/app/admin/logs/logs.controller.js', this, {});
    this.template(webappDir + '/scripts/app/admin/metrics/_metrics.html', webappDir + 'scripts/app/admin/metrics/metrics.html', this, {});
    this.template(webappDir + '/scripts/app/admin/metrics/_metrics.js', webappDir + 'scripts/app/admin/metrics/metrics.js', this, {});
    this.template(webappDir + '/scripts/app/admin/metrics/_metrics.controller.js', webappDir + 'scripts/app/admin/metrics/metrics.controller.js', this, {});
    if (this.websocket == 'atmosphere') {
        this.copy(webappDir + '/scripts/app/admin/tracker/tracker.html', webappDir + 'scripts/app/admin/tracker/tracker.html');
        this.template(webappDir + '/scripts/app/admin/tracker/_tracker.js', webappDir + 'scripts/app/admin/tracker/tracker.js', this, {});
        this.template(webappDir + '/scripts/app/admin/tracker/_tracker.controller.js', webappDir + 'scripts/app/admin/tracker/tracker.controller.js', this, {});
    }
    this.copy(webappDir + '/scripts/app/error/error.html', webappDir + 'scripts/app/error/error.html');
    this.copy(webappDir + '/scripts/app/error/accessdenied.html', webappDir + 'scripts/app/error/accessdenied.html');
    this.template(webappDir + '/scripts/app/entities/_entity.js', webappDir + 'scripts/app/entities/entity.js', this, {});
    this.template(webappDir + '/scripts/app/error/_error.js', webappDir + 'scripts/app/error/error.js', this, {});
    this.copy(webappDir + '/scripts/app/main/main.html', webappDir + 'scripts/app/main/main.html');
    this.template(webappDir + '/scripts/app/main/_main.js', webappDir + 'scripts/app/main/main.js', this, {});
    this.template(webappDir + '/scripts/app/main/_main.controller.js', webappDir + 'scripts/app/main/main.controller.js', this, {});

    // Index page
    this.indexFile = this.readFileAsString(path.join(this.sourceRoot(), webappDir + '_index.html'));
    this.indexFile = this.engine(this.indexFile, this, {});

    // Create Test Javascript files
    var testJsDir = 'src/test/javascript/';
    this.copy(testJsDir + 'karma.conf.js', testJsDir + 'karma.conf.js');
    if (this.websocket == 'atmosphere') {
        this.copy(testJsDir + 'mock/atmosphere.mock.js', testJsDir + 'mock/atmosphere.mock.js');
    }
    this.template(testJsDir + 'spec/app/account/login/_loginControllerSpec.js', testJsDir + 'spec/app/account/login/loginControllerSpec.js', this, {});
    this.template(testJsDir + 'spec/app/account/password/_passwordControllerSpec.js', testJsDir + 'spec/app/account/password/passwordControllerSpec.js', this, {});
    this.template(testJsDir + 'spec/app/account/password/_passwordDirectiveSpec.js', testJsDir + 'spec/app/account/password/passwordDirectiveSpec.js', this, {});
    if (this.authenticationType == 'cookie') {
        this.template(testJsDir + 'spec/app/account/sessions/_sessionsControllerSpec.js', testJsDir + 'spec/app/account/sessions/sessionsControllerSpec.js', this, {});
    }
    this.template(testJsDir + 'spec/app/account/settings/_settingsControllerSpec.js', testJsDir + 'spec/app/account/settings/settingsControllerSpec.js', this, {});
    this.template(testJsDir + 'spec/components/auth/_authServicesSpec.js', testJsDir + 'spec/components/auth/authServicesSpec.js', this, {});

    // CSS
    this.copy(webappDir + 'assets/styles/documentation.css', webappDir + 'assets/styles/documentation.css');

    // Images
    this.copy(webappDir + 'assets/images/development_ribbon.png', webappDir + 'assets/images/development_ribbon.png');
    this.copy(webappDir + 'assets/images/hipster.png', webappDir + 'assets/images/hipster.png');
    this.copy(webappDir + 'assets/images/hipster2x.png', webappDir + 'assets/images/hipster2x.png');

    var appScripts = [
        'scripts/app/app.js',
        'scripts/components/auth/auth.service.js',
        'scripts/components/auth/principal.service.js',
        'scripts/components/auth/services/account.service.js',
        'scripts/components/auth/services/activate.service.js',
        'scripts/components/auth/services/password.service.js',
        'scripts/components/auth/services/register.service.js',
        'scripts/components/form/form.directive.js',
        'scripts/components/language/language.service.js',
        'scripts/components/language/language.controller.js',
        'scripts/components/admin/audits.service.js',
        'scripts/components/admin/logs.service.js',
        'scripts/components/admin/configuration.service.js',
        'scripts/components/admin/monitoring.service.js',
        'scripts/components/navbar/navbar.directive.js',
        'scripts/components/navbar/navbar.controller.js',
        'scripts/components/util/truncate.filter.js',
        'scripts/components/util/base64.service.js',
        'scripts/app/account/account.js',
        'scripts/app/account/activate/activate.js',
        'scripts/app/account/activate/activate.controller.js',
        'scripts/app/account/login/login.js',
        'scripts/app/account/login/login.controller.js',
        'scripts/app/account/logout/logout.js',
        'scripts/app/account/logout/logout.controller.js',
        'scripts/app/account/password/password.js',
        'scripts/app/account/password/password.controller.js',
        'scripts/app/account/password/password.directive.js',
        'scripts/app/account/register/register.js',
        'scripts/app/account/register/register.controller.js',
        'scripts/app/account/settings/settings.js',
        'scripts/app/account/settings/settings.controller.js',
        'scripts/app/admin/admin.js',
        'scripts/app/admin/audits/audits.js',
        'scripts/app/admin/audits/audits.controller.js',
        'scripts/app/admin/configuration/configuration.js',
        'scripts/app/admin/configuration/configuration.controller.js',
        'scripts/app/admin/docs/docs.js',
        'scripts/app/admin/health/health.js',
        'scripts/app/admin/health/health.controller.js',
        'scripts/app/admin/logs/logs.js',
        'scripts/app/admin/logs/logs.controller.js',
        'scripts/app/admin/metrics/metrics.js',
        'scripts/app/admin/metrics/metrics.controller.js',
        'scripts/app/entities/entity.js',
        'scripts/app/error/error.js',
        'scripts/app/main/main.js',
        'scripts/app/main/main.controller.js'
        ];

    if (this.authenticationType == 'xauth'){
        appScripts = appScripts.concat([
            'scripts/components/auth/provider/auth.xauth.service.js']);
    }

    if (this.authenticationType == 'token') {
        appScripts = appScripts.concat([
            'scripts/components/auth/provider/auth.oauth2.service.js']);
    }

    if (this.authenticationType == 'cookie'){
        appScripts = appScripts.concat([
            'scripts/components/auth/provider/auth.session.service.js',
            'scripts/components/auth/services/sessions.service.js',
            'scripts/app/account/sessions/sessions.js',
            'scripts/app/account/sessions/sessions.controller.js',
            ]);
    }

    if (this.websocket == 'atmosphere') {
        appScripts = appScripts.concat([
            'scripts/app/admin/tracker/tracker.js',
            'scripts/app/admin/tracker/tracker.controller.js'])
    }

    var vendorScripts = [
        'bower_components/modernizr/modernizr.js',
        'bower_components/jquery/dist/jquery.js',
        'bower_components/angular/angular.js',
        'bower_components/angular-ui-router/release/angular-ui-router.js',
        'bower_components/angular-resource/angular-resource.js',
        'bower_components/angular-cookies/angular-cookies.js',
        'bower_components/angular-sanitize/angular-sanitize.js',
        'bower_components/angular-translate/angular-translate.js',
        'bower_components/angular-translate-storage-cookie/angular-translate-storage-cookie.js',
        'bower_components/angular-translate-loader-partial/angular-translate-loader-partial.js',
        'bower_components/angular-dynamic-locale/src/tmhDynamicLocale.js',
        'bower_components/angular-local-storage/dist/angular-local-storage.js',
        'bower_components/angular-cache-buster/angular-cache-buster.js'
    ];

    if (this.websocket == 'atmosphere') {
        vendorScripts = vendorScripts.concat([
            'bower_components/atmosphere/atmosphere.js',
            'bower_components/jquery-atmosphere/jquery.atmosphere.js']);
    }

    vendorScripts = vendorScripts.concat([
        'bower_components/bootstrap-sass/vendor/assets/javascripts/bootstrap/affix.js',
        'bower_components/bootstrap-sass/vendor/assets/javascripts/bootstrap/alert.js',
        'bower_components/bootstrap-sass/vendor/assets/javascripts/bootstrap/dropdown.js',
        'bower_components/bootstrap-sass/vendor/assets/javascripts/bootstrap/tooltip.js',
        'bower_components/bootstrap-sass/vendor/assets/javascripts/bootstrap/modal.js',
        'bower_components/bootstrap-sass/vendor/assets/javascripts/bootstrap/transition.js',
        'bower_components/bootstrap-sass/vendor/assets/javascripts/bootstrap/button.js',
        'bower_components/bootstrap-sass/vendor/assets/javascripts/bootstrap/popover.js',
        'bower_components/bootstrap-sass/vendor/assets/javascripts/bootstrap/carousel.js',
        'bower_components/bootstrap-sass/vendor/assets/javascripts/bootstrap/scrollspy.js',
        'bower_components/bootstrap-sass/vendor/assets/javascripts/bootstrap/collapse.js',
        'bower_components/bootstrap-sass/vendor/assets/javascripts/bootstrap/tab.js']);

    this.indexFile = this.appendScripts(this.indexFile, 'scripts/vendor.js', vendorScripts);
    this.indexFile = this.appendScripts(this.indexFile, 'scripts/app.js', appScripts);
    this.write(webappDir + 'index.html', this.indexFile);

    this.config.set('baseName', this.baseName);
    this.config.set('packageName', this.packageName);
    this.config.set('packageFolder', packageFolder);
    this.config.set('authenticationType', this.authenticationType);
    this.config.set('hibernateCache', this.hibernateCache);
    this.config.set('clusteredHttpSession', this.clusteredHttpSession);
    this.config.set('websocket', this.websocket);
    this.config.set('databaseType', this.databaseType);
    this.config.set('devDatabaseType', this.devDatabaseType);
    this.config.set('prodDatabaseType', this.prodDatabaseType);
    this.config.set('useCompass', this.useCompass);
    this.config.set('buildTool', this.buildTool);
    this.config.set('frontendBuilder', this.frontendBuilder);
    this.config.set('javaVersion', this.javaVersion);
};

JhipsterGenerator.prototype.projectfiles = function projectfiles() {
    this.copy('editorconfig', '.editorconfig');
    this.copy('jshintrc', '.jshintrc');
};

function removefile(file) {
    console.log('Remove the file - ' + file)
    if (shelljs.test('-f', file)) {
        shelljs.rm(file);
    }

}

function removefolder(folder) {
    console.log('Remove the folder - ' + folder)
    if (shelljs.test('-d', folder)) {
        shelljs.rm("-rf", folder);
    }
}<|MERGE_RESOLUTION|>--- conflicted
+++ resolved
@@ -487,15 +487,11 @@
         this.template('src/main/java/package/config/_OAuth2ServerConfiguration.java', javaDir + 'config/OAuth2ServerConfiguration.java', this, {});
     }
 
-<<<<<<< HEAD
     if (this.authenticationType == 'xauth') {
       this.template('src/main/java/package/config/_XAuthConfiguration.java', javaDir + 'config/XAuthConfiguration.java', this, {});
     }
 
-    if (this.databaseType == 'nosql' &&  this.authenticationType == 'token') {
-=======
     if (this.databaseType == 'mongodb' &&  this.authenticationType == 'token') {
->>>>>>> 79fee341
         this.template('src/main/java/package/config/oauth2/_OAuth2AuthenticationReadConverter.java', javaDir + 'config/oauth2/OAuth2AuthenticationReadConverter.java', this, {});
         this.template('src/main/java/package/config/oauth2/_MongoDBTokenStore.java', javaDir + 'config/oauth2/MongoDBTokenStore.java', this, {});
         this.template('src/main/java/package/domain/_OAuth2AuthenticationAccessToken.java', javaDir + 'domain/OAuth2AuthenticationAccessToken.java', this, {});
