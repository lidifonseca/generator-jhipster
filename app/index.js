--- conflicted
+++ resolved
@@ -42,7 +42,7 @@
                 if((input.indexOf('<')<0) && (input.indexOf('>')<0)) return true;
                 return 'Your application name contains either <, > or both.';
             },
-            message: '(1/11) What is the base name of your application?',
+            message: '(1/12) What is the base name of your application?',
             default: 'jhipster'
         },
         {
@@ -52,13 +52,13 @@
                 if(/^([a-z_]{1}[a-z0-9_]*(\.[a-z_]{1}[a-z0-9_]*)*)$/.test(input)) return true;
                 return 'The package name you have provided is not a valid Java package name.';
             },
-            message: '(2/11) What is your default Java package name?',
+            message: '(2/12) What is your default Java package name?',
             default: 'com.mycompany.myapp'
         },
         {
             type: 'list',
             name: 'javaVersion',
-            message: '(3/11) Do you want to use Java 8?',
+            message: '(3/12) Do you want to use Java 8?',
             choices: [
                 {
                     value: '7',
@@ -74,7 +74,7 @@
         {
             type: 'list',
             name: 'authenticationType',
-            message: '(4/11) Which *type* of authentication would you like to use?',
+            message: '(4/12) Which *type* of authentication would you like to use?',
             choices: [
                 {
                     value: 'cookie',
@@ -90,11 +90,7 @@
         {
             type: 'list',
             name: 'databaseType',
-<<<<<<< HEAD
-            message: '(4/11) Which *type* of database would you like to use?',
-=======
-            message: '(5/11) Which *type* of database would you like to use?',
->>>>>>> 7e7ec067
+            message: '(5/12) Which *type* of database would you like to use?',
             choices: [
                 {
                     value: 'sql',
@@ -113,11 +109,7 @@
             },
             type: 'list',
             name: 'hibernateCache',
-<<<<<<< HEAD
-            message: '(5/11) Do you want to use Hibernate 2nd level cache?',
-=======
-            message: '(6/11) Do you want to use Hibernate 2nd level cache?',
->>>>>>> 7e7ec067
+            message: '(6/12) Do you want to use Hibernate 2nd level cache?',
             choices: [
                 {
                     value: 'no',
@@ -140,11 +132,7 @@
             },
             type: 'list',
             name: 'hibernateCache',
-<<<<<<< HEAD
-            message: '(5/11) Do you want to use cache?',
-=======
-            message: '(6/11) Do you want to use cache?',
->>>>>>> 7e7ec067
+            message: '(6/12) Do you want to use cache?',
             choices: [
                 {
                     value: 'no',
@@ -164,11 +152,7 @@
         {
             type: 'list',
             name: 'clusteredHttpSession',
-<<<<<<< HEAD
-            message: '(6/11) Do you want to use clustered HTTP sessions?',
-=======
-            message: '(7/11) Do you want to use clustered HTTP sessions?',
->>>>>>> 7e7ec067
+            message: '(7/12) Do you want to use clustered HTTP sessions?',
             choices: [
                 {
                     value: 'no',
@@ -184,11 +168,7 @@
         {
             type: 'list',
             name: 'websocket',
-<<<<<<< HEAD
-            message: '(7/11) Do you want to use WebSockets?',
-=======
-            message: '(8/11) Do you want to use WebSockets?',
->>>>>>> 7e7ec067
+            message: '(8/12) Do you want to use WebSockets?',
             choices: [
                 {
                     value: 'no',
@@ -207,11 +187,7 @@
             },
             type: 'list',
             name: 'prodDatabaseType',
-<<<<<<< HEAD
-            message: '(8/11) Which *production* database would you like to use?',
-=======
-            message: '(9/11) Which *production* database would you like to use?',
->>>>>>> 7e7ec067
+            message: '(9/12) Which *production* database would you like to use?',
             choices: [
                 {
                     value: 'mysql',
@@ -230,11 +206,7 @@
             },
             type: 'list',
             name: 'prodDatabaseType',
-<<<<<<< HEAD
-            message: '(8/11) Which *production* database would you like to use?',
-=======
-            message: '(9/11) Which *production* database would you like to use?',
->>>>>>> 7e7ec067
+            message: '(9/12) Which *production* database would you like to use?',
             choices: [
                 {
                     value: 'mongodb',
@@ -249,11 +221,7 @@
             },
             type: 'list',
             name: 'devDatabaseType',
-<<<<<<< HEAD
-            message: '(9/11) Which *development* database would you like to use?',
-=======
-            message: '(10/11) Which *development* database would you like to use?',
->>>>>>> 7e7ec067
+            message: '(10/12) Which *development* database would you like to use?',
             choices: [
                 {
                     value: 'h2Memory',
@@ -276,11 +244,7 @@
             },
             type: 'list',
             name: 'devDatabaseType',
-<<<<<<< HEAD
-            message: '(9/11) Which *development* database would you like to use?',
-=======
-            message: '(10/11) Which *development* database would you like to use?',
->>>>>>> 7e7ec067
+            message: '(10/12) Which *development* database would you like to use?',
             choices: [
                 {
                     value: 'mongodb',
@@ -302,13 +266,13 @@
                     name: 'Gulp.JS'
                 }
             ],
-            message: '(10/11) Would you like to use Grunt or Gulp.Js for building the frontend?',
+            message: '(11/12) Would you like to use Grunt or Gulp.Js for building the frontend?',
             default: 'grunt'
         },
         {
             type: 'confirm',
             name: 'useCompass',
-            message: '(11/11) Would you like to use the Compass CSS Authoring Framework?',
+            message: '(12/12) Would you like to use the Compass CSS Authoring Framework?',
             default: false
         }
     ];
