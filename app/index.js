--- conflicted
+++ resolved
@@ -134,13 +134,8 @@
             message: '(6/13) Which *production* database would you like to use?',
             choices: [
                 {
-<<<<<<< HEAD
-                    value: 'no',
-                    name: 'No (this not possible with the NoSQL option)'
-=======
                     value: 'mongodb',
                     name: 'MongoDB'
->>>>>>> b1459033
                 }
             ],
             default: 0
@@ -295,7 +290,7 @@
 
     this.baseName = this.config.get('baseName');
     this.packageName = this.config.get('packageName');
-    this.authenticationType = this.config.get('authenticationType');
+    this.authenticationType = this.config.get('authenticationType')
     this.hibernateCache = this.config.get('hibernateCache');
     this.clusteredHttpSession = this.config.get('clusteredHttpSession');
     this.websocket = this.config.get('websocket');
@@ -384,29 +379,29 @@
     removefile(webappDir + 'images/famfamfam-flags.png');
 
     // Create application
-    this.template('_package.json', 'package.json', this, {});
-    this.template('_bower.json', 'bower.json', this, {});
-    this.template('_README.md', 'README.md', this, {});
-    this.template('bowerrc', '.bowerrc', this, {});
+    this.template('_package.json', 'package.json');
+    this.template('_bower.json', 'bower.json');
+    this.template('_README.md', 'README.md');
+    this.template('bowerrc', '.bowerrc');
     this.copy('gitignore', '.gitignore');
     this.copy('gitattributes', '.gitattributes');
 
     switch (this.frontendBuilder) {
         case 'gulp':
-            this.template('gulpfile.js', 'gulpfile.js', this, {});
+            this.template('gulpfile.js', 'gulpfile.js');
             break;
         case 'grunt':
         default:
-            this.template('Gruntfile.js', 'Gruntfile.js', this, {});
+            this.template('Gruntfile.js', 'Gruntfile.js');
     }
 
     switch (this.buildTool) {
         case 'gradle':
-            this.template('_build.gradle', 'build.gradle', this, {});
-            this.template('_gradle.properties', 'gradle.properties', this, {});
-            this.template('_yeoman.gradle', 'yeoman.gradle', this, {});
-            this.template('_profile_dev.gradle', 'profile_dev.gradle', this, {});
-            this.template('_profile_prod.gradle', 'profile_prod.gradle', this, {});
+            this.template('_build.gradle', 'build.gradle');
+            this.template('_gradle.properties', 'gradle.properties');
+            this.template('_yeoman.gradle', 'yeoman.gradle');
+            this.template('_profile_dev.gradle', 'profile_dev.gradle');
+            this.template('_profile_prod.gradle', 'profile_prod.gradle');
             this.copy('gradlew', 'gradlew');
             this.copy('gradlew.bat', 'gradlew.bat');
             this.copy('gradle/wrapper/gradle-wrapper.jar', 'gradle/wrapper/gradle-wrapper.jar');
@@ -422,7 +417,7 @@
     this.copy(resourceDir + '/banner.txt', resourceDir + '/banner.txt');
 
     if (this.hibernateCache == "ehcache") {
-        this.template(resourceDir + '_ehcache.xml', resourceDir + 'ehcache.xml', this, {});
+        this.template(resourceDir + '_ehcache.xml', resourceDir + 'ehcache.xml');
     }
 
     // i18n resources used by thymeleaf
@@ -443,14 +438,14 @@
     // Thymeleaf templates
     this.copy(resourceDir + '/templates/error.html', resourceDir + 'templates/error.html');
 
-    this.template(resourceDir + '_logback.xml', resourceDir + 'logback.xml', this, {});
-
-    this.template(resourceDir + '/config/_application.yml', resourceDir + 'config/application.yml', this, {});
-    this.template(resourceDir + '/config/_application-dev.yml', resourceDir + 'config/application-dev.yml', this, {});
-    this.template(resourceDir + '/config/_application-prod.yml', resourceDir + 'config/application-prod.yml', this, {});
+    this.template(resourceDir + '_logback.xml', resourceDir + 'logback.xml');
+
+    this.template(resourceDir + '/config/_application.yml', resourceDir + 'config/application.yml');
+    this.template(resourceDir + '/config/_application-dev.yml', resourceDir + 'config/application-dev.yml');
+    this.template(resourceDir + '/config/_application-prod.yml', resourceDir + 'config/application-prod.yml');
 
     if (this.databaseType == "sql") {
-        this.template(resourceDir + '/config/liquibase/changelog/_initial_schema.xml', resourceDir + 'config/liquibase/changelog/00000000000000_initial_schema.xml', this, {});
+        this.template(resourceDir + '/config/liquibase/changelog/_initial_schema.xml', resourceDir + 'config/liquibase/changelog/00000000000000_initial_schema.xml');
         this.copy(resourceDir + '/config/liquibase/master.xml', resourceDir + 'config/liquibase/master.xml');
         this.copy(resourceDir + '/config/liquibase/users.csv', resourceDir + 'config/liquibase/users.csv');
         this.copy(resourceDir + '/config/liquibase/authorities.csv', resourceDir + 'config/liquibase/authorities.csv');
@@ -467,128 +462,64 @@
     this.copy(resourceDir + '/mails/activationEmail.html', resourceDir + 'mails/activationEmail.html');
 
     // Create Java files
-    this.template('src/main/java/package/_Application.java', javaDir + '/Application.java', this, {});
-    this.template('src/main/java/package/_ApplicationWebXml.java', javaDir + '/ApplicationWebXml.java', this, {});
-
-    this.template('src/main/java/package/aop/logging/_LoggingAspect.java', javaDir + 'aop/logging/LoggingAspect.java', this, {});
-
-    this.template('src/main/java/package/config/apidoc/_package-info.java', javaDir + 'config/apidoc/package-info.java', this, {});
-    this.template('src/main/java/package/config/apidoc/_SwaggerConfiguration.java', javaDir + 'config/apidoc/SwaggerConfiguration.java', this, {});
-
-    this.template('src/main/java/package/async/_package-info.java', javaDir + 'async/package-info.java', this, {});
-    this.template('src/main/java/package/async/_ExceptionHandlingAsyncTaskExecutor.java', javaDir + 'async/ExceptionHandlingAsyncTaskExecutor.java', this, {});
-
-    this.template('src/main/java/package/config/_package-info.java', javaDir + 'config/package-info.java', this, {});
-    this.template('src/main/java/package/config/_AsyncConfiguration.java', javaDir + 'config/AsyncConfiguration.java', this, {});
-    this.template('src/main/java/package/config/_CacheConfiguration.java', javaDir + 'config/CacheConfiguration.java', this, {});
-    this.template('src/main/java/package/config/_Constants.java', javaDir + 'config/Constants.java', this, {});
-    this.template('src/main/java/package/config/_CloudDatabaseConfiguration.java', javaDir + 'config/CloudDatabaseConfiguration.java', this, {});
+    this.template('src/main/java/package/_Application.java', javaDir + '/Application.java');
+    this.template('src/main/java/package/_ApplicationWebXml.java', javaDir + '/ApplicationWebXml.java');
+
+    this.template('src/main/java/package/aop/logging/_LoggingAspect.java', javaDir + 'aop/logging/LoggingAspect.java');
+
+    this.template('src/main/java/package/config/apidoc/_package-info.java', javaDir + 'config/apidoc/package-info.java');
+    this.template('src/main/java/package/config/apidoc/_SwaggerConfiguration.java', javaDir + 'config/apidoc/SwaggerConfiguration.java');
+
+    this.template('src/main/java/package/async/_package-info.java', javaDir + 'async/package-info.java');
+    this.template('src/main/java/package/async/_ExceptionHandlingAsyncTaskExecutor.java', javaDir + 'async/ExceptionHandlingAsyncTaskExecutor.java');
+
+    this.template('src/main/java/package/config/_package-info.java', javaDir + 'config/package-info.java');
+    this.template('src/main/java/package/config/_AsyncConfiguration.java', javaDir + 'config/AsyncConfiguration.java');
+    this.template('src/main/java/package/config/_CacheConfiguration.java', javaDir + 'config/CacheConfiguration.java');
+    this.template('src/main/java/package/config/_Constants.java', javaDir + 'config/Constants.java');
+    this.template('src/main/java/package/config/_CloudDatabaseConfiguration.java', javaDir + 'config/CloudDatabaseConfiguration.java');
     if (this.databaseType == 'nosql') {
-<<<<<<< HEAD
-        this.template('src/main/java/package/config/_CloudMongoDbConfiguration.java', javaDir + 'config/CloudMongoDbConfiguration.java', this, {});
-=======
         this.template('src/main/java/package/config/_CloudMongoDbConfiguration.java', javaDir + 'config/CloudMongoDbConfiguration.java');
->>>>>>> b1459033
-    }
-    this.template('src/main/java/package/config/_DatabaseConfiguration.java', javaDir + 'config/DatabaseConfiguration.java', this, {});
-    this.template('src/main/java/package/config/_LocaleConfiguration.java', javaDir + 'config/LocaleConfiguration.java', this, {});
-    this.template('src/main/java/package/config/_LoggingAspectConfiguration.java', javaDir + 'config/LoggingAspectConfiguration.java', this, {});
-    this.template('src/main/java/package/config/_MailConfiguration.java', javaDir + 'config/MailConfiguration.java', this, {});
-    this.template('src/main/java/package/config/_MetricsConfiguration.java', javaDir + 'config/MetricsConfiguration.java', this, {});
+    }
+    this.template('src/main/java/package/config/_DatabaseConfiguration.java', javaDir + 'config/DatabaseConfiguration.java');
+    this.template('src/main/java/package/config/_LocaleConfiguration.java', javaDir + 'config/LocaleConfiguration.java');
+    this.template('src/main/java/package/config/_LoggingAspectConfiguration.java', javaDir + 'config/LoggingAspectConfiguration.java');
+    this.template('src/main/java/package/config/_MailConfiguration.java', javaDir + 'config/MailConfiguration.java');
+    this.template('src/main/java/package/config/_MetricsConfiguration.java', javaDir + 'config/MetricsConfiguration.java');
 
     if (this.authenticationType == 'token') {
-        this.template('src/main/java/package/config/_OAuth2ServerConfiguration.java', javaDir + 'config/OAuth2ServerConfiguration.java', this, {});
+        this.template('src/main/java/package/config/_OAuth2ServerConfiguration.java', javaDir + 'config/OAuth2ServerConfiguration.java');
     }
 
     if (this.databaseType == 'nosql' &&  this.authenticationType == 'token') {
-        this.template('src/main/java/package/config/oauth2/_OAuth2AuthenticationReadConverter.java', javaDir + 'config/oauth2/OAuth2AuthenticationReadConverter.java', this, {});
-        this.template('src/main/java/package/config/oauth2/_MongoDBTokenStore.java', javaDir + 'config/oauth2/MongoDBTokenStore.java', this, {});
-        this.template('src/main/java/package/domain/_OAuth2AuthenticationAccessToken.java', javaDir + 'domain/OAuth2AuthenticationAccessToken.java', this, {});
-        this.template('src/main/java/package/domain/_OAuth2AuthenticationRefreshToken.java', javaDir + 'domain/OAuth2AuthenticationRefreshToken.java', this, {});
-        this.template('src/main/java/package/repository/_OAuth2AccessTokenRepository.java', javaDir + 'repository/OAuth2AccessTokenRepository.java', this, {});
-        this.template('src/main/java/package/repository/_OAuth2RefreshTokenRepository.java', javaDir + 'repository/OAuth2RefreshTokenRepository.java', this, {});
-    }
-
-    this.template('src/main/java/package/config/_SecurityConfiguration.java', javaDir + 'config/SecurityConfiguration.java', this, {});
-    this.template('src/main/java/package/config/_ThymeleafConfiguration.java', javaDir + 'config/ThymeleafConfiguration.java', this, {});
-    this.template('src/main/java/package/config/_WebConfigurer.java', javaDir + 'config/WebConfigurer.java', this, {});
-
-    this.template('src/main/java/package/config/audit/_package-info.java', javaDir + 'config/audit/package-info.java', this, {});
-    this.template('src/main/java/package/config/audit/_AuditEventConverter.java', javaDir + 'config/audit/AuditEventConverter.java', this, {});
-
-    this.template('src/main/java/package/config/locale/_package-info.java', javaDir + 'config/locale/package-info.java', this, {});
-    this.template('src/main/java/package/config/locale/_AngularCookieLocaleResolver.java', javaDir + 'config/locale/AngularCookieLocaleResolver.java', this, {});
-
-    this.template('src/main/java/package/config/metrics/_package-info.java', javaDir + 'config/metrics/package-info.java', this, {});
-    this.template('src/main/java/package/config/metrics/_DatabaseHealthIndicator.java', javaDir + 'config/metrics/DatabaseHealthIndicator.java', this, {});
-    this.template('src/main/java/package/config/metrics/_JavaMailHealthIndicator.java', javaDir + 'config/metrics/JavaMailHealthIndicator.java', this, {});
-    this.template('src/main/java/package/config/metrics/_JHipsterHealthIndicatorConfiguration.java', javaDir + 'config/metrics/JHipsterHealthIndicatorConfiguration.java', this, {});
+        this.template('src/main/java/package/config/oauth2/_OAuth2AuthenticationReadConverter.java', javaDir + 'config/oauth2/OAuth2AuthenticationReadConverter.java');
+        this.template('src/main/java/package/config/oauth2/_MongoDBTokenStore.java', javaDir + 'config/oauth2/MongoDBTokenStore.java');
+        this.template('src/main/java/package/domain/_OAuth2AuthenticationAccessToken.java', javaDir + 'domain/OAuth2AuthenticationAccessToken.java');
+        this.template('src/main/java/package/domain/_OAuth2AuthenticationRefreshToken.java', javaDir + 'domain/OAuth2AuthenticationRefreshToken.java');
+        this.template('src/main/java/package/repository/_OAuth2AccessTokenRepository.java', javaDir + 'repository/OAuth2AccessTokenRepository.java');
+        this.template('src/main/java/package/repository/_OAuth2RefreshTokenRepository.java', javaDir + 'repository/OAuth2RefreshTokenRepository.java');
+    }
+
+    this.template('src/main/java/package/config/_SecurityConfiguration.java', javaDir + 'config/SecurityConfiguration.java');
+    this.template('src/main/java/package/config/_ThymeleafConfiguration.java', javaDir + 'config/ThymeleafConfiguration.java');
+    this.template('src/main/java/package/config/_WebConfigurer.java', javaDir + 'config/WebConfigurer.java');
+
+    this.template('src/main/java/package/config/audit/_package-info.java', javaDir + 'config/audit/package-info.java');
+    this.template('src/main/java/package/config/audit/_AuditEventConverter.java', javaDir + 'config/audit/AuditEventConverter.java');
+
+    this.template('src/main/java/package/config/locale/_package-info.java', javaDir + 'config/locale/package-info.java');
+    this.template('src/main/java/package/config/locale/_AngularCookieLocaleResolver.java', javaDir + 'config/locale/AngularCookieLocaleResolver.java');
+
+    this.template('src/main/java/package/config/metrics/_package-info.java', javaDir + 'config/metrics/package-info.java');
+    this.template('src/main/java/package/config/metrics/_DatabaseHealthIndicator.java', javaDir + 'config/metrics/DatabaseHealthIndicator.java');
+    this.template('src/main/java/package/config/metrics/_JavaMailHealthIndicator.java', javaDir + 'config/metrics/JavaMailHealthIndicator.java');
+    this.template('src/main/java/package/config/metrics/_JHipsterHealthIndicatorConfiguration.java', javaDir + 'config/metrics/JHipsterHealthIndicatorConfiguration.java');
 
     if (this.hibernateCache == "hazelcast") {
-        this.template('src/main/java/package/config/hazelcast/_HazelcastCacheRegionFactory.java', javaDir + 'config/hazelcast/HazelcastCacheRegionFactory.java', this, {});
-        this.template('src/main/java/package/config/hazelcast/_package-info.java', javaDir + 'config/hazelcast/package-info.java', this, {});
-    }
-
-<<<<<<< HEAD
-    this.template('src/main/java/package/domain/_package-info.java', javaDir + 'domain/package-info.java', this, {});
-    this.template('src/main/java/package/domain/_AbstractAuditingEntity.java', javaDir + 'domain/AbstractAuditingEntity.java', this, {});
-    this.template('src/main/java/package/domain/_Authority.java', javaDir + 'domain/Authority.java', this, {});
-    this.template('src/main/java/package/domain/_PersistentAuditEvent.java', javaDir + 'domain/PersistentAuditEvent.java', this, {});
-    this.template('src/main/java/package/domain/_PersistentToken.java', javaDir + 'domain/PersistentToken.java', this, {});
-    this.template('src/main/java/package/domain/_User.java', javaDir + 'domain/User.java', this, {});
-    this.template('src/main/java/package/domain/util/_CustomLocalDateSerializer.java', javaDir + 'domain/util/CustomLocalDateSerializer.java', this, {});
-    this.template('src/main/java/package/domain/util/_CustomDateTimeSerializer.java', javaDir + 'domain/util/CustomDateTimeSerializer.java', this, {});
-    this.template('src/main/java/package/domain/util/_CustomDateTimeDeserializer.java', javaDir + 'domain/util/CustomDateTimeDeserializer.java', this, {});
-
-    this.template('src/main/java/package/repository/_package-info.java', javaDir + 'repository/package-info.java', this, {});
-    this.template('src/main/java/package/repository/_AuthorityRepository.java', javaDir + 'repository/AuthorityRepository.java', this, {});
-    this.template('src/main/java/package/repository/_CustomAuditEventRepository.java', javaDir + 'repository/CustomAuditEventRepository.java', this, {});
-
-    this.template('src/main/java/package/repository/_UserRepository.java', javaDir + 'repository/UserRepository.java', this, {});
-    this.template('src/main/java/package/repository/_PersistentTokenRepository.java', javaDir + 'repository/PersistentTokenRepository.java', this, {});
-    this.template('src/main/java/package/repository/_PersistenceAuditEventRepository.java', javaDir + 'repository/PersistenceAuditEventRepository.java', this, {});
-
-    this.template('src/main/java/package/security/_package-info.java', javaDir + 'security/package-info.java', this, {});
-    this.template('src/main/java/package/security/_AjaxAuthenticationFailureHandler.java', javaDir + 'security/AjaxAuthenticationFailureHandler.java', this, {});
-    this.template('src/main/java/package/security/_AjaxAuthenticationSuccessHandler.java', javaDir + 'security/AjaxAuthenticationSuccessHandler.java', this, {});
-    this.template('src/main/java/package/security/_AjaxLogoutSuccessHandler.java', javaDir + 'security/AjaxLogoutSuccessHandler.java', this, {});
-    this.template('src/main/java/package/security/_AuthoritiesConstants.java', javaDir + 'security/AuthoritiesConstants.java', this, {});
-    this.template('src/main/java/package/security/_CustomPersistentRememberMeServices.java', javaDir + 'security/CustomPersistentRememberMeServices.java', this, {});
-    this.template('src/main/java/package/security/_Http401UnauthorizedEntryPoint.java', javaDir + 'security/Http401UnauthorizedEntryPoint.java', this, {});
-    this.template('src/main/java/package/security/_SecurityUtils.java', javaDir + 'security/SecurityUtils.java', this, {});
-    this.template('src/main/java/package/security/_SpringSecurityAuditorAware.java', javaDir + 'security/SpringSecurityAuditorAware.java', this, {});
-    this.template('src/main/java/package/security/_UserDetailsService.java', javaDir + 'security/UserDetailsService.java', this, {});
-    this.template('src/main/java/package/security/_UserNotActivatedException.java', javaDir + 'security/UserNotActivatedException.java', this, {});
-
-    this.template('src/main/java/package/service/_package-info.java', javaDir + 'service/package-info.java', this, {});
-    this.template('src/main/java/package/service/_AuditEventService.java', javaDir + 'service/AuditEventService.java', this, {});
-    this.template('src/main/java/package/service/_UserService.java', javaDir + 'service/UserService.java', this, {});
-    this.template('src/main/java/package/service/_MailService.java', javaDir + 'service/MailService.java', this, {});
-    this.template('src/main/java/package/service/util/_RandomUtil.java', javaDir + 'service/util/RandomUtil.java', this, {});
-
-    this.template('src/main/java/package/web/filter/_package-info.java', javaDir + 'web/filter/package-info.java', this, {});
-    this.template('src/main/java/package/web/filter/_CachingHttpHeadersFilter.java', javaDir + 'web/filter/CachingHttpHeadersFilter.java', this, {});
-    this.template('src/main/java/package/web/filter/_StaticResourcesProductionFilter.java', javaDir + 'web/filter/StaticResourcesProductionFilter.java', this, {});
-
-    this.template('src/main/java/package/web/filter/gzip/_package-info.java', javaDir + 'web/filter/gzip/package-info.java', this, {});
-    this.template('src/main/java/package/web/filter/gzip/_GzipResponseHeadersNotModifiableException.java', javaDir + 'web/filter/gzip/GzipResponseHeadersNotModifiableException.java', this, {});
-    this.template('src/main/java/package/web/filter/gzip/_GZipResponseUtil.java', javaDir + 'web/filter/gzip/GZipResponseUtil.java', this, {});
-    this.template('src/main/java/package/web/filter/gzip/_GZipServletFilter.java', javaDir + 'web/filter/gzip/GZipServletFilter.java', this, {});
-    this.template('src/main/java/package/web/filter/gzip/_GZipServletOutputStream.java', javaDir + 'web/filter/gzip/GZipServletOutputStream.java', this, {});
-    this.template('src/main/java/package/web/filter/gzip/_GZipServletResponseWrapper.java', javaDir + 'web/filter/gzip/GZipServletResponseWrapper.java', this, {});
-
-    this.template('src/main/java/package/web/propertyeditors/_package-info.java', javaDir + 'web/propertyeditors/package-info.java', this, {});
-    this.template('src/main/java/package/web/propertyeditors/_LocaleDateTimeEditor.java', javaDir + 'web/propertyeditors/LocaleDateTimeEditor.java', this, {});
-
-    this.template('src/main/java/package/web/rest/dto/_package-info.java', javaDir + 'web/rest/dto/package-info.java', this, {});
-    this.template('src/main/java/package/web/rest/dto/_LoggerDTO.java', javaDir + 'web/rest/dto/LoggerDTO.java', this, {});
-    this.template('src/main/java/package/web/rest/dto/_UserDTO.java', javaDir + 'web/rest/dto/UserDTO.java', this, {});
-    this.template('src/main/java/package/web/rest/_package-info.java', javaDir + 'web/rest/package-info.java', this, {});
-    this.template('src/main/java/package/web/rest/_AccountResource.java', javaDir + 'web/rest/AccountResource.java', this, {});
-    this.template('src/main/java/package/web/rest/_AuditResource.java', javaDir + 'web/rest/AuditResource.java', this, {});
-    this.template('src/main/java/package/web/rest/_LogsResource.java', javaDir + 'web/rest/LogsResource.java', this, {});
-    this.template('src/main/java/package/web/rest/_UserResource.java', javaDir + 'web/rest/UserResource.java', this, {});
-=======
+        this.template('src/main/java/package/config/hazelcast/_HazelcastCacheRegionFactory.java', javaDir + 'config/hazelcast/HazelcastCacheRegionFactory.java');
+        this.template('src/main/java/package/config/hazelcast/_package-info.java', javaDir + 'config/hazelcast/package-info.java');
+    }
+
     this.template('src/main/java/package/domain/_package-info.java', javaDir + 'domain/package-info.java');
     this.template('src/main/java/package/domain/_AbstractAuditingEntity.java', javaDir + 'domain/AbstractAuditingEntity.java');
     this.template('src/main/java/package/domain/_Authority.java', javaDir + 'domain/Authority.java');
@@ -653,15 +584,14 @@
     this.template('src/main/java/package/web/rest/_AuditResource.java', javaDir + 'web/rest/AuditResource.java');
     this.template('src/main/java/package/web/rest/_LogsResource.java', javaDir + 'web/rest/LogsResource.java');
     this.template('src/main/java/package/web/rest/_UserResource.java', javaDir + 'web/rest/UserResource.java');
->>>>>>> b1459033
 
     if (this.websocket == 'atmosphere') {
-        this.template('src/main/java/package/web/websocket/_package-info.java', javaDir + 'web/websocket/package-info.java', this, {});
-        this.template('src/main/java/package/web/websocket/_ActivityService.java', javaDir + 'web/websocket/ActivityService.java', this, {});
-        this.template('src/main/java/package/web/websocket/_TrackerService.java', javaDir + 'web/websocket/TrackerService.java', this, {});
-        this.template('src/main/java/package/web/websocket/dto/_package-info.java', javaDir + 'web/websocket/dto/package-info.java', this, {});
-        this.template('src/main/java/package/web/websocket/dto/_ActivityDTO.java', javaDir + 'web/websocket/dto/ActivityDTO.java', this, {});
-        this.template('src/main/java/package/web/websocket/dto/_ActivityDTOJacksonDecoder.java', javaDir + 'web/websocket/dto/ActivityDTOJacksonDecoder.java', this, {});
+        this.template('src/main/java/package/web/websocket/_package-info.java', javaDir + 'web/websocket/package-info.java');
+        this.template('src/main/java/package/web/websocket/_ActivityService.java', javaDir + 'web/websocket/ActivityService.java');
+        this.template('src/main/java/package/web/websocket/_TrackerService.java', javaDir + 'web/websocket/TrackerService.java');
+        this.template('src/main/java/package/web/websocket/dto/_package-info.java', javaDir + 'web/websocket/dto/package-info.java');
+        this.template('src/main/java/package/web/websocket/dto/_ActivityDTO.java', javaDir + 'web/websocket/dto/ActivityDTO.java');
+        this.template('src/main/java/package/web/websocket/dto/_ActivityDTOJacksonDecoder.java', javaDir + 'web/websocket/dto/ActivityDTOJacksonDecoder.java');
     }
 
     // Create Test Java files
@@ -670,19 +600,19 @@
     this.mkdir(testDir);
 
     if (this.databaseType == "nosql") {
-        this.template('src/test/java/package/config/_MongoConfiguration.java', testDir + 'config/MongoConfiguration.java', this, {});
-    }
-
-    this.template('src/test/java/package/service/_UserServiceTest.java', testDir + 'service/UserServiceTest.java', this, {});
-    this.template('src/test/java/package/web/rest/_AccountResourceTest.java', testDir + 'web/rest/AccountResourceTest.java', this, {});
-    this.template('src/test/java/package/web/rest/_TestUtil.java', testDir + 'web/rest/TestUtil.java', this, {});
-    this.template('src/test/java/package/web/rest/_UserResourceTest.java', testDir + 'web/rest/UserResourceTest.java', this, {});
-
-    this.template(testResourceDir + 'config/_application.yml', testResourceDir + 'config/application.yml', this, {});
-    this.template(testResourceDir + '_logback-test.xml', testResourceDir + 'logback-test.xml', this, {});
+        this.template('src/test/java/package/config/_MongoConfiguration.java', testDir + 'config/MongoConfiguration.java');
+    }
+
+    this.template('src/test/java/package/service/_UserServiceTest.java', testDir + 'service/UserServiceTest.java');
+    this.template('src/test/java/package/web/rest/_AccountResourceTest.java', testDir + 'web/rest/AccountResourceTest.java');
+    this.template('src/test/java/package/web/rest/_TestUtil.java', testDir + 'web/rest/TestUtil.java');
+    this.template('src/test/java/package/web/rest/_UserResourceTest.java', testDir + 'web/rest/UserResourceTest.java');
+
+    this.template(testResourceDir + 'config/_application.yml', testResourceDir + 'config/application.yml');
+    this.template(testResourceDir + '_logback-test.xml', testResourceDir + 'logback-test.xml');
 
     if (this.hibernateCache == "ehcache") {
-        this.template(testResourceDir + '_ehcache.xml', testResourceDir + 'ehcache.xml', this, {});
+        this.template(testResourceDir + '_ehcache.xml', testResourceDir + 'ehcache.xml');
     }
 
     // Create Webapp
@@ -708,82 +638,30 @@
     this.copy(webappDir + 'htaccess.txt', webappDir + '.htaccess');
 
     // i18n
-    this.template(webappDir + '/i18n/_ca.json', webappDir + 'i18n/ca.json', this, {});
-    this.template(webappDir + '/i18n/_da.json', webappDir + 'i18n/da.json', this, {});
-    this.template(webappDir + '/i18n/_de.json', webappDir + 'i18n/de.json', this, {});
-    this.template(webappDir + '/i18n/_en.json', webappDir + 'i18n/en.json', this, {});
-    this.template(webappDir + '/i18n/_es.json', webappDir + 'i18n/es.json', this, {});
-    this.template(webappDir + '/i18n/_fr.json', webappDir + 'i18n/fr.json', this, {});
-    this.template(webappDir + '/i18n/_kr.json', webappDir + 'i18n/kr.json', this, {});
-    this.template(webappDir + '/i18n/_pl.json', webappDir + 'i18n/pl.json', this, {});
-    this.template(webappDir + '/i18n/_pt-br.json', webappDir + 'i18n/pt-br.json', this, {});
-    this.template(webappDir + '/i18n/_ru.json', webappDir + 'i18n/ru.json', this, {});
-    this.template(webappDir + '/i18n/_sv.json', webappDir + 'i18n/sv.json', this, {});
-    this.template(webappDir + '/i18n/_tr.json', webappDir + 'i18n/tr.json', this, {});
-    this.template(webappDir + '/i18n/_zh-tw.json', webappDir + 'i18n/zh-tw.json', this, {});
+    this.template(webappDir + '/i18n/_ca.json', webappDir + 'i18n/ca.json');
+    this.template(webappDir + '/i18n/_da.json', webappDir + 'i18n/da.json');
+    this.template(webappDir + '/i18n/_de.json', webappDir + 'i18n/de.json');
+    this.template(webappDir + '/i18n/_en.json', webappDir + 'i18n/en.json');
+    this.template(webappDir + '/i18n/_es.json', webappDir + 'i18n/es.json');
+    this.template(webappDir + '/i18n/_fr.json', webappDir + 'i18n/fr.json');
+    this.template(webappDir + '/i18n/_kr.json', webappDir + 'i18n/kr.json');
+    this.template(webappDir + '/i18n/_pl.json', webappDir + 'i18n/pl.json');
+    this.template(webappDir + '/i18n/_pt-br.json', webappDir + 'i18n/pt-br.json');
+    this.template(webappDir + '/i18n/_ru.json', webappDir + 'i18n/ru.json');
+    this.template(webappDir + '/i18n/_sv.json', webappDir + 'i18n/sv.json');
+    this.template(webappDir + '/i18n/_tr.json', webappDir + 'i18n/tr.json');
+    this.template(webappDir + '/i18n/_zh-tw.json', webappDir + 'i18n/zh-tw.json');
 
 
     // Protected resources - used to check if a customer is still connected
     this.copy(webappDir + '/protected/authentication_check.gif', webappDir + '/protected/authentication_check.gif');
 
     // Swagger-ui for Jhipster
-    this.template(webappDir + '/swagger-ui/_index.html', webappDir + 'swagger-ui/index.html', this, {});
+    this.template(webappDir + '/swagger-ui/_index.html', webappDir + 'swagger-ui/index.html');
     this.copy(webappDir + '/swagger-ui/images/throbber.gif', webappDir + 'swagger-ui/images/throbber.gif');
 
     // Angular JS views
     this.angularAppName = _s.camelize(_s.slugify(this.baseName)) + 'App';
-<<<<<<< HEAD
-
-    this.template(webappDir + '/scripts/client/_app.js', webappDir + 'scripts/client/app.js', this, {});
-    // Client Components
-    this.template(webappDir + '/scripts/client/components/admin/_audits.service.js', webappDir + 'scripts/client/components/admin/audits.service.js', this, {});
-    this.template(webappDir + '/scripts/client/components/admin/_logs.service.js', webappDir + 'scripts/client/components/admin/logs.service.js', this, {});
-    this.template(webappDir + '/scripts/client/components/admin/_monitoring.service.js', webappDir + 'scripts/client/components/admin/monitoring.service.js', this, {});
-    this.template(webappDir + '/scripts/client/components/auth/_auth.service.js', webappDir + 'scripts/client/components/auth/auth.service.js', this, {});
-    if (this.authenticationType == 'token') {
-        this.template(webappDir + '/scripts/client/components/auth/provider/_auth.oauth2.service.js', webappDir + 'scripts/client/components/auth/provider/auth.oauth2.service.js', this, {});
-    } else {
-        this.template(webappDir + '/scripts/client/components/auth/provider/_auth.session.service.js', webappDir + 'scripts/client/components/auth/provider/auth.session.service.js', this, {});
-    }
-    this.template(webappDir + '/scripts/client/components/auth/services/_account.service.js', webappDir + 'scripts/client/components/auth/services/account.service.js', this, {});
-    this.template(webappDir + '/scripts/client/components/auth/services/_activate.service.js', webappDir + 'scripts/client/components/auth/services/activate.service.js', this, {});
-    this.template(webappDir + '/scripts/client/components/auth/services/_password.service.js', webappDir + 'scripts/client/components/auth/services/password.service.js', this, {});
-    this.template(webappDir + '/scripts/client/components/auth/services/_register.service.js', webappDir + 'scripts/client/components/auth/services/register.service.js', this, {});
-    this.template(webappDir + '/scripts/client/components/auth/services/_role.service.js', webappDir + 'scripts/client/components/auth/services/role.service.js', this, {});
-    this.template(webappDir + '/scripts/client/components/auth/services/_sessions.service.js', webappDir + 'scripts/client/components/auth/services/sessions.service.js', this, {});
-    this.template(webappDir + '/scripts/client/components/form/_form.directive.js', webappDir + 'scripts/client/components/form/form.directive.js', this, {});
-    this.template(webappDir + '/scripts/client/components/language/_language.controller.js', webappDir + 'scripts/client/components/language/language.controller.js', this, {});
-    this.template(webappDir + '/scripts/client/components/language/_language.service.js', webappDir + 'scripts/client/components/language/language.service.js', this, {});
-    this.template(webappDir + '/scripts/client/components/navbar/_navbar.directive.js', webappDir + 'scripts/client/components/navbar/navbar.directive.js', this, {});
-    this.template(webappDir + '/scripts/client/components/util/_base64.service.js', webappDir + 'scripts/client/components/util/base64.service.js', this, {});
-    this.template(webappDir + '/scripts/client/components/util/_truncate.filter.js', webappDir + 'scripts/client/components/util/truncate.filter.js', this, {});
-
-    // Client App
-    this.copy(webappDir + '/scripts/client/app/account/activate/activate.html', webappDir + 'scripts/client/app/account/activate/activate.html');
-    this.template(webappDir + '/scripts/client/app/account/activate/_activate.controller.js', webappDir + 'scripts/client/app/account/activate/activate.controller.js', this, {});
-    this.copy(webappDir + '/scripts/client/app/account/login/login.html', webappDir + 'scripts/client/app/account/login/login.html');
-    this.template(webappDir + '/scripts/client/app/account/login/_login.controller.js', webappDir + 'scripts/client/app/account/login/login.controller.js', this, {});
-    this.template(webappDir + '/scripts/client/app/account/logout/_logout.controller.js', webappDir + 'scripts/client/app/account/logout/logout.controller.js', this, {});
-    this.copy(webappDir + '/scripts/client/app/account/password/password.html', webappDir + 'scripts/client/app/account/password/password.html');
-    this.template(webappDir + '/scripts/client/app/account/password/_password.controller.js', webappDir + 'scripts/client/app/account/password/password.controller.js', this, {});
-    this.template(webappDir + '/scripts/client/app/account/password/_password.directive.js', webappDir + 'scripts/client/app/account/password/password.directive.js', this, {});
-    this.copy(webappDir + '/scripts/client/app/account/register/register.html', webappDir + 'scripts/client/app/account/register/register.html');
-    this.template(webappDir + '/scripts/client/app/account/register/_register.controller.js', webappDir + 'scripts/client/app/account/register/register.controller.js', this, {});
-    this.copy(webappDir + '/scripts/client/app/account/sessions/sessions.html', webappDir + 'scripts/client/app/account/sessions/sessions.html');
-    this.template(webappDir + '/scripts/client/app/account/sessions/_sessions.controller.js', webappDir + 'scripts/client/app/account/sessions/sessions.controller.js', this, {});
-    this.copy(webappDir + '/scripts/client/app/account/settings/settings.html', webappDir + 'scripts/client/app/account/settings/settings.html');
-    this.template(webappDir + '/scripts/client/app/account/settings/_settings.controller.js', webappDir + 'scripts/client/app/account/settings/settings.controller.js', this, {});
-    this.copy(webappDir + '/scripts/client/app/admin/audits/audits.html', webappDir + 'scripts/client/app/admin/audits/audits.html');
-    this.template(webappDir + '/scripts/client/app/admin/audits/_audits.controller.js', webappDir + 'scripts/client/app/admin/audits/audits.controller.js', this, {});
-    this.copy(webappDir + '/scripts/client/app/admin/docs/docs.html', webappDir + 'scripts/client/app/admin/docs/docs.html');
-    this.template(webappDir + '/scripts/client/app/admin/docs/_docs.controller.js', webappDir + 'scripts/client/app/admin/docs/docs.controller.js', this, {});
-    this.copy(webappDir + '/scripts/client/app/admin/health/health.html', webappDir + 'scripts/client/app/admin/health/health.html');
-    this.template(webappDir + '/scripts/client/app/admin/health/_health.controller.js', webappDir + 'scripts/client/app/admin/health/health.controller.js', this, {});
-    this.copy(webappDir + '/scripts/client/app/admin/logs/logs.html', webappDir + 'scripts/client/app/admin/logs/logs.html');
-    this.template(webappDir + '/scripts/client/app/admin/logs/_logs.controller.js', webappDir + 'scripts/client/app/admin/logs/logs.controller.js', this, {});
-    this.template(webappDir + '/scripts/client/app/admin/metrics/_metrics.html', webappDir + 'scripts/client/app/admin/metrics/metrics.html', this, {});
-    this.template(webappDir + '/scripts/client/app/admin/metrics/_metrics.controller.js', webappDir + 'scripts/client/app/admin/metrics/metrics.controller.js', this, {});
-=======
     this.copy(webappDir + '/views/activate.html', webappDir + 'views/activate.html');
     this.copy(webappDir + '/views/audits.html', webappDir + 'views/audits.html');
     this.copy(webappDir + '/views/configuration.html', webappDir + 'views/configuration.html');
@@ -799,22 +677,24 @@
     if (this.authenticationType == 'cookie') {
         this.copy(webappDir + '/views/sessions.html', webappDir + 'views/sessions.html');
     }
->>>>>>> b1459033
     if (this.websocket == 'atmosphere') {
-        this.copy(webappDir + '/scripts/client/app/admin/tracker/tracker.html', webappDir + 'scripts/client/app/admin/tracker/tracker.html');
-        this.template(webappDir + '/scripts/client/app/admin/tracker/_tracker.controller.js', webappDir + 'scripts/client/app/admin/tracker/tracker.controller.js', this, {});
-    }
-    this.copy(webappDir + '/scripts/client/app/error/error.html', webappDir + 'scripts/client/app/error/error.html');
-    this.template(webappDir + '/scripts/client/app/error/_error.js', webappDir + 'scripts/client/app/error/error.js', this, {});
-    this.copy(webappDir + '/scripts/client/app/main/main.html', webappDir + 'scripts/client/app/main/main.html');
-    this.template(webappDir + '/scripts/client/app/main/_main.controller.js', webappDir + 'scripts/client/app/main/main.controller.js', this, {});
-    this.copy(webappDir + '/scripts/client/app/navbar/navbar.html', webappDir + 'scripts/client/app/navbar/navbar.html');
-    this.template(webappDir + '/scripts/client/app/navbar/_navbar.controller.js', webappDir + 'scripts/client/app/navbar/navbar.controller.js', this, {});
-
+        this.copy(webappDir + '/views/tracker.html', webappDir + 'views/tracker.html');
+    }
+    this.template(webappDir + '/views/_metrics.html', webappDir + 'views/metrics.html');
 
     // Index page
     this.indexFile = this.readFileAsString(path.join(this.sourceRoot(), webappDir + '_index.html'));
-    this.indexFile = this.engine(this.indexFile, this, {});
+    this.indexFile = this.engine(this.indexFile, this);
+
+    // JavaScript
+    this.copy(webappDir + 'scripts/http-auth-interceptor.js', webappDir + 'scripts/http-auth-interceptor.js');
+    this.copy(webappDir + 'scripts/truncate.js', webappDir + 'scripts/truncate.js');
+    this.template(webappDir + 'scripts/_app.js', webappDir + 'scripts/app.js');
+    this.template(webappDir + 'scripts/_constants.js', webappDir + 'scripts/constants.js');
+    this.template(webappDir + 'scripts/_controllers.js', webappDir + 'scripts/controllers.js');
+    this.template(webappDir + 'scripts/_services.js', webappDir + 'scripts/services.js');
+    this.template(webappDir + 'scripts/_directives.js', webappDir + 'scripts/directives.js');
+    this.template(webappDir + 'scripts/_utils.js', webappDir + 'scripts/utils.js');
 
     // Create Test Javascript files
     var testJsDir = 'src/test/javascript/';
@@ -822,8 +702,8 @@
     if (this.websocket == 'atmosphere') {
         this.copy('src/test/javascript/mock/atmosphere.mock.js', testJsDir + 'mock/atmosphere.mock.js');
     }
-    this.template('src/test/javascript/spec/_controllersSpec.js', testJsDir + 'spec/controllersSpec.js', this, {});
-    this.template('src/test/javascript/spec/_servicesSpec.js', testJsDir + 'spec/servicesSpec.js', this, {});
+    this.template('src/test/javascript/spec/_controllersSpec.js', testJsDir + 'spec/controllersSpec.js');
+    this.template('src/test/javascript/spec/_servicesSpec.js', testJsDir + 'spec/servicesSpec.js');
 
     // CSS
     this.copy(webappDir + 'styles/documentation.css', webappDir + 'styles/documentation.css');
@@ -845,43 +725,15 @@
         'bower_components/angular-translate-storage-cookie/angular-translate-storage-cookie.js',
         'bower_components/angular-translate-loader-static-files/angular-translate-loader-static-files.js',
         'bower_components/angular-dynamic-locale/src/tmhDynamicLocale.js',
-        'bower_components/angular-local-storage/dist/angular-local-storage.min.js',
-
-        'scripts/client/app.js',
-        'scripts/client/app/account/activate/activate.controller.js',
-        'scripts/client/components/auth/auth.service.js',
-        'scripts/client/components/auth/provider/auth.session.service.js',
-        'scripts/client/components/auth/services/account.service.js',
-        'scripts/client/components/auth/services/activate.service.js',
-        'scripts/client/components/auth/services/password.service.js',
-        'scripts/client/components/auth/services/register.service.js',
-        'scripts/client/components/auth/services/role.service.js',
-        'scripts/client/components/auth/services/sessions.service.js',
-        'scripts/client/components/form/form.directive.js',
-        'scripts/client/components/language/language.service.js',
-        'scripts/client/components/language/language.controller.js',
-        'scripts/client/components/admin/audits.service.js',
-        'scripts/client/components/admin/logs.service.js',
-        'scripts/client/components/admin/monitoring.service.js',
-        'scripts/client/components/navbar/navbar.directive.js',
-        'scripts/client/components/util/truncate.filter.js',
-        'scripts/client/components/util/base64.service.js',
-        'scripts/client/app/account/login/login.controller.js',
-        'scripts/client/app/account/logout/logout.controller.js',
-        'scripts/client/app/account/password/password.controller.js',
-        'scripts/client/app/account/password/password.directive.js',
-        'scripts/client/app/account/register/register.controller.js',
-        'scripts/client/app/account/sessions/sessions.controller.js',
-        'scripts/client/app/account/settings/settings.controller.js',
-        'scripts/client/app/admin/audits/audits.controller.js',
-        'scripts/client/app/admin/docs/docs.controller.js',
-        'scripts/client/app/admin/health/health.controller.js',
-        'scripts/client/app/admin/logs/logs.controller.js',
-        'scripts/client/app/admin/metrics/metrics.controller.js',
-        'scripts/client/app/error/error.js',
-        'scripts/client/app/main/main.controller.js',
-        'scripts/client/app/navbar/navbar.controller.js'
-        ];
+
+        'scripts/http-auth-interceptor.js',
+        'scripts/truncate.js',
+        'scripts/utils.js',
+        'scripts/app.js',
+        'scripts/constants.js',
+        'scripts/controllers.js',
+        'scripts/services.js',
+        'scripts/directives.js'];
 
     if (this.websocket == 'atmosphere') {
         indexScripts = indexScripts.concat([
