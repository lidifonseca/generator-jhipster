--- conflicted
+++ resolved
@@ -95,18 +95,12 @@
             default: 0
         },
         {
-<<<<<<< HEAD
             type: 'confirm',
             name: 'enableSocialSignIn',
             message: '(4/' + questions + ') Would you like to enable social sign in (Google, Facebook, Twitter)?',
             default: false
         },
         {
-            when: function (response) {
-                return (response.authenticationType != 'oauth2');
-            },
-=======
->>>>>>> cf8b519e
             type: 'list',
             name: 'databaseType',
             message: '(5/' + questions + ') Which *type* of database would you like to use?',
