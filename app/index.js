'use strict';
var util = require('util'),
    path = require('path'),
    yeoman = require('yeoman-generator'),
    chalk = require('chalk'),
    _ = require('underscore.string'),
    shelljs = require('shelljs'),
    scriptBase = require('../script-base'),
    packagejs = require(__dirname + '/../package.json'),
    crypto = require("crypto"),
    mkdirp = require('mkdirp'),
    html = require("html-wiring"),
    ejs = require('ejs');

var JhipsterGenerator = module.exports = function JhipsterGenerator(args, options, config) {

    yeoman.generators.Base.apply(this, arguments);

    this.installDependencies({
        skipInstall: options['skip-install'],
        callback: this._injectDependenciesAndConstants.bind(this)
    });

    this.on('end', function () {
        if(this.prodDatabaseType === 'oracle'){
            console.log(chalk.yellow.bold('\n\nYou have selected Oracle database.\n') + 'Please place the ' + chalk.yellow.bold('ojdbc-'+ this.ojdbcVersion +'.jar') + ' in the `'+ chalk.yellow.bold(this.libFolder) +'` folder under the project root. \n');
        }

    });


    this.pkg = JSON.parse(html.readFileAsString(path.join(__dirname, '../package.json')));
};

util.inherits(JhipsterGenerator, yeoman.generators.Base);
util.inherits(JhipsterGenerator, scriptBase);

JhipsterGenerator.prototype.askFor = function askFor() {
    var cb = this.async();

    console.log(chalk.red('\n' +
        ' _     _   ___   __  _____  ____  ___       __  _____   __    __    _    \n' +
        '| |_| | | | |_) ( (`  | |  | |_  | |_)     ( (`  | |   / /\\  / /`  | |_/ \n' +
        '|_| | |_| |_|   _)_)  |_|  |_|__ |_| \\     _)_)  |_|  /_/--\\ \\_\\_, |_| \\ \n' +
        '                             ____  ___   ___                             \n' +
        '                            | |_  / / \\ | |_)                            \n' +
        '                            |_|   \\_\\_/ |_| \\                            \n' +
        '              _    __    _       __        ___   ____  _      __        \n' +
        '             | |  / /\\  \\ \\  /  / /\\      | | \\ | |_  \\ \\  / ( (`       \n' +
        '           \\_|_| /_/--\\  \\_\\/  /_/--\\     |_|_/ |_|__  \\_\\/  _)_)       \n'));

    console.log('\nWelcome to the JHipster Generator v' + packagejs.version + '\n');
    var insight = this.insight();
    var questions = 15; // making questions a variable to avoid updating each question by hand when adding additional options

    var prompts = [
        {
            when: function () {
                return insight.optOut === undefined;
            },
            type: 'confirm',
            name: 'insight',
            message: 'May ' + chalk.cyan('JHipster') + ' anonymously report usage statistics to improve the tool over time?',
            default: true
        },
        {
            type: 'input',
            name: 'baseName',
            validate: function (input) {
                if (/^([a-zA-Z0-9_]*)$/.test(input)) return true;
                return 'Your application name cannot contain special characters or a blank space, using the default name instead';
            },
            message: '(1/' + questions + ') What is the base name of your application?',
            default: 'jhipster'
        },
        {
            type: 'input',
            name: 'packageName',
            validate: function (input) {
                if (/^([a-z_]{1}[a-z0-9_]*(\.[a-z_]{1}[a-z0-9_]*)*)$/.test(input)) return true;
                return 'The package name you have provided is not a valid Java package name.';
            },
            message: '(2/' + questions + ') What is your default Java package name?',
            default: 'com.mycompany.myapp'
        },
        {
            type: 'list',
            name: 'javaVersion',
            message: '(3/' + questions + ') Do you want to use Java 8?',
            choices: [
                {
                    value: '8',
                    name: 'Yes (use Java 8)'
                },
                {
                    value: '7',
                    name: 'No (use Java 7 - Warning! Cassandra and ElasticSearch support will not be available)'
                }
            ],
            default: 0
        },
        {
            type: 'list',
            name: 'authenticationType',
            message: '(4/' + questions + ') Which *type* of authentication would you like to use?',
            choices: [
                {
                    value: 'session',
                    name: 'HTTP Session Authentication (stateful, default Spring Security mechanism)'
                },
                {
                    value: 'oauth2',
                    name: 'OAuth2 Authentication (stateless, with an OAuth2 server implementation)'
                },
                {
                    value: 'xauth',
                    name: 'Token-based authentication (stateless, with a token)'
                }
            ],
            default: 0
        },
        {
            when: function (response) {
                return (!(response.authenticationType == 'oauth2' || response.javaVersion == '7'));
            },
            type: 'list',
            name: 'databaseType',
            message: '(5/' + questions + ') Which *type* of database would you like to use?',
            choices: [
                {
                    value: 'sql',
                    name: 'SQL (H2, MySQL, PostgreSQL, Oracle)'
                },
                {
                    value: 'mongodb',
                    name: 'MongoDB'
                },
                {
                    value: 'cassandra',
                    name: 'Cassandra'
                }
            ],
            default: 0
        },
        {
            when: function (response) {
                return (response.authenticationType == 'oauth2' || response.javaVersion == '7');
            },
            type: 'list',
            name: 'databaseType',
            message: '(5/' + questions + ') Which *type* of database would you like to use? (Note that you cannot choose Cassandra as you selected either OAuth2 authentication or Java 7, which are not supported)',
            choices: [
                {
                    value: 'sql',
                    name: 'SQL (H2, MySQL, PostgreSQL)'
                },
                {
                    value: 'mongodb',
                    name: 'MongoDB'
                }
            ],
            default: 0
        },
        {
            when: function (response) {
                return response.databaseType == 'sql';
            },
            type: 'list',
            name: 'prodDatabaseType',
            message: '(6/' + questions + ') Which *production* database would you like to use?',
            choices: [
                {
                    value: 'mysql',
                    name: 'MySQL'
                },
                {
                    value: 'postgresql',
                    name: 'PostgreSQL'
                },
                {
                    value: 'oracle',
                    name: 'Oracle - Warning! The Oracle JDBC driver (ojdbc) is not bundled because it is not Open Source. Please follow our documentation to install it manually.'
                }
            ],
            default: 0
        },
        {
            when: function (response) {
                return (response.databaseType == 'sql' && response.prodDatabaseType == 'mysql');
            },
            type: 'list',
            name: 'devDatabaseType',
            message: '(7/' + questions + ') Which *development* database would you like to use?',
            choices: [
                {
                    value: 'h2Memory',
                    name: 'H2 in-memory with Web console'
                },
                {
                    value: 'mysql',
                    name: 'MySQL'
                }
            ],
            default: 0
        },
        {
            when: function (response) {
                return (response.databaseType == 'sql' && response.prodDatabaseType == 'postgresql');
            },
            type: 'list',
            name: 'devDatabaseType',
            message: '(7/' + questions + ') Which *development* database would you like to use?',
            choices: [
                {
                    value: 'h2Memory',
                    name: 'H2 in-memory with Web console'
                },
                {
                    value: 'postgresql',
                    name: 'PostgreSQL'
                }
            ],
            default: 0
        },
        {
            when: function (response) {
                return (response.databaseType == 'sql' && response.prodDatabaseType == 'oracle');
            },
            type: 'list',
            name: 'devDatabaseType',
            message: '(7/' + questions + ') Which *development* database would you like to use?',
            choices: [
                {
                    value: 'h2Memory',
                    name: 'H2 in-memory with Web console'
                },
                {
                    value: 'oracle',
                    name: 'Oracle 12c'
                }
            ],
            default: 0
        },
        {
            when: function (response) {
                return response.databaseType == 'sql';
            },
            type: 'list',
            name: 'hibernateCache',
            message: '(8/' + questions + ') Do you want to use Hibernate 2nd level cache?',
            choices: [
                {
                    value: 'no',
                    name: 'No'
                },
                {
                    value: 'ehcache',
                    name: 'Yes, with ehcache (local cache, for a single node)'
                },
                {
                    value: 'hazelcast',
                    name: 'Yes, with HazelCast (distributed cache, for multiple nodes)'
                }
            ],
            default: 1
        },
        {
            when: function (response) {
                return (!(response.javaVersion == '7') && response.databaseType == 'sql');
            },
            type: 'list',
            name: 'searchEngine',
            message: '(9/' + questions + ') Do you want to use a search engine in your application?',
            choices: [
                {
                    value: 'no',
                    name: 'No'
                },
                {
                    value: 'elasticsearch',
                    name: 'Yes, with ElasticSearch'
                }
            ],
            default: 0
        },
        {
            type: 'list',
            name: 'clusteredHttpSession',
            message: '(10/' + questions + ') Do you want to use clustered HTTP sessions?',
            choices: [
                {
                    value: 'no',
                    name: 'No'
                },
                {
                    value: 'hazelcast',
                    name: 'Yes, with HazelCast'
                }
            ],
            default: 0
        },
        {
            type: 'list',
            name: 'websocket',
            message: '(11/' + questions + ') Do you want to use WebSockets?',
            choices: [
                {
                    value: 'no',
                    name: 'No'
                },
                {
                    value: 'spring-websocket',
                    name: 'Yes, with Spring Websocket'
                }
            ],
            default: 0
        },
        {
            type: 'list',
            name: 'buildTool',
            message: '(12/' + questions + ') Would you like to use Maven or Gradle for building the backend?',
            choices: [
                {
                    value: 'maven',
                    name: 'Maven (recommended)'
                },
                {
                    value: 'gradle',
                    name: 'Gradle'
                }
            ],
            default: 'maven'
        },
        {
            type: 'list',
            name: 'frontendBuilder',
            choices: [
                {
                    value: 'grunt',
                    name: 'Grunt (recommended)'
                },
                {
                    value: 'gulp',
                    name: 'Gulp.js'
                }
            ],
            message: '(13/' + questions + ') Would you like to use Grunt or Gulp.js for building the frontend?',
            default: 'grunt'
        },
        {
            type: 'confirm',
            name: 'useSass',
            message: '(14/' + questions + ') Would you like to use the LibSass stylesheet preprocessor for your CSS?',
            default: false
        },
        {
            type: 'confirm',
            name: 'enableTranslation',
            message: '(15/' + questions + ') Would you like to enable translation support with Angular Translate?',
            default: true
        }
    ];

    this.baseName = this.config.get('baseName');
    this.packageName = this.config.get('packageName');
    this.authenticationType = this.config.get('authenticationType');
    this.clusteredHttpSession = this.config.get('clusteredHttpSession');
    this.searchEngine = this.config.get('searchEngine');
    this.websocket = this.config.get('websocket');
    this.databaseType = this.config.get('databaseType');
    if (this.databaseType == 'mongodb') {
        this.devDatabaseType = 'mongodb';
        this.prodDatabaseType = 'mongodb';
        this.hibernateCache = 'no';
    } else if (this.databaseType == 'cassandra') {
        this.devDatabaseType = 'cassandra';
        this.prodDatabaseType = 'cassandra';
        this.hibernateCache = 'no';
    } else { // sql
        this.devDatabaseType = this.config.get('devDatabaseType');
        this.prodDatabaseType = this.config.get('prodDatabaseType');
        this.hibernateCache = this.config.get('hibernateCache');
    }
    this.useSass = this.config.get('useSass');
    if (this.useSass == undefined) { // backward compatibility for existing compass users
        this.useSass = this.config.get('useCompass');
    }
    this.javaVersion = this.config.get('javaVersion');
    this.buildTool = this.config.get('buildTool');
    this.frontendBuilder = this.config.get('frontendBuilder');
    this.rememberMeKey = this.config.get('rememberMeKey');
    this.enableTranslation = this.config.get('enableTranslation'); // this is enabled by default to avoid conflicts for existing applications
    this.packagejs = packagejs;

    if (this.baseName != null &&
        this.packageName != null &&
        this.authenticationType != null &&
        this.hibernateCache != null &&
        this.clusteredHttpSession != null &&
        this.websocket != null &&
        this.databaseType != null &&
        this.devDatabaseType != null &&
        this.prodDatabaseType != null &&
        this.searchEngine != null &&
        this.useSass != null &&
        this.buildTool != null &&
        this.frontendBuilder != null &&
        this.javaVersion != null) {

        // Generate key if key does not already exist in config
        if (this.rememberMeKey == null) {
            this.rememberMeKey = crypto.randomBytes(20).toString('hex');
        }

        // If translation is not defined, it is enabled by default
        if (this.enableTranslation == null) {
            this.enableTranslation = true;
        }

        console.log(chalk.green('This is an existing project, using the configuration from your .yo-rc.json file \n' +
            'to re-generate the project...\n'));

        cb();
    } else {
        this.prompt(prompts, function (props) {
            if (props.insight !== undefined) {
                insight.optOut = !props.insight;
            }
            this.baseName = props.baseName;
            this.packageName = props.packageName;
            this.authenticationType = props.authenticationType;
            this.hibernateCache = props.hibernateCache;
            this.clusteredHttpSession = props.clusteredHttpSession;
            this.websocket = props.websocket;
            this.databaseType = props.databaseType;
            this.devDatabaseType = props.devDatabaseType;
            this.prodDatabaseType = props.prodDatabaseType;
            this.searchEngine = props.searchEngine;
            this.useSass = props.useSass;
            this.buildTool = props.buildTool;
            this.frontendBuilder = props.frontendBuilder;
            this.javaVersion = props.javaVersion;
            this.enableTranslation = props.enableTranslation;
            this.rememberMeKey = crypto.randomBytes(20).toString('hex');

            if (this.databaseType == 'mongodb') {
                this.devDatabaseType = 'mongodb';
                this.prodDatabaseType = 'mongodb';
                this.hibernateCache = 'no';
            } else if (this.databaseType == 'cassandra') {
                this.devDatabaseType = 'cassandra';
                this.prodDatabaseType = 'cassandra';
                this.hibernateCache = 'no';
            }
            if (this.searchEngine == null) {
                this.searchEngine = 'no';
            }

            cb();
        }.bind(this));
    }
};

JhipsterGenerator.prototype.app = function app() {
    var insight = this.insight();
    insight.track('generator', 'app');
    insight.track('app/authenticationType', this.authenticationType);
    insight.track('app/hibernateCache', this.hibernateCache);
    insight.track('app/clusteredHttpSession', this.clusteredHttpSession);
    insight.track('app/websocket', this.websocket);
    insight.track('app/databaseType', this.databaseType);
    insight.track('app/devDatabaseType', this.devDatabaseType);
    insight.track('app/prodDatabaseType', this.prodDatabaseType);
    insight.track('app/searchEngine', this.searchEngine);
    insight.track('app/useSass', this.useSass);
    insight.track('app/buildTool', this.buildTool);
    insight.track('app/frontendBuilder', this.frontendBuilder);
    insight.track('app/javaVersion', this.javaVersion);
    insight.track('app/enableTranslation', this.enableTranslation);

    var packageFolder = this.packageName.replace(/\./g, '/');
    var javaDir = 'src/main/java/' + packageFolder + '/';
    var resourceDir = 'src/main/resources/';
    var webappDir = 'src/main/webapp/';
    var interpolateRegex = /<%=([\s\S]+?)%>/g; // so that tags in templates do not get mistreated as _ templates

    // Remove old files

    // Application name modified, using each technology's conventions
    this.angularAppName = _.camelize(_.slugify(this.baseName)) + 'App';
    this.camelizedBaseName = _.camelize(this.baseName);
    this.slugifiedBaseName = _.slugify(this.baseName);

    if(this.prodDatabaseType === 'oracle'){ // create a folder for users to place ojdbc jar
        this.ojdbcVersion = this.javaVersion == '7'? '6' : '7';
        this.libFolder = 'lib/oracle/ojdbc/'+ this.ojdbcVersion +'/';
        mkdirp(this.libFolder);
    }
    // Create application
    this.template('_package.json', 'package.json', this, {});
    this.template('_bower.json', 'bower.json', this, {});
    this.template('_README.md', 'README.md', this, {});
    this.template('bowerrc', '.bowerrc', this, {});
    this.copy('gitignore', '.gitignore');
    this.copy('gitattributes', '.gitattributes');

    switch (this.frontendBuilder) {
        case 'gulp':
            this.template('gulpfile.js', 'gulpfile.js', this, {});
            break;
        case 'grunt':
        default:
            this.template('Gruntfile.js', 'Gruntfile.js', this, {});
    }

    switch (this.buildTool) {
        case 'gradle':
            this.template('_build.gradle', 'build.gradle', this, {});
            this.template('_settings.gradle', 'settings.gradle', this, {});
            this.template('_gradle.properties', 'gradle.properties', this, {});
            this.template('_yeoman.gradle', 'yeoman.gradle', this, {});
            this.template('_sonar.gradle', 'sonar.gradle', this, {});
            this.template('_profile_dev.gradle', 'profile_dev.gradle', this, { 'interpolate': interpolateRegex });
            this.template('_profile_prod.gradle', 'profile_prod.gradle', this, { 'interpolate': interpolateRegex });
            this.template('_profile_fast.gradle', 'profile_fast.gradle', this, { 'interpolate': interpolateRegex });
            this.template('_mapstruct.gradle', 'mapstruct.gradle', this, { 'interpolate': interpolateRegex });
            this.template('_gatling.gradle', 'gatling.gradle', this, {});
          if (this.databaseType == "sql") {
            this.template('_liquibase.gradle', 'liquibase.gradle', this, {});
          }
            this.copy('gradlew', 'gradlew');
            this.copy('gradlew.bat', 'gradlew.bat');
            this.copy('gradle/wrapper/gradle-wrapper.jar', 'gradle/wrapper/gradle-wrapper.jar');
            this.copy('gradle/wrapper/gradle-wrapper.properties', 'gradle/wrapper/gradle-wrapper.properties');
            break;
        case 'maven':
        default :
            this.template('_pom.xml', 'pom.xml', null, { 'interpolate': interpolateRegex });
    }

    // Create Java resource files
    mkdirp(resourceDir);
    this.copy(resourceDir + '/banner.txt', resourceDir + '/banner.txt');

    if (this.hibernateCache == "ehcache") {
        this.template(resourceDir + '_ehcache.xml', resourceDir + 'ehcache.xml', this, {});
    }
    if (this.devDatabaseType == "h2Memory") {
        this.copy(resourceDir + 'h2.server.properties', resourceDir + '.h2.server.properties');
    }

    // Thymeleaf templates
    this.copy(resourceDir + '/templates/error.html', resourceDir + 'templates/error.html');

    this.template(resourceDir + '_logback.xml', resourceDir + 'logback.xml', this, { 'interpolate': interpolateRegex });

    this.template(resourceDir + '/config/_application.yml', resourceDir + 'config/application.yml', this, {});
    this.template(resourceDir + '/config/_application-dev.yml', resourceDir + 'config/application-dev.yml', this, {});
    this.template(resourceDir + '/config/_application-prod.yml', resourceDir + 'config/application-prod.yml', this, {});

    if (this.databaseType == "sql") {
        this.template(resourceDir + '/config/liquibase/changelog/_initial_schema.xml', resourceDir + 'config/liquibase/changelog/00000000000000_initial_schema.xml', this, { 'interpolate': interpolateRegex });
        this.copy(resourceDir + '/config/liquibase/master.xml', resourceDir + 'config/liquibase/master.xml');
        this.copy(resourceDir + '/config/liquibase/users.csv', resourceDir + 'config/liquibase/users.csv');
        this.copy(resourceDir + '/config/liquibase/authorities.csv', resourceDir + 'config/liquibase/authorities.csv');
        this.copy(resourceDir + '/config/liquibase/users_authorities.csv', resourceDir + 'config/liquibase/users_authorities.csv');
    }

    if (this.databaseType == "mongodb") {
        this.copy(resourceDir + '/config/mongeez/authorities.xml', resourceDir + 'config/mongeez/authorities.xml');
        this.copy(resourceDir + '/config/mongeez/master.xml', resourceDir + 'config/mongeez/master.xml');
        this.copy(resourceDir + '/config/mongeez/users.xml', resourceDir + 'config/mongeez/users.xml');
    }

    if (this.databaseType == "cassandra") {
        this.template(resourceDir + '/config/cql/_create-keyspace-prod.cql', resourceDir + 'config/cql/create-keyspace-prod.cql', this, {});
        this.template(resourceDir + '/config/cql/_create-keyspace.cql', resourceDir + 'config/cql/create-keyspace.cql', this, {});
        this.template(resourceDir + '/config/cql/_drop-keyspace.cql', resourceDir + 'config/cql/drop-keyspace.cql', this, {});
        this.copy(resourceDir + '/config/cql/create-tables.cql', resourceDir + 'config/cql/create-tables.cql');
    }

    // Create mail templates
    this.copy(resourceDir + '/mails/activationEmail.html', resourceDir + 'mails/activationEmail.html');
    this.copy(resourceDir + '/mails/passwordResetEmail.html', resourceDir + 'mails/passwordResetEmail.html');

    // Create Java files
    this.template('src/main/java/package/_Application.java', javaDir + '/Application.java', this, {});
    this.template('src/main/java/package/_ApplicationWebXml.java', javaDir + '/ApplicationWebXml.java', this, {});

    this.template('src/main/java/package/aop/logging/_LoggingAspect.java', javaDir + 'aop/logging/LoggingAspect.java', this, {});

    this.template('src/main/java/package/config/apidoc/_package-info.java', javaDir + 'config/apidoc/package-info.java', this, {});
    this.template('src/main/java/package/config/apidoc/_SwaggerConfiguration.java', javaDir + 'config/apidoc/SwaggerConfiguration.java', this, {});

    this.template('src/main/java/package/async/_package-info.java', javaDir + 'async/package-info.java', this, {});
    this.template('src/main/java/package/async/_ExceptionHandlingAsyncTaskExecutor.java', javaDir + 'async/ExceptionHandlingAsyncTaskExecutor.java', this, {});

    this.template('src/main/java/package/config/_package-info.java', javaDir + 'config/package-info.java', this, {});
    this.template('src/main/java/package/config/_AsyncConfiguration.java', javaDir + 'config/AsyncConfiguration.java', this, {});
    this.template('src/main/java/package/config/_CacheConfiguration.java', javaDir + 'config/CacheConfiguration.java', this, {});
    this.template('src/main/java/package/config/_Constants.java', javaDir + 'config/Constants.java', this, {});
    if (this.databaseType == 'sql' || this.databaseType == 'mongodb') {
        this.template('src/main/java/package/config/_CloudDatabaseConfiguration.java', javaDir + 'config/CloudDatabaseConfiguration.java', this, {});
    }
    if (this.databaseType == 'mongodb') {
        this.template('src/main/java/package/config/_CloudMongoDbConfiguration.java', javaDir + 'config/CloudMongoDbConfiguration.java', this, {});
    }
    if (this.databaseType == 'sql' || this.databaseType == 'mongodb') {
        this.template('src/main/java/package/config/_DatabaseConfiguration.java', javaDir + 'config/DatabaseConfiguration.java', this, {});
    }
    this.template('src/main/java/package/config/_JacksonConfiguration.java', javaDir + 'config/JacksonConfiguration.java', this, {});
    this.template('src/main/java/package/config/_LocaleConfiguration.java', javaDir + 'config/LocaleConfiguration.java', this, {});
    this.template('src/main/java/package/config/_LoggingAspectConfiguration.java', javaDir + 'config/LoggingAspectConfiguration.java', this, {});
    this.template('src/main/java/package/config/_MailConfiguration.java', javaDir + 'config/MailConfiguration.java', this, {});
    this.template('src/main/java/package/config/_MetricsConfiguration.java', javaDir + 'config/MetricsConfiguration.java', this, {});

    if (this.authenticationType == 'oauth2') {
        this.template('src/main/java/package/config/_OAuth2ServerConfiguration.java', javaDir + 'config/OAuth2ServerConfiguration.java', this, {});
    }

    if (this.authenticationType == 'xauth') {
      this.template('src/main/java/package/config/_XAuthConfiguration.java', javaDir + 'config/XAuthConfiguration.java', this, {});
    }

    if (this.databaseType == 'mongodb' &&  this.authenticationType == 'oauth2') {
        this.template('src/main/java/package/config/oauth2/_OAuth2AuthenticationReadConverter.java', javaDir + 'config/oauth2/OAuth2AuthenticationReadConverter.java', this, {});
        this.template('src/main/java/package/config/oauth2/_MongoDBTokenStore.java', javaDir + 'config/oauth2/MongoDBTokenStore.java', this, {});
        this.template('src/main/java/package/domain/_OAuth2AuthenticationAccessToken.java', javaDir + 'domain/OAuth2AuthenticationAccessToken.java', this, {});
        this.template('src/main/java/package/domain/_OAuth2AuthenticationRefreshToken.java', javaDir + 'domain/OAuth2AuthenticationRefreshToken.java', this, {});
        this.template('src/main/java/package/repository/_OAuth2AccessTokenRepository.java', javaDir + 'repository/OAuth2AccessTokenRepository.java', this, {});
        this.template('src/main/java/package/repository/_OAuth2RefreshTokenRepository.java', javaDir + 'repository/OAuth2RefreshTokenRepository.java', this, {});
    }

    this.template('src/main/java/package/config/_SecurityConfiguration.java', javaDir + 'config/SecurityConfiguration.java', this, {});
    this.template('src/main/java/package/config/_ThymeleafConfiguration.java', javaDir + 'config/ThymeleafConfiguration.java', this, {});
    this.template('src/main/java/package/config/_WebConfigurer.java', javaDir + 'config/WebConfigurer.java', this, {});
    if (this.websocket == 'spring-websocket') {
        this.template('src/main/java/package/config/_WebsocketConfiguration.java', javaDir + 'config/WebsocketConfiguration.java', this, {});
        this.template('src/main/java/package/config/_WebsocketSecurityConfiguration.java', javaDir + 'config/WebsocketSecurityConfiguration.java', this, {});
    }

    // error handler code - server side
    this.template('src/main/java/package/web/rest/errors/_ErrorConstants.java', javaDir + 'web/rest/errors/ErrorConstants.java', this, {});
    this.template('src/main/java/package/web/rest/errors/_CustomParameterizedException.java', javaDir + 'web/rest/errors/CustomParameterizedException.java', this, {});
    this.template('src/main/java/package/web/rest/errors/_ErrorDTO.java', javaDir + 'web/rest/errors/ErrorDTO.java', this, {});
    this.template('src/main/java/package/web/rest/errors/_ExceptionTranslator.java', javaDir + 'web/rest/errors/ExceptionTranslator.java', this, {});
    this.template('src/main/java/package/web/rest/errors/_FieldErrorDTO.java', javaDir + 'web/rest/errors/FieldErrorDTO.java', this, {});
    this.template('src/main/java/package/web/rest/errors/_ParameterizedErrorDTO.java', javaDir + 'web/rest/errors/ParameterizedErrorDTO.java', this, {});

    if (this.databaseType == "cassandra") {
        this.template('src/main/java/package/config/cassandra/_CassandraAutoConfiguration.java', javaDir + 'config/cassandra/CassandraAutoConfiguration.java', this, {});
        this.template('src/main/java/package/config/cassandra/_CassandraDataAutoConfiguration.java', javaDir + 'config/cassandra/CassandraDataAutoConfiguration.java', this, {});
        this.template('src/main/java/package/config/cassandra/_CassandraProperties.java', javaDir + 'config/cassandra/CassandraProperties.java', this, {});
    }

    if (this.databaseType == 'sql' || this.databaseType == 'mongodb') {
        this.template('src/main/java/package/config/audit/_package-info.java', javaDir + 'config/audit/package-info.java', this, {});
        this.template('src/main/java/package/config/audit/_AuditEventConverter.java', javaDir + 'config/audit/AuditEventConverter.java', this, {});
    }

    this.template('src/main/java/package/config/locale/_package-info.java', javaDir + 'config/locale/package-info.java', this, {});
    this.template('src/main/java/package/config/locale/_AngularCookieLocaleResolver.java', javaDir + 'config/locale/AngularCookieLocaleResolver.java', this, {});

    this.template('src/main/java/package/config/metrics/_package-info.java', javaDir + 'config/metrics/package-info.java', this, {});
    if (this.databaseType == 'cassandra') {
        this.template('src/main/java/package/config/metrics/_CassandraHealthIndicator.java', javaDir + 'config/metrics/CassandraHealthIndicator.java', this, {});
    }
    if (this.databaseType == 'sql' || this.databaseType == 'mongodb') {
        this.template('src/main/java/package/config/metrics/_DatabaseHealthIndicator.java', javaDir + 'config/metrics/DatabaseHealthIndicator.java', this, {});
    }
    this.template('src/main/java/package/config/metrics/_JavaMailHealthIndicator.java', javaDir + 'config/metrics/JavaMailHealthIndicator.java', this, {});
    this.template('src/main/java/package/config/metrics/_JHipsterHealthIndicatorConfiguration.java', javaDir + 'config/metrics/JHipsterHealthIndicatorConfiguration.java', this, {});

    if (this.hibernateCache == "hazelcast") {
        this.template('src/main/java/package/config/hazelcast/_HazelcastCacheRegionFactory.java', javaDir + 'config/hazelcast/HazelcastCacheRegionFactory.java', this, {});
        this.template('src/main/java/package/config/hazelcast/_package-info.java', javaDir + 'config/hazelcast/package-info.java', this, {});
    }

    this.template('src/main/java/package/domain/_package-info.java', javaDir + 'domain/package-info.java', this, {});
    if (this.databaseType == 'sql' || this.databaseType == 'mongodb') {
        this.template('src/main/java/package/domain/_AbstractAuditingEntity.java', javaDir + 'domain/AbstractAuditingEntity.java', this, {});
        this.template('src/main/java/package/domain/_Authority.java', javaDir + 'domain/Authority.java', this, {});
        this.template('src/main/java/package/domain/_PersistentAuditEvent.java', javaDir + 'domain/PersistentAuditEvent.java', this, {});
    }
    if (this.authenticationType == 'session') {
        this.template('src/main/java/package/domain/_PersistentToken.java', javaDir + 'domain/PersistentToken.java', this, {});
    }
    this.template('src/main/java/package/domain/_User.java', javaDir + 'domain/User.java', this, {});
    this.template('src/main/java/package/domain/util/_CustomLocalDateSerializer.java', javaDir + 'domain/util/CustomLocalDateSerializer.java', this, {});
    this.template('src/main/java/package/domain/util/_CustomDateTimeSerializer.java', javaDir + 'domain/util/CustomDateTimeSerializer.java', this, {});
    this.template('src/main/java/package/domain/util/_CustomDateTimeDeserializer.java', javaDir + 'domain/util/CustomDateTimeDeserializer.java', this, {});
    this.template('src/main/java/package/domain/util/_ISO8601LocalDateDeserializer.java', javaDir + 'domain/util/ISO8601LocalDateDeserializer.java', this, {});
    if (this.databaseType == "sql") {
        this.template('src/main/java/package/domain/util/_FixedH2Dialect.java', javaDir + 'domain/util/FixedH2Dialect.java', this, {});
    }

    if (this.searchEngine == 'elasticsearch') {
        this.template('src/main/java/package/repository/search/_package-info.java', javaDir + 'repository/search/package-info.java', this, {});
        this.template('src/main/java/package/repository/search/_UserSearchRepository.java', javaDir + 'repository/search/UserSearchRepository.java', this, {});
    }
    this.template('src/main/java/package/repository/_package-info.java', javaDir + 'repository/package-info.java', this, {});
    if (this.databaseType == 'sql' || this.databaseType == 'mongodb') {
        this.template('src/main/java/package/repository/_AuthorityRepository.java', javaDir + 'repository/AuthorityRepository.java', this, {});
        this.template('src/main/java/package/repository/_CustomAuditEventRepository.java', javaDir + 'repository/CustomAuditEventRepository.java', this, {});
        this.template('src/main/java/package/repository/_PersistenceAuditEventRepository.java', javaDir + 'repository/PersistenceAuditEventRepository.java', this, {});
    }

    this.template('src/main/java/package/repository/_UserRepository.java', javaDir + 'repository/UserRepository.java', this, {});

    if (this.authenticationType == 'session') {
        this.template('src/main/java/package/repository/_PersistentTokenRepository.java', javaDir + 'repository/PersistentTokenRepository.java', this, {});
    }

    this.template('src/main/java/package/security/_package-info.java', javaDir + 'security/package-info.java', this, {});
    if (this.authenticationType == 'session') {
        this.template('src/main/java/package/security/_AjaxAuthenticationFailureHandler.java', javaDir + 'security/AjaxAuthenticationFailureHandler.java', this, {});
        this.template('src/main/java/package/security/_AjaxAuthenticationSuccessHandler.java', javaDir + 'security/AjaxAuthenticationSuccessHandler.java', this, {});
    }
    if (this.authenticationType == 'session' || this.authenticationType == 'oauth2') {
        this.template('src/main/java/package/security/_AjaxLogoutSuccessHandler.java', javaDir + 'security/AjaxLogoutSuccessHandler.java', this, {});
    }
    if (this.authenticationType == 'xauth'){
        this.template('src/main/java/package/security/_AuthenticationProvider.java', javaDir + 'security/AuthenticationProvider.java', this, {});
    }
    this.template('src/main/java/package/security/_AuthoritiesConstants.java', javaDir + 'security/AuthoritiesConstants.java', this, {});
    if (this.authenticationType == 'session') {
        this.template('src/main/java/package/security/_CustomPersistentRememberMeServices.java', javaDir + 'security/CustomPersistentRememberMeServices.java', this, {});
    }
    this.template('src/main/java/package/security/_Http401UnauthorizedEntryPoint.java', javaDir + 'security/Http401UnauthorizedEntryPoint.java', this, {});
    this.template('src/main/java/package/security/_SecurityUtils.java', javaDir + 'security/SecurityUtils.java', this, {});
    if (this.databaseType == 'sql' || this.databaseType == 'mongodb') {
        this.template('src/main/java/package/security/_SpringSecurityAuditorAware.java', javaDir + 'security/SpringSecurityAuditorAware.java', this, {});
    }
    this.template('src/main/java/package/security/_UserDetailsService.java', javaDir + 'security/UserDetailsService.java', this, {});
    this.template('src/main/java/package/security/_UserNotActivatedException.java', javaDir + 'security/UserNotActivatedException.java', this, {});

    if (this.authenticationType == 'xauth'){
      this.template('src/main/java/package/security/xauth/_Token.java', javaDir + 'security/xauth/Token.java', this, {});
      this.template('src/main/java/package/security/xauth/_TokenProvider.java', javaDir + 'security/xauth/TokenProvider.java', this, {});
      this.template('src/main/java/package/web/rest/_UserXAuthTokenController.java', javaDir + 'web/rest/UserXAuthTokenController.java', this, {});
      this.template('src/main/java/package/security/xauth/_XAuthTokenConfigurer.java', javaDir + 'security/xauth/XAuthTokenConfigurer.java', this, {});
      this.template('src/main/java/package/security/xauth/_XAuthTokenFilter.java', javaDir + 'security/xauth/XAuthTokenFilter.java', this, {});
    }

    this.template('src/main/java/package/service/_package-info.java', javaDir + 'service/package-info.java', this, {});
    if (this.databaseType == 'sql' || this.databaseType == 'mongodb') {
        this.template('src/main/java/package/service/_AuditEventService.java', javaDir + 'service/AuditEventService.java', this, {});
    }
    this.template('src/main/java/package/service/_UserService.java', javaDir + 'service/UserService.java', this, {});
    this.template('src/main/java/package/service/_MailService.java', javaDir + 'service/MailService.java', this, {});
    this.template('src/main/java/package/service/util/_RandomUtil.java', javaDir + 'service/util/RandomUtil.java', this, {});

    this.template('src/main/java/package/web/filter/_package-info.java', javaDir + 'web/filter/package-info.java', this, {});
    this.template('src/main/java/package/web/filter/_CachingHttpHeadersFilter.java', javaDir + 'web/filter/CachingHttpHeadersFilter.java', this, {});
    this.template('src/main/java/package/web/filter/_StaticResourcesProductionFilter.java', javaDir + 'web/filter/StaticResourcesProductionFilter.java', this, {});
    if (this.authenticationType == 'session') {
        this.template('src/main/java/package/web/filter/_CsrfCookieGeneratorFilter.java', javaDir + 'web/filter/CsrfCookieGeneratorFilter.java', this, {});
    }

    this.template('src/main/java/package/web/filter/gzip/_package-info.java', javaDir + 'web/filter/gzip/package-info.java', this, {});
    this.template('src/main/java/package/web/filter/gzip/_GzipResponseHeadersNotModifiableException.java', javaDir + 'web/filter/gzip/GzipResponseHeadersNotModifiableException.java', this, {});
    this.template('src/main/java/package/web/filter/gzip/_GZipResponseUtil.java', javaDir + 'web/filter/gzip/GZipResponseUtil.java', this, {});
    this.template('src/main/java/package/web/filter/gzip/_GZipServletFilter.java', javaDir + 'web/filter/gzip/GZipServletFilter.java', this, {});
    this.template('src/main/java/package/web/filter/gzip/_GZipServletOutputStream.java', javaDir + 'web/filter/gzip/GZipServletOutputStream.java', this, {});
    this.template('src/main/java/package/web/filter/gzip/_GZipServletResponseWrapper.java', javaDir + 'web/filter/gzip/GZipServletResponseWrapper.java', this, {});

    this.template('src/main/java/package/web/propertyeditors/_package-info.java', javaDir + 'web/propertyeditors/package-info.java', this, {});
    this.template('src/main/java/package/web/propertyeditors/_LocaleDateTimeEditor.java', javaDir + 'web/propertyeditors/LocaleDateTimeEditor.java', this, {});

    this.template('src/main/java/package/web/rest/dto/_package-info.java', javaDir + 'web/rest/dto/package-info.java', this, {});
    this.template('src/main/java/package/web/rest/dto/_LoggerDTO.java', javaDir + 'web/rest/dto/LoggerDTO.java', this, {});
    this.template('src/main/java/package/web/rest/dto/_UserDTO.java', javaDir + 'web/rest/dto/UserDTO.java', this, {});
<<<<<<< HEAD

    if (this.databaseType == 'sql' || this.databaseType == 'mongodb') {
       this.template('src/main/java/package/web/rest/dto/_UserManagementDTO.java', javaDir + 'web/rest/dto/UserManagementDTO.java', this, {});
       this.template('src/main/java/package/web/rest/mapper/_UserManagementMapper.java', javaDir + 'web/rest/mapper/UserManagementMapper.java', this, {});
    }
=======
    this.template('src/main/java/package/web/rest/util/_HeaderUtil.java', javaDir + 'web/rest/util/HeaderUtil.java', this, {});
    this.template('src/main/java/package/web/rest/dto/_KeyAndPasswordDTO.java', javaDir + 'web/rest/dto/KeyAndPasswordDTO.java', this, {});
>>>>>>> bebaca9f
    this.template('src/main/java/package/web/rest/util/_PaginationUtil.java', javaDir + 'web/rest/util/PaginationUtil.java', this, {});
    this.template('src/main/java/package/web/rest/_package-info.java', javaDir + 'web/rest/package-info.java', this, {});
    this.template('src/main/java/package/web/rest/_AccountResource.java', javaDir + 'web/rest/AccountResource.java', this, {});
    if (this.databaseType == 'sql' || this.databaseType == 'mongodb') {
        this.template('src/main/java/package/web/rest/_AuditResource.java', javaDir + 'web/rest/AuditResource.java', this, {});
        this.template('src/main/java/package/web/rest/_UserManagementResource.java', javaDir + 'web/rest/UserManagementResource.java', this, {});
        this.template('src/main/java/package/web/rest/_AuthorityResource.java', javaDir + 'web/rest/AuthorityResource.java', this, {});
    }
    this.template('src/main/java/package/web/rest/_LogsResource.java', javaDir + 'web/rest/LogsResource.java', this, {});
    this.template('src/main/java/package/web/rest/_UserResource.java', javaDir + 'web/rest/UserResource.java', this, {});

    if (this.websocket == 'spring-websocket') {
        this.template('src/main/java/package/web/websocket/_package-info.java', javaDir + 'web/websocket/package-info.java', this, {});
        this.template('src/main/java/package/web/websocket/_ActivityService.java', javaDir + 'web/websocket/ActivityService.java', this, {});
        this.template('src/main/java/package/web/websocket/dto/_package-info.java', javaDir + 'web/websocket/dto/package-info.java', this, {});
        this.template('src/main/java/package/web/websocket/dto/_ActivityDTO.java', javaDir + 'web/websocket/dto/ActivityDTO.java', this, {});
    }

    // Create Test Java files
    var testDir = 'src/test/java/' + packageFolder + '/';
    var testResourceDir = 'src/test/resources/';
    mkdirp(testDir);

    if (this.databaseType == "mongodb") {
        this.template('src/test/java/package/config/_MongoConfiguration.java', testDir + 'config/MongoConfiguration.java', this, {});
    }
    if (this.databaseType == "cassandra") {
            this.template('src/test/java/package/_CassandraKeyspaceTest.java', testDir + 'CassandraKeyspaceTest.java', this, {});
            this.template('src/test/java/package/_AbstractCassandraTest.java', testDir + 'AbstractCassandraTest.java', this, {});
    }
    this.template('src/test/java/package/security/_SecurityUtilsTest.java', testDir + 'security/SecurityUtilsTest.java', this, {});
    if (this.databaseType == "sql" || this.databaseType == "mongodb") {
        this.template('src/test/java/package/service/_UserServiceTest.java', testDir + 'service/UserServiceTest.java', this, {});
        this.template('src/test/java/package/web/rest/_UserManagementResourceTest.java', testDir + 'web/rest/UserManagementResourceTest.java', this, {});
    }
    this.template('src/test/java/package/web/rest/_AccountResourceTest.java', testDir + 'web/rest/AccountResourceTest.java', this, {});
    this.template('src/test/java/package/web/rest/_TestUtil.java', testDir + 'web/rest/TestUtil.java', this, {});
    this.template('src/test/java/package/web/rest/_UserResourceTest.java', testDir + 'web/rest/UserResourceTest.java', this, {});

    this.template(testResourceDir + 'config/_application.yml', testResourceDir + 'config/application.yml', this, {});
    this.template(testResourceDir + '_logback-test.xml', testResourceDir + 'logback-test.xml', this, {});

    if (this.hibernateCache == "ehcache") {
        this.template(testResourceDir + '_ehcache.xml', testResourceDir + 'ehcache.xml', this, {});
    }

    // Create Gatling test files
    this.copy('src/test/gatling/conf/gatling.conf', 'src/test/gatling/conf/gatling.conf');
    mkdirp('src/test/gatling/data');
    mkdirp('src/test/gatling/bodies');
    mkdirp('src/test/gatling/simulations');

    // Create Webapp
    mkdirp(webappDir);

    // normal CSS or SCSS?
    if (this.useSass) {
        this.copy('src/main/scss/main.scss', 'src/main/scss/main.scss');
    } else {
        this.copy('src/main/webapp/assets/styles/main.css', 'src/main/webapp/assets/styles/main.css');
    }

    // HTML5 BoilerPlate
    this.copy(webappDir + 'favicon.ico', webappDir + 'favicon.ico');
    this.copy(webappDir + 'robots.txt', webappDir + 'robots.txt');
    this.copy(webappDir + 'htaccess.txt', webappDir + '.htaccess');
    this.copy(webappDir + '404.html', webappDir + '404.html');

    // install all files related to i18n if translation is enabled
    if (this.enableTranslation) {
        this.installI18nFilesByLanguage(this, webappDir, resourceDir, 'en');
        this.installI18nFilesByLanguage(this, webappDir, resourceDir, 'fr');
    }else{
        this.template(resourceDir + '/i18n/_messages_en.properties', resourceDir + 'i18n/messages_en.properties', this, {});
    }

<<<<<<< HEAD
=======
    // Swagger-ui for Jhipster
    this.template(webappDir + '/swagger-ui/_index.html', webappDir + 'swagger-ui/index.html', this, {});
    this.copy(webappDir + '/swagger-ui/images/throbber.gif', webappDir + 'swagger-ui/images/throbber.gif');

>>>>>>> bebaca9f
    // Angular JS views

    this.template(webappDir + '/scripts/app/_app.js', webappDir + 'scripts/app/app.js', this, {});
    // Client Components
    this.template(webappDir + '/scripts/components/admin/_audits.service.js', webappDir + 'scripts/components/admin/audits.service.js', this, {});
    this.template(webappDir + '/scripts/components/admin/_configuration.service.js', webappDir + 'scripts/components/admin/configuration.service.js', this, {});
    this.template(webappDir + '/scripts/components/admin/_logs.service.js', webappDir + 'scripts/components/admin/logs.service.js', this, {});
    this.template(webappDir + '/scripts/components/admin/_monitoring.service.js', webappDir + 'scripts/components/admin/monitoring.service.js', this, {});
    this.template(webappDir + '/scripts/components/auth/_auth.service.js', webappDir + 'scripts/components/auth/auth.service.js', this, {});
    this.template(webappDir + '/scripts/components/auth/_principal.service.js', webappDir + 'scripts/components/auth/principal.service.js', this, {});
    this.template(webappDir + '/scripts/components/auth/_authority.directive.js', webappDir + 'scripts/components/auth/authority.directive.js', this, {});
    if (this.authenticationType == 'oauth2') {
        this.template(webappDir + '/scripts/components/auth/provider/_auth.oauth2.service.js', webappDir + 'scripts/components/auth/provider/auth.oauth2.service.js', this, {});
    } else if (this.authenticationType == 'xauth') {
        this.template(webappDir + '/scripts/components/auth/provider/_auth.xauth.service.js', webappDir + 'scripts/components/auth/provider/auth.xauth.service.js', this, {});
    } else {
        this.template(webappDir + '/scripts/components/auth/provider/_auth.session.service.js', webappDir + 'scripts/components/auth/provider/auth.session.service.js', this, {});
    }
    this.template(webappDir + '/scripts/components/auth/services/_account.service.js', webappDir + 'scripts/components/auth/services/account.service.js', this, {});
    this.template(webappDir + '/scripts/components/auth/services/_activate.service.js', webappDir + 'scripts/components/auth/services/activate.service.js', this, {});
    this.template(webappDir + '/scripts/components/auth/services/_password.service.js', webappDir + 'scripts/components/auth/services/password.service.js', this, {});
    this.template(webappDir + '/scripts/components/auth/services/_register.service.js', webappDir + 'scripts/components/auth/services/register.service.js', this, {});
    if (this.authenticationType == 'session') {
        this.template(webappDir + '/scripts/components/auth/services/_sessions.service.js', webappDir + 'scripts/components/auth/services/sessions.service.js', this, {});
    }
    this.template(webappDir + '/scripts/components/form/_form.directive.js', webappDir + 'scripts/components/form/form.directive.js', this, {});
    this.template(webappDir + '/scripts/components/form/_maxbytes.directive.js', webappDir + 'scripts/components/form/maxbytes.directive.js', this, {});
    this.template(webappDir + '/scripts/components/form/_minbytes.directive.js', webappDir + 'scripts/components/form/minbytes.directive.js', this, {});
    this.template(webappDir + '/scripts/components/form/_pager.directive.js', webappDir + 'scripts/components/form/pager.directive.js', this, {});
    this.template(webappDir + '/scripts/components/form/_pager.html', webappDir + 'scripts/components/form/pager.html', this, {});
    this.template(webappDir + '/scripts/components/form/_pagination.directive.js', webappDir + 'scripts/components/form/pagination.directive.js', this, {});
    this.template(webappDir + '/scripts/components/form/_pagination.html', webappDir + 'scripts/components/form/pagination.html', this, {});
    if (this.enableTranslation) {
        this.template(webappDir + '/scripts/components/language/_language.controller.js', webappDir + 'scripts/components/language/language.controller.js', this, {});
        this.template(webappDir + '/scripts/components/language/_language.service.js', webappDir + 'scripts/components/language/language.service.js', this, {});
    }
    this.template(webappDir + '/scripts/components/navbar/_navbar.directive.js', webappDir + 'scripts/components/navbar/navbar.directive.js', this, {});
    this.copyHtml(webappDir + '/scripts/components/navbar/navbar.html', webappDir + 'scripts/components/navbar/navbar.html');
    this.template(webappDir + '/scripts/components/navbar/_navbar.controller.js', webappDir + 'scripts/components/navbar/navbar.controller.js', this, {});
    this.template(webappDir + '/scripts/components/user/_user.service.js', webappDir + 'scripts/components/user/user.service.js', this, {});
    this.template(webappDir + '/scripts/components/util/_base64.service.js', webappDir + 'scripts/components/util/base64.service.js', this, {});
    this.template(webappDir + '/scripts/components/util/_parse-links.service.js', webappDir + 'scripts/components/util/parse-links.service.js', this, {});
    this.template(webappDir + '/scripts/components/util/_truncate.filter.js', webappDir + 'scripts/components/util/truncate.filter.js', this, {});
    this.template(webappDir + '/scripts/components/util/_dateutil.service.js', webappDir + 'scripts/components/util/dateutil.service.js', this, {});

    // Client App
    this.template(webappDir + '/scripts/app/account/_account.js', webappDir + 'scripts/app/account/account.js', this, {});
    this.copyHtml(webappDir + '/scripts/app/account/activate/activate.html', webappDir + 'scripts/app/account/activate/activate.html');
    this.copyJs(webappDir + '/scripts/app/account/activate/_activate.js', webappDir + 'scripts/app/account/activate/activate.js', this, {});
    this.template(webappDir + '/scripts/app/account/activate/_activate.controller.js', webappDir + 'scripts/app/account/activate/activate.controller.js', this, {});
    this.copyHtml(webappDir + '/scripts/app/account/login/login.html', webappDir + 'scripts/app/account/login/login.html');
    this.copyJs(webappDir + '/scripts/app/account/login/_login.js', webappDir + 'scripts/app/account/login/login.js', this, {});
    this.template(webappDir + '/scripts/app/account/login/_login.controller.js', webappDir + 'scripts/app/account/login/login.controller.js', this, {});
    this.copyJs(webappDir + '/scripts/app/account/logout/_logout.js', webappDir + 'scripts/app/account/logout/logout.js', this, {});
    this.template(webappDir + '/scripts/app/account/logout/_logout.controller.js', webappDir + 'scripts/app/account/logout/logout.controller.js', this, {});
    this.copyHtml(webappDir + '/scripts/app/account/password/password.html', webappDir + 'scripts/app/account/password/password.html');
    this.copyJs(webappDir + '/scripts/app/account/password/_password.js', webappDir + 'scripts/app/account/password/password.js', this, {});
    this.template(webappDir + '/scripts/app/account/password/_password.controller.js', webappDir + 'scripts/app/account/password/password.controller.js', this, {});
    this.template(webappDir + '/scripts/app/account/password/_password.directive.js', webappDir + 'scripts/app/account/password/password.directive.js', this, {});
    this.copyHtml(webappDir + '/scripts/app/account/register/register.html', webappDir + 'scripts/app/account/register/register.html');
    this.copyJs(webappDir + '/scripts/app/account/register/_register.js', webappDir + 'scripts/app/account/register/register.js', this, {});
    this.template(webappDir + '/scripts/app/account/register/_register.controller.js', webappDir + 'scripts/app/account/register/register.controller.js', this, {});
    this.copyHtml(webappDir + '/scripts/app/account/reset/request/reset.request.html', webappDir + 'scripts/app/account/reset/request/reset.request.html');
    this.copyJs(webappDir + '/scripts/app/account/reset/request/_reset.request.js', webappDir + 'scripts/app/account/reset/request/reset.request.js', this, {});
    this.template(webappDir + '/scripts/app/account/reset/request/_reset.request.controller.js', webappDir + 'scripts/app/account/reset/request/reset.request.controller.js', this, {});
    this.copyHtml(webappDir + '/scripts/app/account/reset/finish/reset.finish.html', webappDir + 'scripts/app/account/reset/finish/reset.finish.html');
    this.copyJs(webappDir + '/scripts/app/account/reset/finish/_reset.finish.js', webappDir + 'scripts/app/account/reset/finish/reset.finish.js', this, {});
    this.template(webappDir + '/scripts/app/account/reset/finish/_reset.finish.controller.js', webappDir + 'scripts/app/account/reset/finish/reset.finish.controller.js', this, {});
    if (this.authenticationType == 'session') {
        this.copyHtml(webappDir + '/scripts/app/account/sessions/sessions.html', webappDir + 'scripts/app/account/sessions/sessions.html');
        this.copyJs(webappDir + '/scripts/app/account/sessions/_sessions.js', webappDir + 'scripts/app/account/sessions/sessions.js', this, {});
        this.template(webappDir + '/scripts/app/account/sessions/_sessions.controller.js', webappDir + 'scripts/app/account/sessions/sessions.controller.js', this, {});
    }
    this.copyHtml(webappDir + '/scripts/app/account/settings/settings.html', webappDir + 'scripts/app/account/settings/settings.html');
    this.copyJs(webappDir + '/scripts/app/account/settings/_settings.js', webappDir + 'scripts/app/account/settings/settings.js', this, {});
    this.template(webappDir + '/scripts/app/account/settings/_settings.controller.js', webappDir + 'scripts/app/account/settings/settings.controller.js', this, {});
    this.template(webappDir + '/scripts/app/admin/_admin.js', webappDir + 'scripts/app/admin/admin.js', this, {});
    this.copyHtml(webappDir + '/scripts/app/admin/audits/audits.html', webappDir + 'scripts/app/admin/audits/audits.html');
    this.copyJs(webappDir + '/scripts/app/admin/audits/_audits.js', webappDir + 'scripts/app/admin/audits/audits.js', this, {});
    this.template(webappDir + '/scripts/app/admin/audits/_audits.controller.js', webappDir + 'scripts/app/admin/audits/audits.controller.js', this, {});
    this.copyHtml(webappDir + '/scripts/app/admin/configuration/configuration.html', webappDir + 'scripts/app/admin/configuration/configuration.html');
    this.copyJs(webappDir + '/scripts/app/admin/configuration/_configuration.js', webappDir + 'scripts/app/admin/configuration/configuration.js', this, {});
    this.template(webappDir + '/scripts/app/admin/configuration/_configuration.controller.js', webappDir + 'scripts/app/admin/configuration/configuration.controller.js', this, {});
    this.copy(webappDir + '/scripts/app/admin/docs/docs.html', webappDir + 'scripts/app/admin/docs/docs.html');
    this.copyJs(webappDir + '/scripts/app/admin/docs/_docs.js', webappDir + 'scripts/app/admin/docs/docs.js', this, {});
    this.copyHtml(webappDir + '/scripts/app/admin/health/health.html', webappDir + 'scripts/app/admin/health/health.html');
    this.copyHtml(webappDir + '/scripts/app/admin/health/_health.modal.html', webappDir + 'scripts/app/admin/health/health.modal.html');
    this.copyJs(webappDir + '/scripts/app/admin/health/_health.js', webappDir + 'scripts/app/admin/health/health.js', this, {});
    this.template(webappDir + '/scripts/app/admin/health/_health.controller.js', webappDir + 'scripts/app/admin/health/health.controller.js', this, {});
    this.template(webappDir + '/scripts/app/admin/health/_health.modal.controller.js', webappDir + 'scripts/app/admin/health/health.modal.controller.js', this, {});
    this.copyHtml(webappDir + '/scripts/app/admin/logs/logs.html', webappDir + 'scripts/app/admin/logs/logs.html');
    this.copyJs(webappDir + '/scripts/app/admin/logs/_logs.js', webappDir + 'scripts/app/admin/logs/logs.js', this, {});
    this.template(webappDir + '/scripts/app/admin/logs/_logs.controller.js', webappDir + 'scripts/app/admin/logs/logs.controller.js', this, {});
    this.copyHtml(webappDir + '/scripts/app/admin/metrics/_metrics.html', webappDir + 'scripts/app/admin/metrics/metrics.html', this, {}, true);
    this.copyHtml(webappDir + '/scripts/app/admin/metrics/_metrics.modal.html', webappDir + 'scripts/app/admin/metrics/metrics.modal.html', this, {}, true);
    this.copyJs(webappDir + '/scripts/app/admin/metrics/_metrics.js', webappDir + 'scripts/app/admin/metrics/metrics.js', this, {});
    this.template(webappDir + '/scripts/app/admin/metrics/_metrics.controller.js', webappDir + 'scripts/app/admin/metrics/metrics.controller.js', this, {});
    this.template(webappDir + '/scripts/app/admin/metrics/_metrics.modal.controller.js', webappDir + 'scripts/app/admin/metrics/metrics.modal.controller.js', this, {});
    if (this.websocket == 'spring-websocket') {
        this.copyHtml(webappDir + '/scripts/app/admin/tracker/tracker.html', webappDir + 'scripts/app/admin/tracker/tracker.html');
        this.copyJs(webappDir + '/scripts/app/admin/tracker/_tracker.js', webappDir + 'scripts/app/admin/tracker/tracker.js', this, {});
        this.template(webappDir + '/scripts/app/admin/tracker/_tracker.controller.js', webappDir + 'scripts/app/admin/tracker/tracker.controller.js', this, {});
        this.template(webappDir + '/scripts/components/tracker/_tracker.service.js', webappDir + '/scripts/components/tracker/tracker.service.js', this, {});
    }
    if (this.databaseType == 'sql' || this.databaseType == 'mongodb') {
        this.copyHtml(webappDir + '/scripts/app/admin/userManagement/usersManagement.html', webappDir + 'scripts/app/admin/userManagement/usersManagement.html');
        this.copyHtml(webappDir + '/scripts/app/admin/userManagement/_userManagement-detail.html', webappDir + 'scripts/app/admin/userManagement/userManagement-detail.html');
        this.copyJs(webappDir + '/scripts/app/admin/userManagement/_userManagement.js', webappDir + 'scripts/app/admin/userManagement/userManagement.js', this, {});
        this.template(webappDir + '/scripts/app/admin/userManagement/_userManagement.controller.js', webappDir + 'scripts/app/admin/userManagement/userManagement.controller.js', this, {});
        this.template(webappDir + '/scripts/app/admin/userManagement/_userManagement-detail.controller.js', webappDir + 'scripts/app/admin/userManagement/userManagement-detail.controller.js', this, {});
        this.template(webappDir + '/scripts/components/admin/_userManagement.service.js', webappDir + '/scripts/components/admin/userManagement.service.js', this, {});
        this.template(webappDir + '/scripts/components/admin/_authority.service.js', webappDir + '/scripts/components/admin/authority.service.js', this, {});
    }
    this.copyHtml(webappDir + '/scripts/app/error/error.html', webappDir + 'scripts/app/error/error.html');
    this.copyHtml(webappDir + '/scripts/app/error/accessdenied.html', webappDir + 'scripts/app/error/accessdenied.html');
    this.copyJs(webappDir + '/scripts/app/entities/_entity.js', webappDir + 'scripts/app/entities/entity.js', this, {});
    this.copyJs(webappDir + '/scripts/app/error/_error.js', webappDir + 'scripts/app/error/error.js', this, {});
    this.copyHtml(webappDir + '/scripts/app/main/main.html', webappDir + 'scripts/app/main/main.html');
    this.copyJs(webappDir + '/scripts/app/main/_main.js', webappDir + 'scripts/app/main/main.js', this, {});
    this.template(webappDir + '/scripts/app/main/_main.controller.js', webappDir + 'scripts/app/main/main.controller.js', this, {});

     // interceptor code
    this.template(webappDir + '/scripts/components/interceptor/_auth.interceptor.js', webappDir + 'scripts/components/interceptor/auth.interceptor.js', this, {});
    this.template(webappDir + '/scripts/components/interceptor/_errorhandler.interceptor.js', webappDir + 'scripts/components/interceptor/errorhandler.interceptor.js', this, {});
    this.template(webappDir + '/scripts/components/interceptor/_notification.interceptor.js', webappDir + 'scripts/components/interceptor/notification.interceptor.js', this, {});

    //alert service code
    this.template(webappDir + '/scripts/components/alert/_alert.service.js', webappDir + 'scripts/components/alert/alert.service.js', this, {});
    this.template(webappDir + '/scripts/components/alert/_alert.directive.js', webappDir + 'scripts/components/alert/alert.directive.js', this, {});

    // Index page
    this.indexFile = html.readFileAsString(path.join(this.sourceRoot(), webappDir + '_index.html'));
    this.engine = require('ejs').render;
    this.indexFile = this.engine(this.indexFile, this, {});

    // Create Test Javascript files
    var testJsDir = 'src/test/javascript/';
    this.template(testJsDir + '_karma.conf.js', testJsDir + 'karma.conf.js');
    this.template(testJsDir + 'spec/app/account/admin/health/_health.controller.spec.js', testJsDir + 'spec/app/account/health/health.controller.spec.js', this, {});
    this.template(testJsDir + 'spec/app/account/login/_login.controller.spec.js', testJsDir + 'spec/app/account/login/login.controller.spec.js', this, {});
    this.template(testJsDir + 'spec/app/account/password/_password.controller.spec.js', testJsDir + 'spec/app/account/password/password.controller.spec.js', this, {});
    this.template(testJsDir + 'spec/app/account/password/_password.directive.spec.js', testJsDir + 'spec/app/account/password/password.directive.spec.js', this, {});
    if (this.authenticationType == 'session') {
        this.template(testJsDir + 'spec/app/account/sessions/_sessions.controller.spec.js', testJsDir + 'spec/app/account/sessions/sessions.controller.spec.js', this, {});
    }
    this.template(testJsDir + 'spec/app/account/settings/_settings.controller.spec.js', testJsDir + 'spec/app/account/settings/settings.controller.spec.js', this, {});
    this.template(testJsDir + 'spec/components/auth/_auth.services.spec.js', testJsDir + 'spec/components/auth/auth.services.spec.js', this, {});

    // CSS
    this.copy(webappDir + 'assets/styles/documentation.css', webappDir + 'assets/styles/documentation.css');

    // Images
    this.copy(webappDir + 'assets/images/development_ribbon.png', webappDir + 'assets/images/development_ribbon.png');
    this.copy(webappDir + 'assets/images/hipster.png', webappDir + 'assets/images/hipster.png');
    this.copy(webappDir + 'assets/images/hipster2x.png', webappDir + 'assets/images/hipster2x.png');

    var appScripts = [
        'scripts/app/app.js',
        'scripts/app/app.constants.js',
        'scripts/components/auth/auth.service.js',
        'scripts/components/auth/principal.service.js',
        'scripts/components/auth/authority.directive.js',
        'scripts/components/auth/services/account.service.js',
        'scripts/components/auth/services/activate.service.js',
        'scripts/components/auth/services/password.service.js',
        'scripts/components/auth/services/register.service.js',
        'scripts/components/form/form.directive.js',
        'scripts/components/form/maxbytes.directive.js',
        'scripts/components/form/minbytes.directive.js',
        'scripts/components/form/pager.directive.js',
        'scripts/components/form/pagination.directive.js',
        'scripts/components/admin/audits.service.js',
        'scripts/components/admin/logs.service.js',
        'scripts/components/admin/configuration.service.js',
        'scripts/components/admin/monitoring.service.js',
        'scripts/components/interceptor/auth.interceptor.js',
        'scripts/components/interceptor/errorhandler.interceptor.js',
        'scripts/components/interceptor/notification.interceptor.js',
        'scripts/components/navbar/navbar.directive.js',
        'scripts/components/navbar/navbar.controller.js',
        'scripts/components/user/user.service.js',
        'scripts/components/util/truncate.filter.js',
        'scripts/components/util/base64.service.js',
        'scripts/components/alert/alert.service.js',
        'scripts/components/alert/alert.directive.js',
        'scripts/components/util/parse-links.service.js',
        'scripts/components/util/dateutil.service.js',
        'scripts/app/account/account.js',
        'scripts/app/account/activate/activate.js',
        'scripts/app/account/activate/activate.controller.js',
        'scripts/app/account/login/login.js',
        'scripts/app/account/login/login.controller.js',
        'scripts/app/account/logout/logout.js',
        'scripts/app/account/logout/logout.controller.js',
        'scripts/app/account/password/password.js',
        'scripts/app/account/password/password.controller.js',
        'scripts/app/account/password/password.directive.js',
        'scripts/app/account/register/register.js',
        'scripts/app/account/register/register.controller.js',
        'scripts/app/account/settings/settings.js',
        'scripts/app/account/settings/settings.controller.js',
        'scripts/app/account/reset/finish/reset.finish.controller.js',
        'scripts/app/account/reset/finish/reset.finish.js',
        'scripts/app/account/reset/request/reset.request.controller.js',
        'scripts/app/account/reset/request/reset.request.js',
        'scripts/app/admin/admin.js',
        'scripts/app/admin/audits/audits.js',
        'scripts/app/admin/audits/audits.controller.js',
        'scripts/app/admin/configuration/configuration.js',
        'scripts/app/admin/configuration/configuration.controller.js',
        'scripts/app/admin/docs/docs.js',
        'scripts/app/admin/health/health.js',
        'scripts/app/admin/health/health.controller.js',
        'scripts/app/admin/health/health.modal.controller.js',
        'scripts/app/admin/logs/logs.js',
        'scripts/app/admin/logs/logs.controller.js',
        'scripts/app/admin/metrics/metrics.js',
        'scripts/app/admin/metrics/metrics.controller.js',
        'scripts/app/admin/metrics/metrics.modal.controller.js',
        'scripts/app/entities/entity.js',
        'scripts/app/error/error.js',
        'scripts/app/main/main.js',
        'scripts/app/main/main.controller.js'
        ];
    if (this.databaseType == 'sql' || this.databaseType == 'mongodb') {
        appScripts = appScripts.concat([
          'scripts/components/admin/authority.service.js',
          'scripts/components/admin/userManagement.service.js',
          'scripts/app/admin/userManagement/userManagement-detail.controller.js',
          'scripts/app/admin/userManagement/userManagement.controller.js',
          'scripts/app/admin/userManagement/userManagement.js']);
    }
    if (this.enableTranslation) {
        appScripts = appScripts.concat([
          'bower_components/messageformat/locale/en.js',
          'bower_components/messageformat/locale/fr.js',
          'scripts/components/language/language.service.js',
          'scripts/components/language/language.controller.js']);
    }
    if (this.authenticationType == 'xauth'){
        appScripts = appScripts.concat([
            'scripts/components/auth/provider/auth.xauth.service.js']);
    }

    if (this.authenticationType == 'oauth2') {
        appScripts = appScripts.concat([
            'scripts/components/auth/provider/auth.oauth2.service.js']);
    }

    if (this.authenticationType == 'session'){
        appScripts = appScripts.concat([
            'scripts/components/auth/services/sessions.service.js',
            'scripts/components/auth/provider/auth.session.service.js',
            'scripts/app/account/sessions/sessions.js',
            'scripts/app/account/sessions/sessions.controller.js']);
    }

    if (this.websocket == 'spring-websocket') {
        appScripts = appScripts.concat([
            'scripts/app/admin/tracker/tracker.js',
            'scripts/app/admin/tracker/tracker.controller.js',
            'scripts/components/tracker/tracker.service.js'])
    }

    this.indexFile = html.appendScripts(this.indexFile, 'scripts/app.js', appScripts, {}, ['.tmp', 'src/main/webapp']);
    this.write(webappDir + 'index.html', this.indexFile);

    // Remove old files, from previous JHipster versions
    removefile(testJsDir + 'spec/app/account/health/healthControllerSpec.js');
    removefile(testJsDir + 'spec/app/account/login/loginControllerSpec.js');
    removefile(testJsDir + 'spec/app/account/password/passwordControllerSpec.js');
    removefile(testJsDir + 'spec/app/account/password/passwordDirectiveSpec.js');
    removefile(testJsDir + 'spec/app/account/sessions/sessionsControllerSpec.js');
    removefile(testJsDir + 'spec/app/account/settings/settingsControllerSpec.js');
    removefile(testJsDir + 'spec/components/auth/authServicesSpec.js');

    this.config.set('baseName', this.baseName);
    this.config.set('packageName', this.packageName);
    this.config.set('packageFolder', packageFolder);
    this.config.set('authenticationType', this.authenticationType);
    this.config.set('hibernateCache', this.hibernateCache);
    this.config.set('clusteredHttpSession', this.clusteredHttpSession);
    this.config.set('websocket', this.websocket);
    this.config.set('databaseType', this.databaseType);
    this.config.set('devDatabaseType', this.devDatabaseType);
    this.config.set('prodDatabaseType', this.prodDatabaseType);
    this.config.set('searchEngine', this.searchEngine);
    this.config.set('useSass', this.useSass);
    this.config.set('buildTool', this.buildTool);
    this.config.set('frontendBuilder', this.frontendBuilder);
    this.config.set('javaVersion', this.javaVersion);
    this.config.set('enableTranslation', this.enableTranslation);
    this.config.set('rememberMeKey', this.rememberMeKey);
};

JhipsterGenerator.prototype.projectfiles = function projectfiles() {
    this.copy('editorconfig', '.editorconfig');
    this.copy('jshintrc', '.jshintrc');
    this.template('_travis.yml', '.travis.yml', this, {});
};

function removefile(file) {
    console.log('Remove the file - ' + file)
    if (shelljs.test('-f', file)) {
        shelljs.rm(file);
    }
}

function removefolder(folder) {
    console.log('Remove the folder - ' + folder)
    if (shelljs.test('-d', folder)) {
        shelljs.rm("-rf", folder);
    }
}

JhipsterGenerator.prototype._injectDependenciesAndConstants = function _injectDependenciesAndConstants() {
    if (this.options['skip-install']) {
        this.log(
            'After running `npm install & bower install`, inject your front end dependencies' +
            '\ninto your source code by running:' +
            '\n' +
            '\n' + chalk.yellow.bold('grunt wiredep') +
            '\n' +
            '\n ...and generate the Angular constants with:' +
            '\n' + chalk.yellow.bold('grunt ngconstant:dev')
        );
    } else {
        switch (this.frontendBuilder) {
            case 'gulp':
                this.spawnCommand('gulp', ['ngconstant:dev', 'wiredep:test', 'wiredep:app']);
                break;
            case 'grunt':
            default:
                this.spawnCommand('grunt', ['ngconstant:dev', 'wiredep']);
        }
    }
};<|MERGE_RESOLUTION|>--- conflicted
+++ resolved
@@ -770,16 +770,13 @@
     this.template('src/main/java/package/web/rest/dto/_package-info.java', javaDir + 'web/rest/dto/package-info.java', this, {});
     this.template('src/main/java/package/web/rest/dto/_LoggerDTO.java', javaDir + 'web/rest/dto/LoggerDTO.java', this, {});
     this.template('src/main/java/package/web/rest/dto/_UserDTO.java', javaDir + 'web/rest/dto/UserDTO.java', this, {});
-<<<<<<< HEAD
-
+    this.template('src/main/java/package/web/rest/util/_HeaderUtil.java', javaDir + 'web/rest/util/HeaderUtil.java', this, {});
+    this.template('src/main/java/package/web/rest/dto/_KeyAndPasswordDTO.java', javaDir + 'web/rest/dto/KeyAndPasswordDTO.java', this, {});
+    
     if (this.databaseType == 'sql' || this.databaseType == 'mongodb') {
        this.template('src/main/java/package/web/rest/dto/_UserManagementDTO.java', javaDir + 'web/rest/dto/UserManagementDTO.java', this, {});
        this.template('src/main/java/package/web/rest/mapper/_UserManagementMapper.java', javaDir + 'web/rest/mapper/UserManagementMapper.java', this, {});
     }
-=======
-    this.template('src/main/java/package/web/rest/util/_HeaderUtil.java', javaDir + 'web/rest/util/HeaderUtil.java', this, {});
-    this.template('src/main/java/package/web/rest/dto/_KeyAndPasswordDTO.java', javaDir + 'web/rest/dto/KeyAndPasswordDTO.java', this, {});
->>>>>>> bebaca9f
     this.template('src/main/java/package/web/rest/util/_PaginationUtil.java', javaDir + 'web/rest/util/PaginationUtil.java', this, {});
     this.template('src/main/java/package/web/rest/_package-info.java', javaDir + 'web/rest/package-info.java', this, {});
     this.template('src/main/java/package/web/rest/_AccountResource.java', javaDir + 'web/rest/AccountResource.java', this, {});
@@ -856,13 +853,10 @@
         this.template(resourceDir + '/i18n/_messages_en.properties', resourceDir + 'i18n/messages_en.properties', this, {});
     }
 
-<<<<<<< HEAD
-=======
     // Swagger-ui for Jhipster
     this.template(webappDir + '/swagger-ui/_index.html', webappDir + 'swagger-ui/index.html', this, {});
     this.copy(webappDir + '/swagger-ui/images/throbber.gif', webappDir + 'swagger-ui/images/throbber.gif');
 
->>>>>>> bebaca9f
     // Angular JS views
 
     this.template(webappDir + '/scripts/app/_app.js', webappDir + 'scripts/app/app.js', this, {});
