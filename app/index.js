--- conflicted
+++ resolved
@@ -1113,11 +1113,8 @@
         'scripts/components/alert/alert.directive.js',
         'scripts/components/util/parse-links.service.js',
         'scripts/components/util/dateutil.service.js',
-<<<<<<< HEAD
+        'scripts/components/util/data-util.service.js',
         'scripts/components/util/sort.directive.js',
-=======
-        'scripts/components/util/data-util.service.js',
->>>>>>> 1b3b3546
         'scripts/app/account/account.js',
         'scripts/app/account/activate/activate.js',
         'scripts/app/account/activate/activate.controller.js',
