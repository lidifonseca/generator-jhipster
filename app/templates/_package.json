{
  "name": "<%= _.slugify(baseName) %>",
  "version": "0.0.0",
  "description": "Description for <%= baseName %>",
  "dependencies": {},
  "devDependencies": {
    "grunt": "0.4.4",
    "grunt-autoprefixer": "0.7.2",
    "grunt-bower-install": "1.3.0",
    "grunt-cli": "0.1.13",
    "grunt-contrib-copy": "0.5.0",
    "grunt-concurrent": "0.5.0",
    "grunt-connect-proxy": "0.1.10",
    "grunt-contrib-clean": "0.5.0",
    "grunt-contrib-concat": "0.3.0",
    "grunt-contrib-connect": "0.7.1",<% if (useCompass) { %>
    "grunt-contrib-compass": "0.7.2",<% } %>
    "grunt-contrib-cssmin": "0.9.0",
    "grunt-contrib-htmlmin": "0.2.0",
    "grunt-contrib-imagemin": "0.5.0",
    "grunt-contrib-jshint": "0.9.2",
    "grunt-contrib-uglify": "0.4.0",
    "grunt-contrib-watch": "0.6.1",
    "grunt-modernizr": "0.5.2",
    "grunt-ngmin": "0.0.3",
    "grunt-rev": "0.1.0",
    "grunt-svgmin": "0.4.0",
    "grunt-text-replace": "0.3.11",
    "grunt-usemin": "2.1.0",
    "load-grunt-tasks": "0.4.0",
    "time-grunt": "0.2.7" ,
    "karma-script-launcher": "0.1.0",
    "karma-chrome-launcher": "0.1.2",
    "karma-html2js-preprocessor": "0.1.0",
    "karma-jasmine": "0.2.2",
    "karma-requirejs": "0.2.1",
    "karma-phantomjs-launcher": "0.1.2",
<<<<<<< HEAD
    "karma": "0.12.0",
    "grunt-karma": "0.8.0"
=======
    "karma": "0.12.1",
    "grunt-karma": "0.8.2",
    "nopt": "2.2.0"
>>>>>>> e631a569
  },
  "engines": {
    "node": ">=0.10.0"
  }
}<|MERGE_RESOLUTION|>--- conflicted
+++ resolved
@@ -35,14 +35,8 @@
     "karma-jasmine": "0.2.2",
     "karma-requirejs": "0.2.1",
     "karma-phantomjs-launcher": "0.1.2",
-<<<<<<< HEAD
-    "karma": "0.12.0",
-    "grunt-karma": "0.8.0"
-=======
     "karma": "0.12.1",
-    "grunt-karma": "0.8.2",
-    "nopt": "2.2.0"
->>>>>>> e631a569
+    "grunt-karma": "0.8.2"
   },
   "engines": {
     "node": ">=0.10.0"
