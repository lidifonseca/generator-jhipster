<?xml version="1.0" encoding="UTF-8"?>
<project xmlns="http://maven.apache.org/POM/4.0.0" xmlns:xsi="http://www.w3.org/2001/XMLSchema-instance" xsi:schemaLocation="http://maven.apache.org/POM/4.0.0 http://maven.apache.org/maven-v4_0_0.xsd">
    <modelVersion>4.0.0</modelVersion>

    <parent>
        <artifactId>spring-boot-starter-parent</artifactId>
        <groupId>org.springframework.boot</groupId>
        <version>1.3.0.M5</version>
        <relativePath/>
    </parent>

    <groupId><%= packageName %></groupId>
    <artifactId><%= slugifiedBaseName %></artifactId>
    <version>0.0.1-SNAPSHOT</version>
    <packaging>war</packaging>
    <name><%= baseName %></name>

    <repositories>
        <repository>
            <id>spring-milestones</id>
            <url>http://repo.spring.io/milestone</url>
        </repository>
    </repositories>
    <pluginRepositories>
        <pluginRepository>
            <id>spring-milestones</id>
            <url>http://repo.spring.io/milestone</url>
        </pluginRepository>
    </pluginRepositories>

    <prerequisites>
        <maven>3.0.0</maven>
    </prerequisites>

    <properties>
        <hikaricp.version>2.4.1</hikaricp.version>
        <assertj-core.version>3.1.0</assertj-core.version>
        <awaitility.version>1.4.0</awaitility.version>
        <commons-io.version>2.4</commons-io.version>
        <commons-lang.version>2.6</commons-lang.version>
        <gatling.version>2.1.7</gatling.version>
        <gatling-maven-plugin.version>2.1.7</gatling-maven-plugin.version>
        <%_ if (clusteredHttpSession == 'hazelcast' || hibernateCache == 'hazelcast') { _%>
        <hazelcast.version>3.5.2</hazelcast.version>
        <%_ } _%>
        <%_ if (databaseType == 'sql') { _%>
        <hibernate.version>4.3.11.Final</hibernate.version>
        <%_ } _%>
        <%_ if (databaseType == 'cassandra') { _%>
        <datastax-driver.version>2.1.7.1</datastax-driver.version>
        <%_ } _%>
        <java.version>1.<%= javaVersion %></java.version>
        <maven.compiler.source>${java.version}</maven.compiler.source>
        <maven.compiler.target>${java.version}</maven.compiler.target>
        <javax.inject.version>1</javax.inject.version>
        <%_ if (databaseType == 'sql') { _%>
        <liquibase.version>3.4.1</liquibase.version>
        <liquibase-slf4j.version>1.2.1</liquibase-slf4j.version>
        <liquibase-hibernate4.version>3.5</liquibase-hibernate4.version>
        <%_ } _%>
        <%_ if (databaseType == 'cassandra') { _%>
        <lz4.version>1.3.0</lz4.version>
        <%_ } _%>
        <mapstruct.version>1.0.0.CR1</mapstruct.version>
        <maven.build.timestamp.format>yyyyMMddHHmmss</maven.build.timestamp.format>
        <maven-enforcer-plugin.version>1.3.1</maven-enforcer-plugin.version>
        <maven-sortpom-plugin.version>2.3.0</maven-sortpom-plugin.version>
        <metrics-spark-reporter.version>1.2</metrics-spark-reporter.version>
        <metrics-spring.version>3.1.2</metrics-spring.version>
        <%_ if (devDatabaseType == 'postgresql' || prodDatabaseType == 'postgresql') { _%>
        <postgresql.version>9.4-1203-jdbc42</postgresql.version>
        <%_ } _%>
        <run.addResources>false</run.addResources>
        <spring-security.version>4.0.2.RELEASE</spring-security.version>
        <%_ if (authenticationType == 'oauth2') { _%>
        <spring-security-oauth2.version>2.0.7.RELEASE</spring-security-oauth2.version>
        <%_ } _%>
        <springfox.version>2.0.3</springfox.version>
<<<<<<< HEAD
        <usertype-core.version>4.0.0.GA</usertype-core.version>
        <%_ if (enableSocialSignIn) { _%>
        <!-- Spring social -->
        <httpclient.version>4.5.1</httpclient.version>
        <spring-social-security.version>1.1.2.RELEASE</spring-social-security.version>
        <spring-social-google.version>1.0.0.RELEASE</spring-social-google.version>
        <spring-social-facebook.version>2.0.2.RELEASE</spring-social-facebook.version>
        <spring-social-twitter.version>1.1.1.RELEASE</spring-social-twitter.version>
        <%_ } _%>
=======
>>>>>>> 90d29bea
        <!-- Sonar properties -->
        <project.testresult.directory>${project.build.directory}/test-results</project.testresult.directory>
        <sonar-maven-plugin.version>2.6</sonar-maven-plugin.version>
        <jacoco-maven-plugin.version>0.7.4.201502262128</jacoco-maven-plugin.version>
        <sonar.exclusions>src/main/webapp/assets/**/*.*, src/main/webapp/bower_components/**/*.*, src/main/webapp/dist/**/*.*</sonar.exclusions>
        <sonar.java.codeCoveragePlugin>jacoco</sonar.java.codeCoveragePlugin>
        <sonar.jacoco.itReportPath>${project.testresult.directory}/coverage/jacoco/jacoco-it.exec</sonar.jacoco.itReportPath>
        <sonar.jacoco.reportPath>${project.testresult.directory}/coverage/jacoco/jacoco.exec</sonar.jacoco.reportPath>

        <sonar.javascript.jstestdriver.reportsPath>${project.testresult.directory}/karma</sonar.javascript.jstestdriver.reportsPath>
        <sonar.javascript.lcov.reportPath>${project.testresult.directory}/coverage/report-lcov/lcov.info</sonar.javascript.lcov.reportPath>

        <sonar.sources>${project.basedir}/src/main/</sonar.sources>
        <sonar.surefire.reportsPath>${project.testresult.directory}/surefire-reports</sonar.surefire.reportsPath>
        <sonar.tests>${project.basedir}/src/test/</sonar.tests>
    </properties>

    <dependencies>
        <dependency>
            <groupId>io.dropwizard.metrics</groupId>
            <artifactId>metrics-core</artifactId>
        </dependency>
        <dependency>
            <groupId>io.dropwizard.metrics</groupId>
            <artifactId>metrics-annotation</artifactId>
            <version>${dropwizard-metrics.version}</version>
        </dependency>
        <%_ if (hibernateCache == 'ehcache') { _%>
        <dependency>
            <groupId>io.dropwizard.metrics</groupId>
            <artifactId>metrics-ehcache</artifactId>
            <version>${dropwizard-metrics.version}</version>
        </dependency>
        <%_ } _%>
        <dependency>
            <groupId>io.dropwizard.metrics</groupId>
            <artifactId>metrics-graphite</artifactId>
        </dependency>
        <dependency>
            <groupId>io.dropwizard.metrics</groupId>
            <artifactId>metrics-healthchecks</artifactId>
            <version>${dropwizard-metrics.version}</version>
        </dependency>
        <dependency>
            <groupId>io.dropwizard.metrics</groupId>
            <artifactId>metrics-json</artifactId>
            <version>${dropwizard-metrics.version}</version>
        </dependency>
        <dependency>
            <groupId>io.dropwizard.metrics</groupId>
            <artifactId>metrics-jvm</artifactId>
            <version>${dropwizard-metrics.version}</version>
        </dependency>
        <dependency>
            <groupId>io.dropwizard.metrics</groupId>
            <artifactId>metrics-servlet</artifactId>
            <version>${dropwizard-metrics.version}</version>
        </dependency>
        <dependency>
            <groupId>io.dropwizard.metrics</groupId>
            <artifactId>metrics-servlets</artifactId>
            <exclusions>
                <exclusion>
                    <artifactId>metrics-healthchecks</artifactId>
                    <groupId>io.dropwizard.metrics</groupId>
                </exclusion>
            </exclusions>
        </dependency>
        <%_ if (databaseType == 'sql') { _%>
        <dependency>
            <groupId>com.fasterxml.jackson.datatype</groupId>
            <artifactId>jackson-datatype-hibernate4</artifactId>
            <version>${jackson.version}</version>
        </dependency>
        <%_ } _%>
        <dependency>
            <groupId>com.fasterxml.jackson.datatype</groupId>
            <artifactId>jackson-datatype-hppc</artifactId>
            <version>${jackson.version}</version>
        </dependency>
        <dependency>
            <groupId>com.fasterxml.jackson.datatype</groupId>
            <artifactId>jackson-datatype-jsr310</artifactId>
        </dependency>
        <dependency>
            <groupId>com.fasterxml.jackson.datatype</groupId>
            <artifactId>jackson-datatype-json-org</artifactId>
            <version>${jackson.version}</version>
        </dependency>
        <dependency>
            <groupId>com.h2database</groupId>
            <artifactId>h2</artifactId>
            <%_ if (devDatabaseType != 'h2Memory') { _%>
            <scope>test</scope>
            <%_ } _%>
        </dependency>
        <%_ if (hibernateCache == 'hazelcast' || clusteredHttpSession == 'hazelcast') { _%>
        <dependency>
            <groupId>com.hazelcast</groupId>
            <artifactId>hazelcast</artifactId>
            <version>${hazelcast.version}</version>
        </dependency>
        <%_ } _%>
        <%_ if (hibernateCache == 'hazelcast') { _%>
        <dependency>
            <groupId>com.hazelcast</groupId>
            <artifactId>hazelcast-hibernate4</artifactId>
            <version>${hazelcast.version}</version>
        </dependency>
        <dependency>
            <groupId>com.hazelcast</groupId>
            <artifactId>hazelcast-spring</artifactId>
            <version>${hazelcast.version}</version>
        </dependency>
        <%_ } _%>
        <%_ if (clusteredHttpSession == 'hazelcast') { _%>
        <dependency>
            <groupId>com.hazelcast</groupId>
            <artifactId>hazelcast-wm</artifactId>
            <version>${hazelcast.version}</version>
        </dependency>
        <%_ } _%>
        <dependency>
            <groupId>com.jayway.awaitility</groupId>
            <artifactId>awaitility</artifactId>
            <version>${awaitility.version}</version>
            <scope>test</scope>
        </dependency>
        <dependency>
            <groupId>com.jayway.jsonpath</groupId>
            <artifactId>json-path</artifactId>
            <scope>test</scope>
            <!-- parent POM declares this dependency in default (compile) scope -->
        </dependency>
        <dependency>
            <groupId>io.springfox</groupId>
            <artifactId>springfox-swagger2</artifactId>
            <version>${springfox.version}</version>
            <exclusions>
                <exclusion>
                    <groupId>org.mapstruct</groupId>
                    <artifactId>mapstruct</artifactId>
                </exclusion>
            </exclusions>
        </dependency>
        <%_ if (databaseType == 'sql') { _%>
        <dependency>
            <groupId>com.mattbertolini</groupId>
            <artifactId>liquibase-slf4j</artifactId>
            <version>${liquibase-slf4j.version}</version>
        </dependency>
        <%_ } _%>
        <dependency>
            <groupId>com.ryantenney.metrics</groupId>
            <artifactId>metrics-spring</artifactId>
            <version>${metrics-spring.version}</version>
            <exclusions>
                <exclusion>
                    <groupId>com.codahale.metrics</groupId>
                    <artifactId>metrics-annotation</artifactId>
                </exclusion>
                <exclusion>
                    <groupId>com.codahale.metrics</groupId>
                    <artifactId>metrics-core</artifactId>
                </exclusion>
                <exclusion>
                    <groupId>com.codahale.metrics</groupId>
                    <artifactId>metrics-healthchecks</artifactId>
                </exclusion>
            </exclusions>
        </dependency>
        <dependency>
            <groupId>com.zaxxer</groupId>
            <artifactId>HikariCP</artifactId>
            <exclusions>
                <exclusion>
                    <artifactId>tools</artifactId>
                    <groupId>com.sun</groupId>
                </exclusion>
            </exclusions>
        </dependency>
        <!-- The HikariCP Java Agent is disabled by default, as it is experimental
          <dependency>
              <groupId>com.zaxxer</groupId>
                  <artifactId>HikariCP-agent</artifactId>
                      <version>${HikariCP.version}</version>
                      </dependency>
                  -->
        <dependency>
            <groupId>commons-io</groupId>
            <artifactId>commons-io</artifactId>
            <version>${commons-io.version}</version>
        </dependency>
        <dependency>
            <groupId>commons-lang</groupId>
            <artifactId>commons-lang</artifactId>
            <version>${commons-lang.version}</version>
        </dependency>
        <%_ if (databaseType == 'mongodb') { _%>
        <dependency>
            <groupId>de.flapdoodle.embed</groupId>
            <artifactId>de.flapdoodle.embed.mongo</artifactId>
            <scope>test</scope>
        </dependency>
        <%_ } _%>
        <dependency>
            <groupId>io.gatling.highcharts</groupId>
            <artifactId>gatling-charts-highcharts</artifactId>
            <version>${gatling.version}</version>
            <scope>test</scope>
        </dependency>
        <dependency>
            <groupId>javax.inject</groupId>
            <artifactId>javax.inject</artifactId>
            <version>${javax.inject.version}</version>
        </dependency>
        <%_ if (devDatabaseType == 'mysql' || prodDatabaseType == 'mysql') { _%>
        <dependency>
            <groupId>mysql</groupId>
            <artifactId>mysql-connector-java</artifactId>
        </dependency>
        <%_ } _%>
        <%_ if (databaseType == 'cassandra') { _%>
        <dependency>
            <groupId>net.jpountz.lz4</groupId>
            <artifactId>lz4</artifactId>
            <version>${lz4.version}</version>
        </dependency>
        <%_ } _%>
        <%_ if (devDatabaseType == 'oracle' || prodDatabaseType == 'oracle') { _%>
        <dependency>
            <groupId>oracle</groupId>
            <artifactId>ojdbc</artifactId>
            <version>7</version>
        </dependency>
        <%_ } _%>
        <dependency>
            <groupId>org.assertj</groupId>
            <artifactId>assertj-core</artifactId>
            <version>${assertj-core.version}</version>
            <scope>test</scope>
        </dependency>
        <%_ if (databaseType == 'cassandra') { _%>
        <dependency>
            <groupId>org.cassandraunit</groupId>
            <artifactId>cassandra-unit-spring</artifactId>
            <version>2.1.3.1</version>
            <scope>test</scope>
            <exclusions>
                <exclusion>
                    <groupId>org.slf4j</groupId>
                    <artifactId>slf4j-log4j12</artifactId>
                </exclusion>
            </exclusions>
        </dependency>
        <%_ } _%>
        <%_ if (hibernateCache == 'ehcache' && databaseType == 'sql') { _%>
        <dependency>
            <groupId>org.hibernate</groupId>
            <artifactId>hibernate-ehcache</artifactId>
            <version>${hibernate.version}</version>
            <exclusions>
                <exclusion>
                    <groupId>net.sf.ehcache</groupId>
                    <artifactId>ehcache-core</artifactId>
                </exclusion>
            </exclusions>
        </dependency>
        <%_ } _%>
        <dependency>
            <groupId>org.hibernate</groupId>
            <artifactId>hibernate-envers</artifactId>
        </dependency>
        <dependency>
            <groupId>org.hibernate</groupId>
            <artifactId>hibernate-validator</artifactId>
        </dependency>
        <%_ if (databaseType == 'sql') { _%>
        <dependency>
            <groupId>org.liquibase</groupId>
            <artifactId>liquibase-core</artifactId>
            <exclusions>
                <exclusion>
                    <artifactId>jetty-servlet</artifactId>
                    <groupId>org.eclipse.jetty</groupId>
                </exclusion>
            </exclusions>
        </dependency>
        <%_ } _%>
        <%_ if (databaseType == 'mongodb') { _%>
        <dependency>
            <groupId>org.mongeez</groupId>
            <artifactId>mongeez</artifactId>
            <version>0.9.4</version>
        </dependency>
        <%_ } _%>
        <%_ if (devDatabaseType == 'postgresql' || prodDatabaseType == 'postgresql') { _%>
        <dependency>
            <groupId>org.postgresql</groupId>
            <artifactId>postgresql</artifactId>
            <version>${postgresql.version}</version>
        </dependency>
        <%_ } _%>
        <dependency>
            <groupId>org.mapstruct</groupId>
            <artifactId>mapstruct-jdk8</artifactId>
            <version>${mapstruct.version}</version>
        </dependency>
        <dependency>
            <groupId>org.springframework</groupId>
            <artifactId>spring-context-support</artifactId>
        </dependency>
        <dependency>
            <groupId>org.springframework.boot</groupId>
            <artifactId>spring-boot-actuator</artifactId>
        </dependency>
        <dependency>
            <groupId>org.springframework.boot</groupId>
            <artifactId>spring-boot-autoconfigure</artifactId>
        </dependency>
        <dependency>
            <groupId>org.springframework.boot</groupId>
            <artifactId>spring-boot-configuration-processor</artifactId>
            <optional>true</optional>
        </dependency>
        <dependency>
            <groupId>org.springframework.boot</groupId>
            <artifactId>spring-boot-loader-tools</artifactId>
        </dependency>
        <dependency>
            <groupId>org.springframework.boot</groupId>
            <artifactId>spring-boot-devtools</artifactId>
            <optional>true</optional>
        </dependency>
        <dependency>
            <groupId>org.springframework.boot</groupId>
            <artifactId>spring-boot-starter-aop</artifactId>
        </dependency>
        <%_ if (databaseType == 'sql') { _%>
        <dependency>
            <groupId>org.springframework.boot</groupId>
            <artifactId>spring-boot-starter-data-jpa</artifactId>
        </dependency>
        <%_ } _%>
        <%_ if (searchEngine == 'elasticsearch') { _%>
        <dependency>
            <groupId>org.springframework.boot</groupId>
            <artifactId>spring-boot-starter-data-elasticsearch</artifactId>
        </dependency>
        <%_ } _%>
        <%_ if (databaseType == 'mongodb') { _%>
        <dependency>
            <groupId>org.springframework.boot</groupId>
            <artifactId>spring-boot-starter-data-mongodb</artifactId>
        </dependency>
        <%_ } _%>
        <dependency>
            <groupId>org.springframework.boot</groupId>
            <artifactId>spring-boot-starter-logging</artifactId>
        </dependency>
        <dependency>
            <groupId>org.springframework.boot</groupId>
            <artifactId>spring-boot-starter-mail</artifactId>
        </dependency>
        <dependency>
            <groupId>org.springframework.boot</groupId>
            <artifactId>spring-boot-starter-security</artifactId>
        </dependency>
        <dependency>
            <groupId>org.springframework.boot</groupId>
            <artifactId>spring-boot-starter-test</artifactId>
            <scope>test</scope>
        </dependency>
        <dependency>
            <groupId>org.springframework.boot</groupId>
            <artifactId>spring-boot-starter-thymeleaf</artifactId>
        </dependency>
        <dependency>
            <groupId>org.springframework.boot</groupId>
            <artifactId>spring-boot-starter-web</artifactId>
            <exclusions>
                <exclusion>
                    <groupId>org.springframework.boot</groupId>
                    <artifactId>spring-boot-starter-tomcat</artifactId>
                </exclusion>
            </exclusions>
        </dependency>
        <%_ if (websocket == 'spring-websocket') { _%>
        <dependency>
            <groupId>org.springframework.boot</groupId>
            <artifactId>spring-boot-starter-websocket</artifactId>
        </dependency>
        <%_ } _%>
        <%_ if (authenticationType == 'oauth2') { _%>
        <dependency>
            <groupId>org.springframework.security.oauth</groupId>
            <artifactId>spring-security-oauth2</artifactId>
            <version>${spring-security-oauth2.version}</version>
        </dependency>
        <%_ } _%>
        <%_ if (databaseType == 'cassandra') { _%>
        <dependency>
            <groupId>org.springframework.data</groupId>
            <artifactId>spring-data-cassandra</artifactId>
        </dependency>
        <!-- DataStax driver -->
        <dependency>
            <groupId>com.datastax.cassandra</groupId>
            <artifactId>cassandra-driver-core</artifactId>
            <version>${datastax-driver.version}</version>
            <exclusions>
                <exclusion>
                    <groupId>com.codahale.metrics</groupId>
                    <artifactId>metrics-core</artifactId>
                </exclusion>
            </exclusions>
        </dependency>
        <dependency>
            <groupId>com.datastax.cassandra</groupId>
            <artifactId>cassandra-driver-mapping</artifactId>
            <version>${datastax-driver.version}</version>
        </dependency>
        <%_ } _%>
        <!-- Spring Cloud -->
        <dependency>
            <groupId>org.springframework.cloud</groupId>
            <artifactId>spring-cloud-cloudfoundry-connector</artifactId>
        </dependency>
        <dependency>
            <groupId>org.springframework.cloud</groupId>
            <artifactId>spring-cloud-spring-service-connector</artifactId>
        </dependency>
        <dependency>
            <groupId>org.springframework.cloud</groupId>
            <artifactId>spring-cloud-localconfig-connector</artifactId>
        </dependency>
        <!-- security -->
        <dependency>
            <groupId>org.springframework.security</groupId>
            <artifactId>spring-security-data</artifactId>
        </dependency>
        <%_ if (websocket == 'spring-websocket') { _%>
        <dependency>
            <groupId>org.springframework.security</groupId>
            <artifactId>spring-security-messaging</artifactId>
            <version>${spring-security.version}</version>
        </dependency>
        <%_ } _%>
        <!-- reporting -->
        <dependency>
            <groupId>fr.ippon.spark.metrics</groupId>
            <artifactId>metrics-spark-reporter</artifactId>
            <version>${metrics-spark-reporter.version}</version>
        </dependency>
        <%_ if (enableSocialSignIn) { _%>
        <!-- social -->
        <dependency>
            <groupId>org.apache.httpcomponents</groupId>
            <artifactId>httpclient</artifactId>
            <version>${httpclient.version}</version>
        </dependency>
        <dependency>
            <groupId>org.springframework.social</groupId>
            <artifactId>spring-social-security</artifactId>
            <version>${spring-social-security.version}</version>
        </dependency>
        <dependency>
            <groupId>org.springframework.social</groupId>
            <artifactId>spring-social-google</artifactId>
            <version>${spring-social-google.version}</version>
        </dependency>
        <dependency>
            <groupId>org.springframework.social</groupId>
            <artifactId>spring-social-facebook</artifactId>
            <version>${spring-social-facebook.version}</version>
        </dependency>
        <dependency>
            <groupId>org.springframework.social</groupId>
            <artifactId>spring-social-twitter</artifactId>
            <version>${spring-social-twitter.version}</version>
        </dependency>
        <%_ } _%>
    </dependencies>
    <build>
        <defaultGoal>spring-boot:run</defaultGoal>
        <resources>
            <resource>
                <directory>src/main/resources</directory>
                <filtering>true</filtering>
                <includes>
                    <include>**/*.xml</include>
                </includes>
            </resource>
            <resource>
                <directory>src/main/resources</directory>
                <filtering>false</filtering>
                <excludes>
                    <exclude>**/*.xml</exclude>
                </excludes>
            </resource>
        </resources>
        <plugins>
            <plugin>
                <groupId>com.google.code.sortpom</groupId>
                <artifactId>maven-sortpom-plugin</artifactId>
                <version>${maven-sortpom-plugin.version}</version>
                <executions>
                    <execution>
                        <phase>verify</phase>
                        <goals>
                            <goal>sort</goal>
                        </goals>
                    </execution>
                </executions>
                <configuration>
                    <sortProperties>true</sortProperties>
                    <nrOfIndentSpace>4</nrOfIndentSpace>
                    <sortDependencies>groupId,artifactId</sortDependencies>
                    <sortPlugins>groupId,artifactId</sortPlugins>
                    <keepBlankLines>true</keepBlankLines>
                    <expandEmptyElements>false</expandEmptyElements>
                </configuration>
            </plugin>
            <plugin>
                <groupId>io.gatling</groupId>
                <artifactId>gatling-maven-plugin</artifactId>
                <version>${gatling-maven-plugin.version}</version>
                <configuration>
                    <configFolder>src/test/gatling/conf</configFolder>
                    <dataFolder>src/test/gatling/data</dataFolder>
                    <resultsFolder>target/gatling/results</resultsFolder>
                    <bodiesFolder>src/test/gatling/bodies</bodiesFolder>
                    <simulationsFolder>src/test/gatling/simulations</simulationsFolder>
                    <!-- This will force Gatling to ask which simulation to run
                      This is useful when you have multiple simulations -->
                    <simulationClass>*</simulationClass>
                </configuration>
            </plugin>
            <plugin>
                <groupId>org.apache.maven.plugins</groupId>
                <artifactId>maven-eclipse-plugin</artifactId>
                <configuration>
                    <downloadSources>true</downloadSources>
                    <downloadJavadocs>true</downloadJavadocs>
                </configuration>
            </plugin>
            <plugin>
                <groupId>org.apache.maven.plugins</groupId>
                <artifactId>maven-enforcer-plugin</artifactId>
                <version>${maven-enforcer-plugin.version}</version>
                <executions>
                    <execution>
                        <id>enforce-versions</id>
                        <goals>
                            <goal>enforce</goal>
                        </goals>
                    </execution>
                </executions>
                <configuration>
                    <rules>
                        <requireMavenVersion>
                            <message>You are running an older version of Maven. JHipster requires at least Maven 3.0</message>
                            <version>[3.0.0,)</version>
                        </requireMavenVersion>
                        <requireJavaVersion>
                            <message>You are running an older version of Java. JHipster requires at least JDK ${java.version}</message>
                            <version>[${java.version}.0,)</version>
                        </requireJavaVersion>
                    </rules>
                </configuration>
            </plugin>
            <plugin>
                <groupId>org.apache.maven.plugins</groupId>
                <artifactId>maven-surefire-plugin</artifactId>
                <configuration>
                    <argLine>-Xmx256m ${surefireArgLine}</argLine>
                    <!-- Force alphabetical order to have a reproducible build -->
                    <runOrder>alphabetical</runOrder>
                </configuration>
            </plugin>
            <plugin>
                <groupId>org.apache.maven.plugins</groupId>
                <artifactId>maven-war-plugin</artifactId>
                <configuration>
                    <packagingExcludes>WEB-INF/lib/tomcat-*.jar</packagingExcludes>
                </configuration>
            </plugin>
            <plugin>
                <groupId>org.jacoco</groupId>
                <artifactId>jacoco-maven-plugin</artifactId>
                <version>${jacoco-maven-plugin.version}</version>
                <executions>
                    <execution>
                        <id>pre-unit-tests</id>
                        <goals>
                            <goal>prepare-agent</goal>
                        </goals>
                        <configuration>
                            <!-- Sets the path to the file which contains the execution data. -->
                            <destFile>${project.testresult.directory}/coverage/jacoco/jacoco.exec</destFile>
                            <!-- Sets the name of the property containing the settings for JaCoCo runtime agent. -->
                            <propertyName>surefireArgLine</propertyName>
                        </configuration>
                    </execution>
                    <!-- Ensures that the code coverage report for unit tests is created after unit tests have been run -->
                    <execution>
                        <id>post-unit-test</id>
                        <phase>test</phase>
                        <goals>
                            <goal>report</goal>
                        </goals>
                        <configuration>
                            <dataFile>${project.testresult.directory}/coverage/jacoco/jacoco.exec</dataFile>
                            <outputDirectory>${project.testresult.directory}/coverage/jacoco</outputDirectory>
                        </configuration>
                    </execution>
                </executions>
            </plugin>
            <plugin>
                <groupId>org.codehaus.mojo</groupId>
                <artifactId>sonar-maven-plugin</artifactId>
                <version>${sonar-maven-plugin.version}</version>
            </plugin>
            <plugin>
                <groupId>org.bsc.maven</groupId>
                <artifactId>maven-processor-plugin</artifactId>
                <version>2.2.4</version>
                <configuration>
                    <defaultOutputDirectory>
                        ${project.build.directory}/generated-sources
                    </defaultOutputDirectory>
                    <processors>
                        <processor>org.mapstruct.ap.MappingProcessor</processor>
                    </processors>
                    <options>
                        <mapstruct.suppressGeneratorTimestamp>true</mapstruct.suppressGeneratorTimestamp>
                        <mapstruct.defaultComponentModel>spring</mapstruct.defaultComponentModel>
                    </options>
                </configuration>
                <executions>
                    <execution>
                        <id>process</id>
                        <phase>generate-sources</phase>
                        <goals>
                            <goal>process</goal>
                        </goals>
                    </execution>
                </executions>
                <dependencies>
                    <dependency>
                        <groupId>org.mapstruct</groupId>
                        <artifactId>mapstruct-processor</artifactId>
                        <version>${mapstruct.version}</version>
                    </dependency>
                </dependencies>
            </plugin>
            <%_ if (databaseType == 'sql') { _%>
            <plugin>
                <groupId>org.liquibase</groupId>
                <artifactId>liquibase-maven-plugin</artifactId>
                <version>${liquibase.version}</version>
                <configuration>
                    <changeLogFile>src/main/resources/config/liquibase/master.xml</changeLogFile>
                    <diffChangeLogFile>src/main/resources/config/liquibase/changelog/${maven.build.timestamp}_changelog.xml</diffChangeLogFile>
                    <driver><% if (devDatabaseType == 'mysql') { %>com.mysql.jdbc.Driver<% } else if (devDatabaseType == 'postgresql') { %>org.postgresql.Driver<% } %></driver>
                    <url><% if (devDatabaseType == 'mysql') { %>jdbc:mysql://localhost:3306/<%= baseName %><% } else if (devDatabaseType == 'postgresql') { %>jdbc:postgresql://localhost/<%= baseName %><% } %></url>
                    <defaultSchemaName><% if (devDatabaseType == 'mysql') { %><%= baseName %><% } else if (devDatabaseType == 'postgresql') { %><% } %></defaultSchemaName>
                    <username><% if (devDatabaseType == 'mysql') { %>root<% } else if (devDatabaseType == 'postgresql') { %><%= baseName %><% } %></username>
                    <password></password>
                    <referenceUrl>hibernate:spring:<%=packageName%>.domain?dialect=<% if (devDatabaseType == 'mysql') { %>org.hibernate.dialect.MySQLInnoDBDialect<% } else if (devDatabaseType == 'postgresql') { %>org.hibernate.dialect.PostgreSQL82Dialect<% } %></referenceUrl>
                    <verbose>true</verbose>
                    <logging>debug</logging>
                    <%_ if (authenticationType == 'oauth2') { _%>
                    <diffExcludeObjects>oauth_access_token, oauth_approvals, oauth_client_details, oauth_client_token, oauth_code, oauth_refresh_token</diffExcludeObjects>
                    <%_ } _%>
                </configuration>
                <dependencies>
                    <dependency>
                        <groupId>org.javassist</groupId>
                        <artifactId>javassist</artifactId>
                        <version>3.18.2-GA</version>
                    </dependency>
                    <dependency>
                        <groupId>org.liquibase.ext</groupId>
                        <artifactId>liquibase-hibernate4</artifactId>
                        <version>${liquibase-hibernate4.version}</version>
                    </dependency>
                    <dependency>
                        <groupId>org.springframework.boot</groupId>
                        <artifactId>spring-boot-starter-data-jpa</artifactId>
                        <version>${project.parent.version}</version>
                    </dependency>
                </dependencies>
            </plugin>
            <%_ } _%>
            <plugin>
                <groupId>org.springframework.boot</groupId>
                <artifactId>spring-boot-maven-plugin</artifactId>
                <configuration>
                    <jvmArguments>-agentlib:jdwp=transport=dt_socket,server=y,suspend=n,address=5005</jvmArguments>
                    <arguments>
                        <argument>--spring.profiles.active=dev</argument>
                    </arguments>
                </configuration>
            </plugin>
        </plugins>
    </build>

    <profiles>
        <profile>
            <id>dev</id>
            <activation>
                <activeByDefault>true</activeByDefault>
            </activation>
            <properties>
                <!-- log configuration -->
                <logback.loglevel>DEBUG</logback.loglevel>
            </properties>
            <dependencies>
                <dependency>
                    <groupId>org.springframework.boot</groupId>
                    <artifactId>spring-boot-starter-tomcat</artifactId>
                </dependency>
            </dependencies>
            <%_ if(frontendBuilder == 'grunt' && useSass) { _%>
            <build>
                <plugins>
                    <plugin>
                        <groupId>com.github.trecloux</groupId>
                        <artifactId>yeoman-maven-plugin</artifactId>
                        <version>0.4</version>
                        <executions>
                            <execution>
                                <id>run-grunt</id>
                                <phase>generate-resources</phase>
                                <goals>
                                    <goal>build</goal>
                                </goals>
                                <configuration>
                                    <skipTests>true</skipTests>
                                    <buildTool>grunt</buildTool>
                                    <buildArgs>sass:server --force</buildArgs>
                                </configuration>
                            </execution>
                        </executions>
                        <configuration>
                            <yeomanProjectDirectory>${project.basedir}</yeomanProjectDirectory>
                        </configuration>
                    </plugin>
                </plugins>
            </build>
            <%_ } _%>
        </profile>
        <profile>
            <id>fast</id>
            <properties>
                <!-- log configuration -->
                <logback.loglevel>DEBUG</logback.loglevel>
            </properties>
            <dependencies>
                <dependency>
                    <groupId>org.springframework.boot</groupId>
                    <artifactId>spring-boot-starter-undertow</artifactId>
                </dependency>
            </dependencies>
            <build>
                <plugins>
                    <plugin>
                        <groupId>org.springframework.boot</groupId>
                        <artifactId>spring-boot-maven-plugin</artifactId>
                        <configuration>
                            <arguments>
                                <argument>--spring.profiles.active=dev,fast</argument>
                            </arguments>
                        </configuration>
                    </plugin>
                </plugins>
            </build>
        </profile>
        <profile>
            <id>prod</id>
            <dependencies>
                <dependency>
                    <groupId>org.springframework.boot</groupId>
                    <artifactId>spring-boot-starter-tomcat</artifactId>
                </dependency>
            </dependencies>
            <build>
                <plugins>
                    <plugin>
                        <groupId>com.github.trecloux</groupId>
                        <artifactId>yeoman-maven-plugin</artifactId>
                        <version>0.4</version>
                        <executions>
                            <execution>
                                <id>run-frontend-build</id>
                                <phase>generate-resources</phase>
                                <goals>
                                    <goal>build</goal>
                                </goals>
                                <configuration>
                                    <buildTool><%= frontendBuilder %></buildTool>
                                    <%_ if (frontendBuilder == 'grunt') { _%>
                                    <buildArgs>build --force --no-color</buildArgs>
                                    <%_ } _%>
                                </configuration>
                            </execution>
                        </executions>
                        <configuration>
                            <yeomanProjectDirectory>${project.basedir}</yeomanProjectDirectory>
                        </configuration>
                    </plugin>
                    <plugin>
                        <artifactId>maven-clean-plugin</artifactId>
                        <version>2.5</version>
                        <configuration>
                            <filesets>
                                <fileset>
                                    <directory>src/main/webapp/dist</directory>
                                </fileset>
                                <fileset>
                                    <directory>.tmp</directory>
                                </fileset>
                                <fileset>
                                    <directory>node_modules</directory>
                                </fileset>
                            </filesets>
                        </configuration>
                    </plugin>
                    <plugin>
                        <groupId>org.springframework.boot</groupId>
                        <artifactId>spring-boot-maven-plugin</artifactId>
                        <configuration>
                            <arguments>
                                <argument>--spring.profiles.active=prod</argument>
                            </arguments>
                        </configuration>
                    </plugin>
                </plugins>
            </build>
            <properties>
                <!-- log configuration -->
                <logback.loglevel>INFO</logback.loglevel>
            </properties>
        </profile>
    </profiles>
    <%_ if (devDatabaseType == 'oracle' || prodDatabaseType == 'oracle') { _%>
    <repositories>
        <repository>
            <id>Local-lib</id>
            <url>file://${project.basedir}/lib</url>
        </repository>
    </repositories>
    <%_ } _%>
</project><|MERGE_RESOLUTION|>--- conflicted
+++ resolved
@@ -76,8 +76,6 @@
         <spring-security-oauth2.version>2.0.7.RELEASE</spring-security-oauth2.version>
         <%_ } _%>
         <springfox.version>2.0.3</springfox.version>
-<<<<<<< HEAD
-        <usertype-core.version>4.0.0.GA</usertype-core.version>
         <%_ if (enableSocialSignIn) { _%>
         <!-- Spring social -->
         <httpclient.version>4.5.1</httpclient.version>
@@ -86,8 +84,6 @@
         <spring-social-facebook.version>2.0.2.RELEASE</spring-social-facebook.version>
         <spring-social-twitter.version>1.1.1.RELEASE</spring-social-twitter.version>
         <%_ } _%>
-=======
->>>>>>> 90d29bea
         <!-- Sonar properties -->
         <project.testresult.directory>${project.build.directory}/test-results</project.testresult.directory>
         <sonar-maven-plugin.version>2.6</sonar-maven-plugin.version>
