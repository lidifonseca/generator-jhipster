<project xmlns="http://maven.apache.org/POM/4.0.0" xmlns:xsi="http://www.w3.org/2001/XMLSchema-instance"
         xsi:schemaLocation="http://maven.apache.org/POM/4.0.0 http://maven.apache.org/maven-v4_0_0.xsd">
    <modelVersion>4.0.0</modelVersion>
    <groupId><%= packageName %></groupId>
    <artifactId><%= _.slugify(baseName) %></artifactId>
    <version>0.1-SNAPSHOT</version>
    <packaging>war</packaging>
    <description></description>

    <profiles>
        <profile>
            <id>dev</id>
            <activation>
                <activeByDefault>true</activeByDefault>
            </activation>
            <properties>
                <!-- Spring profile to use -->
                <spring.profiles.active>dev</spring.profiles.active>
                <!-- i18n resource files reloading -->
                <message.reloading.enabled>true</message.reloading.enabled>
                <!-- log configuration -->
                <logback.loglevel>DEBUG</logback.loglevel>
                <% if (hibernateCache == 'ehcache') { %>
                <!-- ehcache configuration -->
                <ehcache.maxBytesLocalHeap>64M</ehcache.maxBytesLocalHeap>
                <% } %>
                <% if (hibernateCache == 'hazelcast' ||  clusteredHttpSession == 'hazelcast') { %>
                <!-- hazelcast configuration -->
                <hazelcastcache.maxBytesLocalHeap>64M</hazelcastcache.maxBytesLocalHeap>
                <% } %>
                <!-- development database configuration -->
                <% if (devDatabaseType == 'mysql') { %><datasource.datasourceclassname>com.mysql.jdbc.jdbc2.optional.MysqlDataSource</datasource.datasourceclassname>
                <datasource.url>jdbc:mysql://localhost:3306/<%= baseName %></datasource.url>
                <datasource.databaseName></datasource.databaseName>
                <datasource.serverName></datasource.serverName>
                <datasource.username>root</datasource.username>
                <datasource.password></datasource.password><% } else if (devDatabaseType == 'postgresql') { %><datasource.datasourceclassname>org.postgresql.ds.PGSimpleDataSource</datasource.datasourceclassname>
                <datasource.url></datasource.url>
                <datasource.databaseName><%= baseName %></datasource.databaseName>
                <datasource.serverName>localhost</datasource.serverName>
                <datasource.username><%= baseName %></datasource.username>
                <datasource.password></datasource.password><% } else { %><datasource.datasourceclassname>org.hsqldb.jdbc.JDBCDataSource</datasource.datasourceclassname>
                <datasource.url>jdbc:hsqldb:mem:<%= baseName %></datasource.url>
                <datasource.databaseName></datasource.databaseName>
                <datasource.serverName></datasource.serverName>
                <datasource.username></datasource.username>
                <datasource.password></datasource.password><% } %>
                <% if (devDatabaseType == 'mysql') { %><hibernate.dialect>org.hibernate.dialect.MySQLInnoDBDialect</hibernate.dialect><% } else if (devDatabaseType == 'postgresql') { %><hibernate.dialect>org.hibernate.dialect.PostgreSQLDialect</hibernate.dialect><% } else { %><hibernate.dialect>org.hibernate.dialect.HSQLDialect</hibernate.dialect><% } %>
                <hibernate.show_sql>true</hibernate.show_sql>
                <hibernate.generate_statistics>true</hibernate.generate_statistics>
                <!-- email configuration -->
                <mail.host>localhost</mail.host>
                <mail.port>25</mail.port>
                <mail.user></mail.user>
                <mail.password></mail.password>
                <mail.tls></mail.tls>
                <mail.from>jhipster@localhost</mail.from>
                <jetty-maven-plugin.scan-interval-seconds>1</jetty-maven-plugin.scan-interval-seconds>
            </properties>
            <dependencies>
                <dependency>
                    <% if (devDatabaseType == 'mysql') { %><groupId>mysql</groupId>
                    <artifactId>mysql-connector-java</artifactId>
                    <version>5.1.27</version><% } else if (devDatabaseType == 'postgresql') { %><groupId>org.postgresql</groupId>
                    <artifactId>postgresql</artifactId>
                    <version>9.3-1100-jdbc41</version><% } else { %><groupId>org.hsqldb</groupId>
                    <artifactId>hsqldb</artifactId>
                    <version>2.3.1</version><% } %>
                </dependency>
            </dependencies>
        </profile>
        <profile>
            <id>prod</id>
            <properties>
                <!-- Spring profile to use -->
                <spring.profiles.active>prod</spring.profiles.active>
                <!-- i18n resource files reloading -->
                <message.reloading.enabled>false</message.reloading.enabled>
                <!-- log configuration -->
                <logback.loglevel>WARN</logback.loglevel>
                <logback.appender>CONSOLE</logback.appender><% if (hibernateCache == 'ehcache') { %>
                <!-- ehcache configuration -->
                <ehcache.maxBytesLocalHeap>256M</ehcache.maxBytesLocalHeap>
                <% } %><% if (hibernateCache == 'hazelcast' ||  clusteredHttpSession == 'hazelcast') { %>
                <!-- hazelcast configuration -->
                <hazelcastcache.maxBytesLocalHeap>256M</hazelcastcache.maxBytesLocalHeap><% } %>
                <!-- production database configuration -->
                <% if (prodDatabaseType == 'mysql') { %><datasource.datasourceclassname>com.mysql.jdbc.jdbc2.optional.MysqlDataSource</datasource.datasourceclassname>
                <datasource.url>jdbc:mysql://localhost:3306/<%= baseName %></datasource.url>
                <datasource.databaseName></datasource.databaseName>
                <datasource.serverName></datasource.serverName>
                <datasource.username>root</datasource.username>
                <datasource.password></datasource.password><% } else if (prodDatabaseType == 'postgresql') { %><datasource.datasourceclassname>org.postgresql.ds.PGSimpleDataSource</datasource.datasourceclassname>
                <datasource.url></datasource.url>
                <datasource.databaseName><%= baseName %></datasource.databaseName>
                <datasource.serverName>localhost</datasource.serverName>
                <datasource.username><%= baseName %></datasource.username>
                <datasource.password></datasource.password><% } %>
                <% if (prodDatabaseType == 'mysql') { %><hibernate.dialect>org.hibernate.dialect.MySQLInnoDBDialect</hibernate.dialect><% } else if (prodDatabaseType == 'postgresql') { %><hibernate.dialect>org.hibernate.dialect.PostgreSQLDialect</hibernate.dialect><% } %>
                <hibernate.show_sql>false</hibernate.show_sql>
                <hibernate.generate_statistics>false</hibernate.generate_statistics>
                <!-- email configuration -->
                <mail.host>localhost</mail.host>
                <mail.port>25</mail.port>
                <mail.user></mail.user>
                <mail.password></mail.password>
                <mail.tls></mail.tls>
                <mail.from>jhipster@localhost</mail.from>
                <jetty-maven-plugin.scan-interval-seconds>0</jetty-maven-plugin.scan-interval-seconds>
            </properties>
            <dependencies>
                <dependency>
                    <% if (prodDatabaseType == 'mysql') { %><groupId>mysql</groupId>
                    <artifactId>mysql-connector-java</artifactId>
                    <version>5.1.26</version><% } else if (prodDatabaseType == 'postgresql') { %><groupId>org.postgresql</groupId>
                    <artifactId>postgresql</artifactId>
                    <version>9.3-1100-jdbc41</version><% } %>
                </dependency>
            </dependencies>
            <build>
                <plugins>
                    <plugin>
                        <groupId>com.github.trecloux</groupId>
                        <artifactId>yeoman-maven-plugin</artifactId>
                        <version>0.1</version>
                        <configuration>
                            <yeomanProjectDirectory><%= _.unescape('\$\{project.basedir}')%></yeomanProjectDirectory>
                            </configuration>
                            <executions>
                                <execution>
                                    <id>run-grunt</id>
                                    <phase>generate-resources</phase>
                                    <goals>
                                        <goal>build</goal>
                                    </goals>
                              </execution>
                          </executions>
                    </plugin>
                </plugins>
            </build>
        </profile>        
    </profiles>
    
    <properties>
        <!-- Maven build properties -->
    	<project.build.sourceEncoding>UTF-8</project.build.sourceEncoding>
        <java.version>1.6</java.version>

        <!-- Librairies versions -->
        <% if (springVersion == 'spring4') { %><spring.version>4.0.0.RC2</spring.version>
        <% } else { %><spring.version>3.2.5.RELEASE</spring.version><% } %>  
        <spring.security.version>3.1.4.RELEASE</spring.security.version>
        <hibernate.version>4.2.7.Final</hibernate.version>
        <codahale.metrics.version>3.0.1</codahale.metrics.version>
        <% if (hibernateCache == 'hazelcast' ||  clusteredHttpSession == 'hazelcast') { %>
        <hazelcastcache.version>3.1.3</hazelcastcache.version><% } %>
    </properties>

    <repositories>
        <repository>
            <id>sonatype-releases</id>
            <name>Sonatype Releases Repository</name>
            <url>http://oss.sonatype.org/content/repositories/releases/</url>
        </repository>
        <% if (springVersion == 'spring4') { %>
        <repository>
            <id>spring-milestones</id>
            <name>Spring Milestones</name>
            <url>http://repo.spring.io/milestone</url>
            <snapshots>
                <enabled>false</enabled>
            </snapshots>
        </repository>
        <% } %>  
    </repositories>
    <prerequisites>
        <maven>3.0.0</maven>
    </prerequisites>

    <dependencies>
        <dependency>
            <groupId>ch.qos.logback</groupId>
            <artifactId>logback-core</artifactId>
            <version>1.0.13</version>
        </dependency>
        <dependency>
            <groupId>ch.qos.logback</groupId>
            <artifactId>logback-classic</artifactId>
            <version>1.0.13</version>
        </dependency>
        <dependency>
            <groupId>com.codahale.metrics</groupId>
            <artifactId>metrics-core</artifactId>
            <version><%= _.unescape('\$\{codahale.metrics.version}')%></version>
        </dependency>
        <% if (hibernateCache == 'ehcache') { %>
        <dependency>
            <groupId>com.codahale.metrics</groupId>
            <artifactId>metrics-ehcache</artifactId>
            <version><%= _.unescape('\$\{codahale.metrics.version}')%></version>
        </dependency>
        <% } %>
        <dependency>
            <groupId>com.codahale.metrics</groupId>
            <artifactId>metrics-graphite</artifactId>
            <version><%= _.unescape('\$\{codahale.metrics.version}')%></version>
        </dependency>
        <dependency>
            <groupId>com.codahale.metrics</groupId>
            <artifactId>metrics-jvm</artifactId>
            <version><%= _.unescape('\$\{codahale.metrics.version}')%></version>
        </dependency>
        <dependency>
            <groupId>com.codahale.metrics</groupId>
            <artifactId>metrics-servlet</artifactId>
            <version><%= _.unescape('\$\{codahale.metrics.version}')%></version>
        </dependency>
        <dependency>
            <groupId>com.codahale.metrics</groupId>
            <artifactId>metrics-servlets</artifactId>
            <version><%= _.unescape('\$\{codahale.metrics.version}')%></version>
        </dependency>
        <dependency>
            <groupId>com.fasterxml.jackson.datatype</groupId>
            <artifactId>jackson-datatype-json-org</artifactId>
            <version>2.3.0</version>
        </dependency>
        <dependency>
            <groupId>com.fasterxml.jackson.datatype</groupId>
            <artifactId>jackson-datatype-hppc</artifactId>
            <version>2.3.0</version>
        </dependency>
        <dependency>
            <groupId>com.fasterxml.jackson.datatype</groupId>
            <artifactId>jackson-datatype-joda</artifactId>
            <version>2.3.0</version>
        </dependency>
        <dependency>
            <groupId>com.ryantenney.metrics</groupId>
            <artifactId>metrics-spring</artifactId>
            <version>3.0.0-RC2</version>
        </dependency>
        <dependency>
            <groupId>com.zaxxer</groupId>
            <artifactId>HikariCP</artifactId>
            <version>1.1.8</version>
        </dependency>
        <!-- The HikariCP Java Agent is disabled by default, as it is experimental
        <dependency>
            <groupId>com.zaxxer</groupId>
            <artifactId>HikariCP-agent</artifactId>
            <version>1.1.8</version>
        </dependency>
        -->
        <dependency>
            <groupId>commons-fileupload</groupId>
            <artifactId>commons-fileupload</artifactId>
            <version>1.3</version>
        </dependency>
        <dependency>
            <groupId>commons-io</groupId>
            <artifactId>commons-io</artifactId>
            <version>2.4</version>
        </dependency>
        <dependency>
            <groupId>commons-lang</groupId>
            <artifactId>commons-lang</artifactId>
            <version>2.6</version>
        </dependency>
        <dependency>
            <groupId>javax.inject</groupId>
            <artifactId>javax.inject</artifactId>
            <version>1</version>
        </dependency>
        <dependency>
            <groupId>javax.servlet</groupId>
            <artifactId>javax.servlet-api</artifactId>
            <version>3.1.0</version>
            <scope>provided</scope>
        </dependency>
        <dependency>
            <groupId>javax.servlet</groupId>
            <artifactId>jstl</artifactId>
            <version>1.2</version>
        </dependency>
        <dependency>
            <groupId>javax.validation</groupId>
            <artifactId>validation-api</artifactId>
            <version>1.1.0.Final</version>
        </dependency>
        <dependency>
            <groupId>joda-time</groupId>
            <artifactId>joda-time</artifactId>
            <version>2.3</version>
        </dependency>
        <dependency>
            <groupId>joda-time</groupId>
            <artifactId>joda-time-hibernate</artifactId>
            <version>1.3</version>
<<<<<<< HEAD
        </dependency><% if (hibernateCache == 'ehcache') { %>
=======
        </dependency>
        <dependency>
            <groupId>net.sourceforge.pjl-comp-filter</groupId>
            <artifactId>pjl-comp-filter</artifactId>
            <version>1.7</version>
        </dependency>
        <% if (hibernateCache == 'ehcache') { %>
>>>>>>> 1ac85f0d
        <dependency>
            <groupId>net.sf.ehcache</groupId>
            <artifactId>ehcache-web</artifactId>
            <version>2.0.4</version>
        </dependency><% } %><% if (hibernateCache == 'hazelcast') { %>
        <dependency>
            <groupId>com.hazelcast</groupId>
            <artifactId>hazelcast</artifactId>
            <version><%= _.unescape('\$\{hazelcastcache.version}')%></version>
        </dependency>
        <dependency>
            <groupId>com.hazelcast</groupId>
            <artifactId>hazelcast-hibernate4</artifactId>
            <version><%= _.unescape('\$\{hazelcastcache.version}')%></version>
        </dependency>
        <dependency>
            <groupId>com.hazelcast</groupId>
            <artifactId>hazelcast-spring</artifactId>
            <version><%= _.unescape('\$\{hazelcastcache.version}')%></version>
        </dependency><% } %><% if (clusteredHttpSession == 'hazelcast') { %>
        <dependency>
            <groupId>com.hazelcast</groupId>
            <artifactId>hazelcast-wm</artifactId>
            <version><%= _.unescape('\$\{hazelcastcache.version}')%></version>
        </dependency><% } %>
        <dependency>
            <groupId>org.aspectj</groupId>
            <artifactId>aspectjrt</artifactId>
            <version>1.7.4</version>
            <type>jar</type>
            <scope>compile</scope>
        </dependency>
        <dependency>
            <groupId>org.aspectj</groupId>
            <artifactId>aspectjweaver</artifactId>
            <version>1.7.4</version>
            <type>jar</type>
            <scope>compile</scope>
        </dependency>
        <dependency>
            <groupId>org.apache.geronimo.javamail</groupId>
            <artifactId>geronimo-javamail_1.4_mail</artifactId>
            <version>1.8.3</version>
        </dependency>
        <dependency>
            <groupId>org.hibernate</groupId>
            <artifactId>hibernate-core</artifactId>
            <version><%= _.unescape('\$\{hibernate.version}')%></version>
        </dependency>
        <dependency>
            <groupId>org.hibernate</groupId>
            <artifactId>hibernate-entitymanager</artifactId>
            <version><%= _.unescape('\$\{hibernate.version}')%></version>
        </dependency>
        <% if (hibernateCache == 'ehcache') { %>
        <dependency>
            <groupId>org.hibernate</groupId>
            <artifactId>hibernate-ehcache</artifactId>
            <version><%= _.unescape('\$\{hibernate.version}')%></version>
        </dependency>
        <% } %>
        <dependency>
            <groupId>org.hibernate</groupId>
            <artifactId>hibernate-validator</artifactId>
            <version>5.0.1.Final</version>
        </dependency>
        <dependency>
            <groupId>org.jadira.usertype</groupId>
            <artifactId>usertype.core</artifactId>
            <version>3.1.0.CR8</version>
        </dependency>
        <dependency>
            <groupId>org.liquibase</groupId>
            <artifactId>liquibase-core</artifactId>
            <version>3.0.7</version>
        </dependency>
        <dependency>
            <groupId>org.slf4j</groupId>
            <artifactId>slf4j-api</artifactId>
            <version>1.7.5</version>
        </dependency>
        <dependency>
            <groupId>org.slf4j</groupId>
            <artifactId>jcl-over-slf4j</artifactId>
            <version>1.7.5</version>
        </dependency>
        <dependency>
            <groupId>org.springframework</groupId>
            <artifactId>spring-aop</artifactId>
            <version><%= _.unescape('\$\{spring.version}')%></version>
        </dependency>
        <dependency>
            <groupId>org.springframework</groupId>
            <artifactId>spring-beans</artifactId>
            <version><%= _.unescape('\$\{spring.version}')%></version>
        </dependency>
        <dependency>
            <groupId>org.springframework</groupId>
            <artifactId>spring-context</artifactId>
            <version><%= _.unescape('\$\{spring.version}')%></version>
        </dependency>
        <dependency>
            <groupId>org.springframework</groupId>
            <artifactId>spring-context-support</artifactId>
            <version><%= _.unescape('\$\{spring.version}')%></version>
        </dependency>
        <dependency>
            <groupId>org.springframework</groupId>
            <artifactId>spring-core</artifactId>
            <version><%= _.unescape('\$\{spring.version}')%></version>
        </dependency>
        <dependency>
            <groupId>org.springframework</groupId>
            <artifactId>spring-expression</artifactId>
            <version><%= _.unescape('\$\{spring.version}')%></version>
        </dependency>
        <dependency>
            <groupId>org.springframework</groupId>
            <artifactId>spring-orm</artifactId>
            <version><%= _.unescape('\$\{spring.version}')%></version>
        </dependency>
        <dependency>
            <groupId>org.springframework</groupId>
            <artifactId>spring-tx</artifactId>
            <version><%= _.unescape('\$\{spring.version}')%></version>
        </dependency>
        <dependency>
            <groupId>org.springframework</groupId>
            <artifactId>spring-web</artifactId>
            <version><%= _.unescape('\$\{spring.version}')%></version>
        </dependency>
        <dependency>
            <groupId>org.springframework</groupId>
            <artifactId>spring-webmvc</artifactId>
            <version><%= _.unescape('\$\{spring.version}')%></version>
        </dependency>
        <dependency>
            <groupId>org.springframework.data</groupId>
            <artifactId>spring-data-jpa</artifactId>
            <version>1.4.2.RELEASE</version>
         </dependency>
        <dependency>
            <groupId>org.springframework.security</groupId>
            <artifactId>spring-security-core</artifactId>
            <version><%= _.unescape('\$\{spring.security.version}')%></version>
        </dependency>
        <dependency>
            <groupId>org.springframework.security</groupId>
            <artifactId>spring-security-config</artifactId>
            <version><%= _.unescape('\$\{spring.security.version}')%></version>
        </dependency>
        <dependency>
            <groupId>org.springframework.security</groupId>
            <artifactId>spring-security-crypto</artifactId>
            <version><%= _.unescape('\$\{spring.security.version}')%></version>
        </dependency>
        <dependency>
            <groupId>org.springframework.security</groupId>
            <artifactId>spring-security-web</artifactId>
            <version><%= _.unescape('\$\{spring.security.version}')%></version>
        </dependency>

        <!-- Test dependencies -->
        <dependency>
              <groupId>com.jayway.awaitility</groupId>
              <artifactId>awaitility</artifactId>
              <version>1.4.0</version>
              <scope>test</scope>
        </dependency>
        <dependency>
            <groupId>com.jayway.jsonpath</groupId>
            <artifactId>json-path</artifactId>
            <version>0.9.1</version>
            <scope>test</scope>
        </dependency>
        <dependency>
            <groupId>junit</groupId>
            <artifactId>junit</artifactId>
            <version>4.11</version>
            <scope>test</scope>
        </dependency>
        <dependency>
            <groupId>org.hamcrest</groupId>
            <artifactId>hamcrest-core</artifactId>
            <version>1.3</version>
            <scope>test</scope>
        </dependency>
        <dependency>
            <groupId>org.hamcrest</groupId>
            <artifactId>hamcrest-library</artifactId>
            <version>1.3</version>
            <scope>test</scope>
        </dependency>
        <dependency>
            <groupId>org.hsqldb</groupId>
            <artifactId>hsqldb</artifactId>
            <version>2.3.1</version>
            <scope>test</scope>
        </dependency>
        <dependency>
            <groupId>org.mockito</groupId>
            <artifactId>mockito-all</artifactId>
            <version>1.9.5</version>
            <scope>test</scope>
        </dependency>
        <dependency>
            <groupId>org.springframework</groupId>
            <artifactId>spring-test</artifactId>
            <version><%= _.unescape('\$\{spring.version}')%></version>
            <scope>test</scope>
        </dependency>
    </dependencies>
    <build>
        <finalName>root</finalName>
        <resources>
            <resource>
                <directory>src/main/resources</directory>
                <filtering>true</filtering>
                <includes>
                    <include>**/*</include>
                </includes>
            </resource>
        </resources>
        <plugins>
            <plugin>
                <groupId>org.apache.maven.plugins</groupId>
                <artifactId>maven-compiler-plugin</artifactId>
                <version>3.1</version>
                <configuration>
                    <source>1.6</source>
                    <target>1.6</target>
                </configuration>
            </plugin>
            <plugin>
                <groupId>org.apache.maven.plugins</groupId>
                <artifactId>maven-enforcer-plugin</artifactId>
                <version>1.3.1</version>
                <executions>
                    <execution>
                        <id>enforce-versions</id>
                        <goals>
                            <goal>enforce</goal>
                        </goals>
                        <configuration>
                            <rules>
                                <requireMavenVersion>
                                    <message>You are running an older version of Maven. JHipster requires at least Maven 3.0</message>
                                    <version>[3.0.0,)</version>
                                </requireMavenVersion>
                                <requireJavaVersion>
                                    <message>You are running an older version of Java. JHipster requires at least JDK 1.7</message>
                                    <version>[1.7.0,)</version>
                                </requireJavaVersion>
                            </rules>
                        </configuration>
                    </execution>
                </executions>
            </plugin>
            <plugin>
                <groupId>org.apache.maven.plugins</groupId>
                <artifactId>maven-surefire-plugin</artifactId>
                <version>2.16</version>
                <configuration>
                    <argLine>-XX:MaxPermSize=128m -Xmx256m</argLine>
                    <forkCount>1</forkCount>
                    <reuseForks>false</reuseForks>
                    <!-- Force alphabetical order to have a reproducible build -->
                    <runOrder>alphabetical</runOrder>
                </configuration>
            </plugin>
            <plugin>
                <groupId>org.apache.maven.plugins</groupId>
                <artifactId>maven-war-plugin</artifactId>
                <version>2.4</version>
            </plugin>
            <plugin>
                <groupId>org.eclipse.jetty</groupId>
    			<artifactId>jetty-maven-plugin</artifactId>
    			<version>9.1.0.v20131115</version>
                <configuration>
                    <scanIntervalSeconds><%= _.unescape('\$\{jetty-maven-plugin.scan-interval-seconds}')%></scanIntervalSeconds>
                    <stopKey>stop-jetty</stopKey>
                    <stopPort>9999</stopPort>
                    <systemProperties>
                        <systemProperty>
                            <name>jetty.port</name>
                            <value>8080</value>
                        </systemProperty>
                        <systemProperty>
                            <name>spring.profiles.active</name>
                            <value><%= _.unescape('\$\{spring.profiles.active}')%></value>
                        </systemProperty>
                    </systemProperties>
                    <jvmArgs>-javaagent:spring_loaded/springloaded-1.1.4.jar -noverify</jvmArgs>
                    <webApp>
                        <contextPath>/</contextPath>
                    </webApp>
                </configuration>
            </plugin>
            <plugin>
                <groupId>org.apache.tomcat.maven</groupId>
                <artifactId>tomcat7-maven-plugin</artifactId>
                <version>2.1</version>
                <configuration>
                    <path>/</path>
                    <contextReloadable>true</contextReloadable>
                    <protocol>org.apache.coyote.http11.Http11NioProtocol</protocol>
                    <systemProperties>
                        <spring.profiles.active><%= _.unescape('\$\{spring.profiles.active}')%></spring.profiles.active>
                    </systemProperties>
                </configuration>
            </plugin>
            <plugin>
                <groupId>org.apache.maven.plugins</groupId>
                <artifactId>maven-eclipse-plugin</artifactId>
                <version>2.9</version>
                <configuration>
                    <downloadSources>true</downloadSources>
                    <downloadJavadocs>true</downloadJavadocs>
                </configuration>
            </plugin>
            <plugin>
                <groupId>org.codehaus.mojo</groupId>
                <artifactId>sonar-maven-plugin</artifactId>
                <version>2.2</version>
            </plugin>
        </plugins>
    </build>
</project><|MERGE_RESOLUTION|>--- conflicted
+++ resolved
@@ -297,22 +297,12 @@
             <groupId>joda-time</groupId>
             <artifactId>joda-time-hibernate</artifactId>
             <version>1.3</version>
-<<<<<<< HEAD
-        </dependency><% if (hibernateCache == 'ehcache') { %>
-=======
         </dependency>
         <dependency>
             <groupId>net.sourceforge.pjl-comp-filter</groupId>
             <artifactId>pjl-comp-filter</artifactId>
             <version>1.7</version>
-        </dependency>
-        <% if (hibernateCache == 'ehcache') { %>
->>>>>>> 1ac85f0d
-        <dependency>
-            <groupId>net.sf.ehcache</groupId>
-            <artifactId>ehcache-web</artifactId>
-            <version>2.0.4</version>
-        </dependency><% } %><% if (hibernateCache == 'hazelcast') { %>
+        </dependency><% if (hibernateCache == 'hazelcast') { %>
         <dependency>
             <groupId>com.hazelcast</groupId>
             <artifactId>hazelcast</artifactId>
