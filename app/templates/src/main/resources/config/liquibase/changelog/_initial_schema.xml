--- conflicted
+++ resolved
@@ -28,11 +28,7 @@
             <column name="login" type="varchar(50)">
                 <constraints unique="true" nullable="false"/>
             </column>
-<<<<<<< HEAD
-            <column name="PASSWORD" type="varchar(100)"/>
-=======
-            <column name="password" type="varchar(60)"/>
->>>>>>> 4b5e9848
+            <column name="PASSWORD" type="varchar(60)"/>
             <column name="first_name" type="varchar(50)"/>
             <column name="last_name" type="varchar(50)"/>
             <column name="email" type="varchar(100)">
