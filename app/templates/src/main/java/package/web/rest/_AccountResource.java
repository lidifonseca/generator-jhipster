package <%=packageName%>.web.rest;

import com.codahale.metrics.annotation.Timed;
import <%=packageName%>.domain.PersistentToken;
import <%=packageName%>.domain.User;
import <%=packageName%>.repository.PersistentTokenRepository;
import <%=packageName%>.repository.UserRepository;
import <%=packageName%>.security.SecurityUtils;
import <%=packageName%>.service.UserService;
import org.slf4j.Logger;
import org.slf4j.LoggerFactory;
import org.springframework.web.bind.annotation.*;

import javax.inject.Inject;
import javax.servlet.http.HttpServletRequest;
import javax.servlet.http.HttpServletResponse;
import java.io.IOException;
import java.io.UnsupportedEncodingException;
import java.net.URLDecoder;
import java.util.List;

/**
 * REST controller for managing the current user's account.
 */
@RestController
@RequestMapping("/app")
public class AccountResource {

    private final Logger log = LoggerFactory.getLogger(AccountResource.class);

    @Inject
    private UserRepository userRepository;

    @Inject
    private UserService userService;

    @Inject
    private PersistentTokenRepository persistentTokenRepository;

    /**
     * GET  /rest/authenticate -> check if the user is authenticated, and return its login.
     */
    @RequestMapping(value = "/rest/authenticate",
            method = RequestMethod.GET,
            produces = "application/json")
    @Timed
<<<<<<< HEAD
    public String isAuthenticated(HttpServletRequest request) {
        log.debug("REST request to check if the current user is authenticated");
        return request.getRemoteUser();
=======
    public Boolean isAuthenticated() {
        return SecurityUtils.isAuthenticated();
>>>>>>> f747e7c5
    }

    /**
     * GET  /rest/account -> get the current user.
     */
    @RequestMapping(value = "/rest/account",
            method = RequestMethod.GET,
            produces = "application/json")
    @Timed
    public User getAccount(HttpServletResponse response) {
        User user = userRepository.findOne(SecurityUtils.getCurrentLogin());
        if (user == null) {
            response.setStatus(HttpServletResponse.SC_INTERNAL_SERVER_ERROR);
        }
        return user;
    }

    /**
     * POST  /rest/account -> update the current user information.
     */
    @RequestMapping(value = "/rest/account",
            method = RequestMethod.POST,
            produces = "application/json")
    @Timed
    public void saveAccount(@RequestBody User user) throws IOException {
        userService.updateUserInformation(user);
    }

    /**
     * POST  /rest/change_password -> changes the current user's password
     */
    @RequestMapping(value = "/rest/account/change_password",
            method = RequestMethod.POST,
            produces = "application/json")
    @Timed
    public void changePassword(@RequestBody String password, HttpServletResponse response) throws IOException {
        if (password == null || password.equals("")) {
            response.sendError(HttpServletResponse.SC_FORBIDDEN, "Password should not be empty");
        } else {
            userService.changePassword(password);
        }
    }

    /**
     * GET  /rest/account/sessions -> get the current open sessions.
     */
    @RequestMapping(value = "/rest/account/sessions",
            method = RequestMethod.GET,
            produces = "application/json")
    @Timed
    public List<PersistentToken> getCurrentSessions(HttpServletResponse response) {
        User user = userRepository.findOne(SecurityUtils.getCurrentLogin());
        if (user == null) {
            response.setStatus(HttpServletResponse.SC_INTERNAL_SERVER_ERROR);
        }
        return persistentTokenRepository.findByUser(user);
    }

    /**
     * DELETE  /rest/account/sessions?series={series} -> invalidate an existing session.
     */
    @RequestMapping(value = "/rest/account/sessions/{series}",
            method = RequestMethod.DELETE)
    @Timed
    public void invalidateSession(@PathVariable String series) throws UnsupportedEncodingException {
        String decodedSeries = URLDecoder.decode(series, "UTF-8");
        persistentTokenRepository.delete(decodedSeries);
    }
}<|MERGE_RESOLUTION|>--- conflicted
+++ resolved
@@ -44,14 +44,9 @@
             method = RequestMethod.GET,
             produces = "application/json")
     @Timed
-<<<<<<< HEAD
     public String isAuthenticated(HttpServletRequest request) {
         log.debug("REST request to check if the current user is authenticated");
         return request.getRemoteUser();
-=======
-    public Boolean isAuthenticated() {
-        return SecurityUtils.isAuthenticated();
->>>>>>> f747e7c5
     }
 
     /**
