--- conflicted
+++ resolved
@@ -1,17 +1,17 @@
 package <%=packageName%>.config;
-<% if (authenticationType == 'cookie' || authenticationType == 'xauth') { %>
-import <%=packageName%>.security.*;<% } %><% if (authenticationType == 'cookie') { %>
+<% if (authenticationType == 'session' || authenticationType == 'xauth') { %>
+import <%=packageName%>.security.*;<% } %><% if (authenticationType == 'session') { %>
 import <%=packageName%>.web.filter.CsrfCookieGeneratorFilter;<% } %><% if (authenticationType == 'xauth') { %>
 import <%=packageName%>.security.xauth.*;<% } %>
 import org.springframework.context.annotation.Bean;
-import org.springframework.context.annotation.Configuration;<% if (authenticationType == 'cookie') { %>
-import org.springframework.core.env.Environment;<% } %><% if (authenticationType == 'token') { %>
+import org.springframework.context.annotation.Configuration;<% if (authenticationType == 'session') { %>
+import org.springframework.core.env.Environment;<% } %><% if (authenticationType == 'oauth2') { %>
 import org.springframework.security.access.expression.method.MethodSecurityExpressionHandler;<% } %>
-<% if (authenticationType == 'token' || authenticationType == 'xauth') { %>
+<% if (authenticationType == 'oauth2' || authenticationType == 'xauth') { %>
 import org.springframework.security.authentication.AuthenticationManager;<% } %>
 import org.springframework.security.config.annotation.authentication.builders.AuthenticationManagerBuilder;
 import org.springframework.security.config.annotation.method.configuration.EnableGlobalMethodSecurity;
-import org.springframework.security.config.annotation.method.configuration.GlobalMethodSecurityConfiguration;<% if (authenticationType == 'cookie' || authenticationType == 'xauth') { %>
+import org.springframework.security.config.annotation.method.configuration.GlobalMethodSecurityConfiguration;<% if (authenticationType == 'session' || authenticationType == 'xauth') { %>
 import org.springframework.security.config.annotation.web.builders.HttpSecurity;<% } %>
 import org.springframework.security.config.annotation.web.builders.WebSecurity;
 import org.springframework.security.config.annotation.web.configuration.EnableWebSecurity;
@@ -19,16 +19,16 @@
 import org.springframework.security.config.http.SessionCreationPolicy;<% } %>
 import org.springframework.security.core.userdetails.UserDetailsService;
 import org.springframework.security.crypto.password.PasswordEncoder;
-import org.springframework.security.crypto.bcrypt.BCryptPasswordEncoder;<% if (authenticationType == 'cookie') { %>
+import org.springframework.security.crypto.bcrypt.BCryptPasswordEncoder;<% if (authenticationType == 'session') { %>
 import org.springframework.security.web.authentication.RememberMeServices;
-import org.springframework.security.web.csrf.CsrfFilter;<% } %><% if (authenticationType == 'token') { %>
+import org.springframework.security.web.csrf.CsrfFilter;<% } %><% if (authenticationType == 'oauth2') { %>
 import org.springframework.security.oauth2.provider.expression.OAuth2MethodSecurityExpressionHandler;<% } %>
 
 import javax.inject.Inject;
 
 @Configuration
 @EnableWebSecurity
-public class SecurityConfiguration extends WebSecurityConfigurerAdapter {<% if (authenticationType == 'cookie') { %>
+public class SecurityConfiguration extends WebSecurityConfigurerAdapter {<% if (authenticationType == 'session') { %>
 
     @Inject
     private Environment env;
@@ -40,13 +40,13 @@
     private AjaxAuthenticationFailureHandler ajaxAuthenticationFailureHandler;
 
     @Inject
-    private AjaxLogoutSuccessHandler ajaxLogoutSuccessHandler;<% } %><% if (authenticationType == 'cookie' || authenticationType == 'xauth') { %>
+    private AjaxLogoutSuccessHandler ajaxLogoutSuccessHandler;<% } if (authenticationType == 'session' || authenticationType == 'xauth') { %>
 
     @Inject
     private Http401UnauthorizedEntryPoint authenticationEntryPoint;<% } %>
 
     @Inject
-    private UserDetailsService userDetailsService;<% if (authenticationType == 'cookie') { %>
+    private UserDetailsService userDetailsService;<% if (authenticationType == 'session') { %>
 
     @Inject
     private RememberMeServices rememberMeServices;<% } %><% if (authenticationType == 'xauth') { %>
@@ -73,24 +73,19 @@
             .antMatchers("/bower_components/**")
             .antMatchers("/i18n/**")
             .antMatchers("/assets/**")
-            .antMatchers("/swagger-ui/**")<% if (authenticationType == 'token') { %>
+            .antMatchers("/swagger-ui/**")<% if (authenticationType == 'oauth2') { %>
             .antMatchers("/api/register")
             .antMatchers("/api/activate")<% } %>
             .antMatchers("/test/**")<% if (devDatabaseType != 'h2Memory') { %>;<% } else { %>
             .antMatchers("/console/**");<% } %>
-    }<% if (authenticationType == 'cookie' || authenticationType == 'xauth') { %>
+    }<% if (authenticationType == 'session' || authenticationType == 'xauth') { %>
 
     @Override
     protected void configure(HttpSecurity http) throws Exception {
-<<<<<<< HEAD
-        http
-            //.addFilterAfter(new CsrfCookieGeneratorFilter(), CsrfFilter.class)  // See https://github.com/jhipster/generator-jhipster/issues/965
-=======
-        http<% if (authenticationType == 'cookie') { %>
-            .addFilterAfter(new CsrfCookieGeneratorFilter(), CsrfFilter.class)<% } %>
->>>>>>> 7c28ac66
+        http<% if (authenticationType == 'session') { %>
+            //.addFilterAfter(new CsrfCookieGeneratorFilter(), CsrfFilter.class)  // See https://github.com/jhipster/generator-jhipster/issues/965<% } %>
             .exceptionHandling()
-            .authenticationEntryPoint(authenticationEntryPoint)<% if (authenticationType == 'cookie') { %>
+            .authenticationEntryPoint(authenticationEntryPoint)<% if (authenticationType == 'session') { %>
         .and()
             .rememberMe()
             .rememberMeServices(rememberMeServices)
@@ -107,19 +102,11 @@
             .logout()
             .logoutUrl("/api/logout")
             .logoutSuccessHandler(ajaxLogoutSuccessHandler)
-<<<<<<< HEAD
             .deleteCookies("JSESSIONID"<% if (clusteredHttpSession == 'hazelcast') { %>, "hazelcast.sessionId"<% } %>)
-            .permitAll()
+            .permitAll()<% } %>
         .and()
             .csrf()
             .disable() // See https://github.com/jhipster/generator-jhipster/issues/965
-=======
-            .deleteCookies("JSESSIONID", "hazelcast.sessionId", "CSRF-TOKEN")
-            .permitAll()<% } %>
-        .and()<% if (authenticationType == 'xauth') { %>
-            .csrf()
-            .disable()<% } %>
->>>>>>> 7c28ac66
             .headers()
             .frameOptions()
             .disable()<% if (authenticationType == 'xauth') { %>
@@ -150,7 +137,7 @@
         .and()
             .apply(securityConfigurerAdapter());<% } %>
 
-    }<% } %><% if (authenticationType == 'token') { %>
+    }<% } %><% if (authenticationType == 'oauth2') { %>
 
     @Override
     @Bean
@@ -159,7 +146,7 @@
     }<% } %>
 
     @EnableGlobalMethodSecurity(prePostEnabled = true, jsr250Enabled = true)
-    private static class GlobalSecurityConfiguration extends GlobalMethodSecurityConfiguration {<% if (authenticationType == 'token') { %>
+    private static class GlobalSecurityConfiguration extends GlobalMethodSecurityConfiguration {<% if (authenticationType == 'oauth2') { %>
 
         @Override
         protected MethodSecurityExpressionHandler createExpressionHandler() {
