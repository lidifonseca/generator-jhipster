--- conflicted
+++ resolved
@@ -32,55 +32,24 @@
  */
 public class SpringReloader {
 
-    private static final Logger LOGGER = LoggerFactory.getLogger(SpringReloader.class);
+    private final Logger log = LoggerFactory.getLogger(SpringReloader.class);
 
     private final ConfigurableApplicationContext applicationContext;
+
     private final List<SpringReloadListener> springReloadListeners = new ArrayList<>();
 
     private Set<Class<?>> toReloadBeans = new LinkedHashSet<>();
 
     public SpringReloader(ConfigurableApplicationContext applicationContext) {
-        LOGGER.debug("Hot reloading Spring Beans enabled");
+        log.debug("Hot reloading Spring Beans enabled");
         this.applicationContext = applicationContext;
-
         // register listeners
         registerListeners();
     }
 
     public void reloadEvent(Class<?> clazz) {
-<<<<<<< HEAD
         toReloadBeans.add(clazz);
     }
-=======
-        LOGGER.trace("Hot reloading Spring bean: {}", clazz.toString());
-        try {
-            Object beanInstance;
-
-            // The definition of the bean has changed so we need to reload it
-            beanInstance = registerBeanDefinition(clazz);
-            LOGGER.debug("'{}' has been updated, autowiring fields", clazz.getName());
-
-            if (AopUtils.isCglibProxy(beanInstance)) {
-                LOGGER.trace("This is a CGLIB proxy, getting the real object");
-                beanInstance = ((Advised) beanInstance).getTargetSource().getTarget();
-            } else if (AopUtils.isJdkDynamicProxy(beanInstance)) {
-                LOGGER.trace("This is a JDK proxy, getting the real object");
-                beanInstance = ((Advised) beanInstance).getTargetSource().getTarget();
-            }
-            Field[] fields = beanInstance.getClass().getDeclaredFields();
-            for (Field field : fields) {
-                if (AnnotationUtils.getAnnotation(field, Inject.class) != null ||
-                        AnnotationUtils.getAnnotation(field, Autowired.class) != null) {
-                    LOGGER.debug("@Inject annotation found on field {}", field.getName());
-                    Object beanToInject;
-
-                    // Doesn't exist - so register the new bean
-                    if (!applicationContext.containsBean(field.getName())) {
-                        beanToInject = registerBeanDefinition(field.getType());
-                    } else {
-                        beanToInject = applicationContext.getBean(field.getName());
-                    }
->>>>>>> d672a8ac
 
     public boolean hasBeansToReload() {
         return toReloadBeans.size() > 0;
@@ -115,7 +84,6 @@
                 beanFactory.registerBeanDefinition(beanName, bd);
             }
 
-<<<<<<< HEAD
             //3) Instanciate new beans
             for (Class clazz : newSpringBeans) {
                 Annotation annotation = getSpringClassAnnotation(clazz);
@@ -128,15 +96,9 @@
                     //buggy bean, try later
                     log.error("The Spring bean can't be loaded at this time. Keep it to reload it later", e);
                     toReloadBeans.add(clazz);
-=======
-                if (AnnotationUtils.getAnnotation(method, PostConstruct.class) != null) {
-                    LOGGER.debug("@PostConstruct annotation found on method {}", methodName);
-                    method.invoke(beanInstance);
->>>>>>> d672a8ac
                 }
             }
 
-<<<<<<< HEAD
             //4) Resolve deps for existing beans
             for (Class clazz : existingSpringBeans) {
                 Object beanInstance = applicationContext.getBean(clazz);
@@ -156,16 +118,6 @@
                         Object beanToInject = applicationContext.getBean(field.getType());
                         ReflectionUtils.makeAccessible(field);
                         ReflectionUtils.setField(field, beanInstance, beanToInject);
-=======
-                if (AnnotationUtils.getAnnotation(method, Bean.class) != null) {
-                    LOGGER.debug("@Bean annotation found on method {}", methodName);
-                    DefaultListableBeanFactory beanFactory = (DefaultListableBeanFactory) applicationContext.getBeanFactory();
-
-                    // check if the bean is already registered
-                    if (beanFactory.containsSingleton(methodName)) {
-                        // 1- unregister the bean
-                        beanFactory.destroySingleton(methodName);
->>>>>>> d672a8ac
                     }
                 }
                 toReloadBeans.remove(clazz);
@@ -175,7 +127,6 @@
             for (SpringReloadListener springReloadListener : springReloadListeners) {
                 springReloadListener.execute();
             }
-<<<<<<< HEAD
         } catch (Exception e) {
             log.warn("Could not hot reload Spring bean!", e);
         }
@@ -186,29 +137,6 @@
             if (springReloadListener.support(clazz)) {
                 springReloadListener.process(clazz, isNewClass);
             }
-=======
-            LOGGER.debug("Spring bean reloaded: {}", beanInstance.getClass());
-        } catch (NoUniqueBeanDefinitionException nbde) {
-            LOGGER.warn("There are several instances of {}, reloading is not yet supported for non-unique beans", clazz.toString());
-        } catch (Exception e) {
-            LOGGER.warn("Could not hot reload Spring bean!");
-            e.printStackTrace();
-        }
-    }
-
-    /**
-     * Register the Spring bean definition of the class
-     * If an existing bean registration exists, the bean registration will be first deleted
-     * and a new one will be created
-     *
-     * @param clazz the class to register
-     * @return the created bean
-     */
-    private Object registerBeanDefinition(Class<?> clazz) {
-        if (clazz.isInterface()) {
-            LOGGER.debug("Hot reload. Unable to register an interface of the type: {}", clazz);
-            return null;
->>>>>>> d672a8ac
         }
     }
 
