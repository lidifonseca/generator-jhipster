--- conflicted
+++ resolved
@@ -69,15 +69,9 @@
     private Set<Authority> authorities;
 
     <% if (databaseType == 'sql') { %>@JsonIgnore
-<<<<<<< HEAD
-    @OneToMany(mappedBy = "user")<% } %><% if (hibernateCache != 'no' && databaseType == 'sql') { %>
+    @OneToMany(cascade = CascadeType.ALL, orphanRemoval = true, mappedBy = "user")<% } %><% if (hibernateCache != 'no' && databaseType == 'sql') { %>
     @Cache(usage = CacheConcurrencyStrategy.NONSTRICT_READ_WRITE)<% } %>
     private Set<PersistentToken> persistentTokens;
-=======
-    @OneToMany(cascade = CascadeType.ALL, orphanRemoval = true, mappedBy = "user")<% } %><% if (hibernateCache != 'no' && databaseType == 'sql') { %>
-    @Cache(usage = CacheConcurrencyStrategy.NONSTRICT_READ_WRITE)
-    private Set<PersistentToken> persistentTokens;<% } %>
->>>>>>> 7284133f
 
     public String getLogin() {
         return login;
