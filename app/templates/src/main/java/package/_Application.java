package <%=packageName%>;

import <%=packageName%>.config.Constants;
import org.slf4j.Logger;
import org.slf4j.LoggerFactory;
import org.springframework.boot.SpringApplication;
import org.springframework.boot.actuate.autoconfigure.MetricFilterAutoConfiguration;
import org.springframework.boot.actuate.autoconfigure.MetricRepositoryAutoConfiguration;
import org.springframework.boot.autoconfigure.EnableAutoConfiguration;
import org.springframework.context.annotation.ComponentScan;
import org.springframework.core.env.Environment;
import org.springframework.core.env.SimpleCommandLinePropertySource;

import javax.annotation.PostConstruct;
import javax.inject.Inject;
import java.io.IOException;
import java.util.Arrays;

@ComponentScan
@EnableAutoConfiguration(exclude = {MetricFilterAutoConfiguration.class, MetricRepositoryAutoConfiguration.class})
public class Application {

    private static final Logger LOGGER = LoggerFactory.getLogger(Application.class);

    @Inject
    private Environment env;

    /**
     * Initializes <%= baseName %>.
     * <p/>
     * Spring profiles can be configured with a program arguments --spring.profiles.active=your-active-profile
     * <p/>
     */
    @PostConstruct
    public void initApplication() throws IOException {
        if (env.getActiveProfiles().length == 0) {
            LOGGER.warn("No Spring profile configured, running with default configuration");
        } else {
            LOGGER.info("Running with Spring profile(s) : {}", Arrays.toString(env.getActiveProfiles()));
        }
    }

    public static void main(String[] args) {
        SpringApplication app = new SpringApplication(Application.class);
        app.setShowBanner(false);

        SimpleCommandLinePropertySource source = new SimpleCommandLinePropertySource(args);

        // Check if the selected profile has been set as argument.
        // if not the development profile will be added
        addDefaultProfile(app, source);

        // Fallback to set the list of liquibase package list
        addLiquibaseScanPackages();

<<<<<<< HEAD
        app.run(args);
=======
        ConfigurableApplicationContext applicationContext = app.run(args);
        try {
            SpringLoadedAgent.getInstrumentation();
            LOGGER.info("Spring Loaded is running, registering hot reloading features");
            JHipsterPluginManagerReloadPlugin.register(applicationContext, app.getClassLoader());
        } catch (UnsupportedOperationException uoe) {
            LOGGER.info("Spring Loaded is not running, hot reloading is not enabled");
        }
>>>>>>> d672a8ac
    }

    /**
     * Set a default profile if it has not been set
     */
    private static void addDefaultProfile(SpringApplication app, SimpleCommandLinePropertySource source) {
        if (!source.containsProperty("spring.profiles.active")) {
            app.setAdditionalProfiles(Constants.SPRING_PROFILE_DEVELOPMENT);
        }
    }

    /**
     * Set the liquibases.scan.packages to avoid an exception from ServiceLocator
     * <p/>
     * See the following JIRA issue https://liquibase.jira.com/browse/CORE-677
     */
    private static void addLiquibaseScanPackages() {
        System.setProperty("liquibase.scan.packages", "liquibase.change" + "," + "liquibase.database" + "," +
                "liquibase.parser" + "," + "liquibase.precondition" + "," + "liquibase.datatype" + "," +
                "liquibase.serializer" + "," + "liquibase.sqlgenerator" + "," + "liquibase.executor" + "," +
                "liquibase.snapshot" + "," + "liquibase.logging" + "," + "liquibase.diff" + "," +
                "liquibase.structure" + "," + "liquibase.structurecompare" + "," + "liquibase.lockservice" + "," +
                "liquibase.ext" + "," + "liquibase.changelog");
    }
}<|MERGE_RESOLUTION|>--- conflicted
+++ resolved
@@ -20,7 +20,7 @@
 @EnableAutoConfiguration(exclude = {MetricFilterAutoConfiguration.class, MetricRepositoryAutoConfiguration.class})
 public class Application {
 
-    private static final Logger LOGGER = LoggerFactory.getLogger(Application.class);
+    private final Logger log = LoggerFactory.getLogger(Application.class);
 
     @Inject
     private Environment env;
@@ -34,9 +34,9 @@
     @PostConstruct
     public void initApplication() throws IOException {
         if (env.getActiveProfiles().length == 0) {
-            LOGGER.warn("No Spring profile configured, running with default configuration");
+            log.warn("No Spring profile configured, running with default configuration");
         } else {
-            LOGGER.info("Running with Spring profile(s) : {}", Arrays.toString(env.getActiveProfiles()));
+            log.info("Running with Spring profile(s) : {}", Arrays.toString(env.getActiveProfiles()));
         }
     }
 
@@ -53,18 +53,7 @@
         // Fallback to set the list of liquibase package list
         addLiquibaseScanPackages();
 
-<<<<<<< HEAD
         app.run(args);
-=======
-        ConfigurableApplicationContext applicationContext = app.run(args);
-        try {
-            SpringLoadedAgent.getInstrumentation();
-            LOGGER.info("Spring Loaded is running, registering hot reloading features");
-            JHipsterPluginManagerReloadPlugin.register(applicationContext, app.getClassLoader());
-        } catch (UnsupportedOperationException uoe) {
-            LOGGER.info("Spring Loaded is not running, hot reloading is not enabled");
-        }
->>>>>>> d672a8ac
     }
 
     /**
