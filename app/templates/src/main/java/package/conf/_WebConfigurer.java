package <%=packageName%>.conf;

import com.codahale.metrics.MetricRegistry;
import com.codahale.metrics.health.HealthCheckRegistry;
import com.codahale.metrics.servlet.InstrumentedFilter;
import com.codahale.metrics.servlets.AdminServlet;
import com.codahale.metrics.servlets.HealthCheckServlet;
import com.codahale.metrics.servlets.MetricsServlet;
import <%=packageName%>.web.filter.CachingHttpHeadersFilter;
import <%=packageName%>.web.filter.StaticResourcesProductionFilter;<% if (clusteredHttpSession == 'hazelcast') { %>
import com.hazelcast.web.SessionListener;
import com.hazelcast.web.WebFilter;<% } %>
import org.slf4j.Logger;
import org.slf4j.LoggerFactory;
import org.springframework.core.env.Environment;
import org.springframework.web.context.WebApplicationContext;
import org.springframework.web.context.support.AnnotationConfigWebApplicationContext;
import org.springframework.web.context.support.WebApplicationContextUtils;
import org.springframework.web.filter.DelegatingFilterProxy;
import org.springframework.web.servlet.DispatcherServlet;

import com.planetj.servlet.filter.compression.CompressingFilter;

import javax.servlet.*;
<<<<<<< HEAD
import java.util.EnumSet;<% if (clusteredHttpSession == 'hazelcast') { %>
import java.util.HashMap;
import java.util.Map;<% } %>
=======
import java.util.EnumSet;
import java.util.HashMap;
import java.util.Map;
>>>>>>> 1ac85f0d

/**
 * Configuration of web application with Servlet 3.0 APIs.
 */
public class WebConfigurer implements ServletContextListener {

    private static final Logger log = LoggerFactory.getLogger(WebConfigurer.class);

    public static final MetricRegistry METRIC_REGISTRY = new MetricRegistry();

    public static final HealthCheckRegistry HEALTH_CHECK_REGISTRY = new HealthCheckRegistry();

    @Override
    public void contextInitialized(ServletContextEvent sce) {
        ServletContext servletContext = sce.getServletContext();
        log.info("Web application configuration");

        log.debug("Configuring Spring root application context");
        AnnotationConfigWebApplicationContext rootContext = new AnnotationConfigWebApplicationContext();
        rootContext.register(ApplicationConfiguration.class);
        rootContext.refresh();

        servletContext.setAttribute(WebApplicationContext.ROOT_WEB_APPLICATION_CONTEXT_ATTRIBUTE, rootContext);

        EnumSet<DispatcherType> disps = EnumSet.of(DispatcherType.REQUEST, DispatcherType.FORWARD, DispatcherType.ASYNC);

        initSpring(servletContext, rootContext);<% if (clusteredHttpSession == 'hazelcast') { %>
        initClusteredHttpSessionFilter(servletContext, disps);<% } %>
        initSpringSecurity(servletContext, disps);
        initMetrics(servletContext, disps);
        initGzipFilter(servletContext, disps);

        if (WebApplicationContextUtils
                .getRequiredWebApplicationContext(servletContext)
                .getBean(Environment.class)
                .acceptsProfiles(Constants.SPRING_PROFILE_PRODUCTION)) {

            initStaticResourcesProductionFilter(servletContext, disps);
            initCachingHttpHeadersFilter(servletContext, disps);
        }

        log.debug("Web application fully configured");
    }

    <% if (clusteredHttpSession == 'hazelcast') { %>/**
     * Initializes the Clustered Http Session filter
     */
    private void initClusteredHttpSessionFilter(ServletContext servletContext, EnumSet<DispatcherType> disps) {
        log.debug("Registering Clustered Http Session Filter");

        disps = EnumSet.of(DispatcherType.REQUEST, DispatcherType.FORWARD, DispatcherType.ASYNC, DispatcherType.INCLUDE);
        servletContext.addListener(new SessionListener());
        final FilterRegistration.Dynamic hazelcastWebFilter = servletContext.addFilter("hazelcastWebFilter",
                new WebFilter());

        Map<String, String> parameters = new HashMap<String, String>();
        // Name of the distributed map storing your web session objects
        parameters.put("map-name", "clustered-http-sessions");

        // How is your load -balancer configured ?
        // sticky-session means all requests of a session
        // is routed to the node where the session is first created.
        // This is excellent for performance.
        // If sticky-session is set to false, when a session is updated
        // on a node, entry for this session on all other nodes is invalidated.
        // You have to know how your load -balancer is configured before
        // setting this parameter. Default is true.
        parameters.put("sticky-session", "true");

        // Name of session id cookie
        parameters.put("cookie-name", "hazelcast.sessionId");

        // Are you debugging? Default is false.
        if (WebApplicationContextUtils
                .getRequiredWebApplicationContext(servletContext)
                .getBean(Environment.class)
                .acceptsProfiles(Constants.SPRING_PROFILE_PRODUCTION)) {
            parameters.put("debug", "false");
        } else {
            parameters.put("debug", "true");
        }

        // Do you want to shutdown HazelcastInstance during
        // web application undeploy process?
        // Default is true.
        parameters.put("shutdown-on-destroy", "true");

        hazelcastWebFilter.setInitParameters(parameters);
        hazelcastWebFilter.addMappingForUrlPatterns(disps, false, "/*");
        hazelcastWebFilter.setAsyncSupported(true);
    }<% } %>

    /**
     * Initializes the GZip filter.
     */
<<<<<<< HEAD
    private void initGzipFilter(ServletContext servletContext, EnumSet<DispatcherType> disps) {<% if (hibernateCache == 'ehcache') { %>
        log.debug("Registering GZip Filter");
        FilterRegistration.Dynamic gzipFilter = servletContext.addFilter("gzipFilter",
                new net.sf.ehcache.constructs.web.filter.GzipFilter());

        gzipFilter.addMappingForServletNames(disps, true, "dispatcher");
        gzipFilter.addMappingForUrlPatterns(disps, true, "/");
        gzipFilter.addMappingForUrlPatterns(disps, true, "/bower_components/*");
        gzipFilter.addMappingForUrlPatterns(disps, true, "/fonts/*");
        gzipFilter.addMappingForUrlPatterns(disps, true, "/scripts/*");
        gzipFilter.addMappingForUrlPatterns(disps, true, "/styles/*");
        gzipFilter.addMappingForUrlPatterns(disps, true, "/views/*");
        gzipFilter.setAsyncSupported(true);<% } else { %>
        log.debug("No GZip filter implementation enabled");<% } %>
=======
    private void initGzipFilter(ServletContext servletContext, EnumSet<DispatcherType> disps) {
        log.debug("Registering GZip filter");

        final FilterRegistration.Dynamic compressingFilter = servletContext.addFilter("gzipFilter", new CompressingFilter());

        Map<String, String> parameters = new HashMap<String, String>();
        parameters.put("includeContentTypes", "application/json");
        parameters.put("includePathPatterns", ".*\\.js,.*\\.css,.*\\.json,.*\\.html");

        compressingFilter.setInitParameters(parameters);
        compressingFilter.addMappingForUrlPatterns(disps, false, "/*");
        compressingFilter.setAsyncSupported(true);
>>>>>>> 1ac85f0d
    }

    /**
     * Initializes the static resources production Filter.
     */
    private void initStaticResourcesProductionFilter(ServletContext servletContext,
                                                     EnumSet<DispatcherType> disps) {

        log.debug("Registering static resources production Filter");
        FilterRegistration.Dynamic staticResourcesProductionFilter =
                servletContext.addFilter("staticResourcesProductionFilter",
                        new StaticResourcesProductionFilter());

        staticResourcesProductionFilter.addMappingForUrlPatterns(disps, true, "/");
        staticResourcesProductionFilter.addMappingForUrlPatterns(disps, true, "/fonts/*");
        staticResourcesProductionFilter.addMappingForUrlPatterns(disps, true, "/scripts/*");
        staticResourcesProductionFilter.addMappingForUrlPatterns(disps, true, "/styles/*");
        staticResourcesProductionFilter.addMappingForUrlPatterns(disps, true, "/views/*");
        staticResourcesProductionFilter.setAsyncSupported(true);
    }

    /**
     * Initializes the cachig HTTP Headers Filter.
     */
    private void initCachingHttpHeadersFilter(ServletContext servletContext,
                                              EnumSet<DispatcherType> disps) {

        log.debug("Registering Cachig HTTP Headers Filter");
        FilterRegistration.Dynamic cachingHttpHeadersFilter =
                servletContext.addFilter("cachingHttpHeadersFilter",
                        new CachingHttpHeadersFilter());

        cachingHttpHeadersFilter.addMappingForUrlPatterns(disps, true, "/fonts/*");
        cachingHttpHeadersFilter.addMappingForUrlPatterns(disps, true, "/scripts/*");
        cachingHttpHeadersFilter.addMappingForUrlPatterns(disps, true, "/styles/*");
        cachingHttpHeadersFilter.setAsyncSupported(true);
    }


    /**
     * Initializes Spring and Spring MVC.
     */
    private ServletRegistration.Dynamic initSpring(ServletContext servletContext, AnnotationConfigWebApplicationContext rootContext) {
        log.debug("Configuring Spring Web application context");
        AnnotationConfigWebApplicationContext dispatcherServletConfiguration = new AnnotationConfigWebApplicationContext();
        dispatcherServletConfiguration.setParent(rootContext);
        dispatcherServletConfiguration.register(DispatcherServletConfiguration.class);

        log.debug("Registering Spring MVC Servlet");
        ServletRegistration.Dynamic dispatcherServlet = servletContext.addServlet("dispatcher", new DispatcherServlet(
                dispatcherServletConfiguration));
        dispatcherServlet.addMapping("/app/*");
        dispatcherServlet.setLoadOnStartup(1);
        dispatcherServlet.setAsyncSupported(true);
        return dispatcherServlet;
    }

    /**
     * Initializes Spring Security.
     */
    private void initSpringSecurity(ServletContext servletContext, EnumSet<DispatcherType> disps) {
        log.debug("Registering Spring Security Filter");
        FilterRegistration.Dynamic springSecurityFilter = servletContext.addFilter("springSecurityFilterChain",
                new DelegatingFilterProxy());

        springSecurityFilter.setAsyncSupported(true);
        springSecurityFilter.addMappingForUrlPatterns(disps, false, "/*");
        springSecurityFilter.setAsyncSupported(true);
    }

    /**
     * Initializes Metrics.
     */
    private void initMetrics(ServletContext servletContext, EnumSet<DispatcherType> disps) {
        log.debug("Initializing Metrics registries");
        servletContext.setAttribute(InstrumentedFilter.REGISTRY_ATTRIBUTE,
                METRIC_REGISTRY);
        servletContext.setAttribute(MetricsServlet.METRICS_REGISTRY,
                METRIC_REGISTRY);
        servletContext.setAttribute(HealthCheckServlet.HEALTH_CHECK_REGISTRY,
                HEALTH_CHECK_REGISTRY);

        log.debug("Registering Metrics Filter");
        FilterRegistration.Dynamic metricsFilter = servletContext.addFilter("webappMetricsFilter",
                new InstrumentedFilter());

        metricsFilter.addMappingForUrlPatterns(disps, true, "/*");

        log.debug("Registering Metrics Admin Servlet");
        ServletRegistration.Dynamic metricsAdminServlet =
                servletContext.addServlet("metricsAdminServlet", new AdminServlet());

        metricsAdminServlet.addMapping("/metrics/*");
        metricsAdminServlet.setLoadOnStartup(2);
    }

    @Override
    public void contextDestroyed(ServletContextEvent sce) {
        log.info("Destroying Web application");
        WebApplicationContext ac = WebApplicationContextUtils.getRequiredWebApplicationContext(sce.getServletContext());
        AnnotationConfigWebApplicationContext gwac = (AnnotationConfigWebApplicationContext) ac;
        gwac.close();
        log.debug("Web application destroyed");
    }
}<|MERGE_RESOLUTION|>--- conflicted
+++ resolved
@@ -22,15 +22,9 @@
 import com.planetj.servlet.filter.compression.CompressingFilter;
 
 import javax.servlet.*;
-<<<<<<< HEAD
-import java.util.EnumSet;<% if (clusteredHttpSession == 'hazelcast') { %>
-import java.util.HashMap;
-import java.util.Map;<% } %>
-=======
 import java.util.EnumSet;
 import java.util.HashMap;
 import java.util.Map;
->>>>>>> 1ac85f0d
 
 /**
  * Configuration of web application with Servlet 3.0 APIs.
@@ -126,35 +120,17 @@
     /**
      * Initializes the GZip filter.
      */
-<<<<<<< HEAD
-    private void initGzipFilter(ServletContext servletContext, EnumSet<DispatcherType> disps) {<% if (hibernateCache == 'ehcache') { %>
+    private void initGzipFilter(ServletContext servletContext, EnumSet<DispatcherType> disps) {
         log.debug("Registering GZip Filter");
-        FilterRegistration.Dynamic gzipFilter = servletContext.addFilter("gzipFilter",
-                new net.sf.ehcache.constructs.web.filter.GzipFilter());
-
-        gzipFilter.addMappingForServletNames(disps, true, "dispatcher");
-        gzipFilter.addMappingForUrlPatterns(disps, true, "/");
-        gzipFilter.addMappingForUrlPatterns(disps, true, "/bower_components/*");
-        gzipFilter.addMappingForUrlPatterns(disps, true, "/fonts/*");
-        gzipFilter.addMappingForUrlPatterns(disps, true, "/scripts/*");
-        gzipFilter.addMappingForUrlPatterns(disps, true, "/styles/*");
-        gzipFilter.addMappingForUrlPatterns(disps, true, "/views/*");
-        gzipFilter.setAsyncSupported(true);<% } else { %>
-        log.debug("No GZip filter implementation enabled");<% } %>
-=======
-    private void initGzipFilter(ServletContext servletContext, EnumSet<DispatcherType> disps) {
-        log.debug("Registering GZip filter");
-
-        final FilterRegistration.Dynamic compressingFilter = servletContext.addFilter("gzipFilter", new CompressingFilter());
-
+
+        FilterRegistration.Dynamic compressingFilter = servletContext.addFilter("gzipFilter", new CompressingFilter());
         Map<String, String> parameters = new HashMap<String, String>();
-        parameters.put("includeContentTypes", "application/json");
+        parameters.put("includeContentTypes", "application/json,text/html");
         parameters.put("includePathPatterns", ".*\\.js,.*\\.css,.*\\.json,.*\\.html");
 
         compressingFilter.setInitParameters(parameters);
         compressingFilter.addMappingForUrlPatterns(disps, false, "/*");
         compressingFilter.setAsyncSupported(true);
->>>>>>> 1ac85f0d
     }
 
     /**
