'use strict';

angular.module('<%=angularAppName%>', ['LocalStorageModule', 'tmh.dynamicLocale',
    'ngResource', 'ui.router', 'ngCookies', 'pascalprecht.translate', 'ngCacheBuster'])

    .run(function ($rootScope, $location, $http, $state, $translate, Auth, Principal, Language) {
        $rootScope.$on('$stateChangeStart', function (event, toState, toStateParams) {
            $rootScope.toState = toState;
            $rootScope.toStateParams = toStateParams;

            $http.get('protected/authentication_check.gif', { ignoreErrors: true })
                .error(function() {
                    if ($rootScope.toState.data.roles.length > 0) {
                        Auth.logout();
                        $state.go('login')
                    }
                });

            if (Principal.isIdentityResolved()) {
                Auth.authorize();
            }

            // Update the language
            Language.getCurrent().then(function (language) {
                $translate.use(language);
            });
        });

        $rootScope.$on("$stateChangeSuccess",  function(event, toState, toParams, fromState, fromParams) {
            $rootScope.previousState_name = fromState.name;
            $rootScope.previousState_params = fromParams;
        });

        $rootScope.back = function() {
            // If previous state is 'activate' or do not exist go to 'home'
            if ($rootScope.previousState_name === 'activate' || $state.get($rootScope.previousState_name) === null) {
                $state.go('home');
            } else {
                $state.go($rootScope.previousState_name,$rootScope.previousState_params);
            }
        };
    })
    <% if (authenticationType == 'token') { %>
    .factory('authInterceptor', function ($rootScope, $q, $location, localStorageService) {
        return {
            // Add authorization token to headers
            request: function (config) {
                config.headers = config.headers || {};
                var token = localStorageService.get('token');
                if (token && token.expires_at && token.expires_at > new Date().getTime()) {
                    config.headers.Authorization = 'Bearer ' + token.access_token;
                }
                return config;
            }
        };
    })
    <% } %>
<<<<<<< HEAD
    .config(function ($stateProvider, $urlRouterProvider, $httpProvider, $locationProvider, $translateProvider, $translatePartialLoaderProvider, tmhDynamicLocaleProvider, httpRequestInterceptorCacheBusterProvider) {
=======
    .config(function ($stateProvider, $urlRouterProvider, $httpProvider, $locationProvider, $translateProvider, tmhDynamicLocaleProvider, httpRequestInterceptorCacheBusterProvider) {
        <% if (authenticationType == 'cookie') { %>//enable CSRF
        $httpProvider.defaults.xsrfCookieName= 'CSRF-TOKEN';
        $httpProvider.defaults.xsrfHeaderName= 'X-CSRF-TOKEN';<% } %>

>>>>>>> dc28f857
        //Cache everything except rest api requests
        httpRequestInterceptorCacheBusterProvider.setMatchlist([/.*rest.*/, /.*protected.*/], true);

        $urlRouterProvider.otherwise('/');
        $stateProvider.state('site', {
            'abstract': true,
            views: {
                'navbar@': {
                    templateUrl: 'components/navbar/navbar.html',
                    controller: 'NavbarController'
                }
            },
            resolve: {
                authorize: ['Auth',
                    function (Auth) {
                        return Auth.authorize();
                    }
                ],
                translatePartialLoader: ['$translate', '$translatePartialLoader', function ($translate, $translatePartialLoader) {
                    $translatePartialLoader.addPart('global');
                    return $translate.refresh();
                }]
            }
        });

        $translateProvider.useLoader('$translatePartialLoader', {
            urlTemplate: '/i18n/{lang}/{part}.json'
        });

        $translateProvider.preferredLanguage('en');
        $translateProvider.useCookieStorage();

        tmhDynamicLocaleProvider.localeLocationPattern('bower_components/angular-i18n/angular-locale_{{locale}}.js');
        tmhDynamicLocaleProvider.useCookieStorage('NG_TRANSLATE_LANG_KEY');
    });<|MERGE_RESOLUTION|>--- conflicted
+++ resolved
@@ -55,15 +55,11 @@
         };
     })
     <% } %>
-<<<<<<< HEAD
-    .config(function ($stateProvider, $urlRouterProvider, $httpProvider, $locationProvider, $translateProvider, $translatePartialLoaderProvider, tmhDynamicLocaleProvider, httpRequestInterceptorCacheBusterProvider) {
-=======
     .config(function ($stateProvider, $urlRouterProvider, $httpProvider, $locationProvider, $translateProvider, tmhDynamicLocaleProvider, httpRequestInterceptorCacheBusterProvider) {
         <% if (authenticationType == 'cookie') { %>//enable CSRF
         $httpProvider.defaults.xsrfCookieName= 'CSRF-TOKEN';
         $httpProvider.defaults.xsrfHeaderName= 'X-CSRF-TOKEN';<% } %>
-
->>>>>>> dc28f857
+    
         //Cache everything except rest api requests
         httpRequestInterceptorCacheBusterProvider.setMatchlist([/.*rest.*/, /.*protected.*/], true);
 
@@ -88,7 +84,10 @@
                 }]
             }
         });
+        <% if (authenticationType == 'token') { %>
+        $httpProvider.interceptors.push('authInterceptor');<% } %>
 
+        // Initialize angular-translate    
         $translateProvider.useLoader('$translatePartialLoader', {
             urlTemplate: '/i18n/{lang}/{part}.json'
         });
