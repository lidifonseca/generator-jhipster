--- conflicted
+++ resolved
@@ -13,31 +13,17 @@
 They are written in English to avoid character encoding issues (not a perfect solution)
 */
 <%= angularAppName %>.constant('LANGUAGES', {
-<<<<<<< HEAD
         'ca': 'Catalan',
+        'zh-tw': 'Chinese (traditional)',
         'da': 'Danish',
         'en': 'English',
-        'es': 'Spanish',
         'fr': 'French',
         'de': 'German',
         'kr': 'Korean',
         'pl': 'Polish',
         'pt': 'Portuguese',
         'ru': 'Russian',
-        'tr': 'Turkish',
-        'zh-tw': 'Chinese (traditional)'
-=======
-        ca: 'Catalan',
-        da: 'Danish',
-        en: 'English',
-        es: 'Spanish',
-        fr: 'French',
-        de: 'German',
-        kr: 'Korean',
-        pl: 'Polish',
-        pt: 'Portuguese',
-        ru: 'Russian',
-        sv: 'Swedish',
-        tr: 'Turkish'
->>>>>>> 65c3df53
+        'es': 'Spanish',
+        'sv': 'Swedish',
+        'tr': 'Turkish'
     });