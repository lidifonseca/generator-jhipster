--- conflicted
+++ resolved
@@ -32,14 +32,14 @@
             }
         };
     })
-    <% if (authenticationType == 'token' || authenticationType == 'xauth') { %>
+    <% if (authenticationType == 'oauth2' || authenticationType == 'xauth') { %>
     .factory('authInterceptor', function ($rootScope, $q, $location, localStorageService) {
         return {
             // Add authorization token to headers
             request: function (config) {
                 config.headers = config.headers || {};
                 var token = localStorageService.get('token');
-                <% if (authenticationType == 'token') { %>
+                <% if (authenticationType == 'oauth2') { %>
                 if (token && token.expires_at && token.expires_at > new Date().getTime()) {
                     config.headers.Authorization = 'Bearer ' + token.access_token;
                 }
@@ -54,15 +54,11 @@
     })
     <% } %>
     .config(function ($stateProvider, $urlRouterProvider, $httpProvider, $locationProvider, $translateProvider, tmhDynamicLocaleProvider, httpRequestInterceptorCacheBusterProvider) {
-        <% if (authenticationType == 'cookie') { %>//enable CSRF
-<<<<<<< HEAD
+<% if (authenticationType == 'session') { %>
+        //enable CSRF
         $httpProvider.defaults.xsrfCookieName = 'CSRF-TOKEN';
-        $httpProvider.defaults.xsrfHeaderName = 'X-CSRF-TOKEN';<% } %>
-=======
-        $httpProvider.defaults.xsrfCookieName= 'CSRF-TOKEN';
-        $httpProvider.defaults.xsrfHeaderName= 'X-CSRF-TOKEN';<% } %>
->>>>>>> 7c28ac66
-
+        $httpProvider.defaults.xsrfHeaderName = 'X-CSRF-TOKEN';
+<% } %>
         //Cache everything except rest api requests
         httpRequestInterceptorCacheBusterProvider.setMatchlist([/.*rest.*/, /.*protected.*/], true);
 
@@ -88,7 +84,7 @@
                 }]
             }
         });
-        <% if (authenticationType == 'token' || authenticationType == 'xauth') { %>
+        <% if (authenticationType == 'oauth2' || authenticationType == 'xauth') { %>
         $httpProvider.interceptors.push('authInterceptor');<% } %>
 
         // Initialize angular-translate
