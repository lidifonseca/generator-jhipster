'use strict';

angular.module('<%=angularAppName%>')
    .directive('jhAlert', function(AlertService) {
        return {
            restrict: 'E',
            template: '<div class="alerts" ng-cloak="">' +
                            '<div ng-repeat="alert in alerts" ng-class="[alert.position, {\'toast\': alert.toast}]">' +
                                '<alert ng-cloak="" type="{{alert.type}}" close="alert.close()"><pre>{{ alert.msg }}</pre></alert>' +
                            '</div>' +
                      '</div>',
            controller: ['$scope',
                function($scope) {
                    $scope.alerts = AlertService.get();
                    $scope.$on('$destroy', function () {
                        $scope.alerts = [];
                    });
                }
            ]
        }
    })
    .directive('jhAlertError', function(AlertService, $rootScope<% if (enableTranslation) { %>, $translate<% } %>) {
        return {
            restrict: 'E',
            template: '<div class="alerts" ng-cloak="">' +
                            '<div ng-repeat="alert in alerts" ng-class="[alert.position, {\'toast\': alert.toast}]">' +
                                '<alert ng-cloak="" type="{{alert.type}}" close="alert.close(alerts)"><pre>{{ alert.msg }}</pre></alert>' +
                            '</div>' +
                      '</div>',
            controller: ['$scope',
                function($scope) {

                    $scope.alerts = [];

                    var cleanHttpErrorListener = $rootScope.$on('<%=angularAppName%>.httpError', function (event, httpResponse) {
                        var i;
                        event.stopPropagation();
                        switch (httpResponse.status) {
                            // connection refused, server not reachable
                            case 0:
                                addErrorAlert("Server not reachable",'error.serverNotReachable');
                                break;

                            case 400:
                                if (httpResponse.data && httpResponse.data.fieldErrors) {
                                    for (i = 0; i < httpResponse.data.fieldErrors.length; i++) {
                                        var fieldError = httpResponse.data.fieldErrors[i];
                                        // convert 'something[14].other[4].id' to 'something[].other[].id' so translations can be written to it
                                        var convertedField = fieldError.field.replace(/\[\d*\]/g, "[]");
                                        var fieldName = <% if (enableTranslation) { %>$translate.instant('<%= angularAppName %>.' + fieldError.objectName + '.' + convertedField)<% }else{ %>convertedField.charAt(0).toUpperCase() + convertedField.slice(1)<% } %>;
                                        addErrorAlert('Field ' + fieldName + ' cannot be empty', 'error.' + fieldError.message, {fieldName: fieldName});
                                    }
                                } else if (httpResponse.data && httpResponse.data.message) {
                                    addErrorAlert(httpResponse.data.message, httpResponse.data.message, httpResponse.data);
                                } else {
                                    addErrorAlert(httpResponse.data);
                                }
                                break;

                            default:
                                if (httpResponse.data && httpResponse.data.message) {
                                    addErrorAlert(httpResponse.data.message);
                                } else {
                                    addErrorAlert(JSON.stringify(httpResponse));
                                }
                        }
                    });

                    $scope.$on('$destroy', function () {
                        if(cleanHttpErrorListener !== undefined && cleanHttpErrorListener !== null){
                            cleanHttpErrorListener();
                            $scope.alerts = [];
                        }
                    });

                    var addErrorAlert = function (message, key, data) {
                    <%_ if (enableTranslation) { _%>
                        key = key && key != null ? key : message;
<<<<<<< HEAD
                        AlertService.error(key, data); <%} else { %> AlertService.error(message); <% } %>
=======
                        $scope.alerts.push(
                            AlertService.add(
                                {
                                    type: "danger",
                                    msg: key,
                                    params: data,
                                    timeout: 5000,
                                    toast: AlertService.isToast(),
                                    scoped: true
                                },
                                $scope.alerts
                            )
                        );
                    <%_ } else { _%> 
                        $scope.alerts.push(
                            AlertService.add(
                                {
                                    type: "danger",
                                    msg: message,
                                    timeout: 5000,
                                    toast: AlertService.isToast(),
                                    scoped: true
                                },
                                $scope.alerts
                            )
                        );
                    <%_ } _%>

>>>>>>> c65e9443
                    }
                }
            ]
        }
    });<|MERGE_RESOLUTION|>--- conflicted
+++ resolved
@@ -76,9 +76,6 @@
                     var addErrorAlert = function (message, key, data) {
                     <%_ if (enableTranslation) { _%>
                         key = key && key != null ? key : message;
-<<<<<<< HEAD
-                        AlertService.error(key, data); <%} else { %> AlertService.error(message); <% } %>
-=======
                         $scope.alerts.push(
                             AlertService.add(
                                 {
@@ -92,7 +89,7 @@
                                 $scope.alerts
                             )
                         );
-                    <%_ } else { _%> 
+                    <%_ } else { _%>
                         $scope.alerts.push(
                             AlertService.add(
                                 {
@@ -106,8 +103,6 @@
                             )
                         );
                     <%_ } _%>
-
->>>>>>> c65e9443
                     }
                 }
             ]
