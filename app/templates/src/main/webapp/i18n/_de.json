{
    "global": {
        "title": "JHipster",
        "browsehappy": "Sie benutzen einen <strong>veralteten</strong> Browser. Bitte <a href=\"http://browsehappy.com/\">aktualisieren Sie Ihren Browser</a>, um die Benutzerfreundlichkeit zu erhöhen.",
        "menu": {
            "home": "Startseite",
            "account": {
                "main": "Zugang",
                "settings": "Einstellungen",
                "password": "Passwort",
                "sessions": "Sitzungen",
                "tracker": "User tracker",
                "metrics": "Metriken",
                "logs": "Protokoll",
                "audits": "Audits",
                "login": "Anmelden",
                "logout": "Abmelden"
            },
            "admin": "Administration",
            "language": "Sprache"
        },
        "language": {
            "en": "Englisch",
            "fr": "Französisch",
<<<<<<< HEAD
            "de": "Deutsch",
            "pl": "Polnisch"            
=======
            "de": "Deutsch"
>>>>>>> e631a569
        }
    },
    "main": {
        "title": "Willkommen, Java Hipster!",
        "subtitle": "Dies ist Ihre Hauptseite",
        "logged": {
            "message": "Sie sind als Benutzer \"{{username}}\" angemeldet.",
            "authenticated": "Wenn Sie sich <a href=\"#/login\">anmelden</a> möchten, versuchen Sie es mit <br/>- Administrator (Name=\"admin\" und Passwort=\"admin\")<br/>- Benutzer (Name=\"user\" und Passwort=\"user\")."
        },
        "question": "Wenn Sie Fragen zu JHipster haben:",
        "link": {
            "homepage": "JHipster Hauptseite",
            "stackoverflow": "JHipster auf Stack Overflow",
            "bugtracker": "JHipster Fehlereinträge",
            "contact": "kontaktieren Sie uns mit @java_hipster auf Twitter"
        },
        "like": "Wenn Sie JHipster mögen, vergessen Sie nicht uns einen Stern zu geben auf",
        "github": "Github"
    },
    "login": {
        "title": "Anmeldung",
        "form": {
            "username": "Name",
            "username.placeholder": "Ihr Name",
            "password": "Passwort",
            "password.placeholder": "Ihr Passwort",
            "rememberme": "Automatische Anmeldung",
            "button": "Anmelden"
        },
        "messages": {
            "error": {
                "authentication": "<strong>Anmeldung fehlgeschlagen!</strong> Überprüfen Sie bitte Ihre Angaben und versuchen Sie es erneut."
            }
        }
    },
    "settings": {
        "title": "Einstellungen für Benutzer [<b>{{username}}</b>]",
        "form": {
            "firstname": "Vorname",
            "firstname.placeholder": "Ihr Vorname",
            "lastname": "Nachname",
            "lastname.placeholder": "Ihr Nachname",
            "email": "E-Mail Adresse",
            "email.placeholder": "Ihre E-Mail Adresse",
            "button": "Speichern"
        },
        "messages": {
            "error": "<strong>Es ist ein Fehler aufgetreten!</strong> Die Einstellungen konnten nicht gespeichert werden.",
            "success": "<strong>Einstellungen wurden gespeichert!</strong>",
            "validate": {
                "firstname": {
                    "required": "Ihr Vorname wird benötigt.",
                    "minlength": "Ihr Vorname muss mindestens 1 Zeichen lang sein",
                    "maxlength": "Ihr Vorname darf nicht länger als 50 Zeichen sein"
                },
                "lastname": {
                    "required": "Ihr Nachname wird benötigt.",
                    "minlength": "Ihr Nachname muss mindestens 1 Zeichen lang sein",
                    "maxlength": "Ihr Nachname darf nicht länger als 50 Zeichen sein",
                    "strength": "Passwort Stärke:"
                },
                "email": {
                    "required": "Ihre E-Mail Adresse wird benötigt.",
                    "invalid": "Ihre E-Mail Adresse ist ungültig.",
                    "minlength": "Ihre E-Mail Adresse muss mindestens 1 Zeichen lang sein",
                    "maxlength": "Ihre E-Mail Adresse darf nicht länger als 50 Zeichen sein"
                }
            }
        }
    },
    "password": {
        "title": "Passwort für [<b>{{username}}</b>]",
        "form": {
            "newpassword": "Neues Passwort",
            "newpassword.placeholder": "Neues Passwort",
            "confirmpassword": "Neues Passwort bestätigen",
            "confirmpassword.placeholder": "Bestätigen Sie neues Passwort",
            "button": "Speichern"
        },
        "messages": {
            "error": {
                "global": "<strong>Es ist ein Fehler aufgetreten!</strong> Das Passwort konnte nicht geändert werden.",
                "dontmatch" : "Das bestätigte Passwort entspricht nicht dem neuen Passwort!"
            },
            "success": "<strong>Passwort wurde geändert!</strong>",
            "validate": {
                "newpassword": {
                    "required": "Ein neues Passwort wird benötigt.",
                    "minlength": "Das neue Passwort muss mindestens 5 Zeichen lang sein",
                    "maxlength": "Das neue Passwort darf nicht länger als 50 Zeichen sein"
                },
                "confirmpassword": {
                    "required": "Sie müssen das Passwort bestätigen.",
                    "minlength": "Das bestätigte Passwort muss mindestens 5 Zeichen lang sein",
                    "maxlength": "Das bestätigte Passwort darf nicht länger als 50 Zeichen sein"
                }
            }
        }
    },
    "sessions": {
        "title": "Aktive Sitzungen für [<b>{{username}}</b>]",
        "table": {
            "ipaddress": "IP Addresse",
            "useragent": "User Agent",
            "date": "Datum",
            "button": "Schliessen"
        },
        "messages": {
            "success": "<strong>Sitzung wurde geschlossen!</strong>",
            "error": "<strong>Es ist ein Fehler aufgetreten!</strong> Die Sitzung konnte nicht geschlossen werden."
        }

    },
    "tracker": {
        "title": "Real-time user activities",
        "table": {
            "userlogin": "User",
            "ipaddress": "IP Address",
            "userAgent": "User agent",
            "page": "Current page",
            "time": "Time"
        }
    },
    "metrics": {
        "title": "Anwendungs-Metriken",
        "refresh.button": "Aktualisieren",
        "health": {
            "title": "Heath checks",
            "database": "Database: ",
            "email": "Email: ",
            "stacktrace": "Stacktrace"
        },
        "jvm": {
            "title": "JVM Metriken",
            "memory": {
                "title": "Hauptspeicher",
                "total": "Gesamter Hauptspeicher",
                "heap": "Heap Speicher",
                "nonheap": "Non-Heap Speicher"
            },
            "threads": {
                "title": "Threads",
                "all": "Alle",
                "runnable": "Runnable",
                "timedwaiting": "Wartezeit",
                "waiting": "Wartend",
                "blocked": "Geblockt",
                "dump": {
                    "title": "Threads dump",
                    "id": "Id: ",
                    "blockedtime": "Blocked Time",
                    "blockedcount": "Blocked Count",
                    "waitedtime": "Waited Time",
                    "waitedcount": "Waited Count",
                    "lockname": "Lock name",
                    "stacktrace": "Stacktrace",
                    "show": "Show",
                    "hide": "Hide"
                }
            },
            "gc": {
                "title": "Speicherbereinigung (GC)",
                "marksweepcount": "Durchlaufmarkierungs (Mark Sweep) Anzahl",
                "marksweeptime": "Durchlaufmarkierungs (Mark Sweep) Zeit",
                "scavengecount": "Bereinigungslauf (Scavenge) Anzahl",
                "scavengetime": "Bereinigungslauf (Scavenge) Zeit"
            },
            "http": {
                "title": "HTTP Anfragen (Ereignisse pro Sekunde)",
                "active": "Aktive Anfragen:",
                "total": "Alle Anfragen:",
                "table": {
                    "code": "Codierung",
                    "count": "Anzahl",
                    "mean": "Durchschnittswert",
                    "average": "Mittelwert"
                },
                "code": {
                    "ok": "Ok",
                    "notfound": "Nicht gefunden",
                    "servererror": "Server Fehler"
                }
            }
        },
        "servicesstats": {
            "title": "Service Statistiken (Zeit in Millisekunden)",
            "table": {
                "name": "Service Name",
                "count": "Anzahl",
                "mean": "Durchschnitt",
                "min": "Minimum",
                "max": "Maximum",
                "p50": "p50",
                "p75": "p75",
                "p95": "p95",
                "p99": "p99"
            }
        },
        "ehcache": {
            "title": "Ehcache Statistiken",
            "cachename": "Cache Name",
            "objects": "Objekte",
            "hits": "Treffer",
            "misses": "Keine Treffer",
            "evictioncount": "Anzahl entfernter Objekte",
            "mean": "Durchschnittliche Zugriffszeit (ms)"
        }
    },
    "logs": {
        "title": "Protokolle",
        "nbloggers": "Es existieren {{ total }} Logger.",
        "filter": "Filter",
        "table": {
            "name": "Name",
            "level": "Stufe"
        }
    },
    "audits": {
        "title": "Audits",
        "filter": {
            "title": "Nach Datum filtern",
            "from": "aus",
            "to": "zu",
            "button": {
                "weeks": "Wochen",
                "today": "heute",
                "clear": "löschen",
                "close": "abschließen"
            }
        },
        "table": {
            "header": {
                "principal": "Benutzer",
                "date": "Datum",
                "status": "Stand",
                "data": "Extrainformationen"
            },
            "data": {
                "remoteAddress": "Remote-Adresse:"
            }
        }
    },
    "errors": {
        "title": "Fehlerseite!",
        "403": "Sie haben nicht die nötigen Berechtigungen diese Seite anzuzeigen."
    },
    "footer": "Dies ist Ihre Fußzeile"
}<|MERGE_RESOLUTION|>--- conflicted
+++ resolved
@@ -22,12 +22,8 @@
         "language": {
             "en": "Englisch",
             "fr": "Französisch",
-<<<<<<< HEAD
             "de": "Deutsch",
-            "pl": "Polnisch"            
-=======
-            "de": "Deutsch"
->>>>>>> e631a569
+            "pl": "Polnisch"
         }
     },
     "main": {
@@ -117,12 +113,12 @@
                 "newpassword": {
                     "required": "Ein neues Passwort wird benötigt.",
                     "minlength": "Das neue Passwort muss mindestens 5 Zeichen lang sein",
-                    "maxlength": "Das neue Passwort darf nicht länger als 50 Zeichen sein"
+                    "maxlength": "Das neue Passwort darf nicht länger als 20 Zeichen sein"
                 },
                 "confirmpassword": {
                     "required": "Sie müssen das Passwort bestätigen.",
                     "minlength": "Das bestätigte Passwort muss mindestens 5 Zeichen lang sein",
-                    "maxlength": "Das bestätigte Passwort darf nicht länger als 50 Zeichen sein"
+                    "maxlength": "Das bestätigte Passwort darf nicht länger als 20 Zeichen sein"
                 }
             }
         }
@@ -270,9 +266,5 @@
             }
         }
     },
-    "errors": {
-        "title": "Fehlerseite!",
-        "403": "Sie haben nicht die nötigen Berechtigungen diese Seite anzuzeigen."
-    },
     "footer": "Dies ist Ihre Fußzeile"
 }