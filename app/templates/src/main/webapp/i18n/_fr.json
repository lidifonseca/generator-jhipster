{
    "global": {
        "title": "<%= baseName %>",
        "browsehappy": "Vous utilisez un <strong>ancien</strong> navigateur. Veuillez <a href=\"http://browsehappy.com/?locale=fr\">mettre à jour votre navigateur</a> pour une meilleure expérience.",
        "menu": {
            "home": "Accueil",
            "account": {
                "main": "Compte",
                "settings": "Profil",
                "password": "Mot de passe",
                "sessions": "Sessions",
                "tracker": "Suivi des utilisateurs",
                "metrics": "Métriques",
                "logs": "Logs",
                "audits": "Audits",
                "login": "S'authentifier",
                "logout": "Déconnexion",
                "apidocs": "API",
                "register": "Register"
            },
            "admin": "Administration",
            "language": "Langue"
        },
        "language": {
            "da": "Danois",
            "en": "Anglais",
            "fr": "Français",
            "de": "Allemand",
            "pl": "Polonais",
<<<<<<< HEAD
            "ru": "Russe"
=======
            "pl": "Russe"
        },
        "form": {
            "username": "Nom d'utilisateur",
            "username.placeholder": "Votre nom d'utilisateur",
            "newpassword": "Nouveau mot de passe",
            "newpassword.placeholder": "Nouveau mot de passe",
            "confirmpassword": "Confirmation du nouveau mot de passe",
            "confirmpassword.placeholder": "Confirmation du nouveau mot de passe",
            "email": "Email",
            "email.placeholder": "Votre email"
        },
        "messages": {
            "info": {
                "authenticated": "Si vous voulez vous <a href=\"#/login\">connecter</a>, vous pouvez utiliser les comptes par défaut : <br/> - Administrateur (nom d'utilisateur=\"admin\" et mot de passe =\"admin\") <br/> - Utilisateur (nom d'utilisateur=\"user\" et mot de passe =\"user\").",
                "register": "Don't have an account? <a href=\"#/register\">Register</a>"
            },
            "error": {
                "dontmatch": "Le nouveau mot de passe et sa confirmation ne sont pas égaux!"
            },
            "validate": {
                "newpassword": {
                    "required": "Votre mot de passe est requis.",
                    "minlength": "Votre mot de passe doit comporter au moins 5 caractères",
                    "maxlength": "Votre mot de passe ne doit pas comporter plus de 50 caractères",
                    "strength": "Robustesse du mot de passe:"
                },
                "confirmpassword": {
                    "required": "Votre confirmation du mot de passe est requis.",
                    "minlength": "Votre confirmation du mot de passe doit comporter au moins 5 caractères",
                    "maxlength": "Votre confirmation du mot de passe ne doit pas comporter plus de 50 caractères"
                },
                "email": {
                    "required": "Votre email est requis.",
                    "minlength": "Votre email doit comporter au moins un caractère",
                    "maxlength": "Votre email ne doit pas comporter plus de 50 caractères",
                    "invalid": "Votre email n'est pas valide."
                }
            }
>>>>>>> 49acf133
        }
    },
    "main": {
        "title": "Bienvenue, Java Hipster !",
        "subtitle": "Ceci est votre page d'accueil",
        "logged": {
            "message": "Vous êtes connecté en tant que \"{{username}}\"."
        },
        "question": "Si vous avez des questions à propos de JHipster:",
        "link": {
            "homepage": "Page d'accueil de JHipster",
            "stackoverflow": "JHipster sur Stack Overflow",
            "bugtracker": "JHipster bug tracker",
            "contact": "Contactez-nous sur Twitter @java_hipster"
        },
        "like": "Si vous aimez JHipster, donnez nous une étoile sur",
        "github": "Github"
    },
    "activate": {
        "title": "Activation",
        "messages": {
            "success": "<strong>Your user has been activated.</strong> Please <a href=\"#/login\">authenticate</a>.",
            "error": "<strong>Your user could not be activated.</strong> Please use the registration form to sign up."
        }
    },
    "register": {
        "title": "Registration",
        "form": {
            "button": "Register"
        },
        "messages": {
            "validate": {
                "login": {
                    "required": "Your login is required.",
                    "minlength": "Your login is required to be at least 1 character",
                    "maxlength": "Your login cannot be longer than 50 characters"
                }
            },
            "success": "<strong>Registration saved!</strong> Please check your email for confirmation.",
            "error": {
                "fail": "<strong>Registration failed!</strong> Please try again later.",
                "userexists": "<strong>Login name already registered!</strong> Please choose another one."
            }
        }
    },
    "login": {
        "title": "Authentification",
        "form": {
            "password": "Mot de passe",
            "password.placeholder": "Votre mot de passe",
            "rememberme": "Garder la session ouverte",
            "button": "Connexion"
        },
        "messages": {
            "error": {
                "authentication": "<strong>Erreur d'authentification!</strong> Veuillez vérifier vos identifiants de connexion."
            }
        }
    },
    "settings": {
        "title": "Profil de l'utilisateur [{{username}}]",
        "form": {
            "firstname": "Prénom",
            "firstname.placeholder": "Votre prénom",
            "lastname": "Nom",
            "lastname.placeholder": "Votre nom",
            "button": "Sauvegarder"
        },
        "messages": {
            "error": "<strong>Une erreur est survenue!</strong> Votre profil ne peut pas être sauvegardé.",
            "success": "<strong>Votre profil a été sauvegardé!</strong>",
            "validate": {
                "firstname": {
                    "required": "Votre prénom est requis.",
                    "minlength": "Votre prénom doit comporter au moins un caractère",
                    "maxlength": "Votre prénom ne doit pas comporter plus de 50 caractères"
                },
                "lastname": {
                    "required": "Votre nom est requis.",
                    "minlength": "Votre nom doit comporter au moins un caractère",
                    "maxlength": "Votre nom ne doit pas comporter plus de 50 caractères"
                }
            }
        }
    },
    "password": {
        "title": "Changer le mot de passe pour [<b>{{username}}</b>]",
        "form": {
            "button": "Sauvegarder"
        },
        "messages": {
            "error": "<strong>Une erreur est survenue!</strong> Le mot de passe n'a pas pu être modifié.",
            "success": "<strong>La mot de passe a été modifié!</strong>"
        }
    },
    "sessions": {
        "title": "Sessions actives de [<b>{{username}}</b>]",
        "table": {
            "ipaddress": "Adresse IP",
            "useragent": "User Agent",
            "date": "Date",
            "button": "Invalider"
        },
        "messages": {
            "success": "<strong>Session a été invalidée!</strong>",
            "error": "<strong>Une erreur est survenue!</strong> La session ne peut pas être invalidée."
        }
    },
    "tracker": {
        "title": "Activité des utilisateurs en temps réél",
        "table": {
            "userlogin": "Utilisateur",
            "ipaddress": "Adresse IP",
            "userAgent": "User agent",
            "page": "Page en cours",
            "time": "Heure"
        }
    },
    "metrics": {
        "title": "Métriques de l'application",
        "refresh.button": "Rafraichir",
        "health": {
            "title": "Diagnostics",
            "database": "Base de données: ",
            "email": "Email: ",
            "stacktrace": "Stacktrace"
        },
        "jvm": {
            "title": "Métriques de la JVM",
            "memory": {
                "title": "Mémoire",
                "total": "Mémoire totale",
                "heap": "Mémoire \"Heap\"",
                "nonheap": "Mémoire \"Non-Heap\""
            },
            "threads": {
                "title": "Threads",
                "all": "Tous",
                "runnable": "Executable",
                "timedwaiting": "Temps d'attente",
                "waiting": "En attente",
                "blocked": "Bloqué",
                "dump": {
                    "title": "Threads dump",
                    "id": "Id :",
                    "blockedtime": "Temps bloqué",
                    "blockedcount": "Nb fois bloqué",
                    "waitedtime": "Temps d'attente",
                    "waitedcount": "Nb fois en attente",
                    "lockname": "Nom du process bloquant",
                    "stacktrace": "Stacktrace",
                    "show": "Afficher",
                    "hide": "Cacher"
                }
            },
            "gc": {
                "title": "Garbage collections",
                "marksweepcount": "Total de \"Mark Sweep\"",
                "marksweeptime": "Temps \"Mark Sweep\"",
                "scavengecount": "Total \"Scavenge\"",
                "scavengetime": "Temps \"Scavenge\""
            },
            "http": {
                "title": "Requêtes HTTP requests (évènements par seconde)",
                "active": "Requêtes actives :",
                "total": "Requêtes totales :",
                "table": {
                    "code": "Code",
                    "count": "Total",
                    "mean": "Médian",
                    "average": "Moyenne"
                },
                "code": {
                    "ok": "Ok",
                    "notfound": "Not found",
                    "servererror": "Server Error"
                }
            }
        },
        "servicesstats": {
            "title": "Statistiques des services (Temps en milliseconde)",
            "table": {
                "name": "Nom du server",
                "count": "Total",
                "mean": "Médian",
                "min": "Min",
                "max": "Max",
                "p50": "p50",
                "p75": "p75",
                "p95": "p95",
                "p99": "p99"
            }
        },
        "ehcache": {
            "title": "Statistiques Ehcache",
            "cachename": "Nom du cache",
            "objects": "Objets",
            "hits": "Données existantes",
            "misses": "Données non existantes",
            "evictioncount": "Nombre de suppressions",
            "mean": "Temps de réponse (ms)"
        }
    },
    "logs": {
        "title": "Logs",
        "nbloggers": "Total de {{ total }} \"loggers\".",
        "filter": "Filtrer",
        "table": {
            "name": "Nom",
            "level": "Niveau"
        }
    },
    "audits": {
        "title": "Audits",
        "filter": {
            "title": "Filtrer par date",
            "from": "De",
            "to": "à",
            "button": {
                "weeks": "Semaines",
                "today": "Aujourd'hui",
                "clear": "Effacer",
                "close": "Fermer"
            }
        },
        "table": {
            "header": {
                "principal": "Utilisateur",
                "date": "Date",
                "status": "Status",
                "data": "Autres données"
            },
            "data": {
                "remoteAddress": "Adresse Distante :"
            }
        }
    },
    "errors": {
        "title": "Page d'erreur!",
        "403": "Vous n'avez pas les droits pour accéder à cette page."
    },
    "footer": "Ceci est votre pied de page"
}<|MERGE_RESOLUTION|>--- conflicted
+++ resolved
@@ -27,10 +27,7 @@
             "fr": "Français",
             "de": "Allemand",
             "pl": "Polonais",
-<<<<<<< HEAD
             "ru": "Russe"
-=======
-            "pl": "Russe"
         },
         "form": {
             "username": "Nom d'utilisateur",
@@ -45,7 +42,7 @@
         "messages": {
             "info": {
                 "authenticated": "Si vous voulez vous <a href=\"#/login\">connecter</a>, vous pouvez utiliser les comptes par défaut : <br/> - Administrateur (nom d'utilisateur=\"admin\" et mot de passe =\"admin\") <br/> - Utilisateur (nom d'utilisateur=\"user\" et mot de passe =\"user\").",
-                "register": "Don't have an account? <a href=\"#/register\">Register</a>"
+                "register": "Vous n'avez pas encore de compte ? <a href=\"#/register\">Créer un compte</a>"
             },
             "error": {
                 "dontmatch": "Le nouveau mot de passe et sa confirmation ne sont pas égaux!"
@@ -69,7 +66,6 @@
                     "invalid": "Votre email n'est pas valide."
                 }
             }
->>>>>>> 49acf133
         }
     },
     "main": {
@@ -91,27 +87,27 @@
     "activate": {
         "title": "Activation",
         "messages": {
-            "success": "<strong>Your user has been activated.</strong> Please <a href=\"#/login\">authenticate</a>.",
-            "error": "<strong>Your user could not be activated.</strong> Please use the registration form to sign up."
+            "success": "<strong>Votre compte utilisateur a été activé.</strong> Merci de vous <a href=\"#/login\">authentifier</a>.",
+            "error": "<strong>Votre compte utilisateur n'a pas pu être activé.</strong> Utilisez le formulaire d'enregistrement pour en créer un nouveau."
         }
     },
     "register": {
-        "title": "Registration",
-        "form": {
-            "button": "Register"
+        "title": "Création de compte utilisateur",
+        "form": {
+            "button": "Enregistrement"
         },
         "messages": {
             "validate": {
                 "login": {
-                    "required": "Your login is required.",
-                    "minlength": "Your login is required to be at least 1 character",
-                    "maxlength": "Your login cannot be longer than 50 characters"
-                }
-            },
-            "success": "<strong>Registration saved!</strong> Please check your email for confirmation.",
+                    "required": "Votre nom d'utilisateur est obligatoire.",
+                    "minlength": "Votre nom d'utilisateur doit contenir plus d'un caractère",
+                    "maxlength": "Votre nom d'utilisateur ne peut pas contenir plus de 50 caractères"
+                }
+            },
+            "success": "<strong>Compte enregistré !</strong> Merci de vérifier votre e-mail de confirmation.",
             "error": {
-                "fail": "<strong>Registration failed!</strong> Please try again later.",
-                "userexists": "<strong>Login name already registered!</strong> Please choose another one."
+                "fail": "<strong>Compte non créé!</strong> Merci d'essayer à nouveau plus tard.",
+                "userexists": "<strong>Ce compte utilisateur existe déjà !</strong> Veuillez en choisir un autre."
             }
         }
     },
