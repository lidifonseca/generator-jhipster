<!doctype html>
<!--[if lt IE 7]>      <html class="no-js lt-ie9 lt-ie8 lt-ie7"> <![endif]-->
<!--[if IE 7]>         <html class="no-js lt-ie9 lt-ie8"> <![endif]-->
<!--[if IE 8]>         <html class="no-js lt-ie9"> <![endif]-->
<!--[if gt IE 8]><!--> <html class="no-js"> <!--<![endif]-->
    <head>
        <meta charset="utf-8">
        <meta http-equiv="X-UA-Compatible" content="IE=edge">
        <title><%= baseName %></title>
        <meta name="description" content="">
        <meta name="viewport" content="width=device-width">
        <!-- Place favicon.ico and apple-touch-icon.png in the root directory -->
        <!-- build:css(.tmp) styles/main.css -->
        <% if (!useCompass) { %><link rel="stylesheet" href="styles/bootstrap.css">
        <% } %><link rel="stylesheet" href="styles/main.css">
        <!-- endbuild -->
    </head>
    <body ng-app="<%= angularAppName %>" ng-controller="MainController">
        <!--[if lt IE 10]>
            <p class="browsehappy">You are using an <strong>outdated</strong> browser. Please <a href="http://browsehappy.com/">upgrade your browser</a> to improve your experience.</p>
        <![endif]-->
        <div class="development"></div>
<<<<<<< HEAD
        <div ng-include="'client/components/navbar/navbar.html'"></div>
=======
        <div ng-include="'scripts/client/app/navbar/navbar.html'"></div>
>>>>>>> 56b010db
        <div class="container">
            <div class="well" ng-view=""></div>

            <div class="footer">
                <p translate="footer">This is your footer</p>
            </div>
        </div>

        <!-- Google Analytics: uncomment and change UA-XXXXX-X to be your site's ID.
        <script>
            (function(b,o,i,l,e,r){b.GoogleAnalyticsObject=l;b[l]||(b[l]=
            function(){(b[l].q=b[l].q||[]).push(arguments)});b[l].l=+new Date;
            e=o.createElement(i);r=o.getElementsByTagName(i)[0];
            e.src='//www.google-analytics.com/analytics.js';
            r.parentNode.insertBefore(e,r)}(window,document,'script','ga'));
            ga('create','UA-XXXXX-X');ga('send','pageview');
        </script>-->

    </body>
</html><|MERGE_RESOLUTION|>--- conflicted
+++ resolved
@@ -20,11 +20,7 @@
             <p class="browsehappy">You are using an <strong>outdated</strong> browser. Please <a href="http://browsehappy.com/">upgrade your browser</a> to improve your experience.</p>
         <![endif]-->
         <div class="development"></div>
-<<<<<<< HEAD
-        <div ng-include="'client/components/navbar/navbar.html'"></div>
-=======
         <div ng-include="'scripts/client/app/navbar/navbar.html'"></div>
->>>>>>> 56b010db
         <div class="container">
             <div class="well" ng-view=""></div>
 
