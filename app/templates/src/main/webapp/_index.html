<!doctype html>
<!--[if lt IE 7]>      <html class="no-js lt-ie9 lt-ie8 lt-ie7"> <![endif]-->
<!--[if IE 7]>         <html class="no-js lt-ie9 lt-ie8"> <![endif]-->
<!--[if IE 8]>         <html class="no-js lt-ie9"> <![endif]-->
<!--[if gt IE 8]><!--> <html class="no-js"> <!--<![endif]-->
    <head>
        <meta charset="utf-8">
        <meta http-equiv="X-UA-Compatible" content="IE=edge">
        <title><%= baseName %></title>
        <meta name="description" content="">
        <meta name="viewport" content="width=device-width">
        <!-- Place favicon.ico and apple-touch-icon.png in the root directory -->
        <!-- build:css(.tmp) styles/main.css -->
        <% if (!useCompass) { %><link rel="stylesheet" href="styles/bootstrap.css">
        <% } %><link rel="stylesheet" href="styles/main.css">
        <!-- endbuild -->
    </head>
    <body ng-app="<%= angularAppName %>" ng-controller="MainController">
        <!--[if lt IE 10]>
            <p class="browsehappy">You are using an <strong>outdated</strong> browser. Please <a href="http://browsehappy.com/">upgrade your browser</a> to improve your experience.</p>
        <![endif]-->
        <div class="development"></div>
<<<<<<< HEAD
        <div ng-include="'scripts/client/app/navbar/navbar.html'"></div>
=======
        <nav class="navbar navbar-default" role="navigation">
            <div class="container">
                <div class="navbar-header">
                    <button type="button" class="navbar-toggle" data-toggle="collapse" data-target="#navbar-collapse">
                        <span class="sr-only">Toggle navigation</span>
                        <span class="icon-bar"></span>
                        <span class="icon-bar"></span>
                        <span class="icon-bar"></span>
                    </button>
                  <a class="navbar-brand" href="#"><span translate="global.title"><%= baseName %></span></a>
                </div>
                <div class="collapse navbar-collapse" id="navbar-collapse" ng-switch="authenticated">
                    <ul class="nav navbar-nav nav-pills navbar-right">
                        <li>
                            <a href="#">
                                <span class="glyphicon glyphicon-home"></span>
                                <span translate="global.menu.home">Home</span>
                            </a>
                        </li>
                        <li ng-switch-when="true" class="dropdown pointer">
                            <a class="dropdown-toggle" data-toggle="dropdown" href="javascript:;">
                                <span>
                                    <span class="glyphicon glyphicon-th-list"></span>
                                    <span class="hidden-tablet" translate="global.menu.entities.main">
                                        Entities
                                    </span>
                                    <b class="caret"></b>
                                </span>
                            </a>
                            <ul class="dropdown-menu" ng-controller="MenuController">
                                <!-- JHipster will add entities to the menu here -->
                            </ul>
                        </li>
                        <li class="dropdown pointer">
                            <a class="dropdown-toggle" data-toggle="dropdown" href="javascript:;">
                                <span>
                                    <span class="glyphicon glyphicon-user"></span>
                                    <span class="hidden-tablet" translate="global.menu.account.main">
                                        Account
                                    </span>
                                    <b class="caret"></b>
                                </span>
                            </a>
                            <ul class="dropdown-menu" ng-controller="MenuController">
                                <li ng-switch-when="true"><a href="#/settings"><span class="glyphicon glyphicon-wrench"></span>
                                    &nbsp;<span translate="global.menu.account.settings">Settings</span></a></li>
                                <li ng-switch-when="true"><a href="#/password"><span class="glyphicon glyphicon-lock"></span>
                                    &nbsp;<span translate="global.menu.account.password">Password</span></a></li><% if (authenticationType == 'cookie') { %>
                                <li ng-switch-when="true"><a href="#/sessions"><span class="glyphicon glyphicon-cloud"></span>
                                    &nbsp;<span translate="global.menu.account.sessions">Sessions</span></a></li><% } %>
                                <li ng-switch-when="true"><a href="#/logout"><span class="glyphicon glyphicon-log-out"></span>
                                    &nbsp;<span translate="global.menu.account.logout">Log out</span></a></li>
                                <li ng-switch-when="false"><a href="#/login"><span class="glyphicon glyphicon-log-in"></span>
                                    &nbsp;<span translate="global.menu.account.login">Authenticate</span></a></li>

                                <li ng-switch-when="false"><a href="#/register"><span class="glyphicon glyphicon-plus-sign"></span>
                                    &nbsp;<span translate="global.menu.account.register">Register</span></a></li>
                            </ul>
                        </li>
                        <li ng-switch-when="true" ng-show="isAuthorized(userRoles.admin)" class="dropdown pointer" ng-controller="AdminController">
                            <a class="dropdown-toggle" data-toggle="dropdown" href="javascript:;">
                                <span>
                                    <span class="glyphicon glyphicon-tower"></span>
                                    <span class="hidden-tablet" translate="global.menu.admin">Admin</span>
                                    <b class="caret"></b>
                                </span>
                            </a>
                            <ul class="dropdown-menu">
    <% if (websocket == 'atmosphere') { %>                            <li><a href="#/tracker"><span class="glyphicon glyphicon-eye-open"></span>
                                    &nbsp;<span translate="global.menu.account.tracker">User tracking</span></a></li>
    <% } %>                            <li><a href="#/metrics"><span class="glyphicon glyphicon-dashboard"></span>
                                    &nbsp;<span translate="global.menu.account.metrics">Metrics</span></a></li>
                                <li><a href="#/health"><span class="glyphicon glyphicon-heart"></span>
                                    &#xA0;<span translate="global.menu.account.health">Health</span></a></li>
                                <li><a href="#/configuration"><span class="glyphicon glyphicon-list-alt"></span>
                                    &#xA0;<span translate="global.menu.account.configuration">Configuration</span></a></li>
                                <li><a href="#/audits"><span class="glyphicon glyphicon-bell"></span>
                                    &nbsp;<span translate="global.menu.account.audits">Audits</span></a></li>
                                <li><a href="#/logs"><span class="glyphicon glyphicon-tasks"></span>
                                    &nbsp;<span translate="global.menu.account.logs">Logs</span></a></li>
                                <li><a href="#/docs"><span class="glyphicon glyphicon-book"></span>
                                    &nbsp;<span translate="global.menu.account.apidocs">API Docs</span></a></li>
                            </ul>
                        </li>
                        <li class="dropdown pointer" ng-controller="LanguageController">
                            <a class="dropdown-toggle" data-toggle="dropdown" href="javascript:;">
                                <span>
                                    <span class="glyphicon glyphicon-flag"></span>
                                    <span class="hidden-tablet" translate="global.menu.language">Language</span>
                                    <b class="caret"></b>
                                </span>
                            </a>
                            <ul class="dropdown-menu">
                                <li active-menu="{{key}}" ng-repeat="(key, language) in languages">
                                    <a href="javascript:;" ng-click="changeLanguage(key)">{{language}}</a>
                                </li>
                            </ul>
                        </li>
                    </ul>
                </div>
            </div>
        </nav>
>>>>>>> b1459033
        <div class="container">
            <div class="well" ng-view=""></div>

            <div class="footer">
                <p translate="footer">This is your footer</p>
            </div>
        </div>

        <!-- Google Analytics: uncomment and change UA-XXXXX-X to be your site's ID.
        <script>
            (function(b,o,i,l,e,r){b.GoogleAnalyticsObject=l;b[l]||(b[l]=
            function(){(b[l].q=b[l].q||[]).push(arguments)});b[l].l=+new Date;
            e=o.createElement(i);r=o.getElementsByTagName(i)[0];
            e.src='//www.google-analytics.com/analytics.js';
            r.parentNode.insertBefore(e,r)}(window,document,'script','ga'));
            ga('create','UA-XXXXX-X');ga('send','pageview');
        </script>-->

    </body>
</html><|MERGE_RESOLUTION|>--- conflicted
+++ resolved
@@ -20,9 +20,6 @@
             <p class="browsehappy">You are using an <strong>outdated</strong> browser. Please <a href="http://browsehappy.com/">upgrade your browser</a> to improve your experience.</p>
         <![endif]-->
         <div class="development"></div>
-<<<<<<< HEAD
-        <div ng-include="'scripts/client/app/navbar/navbar.html'"></div>
-=======
         <nav class="navbar navbar-default" role="navigation">
             <div class="container">
                 <div class="navbar-header">
@@ -125,7 +122,6 @@
                 </div>
             </div>
         </nav>
->>>>>>> b1459033
         <div class="container">
             <div class="well" ng-view=""></div>
 
