// Generated on <%= (new Date).toISOString().split('T')[0] %> using <%= pkg.name %> <%= pkg.version %>
'use strict';

var proxySnippet = require('grunt-connect-proxy/lib/utils').proxyRequest;

// usemin custom step
var path = require('path');
var useminAutoprefixer = {
    name: 'autoprefixer',
    createConfig: function(context, block) {
        var cfg = { files: [] };
        var outfile = path.join(context.outDir, block.dest);

        var files = {};
        files.dest = outfile;
        files.src = [];
        context.inFiles.forEach(function (f) {
            files.src.push(path.join(context.inDir, f));
        });
        cfg.files.push(files);
        context.outFiles = [block.dest];

        return cfg;
    }
};

module.exports = function (grunt) {
    require('load-grunt-tasks')(grunt);
    require('time-grunt')(grunt);

    grunt.initConfig({
        yeoman: {
            // configurable paths
            app: require('./bower.json').appPath || 'app',
            dist: 'src/main/webapp/dist'
        },
        watch: {<% if (useCompass) { %>
            compass: {
                files: ['src/main/scss/**/*.{scss,sass}'],
                tasks: ['compass:server']
            },<% } %>
            styles: {
                files: ['src/main/webapp/styles/**/*.css']
            },
            livereload: {
                options: {
                    livereload: 35729
                },
                files: [
                    'src/main/webapp/**/*.html',
                    'src/main/webapp/**/*.json',
                    '.tmp/styles/**/*.css',
                    '{.tmp/,}src/main/webapp/app.js',
                    '{.tmp/,}src/main/webapp/app/**/*.js',
                    '{.tmp/,}src/main/webapp/components/**/*.js',
                    'src/main/webapp/images/**/*.{png,jpg,jpeg,gif,webp,svg}'
                ]
            }
        },
        autoprefixer: {
        // not used since Uglify task does autoprefixer,
        //    options: ['last 1 version'],
        //    dist: {
        //        files: [{
        //            expand: true,
        //            cwd: '.tmp/styles/',
        //            src: '**/*.css',
        //            dest: '.tmp/styles/'
        //        }]
        //    }
        },
        connect: {
            proxies: [
                {
                    context: '/api',
                    host: 'localhost',
                    port: 8080,
                    https: false,
                    changeOrigin: false
                },
                {
                    context: '/metrics',
                    host: 'localhost',
                    port: 8080,
                    https: false,
                    changeOrigin: false
                },
                {
                    context: '/dump',
                    host: 'localhost',
                    port: 8080,
                    https: false,
                    changeOrigin: false
                },
                {
                    context: '/health',
                    host: 'localhost',
                    port: 8080,
                    https: false,
                    changeOrigin: false
                },
                {
                    context: '/configprops',
                    host: 'localhost',
                    port: 8080,
                    https: false,
                    changeOrigin: false
                },
                {
                    context: '/beans',
                    host: 'localhost',
                    port: 8080,
                    https: false,
                    changeOrigin: false
                },
                {
                    context: '/api-docs',
                    host: 'localhost',
                    port: 8080,
                    https: false,
                    changeOrigin: false
                }<% if (authenticationType == 'token') { %>,
                {
                    context: '/oauth/token',
                    host: 'localhost',
                    port: 8080,
                    https: false,
                    changeOrigin: false
                }<% } %><% if (devDatabaseType == 'h2Memory') { %>,
                {
                    context: '/console',
                    host: 'localhost',
                    port: 8080,
                    https: false,
                    changeOrigin: false
                 }<% } %>
            ],
            options: {
                port: 9000,
                // Change this to 'localhost' to deny access to the server from outside.
                hostname: '0.0.0.0',
                livereload: 35729
            },
            livereload: {
                options: {
                    open: true,
                    base: [
                        '.tmp',
                        'src/main/webapp'
                    ],
                    middleware: function (connect) {
                        return [
                            proxySnippet,
                            connect.static('.tmp'),
                            connect.static('src/main/webapp')
                        ];
                    }
                }
            },
            test: {
                options: {
                 port: 9001,
                    base: [
                        '.tmp',
                        'test',
                        'src/main/webapp'
                    ]
                }
            },
            dist: {
                options: {
                    base: '<%%= yeoman.dist %>'
                }
            }
        },
        clean: {
            dist: {
                files: [{
                    dot: true,
                    src: [
                        '.tmp',
                        '<%%= yeoman.dist %>/*',
                        '!<%%= yeoman.dist %>/.git*'
                    ]
                }]
            },
            server: '.tmp'
        },
        jshint: {
            options: {
                jshintrc: '.jshintrc'
            },
            all: [
                'Gruntfile.js',
<<<<<<< HEAD
=======
                'src/main/webapp/app.js',
>>>>>>> edbb039a
                'src/main/webapp/app/{,*/}*.js',
                'src/main/webapp/components/{,*/}*.js'
            ]
        },
        coffee: {
            options: {
                sourceMap: true,
                sourceRoot: ''
            },
            dist: {
                files: [{
                    expand: true,
                    cwd: 'src/main/webapp',
                    src: ['app/**/*.coffee', 'components/**/*.coffee'],
                    dest: '.tmp/scripts',
                    ext: '.js'
                }]
            },
            test: {
                files: [{
                    expand: true,
                    cwd: 'test/spec',
                    src: '**/*.coffee',
                    dest: '.tmp/spec',
                    ext: '.js'
                }]
            }
        },<% if (useCompass) { %>
        compass: {
            options: {
                sassDir: 'src/main/scss',
                cssDir: 'src/main/webapp/styles',
                generatedImagesDir: '.tmp/images/generated',
                imagesDir: 'src/main/webapp/images',
                javascriptsDir: 'src/main/webapp/scripts',
                fontsDir: 'src/main/webapp/styles/fonts',
                importPath: 'src/main/webapp/bower_components',
                httpImagesPath: '/images',
                httpGeneratedImagesPath: '/images/generated',
                httpFontsPath: '/styles/fonts',
                relativeAssets: false
            },
            dist: {},
            server: {
                options: {
                    debugInfo: true
                }
            }
        },<% } %>
        concat: {
        // not used since Uglify task does concat,
        // but still available if needed
        //    dist: {}
        },
        rev: {
            dist: {
                files: {
                    src: [
                        '<%%= yeoman.dist %>/scripts/**/*.js',
                        '<%%= yeoman.dist %>/styles/**/*.css',
                        '<%%= yeoman.dist %>/images/**/*.{png,jpg,jpeg,gif,webp,svg}',
                        '<%%= yeoman.dist %>/fonts/*'
                    ]
                }
            }
        },
        useminPrepare: {
            html: 'src/main/webapp/**/*.html',
            options: {
                dest: '<%%= yeoman.dist %>',
                flow: {
                    html: {
                        steps: {
                            js: ['concat', 'uglifyjs'],
                            css: ['concat', useminAutoprefixer, 'cssmin']
                        },
                            post: {}
                        }
                    }
            }
        },
        usemin: {
            html: ['<%%= yeoman.dist %>/**/*.html'],
            css: ['<%%= yeoman.dist %>/styles/**/*.css'],
            js: '<%= yeoman.dist %>/scripts/**/*.js',
            options: {
                assetsDirs: ['<%%= yeoman.dist %>/**/'],
                patterns: {
                    js: [
                        [/(images\/.*?\.(?:gif|jpeg|jpg|png|webp|svg))/gm, 'Update the JS to reference our revved images']
                    ]
                },
                dirs: ['<%%= yeoman.dist %>']
            }
        },
        imagemin: {
            dist: {
                files: [{
                    expand: true,
                    cwd: 'src/main/webapp/images',
                src: '**/*.{jpg,jpeg}', // we don't optimize PNG files as it doesn't work on Linux. If you are not on Linux, feel free to use '{,*/}*.{png,jpg,jpeg}'
                    dest: '<%%= yeoman.dist %>/images'
                }]
            }
        },
        svgmin: {
            dist: {
                files: [{
                    expand: true,
                    cwd: 'src/main/webapp/images',
                    src: '**/*.svg',
                    dest: '<%%= yeoman.dist %>/images'
                }]
            }
        },
        cssmin: {
            // By default, your `index.html` <!-- Usemin Block --> will take care of
            // minification. This option is pre-configured if you do not wish to use
            // Usemin blocks.
            // dist: {
            //     files: {
            //         '<%%= yeoman.dist %>/styles/main.css': [
            //             '.tmp/styles/{,*/}*.css',
            //             'styles/{,*/}*.css'
            //         ]
            //     }
            // }
        },
        ngtemplates:    {
            dist: {
                cwd: 'src/main/webapp',
                src: ['app/**/*.html', 'components/**/*.html',],
                dest: '.tmp/templates/templates.js',
                options: {
                    module: '<%= angularAppName%>',
                    usemin: 'scripts/scripts.js',
                    htmlmin:  {
                        removeCommentsFromCDATA: true,
                        // https://github.com/yeoman/grunt-usemin/issues/44
                        collapseWhitespace: true,
                        collapseBooleanAttributes: true,
                        conservativeCollapse: true,
                        removeAttributeQuotes: true,
                        removeRedundantAttributes: true,
                        useShortDoctype: true,
                        removeEmptyAttributes: true
                    }
                }
            }
        },
        htmlmin: {
            dist: {
                options: {
                    removeCommentsFromCDATA: true,
                    // https://github.com/yeoman/grunt-usemin/issues/44
                    collapseWhitespace: true,
                    collapseBooleanAttributes: true,
                    conservativeCollapse: true,
                    removeAttributeQuotes: true,
                    removeRedundantAttributes: true,
                    useShortDoctype: true,
                    removeEmptyAttributes: true,
                    keepClosingSlash: true
                },
                files: [{
                    expand: true,
                    cwd: '<%%= yeoman.dist %>',
                    src: ['*.html'],
                    dest: '<%%= yeoman.dist %>'
                }]
            }
        },
        // Put files not handled in other tasks here
        copy: {
            dist: {
                files: [{
                    expand: true,
                    dot: true,
                    cwd: 'src/main/webapp',
                    dest: '<%%= yeoman.dist %>',
                    src: [
                        '*.html',
<<<<<<< HEAD
                        'views/**/*.html',
=======
>>>>>>> edbb039a
                        'images/**/*.{png,gif,webp}',
                        'fonts/*'
                    ]
                }, {
                    expand: true,
                    cwd: '.tmp/images',
                    dest: '<%%= yeoman.dist %>/images',
                    src: [
                        'generated/*'
                    ]
                }]
            },
            generateHerokuDirectory: {
                    expand: true,
                    dest: 'deploy/heroku',
                    src: [
                        'pom.xml',
                        'src/main/**'
                ]
            },
            generateOpenshiftDirectory: {
                    expand: true,
                    dest: 'deploy/openshift',
                    src: [
                        'pom.xml',
                        'src/main/**'
                ]
            }
        },
        concurrent: {
            server: [<% if (useCompass) { %>
                'compass:server'<% } %>
            ],
            test: [<% if (useCompass) { %>
                'compass'<% } %>
            ],
            dist: [<% if (useCompass) { %>
                'compass:dist',<% } %>
                'imagemin',
                'svgmin'
            ]
        },
        karma: {
            unit: {
                configFile: 'src/test/javascript/karma.conf.js',
                singleRun: true
            }
        },
        cdnify: {
            dist: {
                html: ['<%%= yeoman.dist %>/*.html']
            }
        },
        ngAnnotate: {
            dist: {
                files: [{
                    expand: true,
                    cwd: '.tmp/concat/scripts',
                    src: '*.js',
                    dest: '.tmp/concat/scripts'
                }]
            }
        },
        replace: {
            dist: {
                src: ['<%%= yeoman.dist %>/index.html'],
                    overwrite: true,                                 // overwrite matched source files
                    replacements: [{
                        from: '<div class="development"></div>',
                        to: ''
                    }]
                }
            },
        uglify: {
        // not used since Uglify task does uglify
        //    dist: {
        //     files: {
        //            '<%%= yeoman.dist %>/scripts/scripts.js': [
        //                '<%%= yeoman.dist %>/scripts/scripts.js'
        //            ]
        //        }
        //    }
        },
        buildcontrol: {
            options: {
                commit: true,
                push: false,
                connectCommits: false,
                message: 'Built %sourceName% from commit %sourceCommit% on branch %sourceBranch%'
            },
            heroku: {
                options: {
                    dir: 'deploy/heroku',
                    remote: 'heroku',
                    branch: 'master'
                }
            },
            openshift: {
                options: {
                    dir: 'deploy/openshift',
                    remote: 'openshift',
                    branch: 'master'
                }
            }
        }
    });

    grunt.registerTask('server', function (target) {
        if (target === 'dist') {
            return grunt.task.run(['build', 'connect:dist:keepalive']);
        }

        grunt.task.run([
            'clean:server',
            'concurrent:server',
            'configureProxies',
            'connect:livereload',
            'watch'
        ]);
    });

    grunt.registerTask('test', [
        'clean:server',
        'concurrent:test',
        'connect:test',
        'karma'
    ]);

    grunt.registerTask('build', [
        'clean:dist',
        'useminPrepare',
        'ngtemplates',
        'concurrent:dist',
        'concat',
        'autoprefixer',
        'copy:dist',
        'ngAnnotate',
        'cssmin',
        'replace',
        'uglify',
        'rev',
        'usemin',
        'htmlmin'
    ]);

    grunt.registerTask('buildHeroku', [
        'test',
        'build',
        'copy:generateHerokuDirectory',
    ]);

    grunt.registerTask('deployHeroku', [
        'test',
        'build',
        'copy:generateHerokuDirectory',
        'buildcontrol:heroku'
    ]);

    grunt.registerTask('buildOpenshift', [
        'test',
        'build',
        'copy:generateOpenshiftDirectory',
    ]);

    grunt.registerTask('deployOpenshift', [
        'test',
        'build',
        'copy:generateOpenshiftDirectory',
        'buildcontrol:openshift'
    ]);

    grunt.registerTask('default', [
        'test',
        'build'
    ]);
};<|MERGE_RESOLUTION|>--- conflicted
+++ resolved
@@ -192,10 +192,7 @@
             },
             all: [
                 'Gruntfile.js',
-<<<<<<< HEAD
-=======
                 'src/main/webapp/app.js',
->>>>>>> edbb039a
                 'src/main/webapp/app/{,*/}*.js',
                 'src/main/webapp/components/{,*/}*.js'
             ]
@@ -378,10 +375,7 @@
                     dest: '<%%= yeoman.dist %>',
                     src: [
                         '*.html',
-<<<<<<< HEAD
                         'views/**/*.html',
-=======
->>>>>>> edbb039a
                         'images/**/*.{png,gif,webp}',
                         'fonts/*'
                     ]
