--- conflicted
+++ resolved
@@ -7,31 +7,22 @@
     "bootstrap-sass": "twbs/bootstrap-sass#~3.1.1",
     "modernizr": "2.7.1",
     "jquery": "2.1.1",
-    "angular": "1.3.2",
+    "angular": "1.2.26",
     "json3": "3.3.2",
-    "angular-route": "1.3.2",
-    "angular-resource": "1.3.2",
-    "angular-cookies": "1.3.2",
-    "angular-sanitize": "1.3.2",
+    "angular-route": "1.2.26",
+    "angular-resource": "1.2.26",
+    "angular-cookies": "1.2.26",
+    "angular-sanitize": "1.2.26",
     "angular-translate": "2.4.2",
     "angular-translate-storage-cookie": "2.4.2",
     "angular-translate-loader-static-files": "2.4.2",
     "angular-dynamic-locale": "0.1.21",
-<<<<<<< HEAD
-    "angular-local-storage": "0.1.3",
-    "angular-i18n": "1.3.2",
-    "swagger-ui": "2.0.18"
-=======
     "angular-i18n": "1.2.26",
     "swagger-ui": "2.0.18",
     "angular-cache-buster": "0.4.3"
->>>>>>> c13fa898
   },
   "devDependencies": {
-    "angular-mocks": "1.3.2",
-    "angular-scenario": "1.3.2"
-  },
-  "resolutions": {
-    "angular": "1.3.2"
+    "angular-mocks": "1.2.26",
+    "angular-scenario": "1.2.26"
   }
 }