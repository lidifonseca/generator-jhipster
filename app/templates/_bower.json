{
    "name": "<%= camelizedBaseName %>",
    "version": "0.0.0",
    "appPath": "src/main/webapp",
    "testPath": "src/test/javascript/spec",
    "dependencies": {<% if (websocket == 'spring-websocket') { %>
    "stomp-websocket": "2.3.4",
    "sockjs-client": "0.3.4",<% } %><% if (useCompass) { %>
    "bootstrap-sass": "3.3.4",<% } else { %>
    "bootstrap": "3.3.4",<% } %>
    "modernizr": "2.8.3",
    "jquery": "2.1.3",
    "json3": "3.3.2",
    "angular-ui-router": "0.2.13",
<<<<<<< HEAD
    "angular": "1.4.0",
    "angular-resource": "1.4.0",
    "angular-cookies": "1.4.0",
    "angular-sanitize": "1.4.0",
    "angular-i18n": "1.4.0",
=======
    "angular": "1.3.15",
    "angular-resource": "1.3.15",
    "angular-cookies": "1.3.15",
    "angular-sanitize": "1.3.15",<% if (enableTranslation) { %>
    "angular-i18n": "1.3.15",
>>>>>>> 13bd1cfe
    "angular-translate": "2.7.0",
    "angular-translate-storage-cookie": "2.7.0",
    "angular-translate-loader-partial": "2.7.0",
    "angular-dynamic-locale": "0.1.27",<% } %>
    "angular-local-storage": "0.2.0",
    "swagger-ui": "2.0.24",
    "angular-cache-buster": "0.4.3",
    "ngInfiniteScroll": "1.2.0"
  },
  "devDependencies": {
    "angular-mocks": "1.4.0",
    "angular-scenario": "1.4.0"
  },
  "resolutions": {
    "angular": "1.4.0",
    "angular-cookies": "1.4.0",
    "jquery": "2.1.3"
  }
}<|MERGE_RESOLUTION|>--- conflicted
+++ resolved
@@ -11,20 +11,8 @@
     "modernizr": "2.8.3",
     "jquery": "2.1.3",
     "json3": "3.3.2",
-    "angular-ui-router": "0.2.13",
-<<<<<<< HEAD
-    "angular": "1.4.0",
-    "angular-resource": "1.4.0",
-    "angular-cookies": "1.4.0",
-    "angular-sanitize": "1.4.0",
+    "angular-ui-router": "0.2.13",<% if (enableTranslation) { %>
     "angular-i18n": "1.4.0",
-=======
-    "angular": "1.3.15",
-    "angular-resource": "1.3.15",
-    "angular-cookies": "1.3.15",
-    "angular-sanitize": "1.3.15",<% if (enableTranslation) { %>
-    "angular-i18n": "1.3.15",
->>>>>>> 13bd1cfe
     "angular-translate": "2.7.0",
     "angular-translate-storage-cookie": "2.7.0",
     "angular-translate-loader-partial": "2.7.0",
