--- conflicted
+++ resolved
@@ -1,12 +1,5 @@
-<<<<<<< HEAD
-'use strict';
-
-const buildException = require('../exceptions/exception_factory').buildException,
-  Exceptions = require('../exceptions/exception_factory').exceptions;
-=======
 const BuildException = require('../exceptions/exception_factory').BuildException;
 const exceptions = require('../exceptions/exception_factory').exceptions;
->>>>>>> 23c9471d
 
 module.exports = {
   isNilOrEmpty,
@@ -18,13 +11,8 @@
 }
 
 function camelCase(string) {
-<<<<<<< HEAD
-  if (string === null || string === undefined) {
-    throw new buildException(Exceptions.NullPointer, 'The passed string cannot be nil.');
-=======
   if (string == null) {
     throw new BuildException(exceptions.NullPointer, 'The passed string cannot be nil.');
->>>>>>> 23c9471d
   }
   if (string === '') {
     return string;
