<<<<<<< HEAD
'use strict';

const buildException = require('../../exceptions/exception_factory').buildException,
  Exceptions = require('../../exceptions/exception_factory').exceptions;
=======
const BuildException = require('../../exceptions/exception_factory').BuildException;
const exceptions = require('../../exceptions/exception_factory').exceptions;
>>>>>>> 23c9471d

/**
 * Custom implementation of a Set.
 */
class Set {
  constructor(array) {
    this.container = array ? convertToMap(array) : {};
  }

  has(element) {
    return !!element && element in this.container;
  }

  add(element) {
    if (!element) {
<<<<<<< HEAD
      throw new buildException(Exceptions.NullPointer, "Can't add a nil element to the set.");
=======
      throw new BuildException(exceptions.NullPointer, 'Can\'t add a nil element to the set.');
>>>>>>> 23c9471d
    }
    if (element in this.container) {
      return false;
    }
    this.container[element] = null;
    return true;
  }

  addArrayElements(array) {
    if (!array) {
<<<<<<< HEAD
      throw new buildException(Exceptions.NullPointer, "Can't add elements from a nil object.");
=======
      throw new BuildException(exceptions.NullPointer, 'Can\'t add elements from a nil object.');
>>>>>>> 23c9471d
    }
    let atLeastOneAdded = false;
    for (let i = 0; i < array.length; i++) {
      if (!this.has(array[i])) {
        this.container[array[i]] = null;
        atLeastOneAdded = true;
      }
    }
    return atLeastOneAdded;
  }

  addSetElements(otherSet) {
    if (!otherSet) {
<<<<<<< HEAD
      throw new buildException(Exceptions.NullPointer, "Can't add elements from a nil object.");
=======
      throw new BuildException(exceptions.NullPointer, 'Can\'t add elements from a nil object.');
>>>>>>> 23c9471d
    }
    let atLeastOneAdded = false;
    Object.keys(otherSet.container).forEach((element) => {
      const added = this.add(element);
      if (added) {
        atLeastOneAdded = true;
      }
    });
    return atLeastOneAdded;
  }

  remove(element) {
    if (!this.has(element)) {
      return false;
    }
    delete this.container[element];
    return true;
  }

  clear() {
    this.container = {};
  }

  size() {
    return Object.keys(this.container).length;
  }

  forEach(passedFunction, thisArg) {
    if (!passedFunction) {
<<<<<<< HEAD
      throw new buildException(Exceptions.NullPointer, 'The function must not be nil.');
    }
    for (let element in this.container) {
      if (this.container.hasOwnProperty(element)) {
        passedFunction.call(thisArg, element);
      }
=======
      throw new BuildException(exceptions.NullPointer, 'The function must not be nil.');
>>>>>>> 23c9471d
    }
    Object.keys(this.container).forEach((element) => {
      passedFunction.call(thisArg, element);
    });
  }

  map(passedFunction, thisArg) {
    if (!passedFunction) {
<<<<<<< HEAD
      throw new buildException(Exceptions.NullPointer, 'The function must not be nil.');
    }
    const newContainer = {};
    for (let element in this.container) {
      if (this.container.hasOwnProperty(element)) {
        newContainer[passedFunction.call(thisArg, element)] = null;
      }
    }
=======
      throw new BuildException(exceptions.NullPointer, 'The function must not be nil.');
    }
    const newContainer = {};
    Object.keys(this.container).forEach((element) => {
      newContainer[passedFunction.call(thisArg, element)] = null;
    });
>>>>>>> 23c9471d
    this.container = newContainer;
    return this;
  }

  filter(passedFunction, thisArg) {
    if (!passedFunction) {
<<<<<<< HEAD
      throw new buildException(Exceptions.NullPointer, 'The function must not be nil.');
    }
    const newContainer = {};
    for (let element in this.container) {
      if (this.container.hasOwnProperty(element) && passedFunction.call(thisArg, element)) {
=======
      throw new BuildException(exceptions.NullPointer, 'The function must not be nil.');
    }
    const newContainer = {};
    Object.keys(this.container).forEach((element) => {
      if (passedFunction.call(thisArg, element)) {
>>>>>>> 23c9471d
        newContainer[element] = null;
      }
    });
    this.container = newContainer;
    return this;
  }

  join(delimiter) {
    return Object.keys(this.container).join((!delimiter) ? ',' : delimiter);
  }

  toString() {
    return `[${Object.keys(this.container).toString()}]`;
  }
}

module.exports = Set;

function convertToMap(array) {
  const map = {};
  for (let i = 0; i < array.length; i++) {
    map[array[i]] = null;
  }
  return map;
}<|MERGE_RESOLUTION|>--- conflicted
+++ resolved
@@ -1,12 +1,5 @@
-<<<<<<< HEAD
-'use strict';
-
-const buildException = require('../../exceptions/exception_factory').buildException,
-  Exceptions = require('../../exceptions/exception_factory').exceptions;
-=======
 const BuildException = require('../../exceptions/exception_factory').BuildException;
 const exceptions = require('../../exceptions/exception_factory').exceptions;
->>>>>>> 23c9471d
 
 /**
  * Custom implementation of a Set.
@@ -22,11 +15,7 @@
 
   add(element) {
     if (!element) {
-<<<<<<< HEAD
-      throw new buildException(Exceptions.NullPointer, "Can't add a nil element to the set.");
-=======
       throw new BuildException(exceptions.NullPointer, 'Can\'t add a nil element to the set.');
->>>>>>> 23c9471d
     }
     if (element in this.container) {
       return false;
@@ -37,11 +26,7 @@
 
   addArrayElements(array) {
     if (!array) {
-<<<<<<< HEAD
-      throw new buildException(Exceptions.NullPointer, "Can't add elements from a nil object.");
-=======
       throw new BuildException(exceptions.NullPointer, 'Can\'t add elements from a nil object.');
->>>>>>> 23c9471d
     }
     let atLeastOneAdded = false;
     for (let i = 0; i < array.length; i++) {
@@ -55,11 +40,7 @@
 
   addSetElements(otherSet) {
     if (!otherSet) {
-<<<<<<< HEAD
-      throw new buildException(Exceptions.NullPointer, "Can't add elements from a nil object.");
-=======
       throw new BuildException(exceptions.NullPointer, 'Can\'t add elements from a nil object.');
->>>>>>> 23c9471d
     }
     let atLeastOneAdded = false;
     Object.keys(otherSet.container).forEach((element) => {
@@ -89,16 +70,7 @@
 
   forEach(passedFunction, thisArg) {
     if (!passedFunction) {
-<<<<<<< HEAD
-      throw new buildException(Exceptions.NullPointer, 'The function must not be nil.');
-    }
-    for (let element in this.container) {
-      if (this.container.hasOwnProperty(element)) {
-        passedFunction.call(thisArg, element);
-      }
-=======
       throw new BuildException(exceptions.NullPointer, 'The function must not be nil.');
->>>>>>> 23c9471d
     }
     Object.keys(this.container).forEach((element) => {
       passedFunction.call(thisArg, element);
@@ -107,42 +79,23 @@
 
   map(passedFunction, thisArg) {
     if (!passedFunction) {
-<<<<<<< HEAD
-      throw new buildException(Exceptions.NullPointer, 'The function must not be nil.');
-    }
-    const newContainer = {};
-    for (let element in this.container) {
-      if (this.container.hasOwnProperty(element)) {
-        newContainer[passedFunction.call(thisArg, element)] = null;
-      }
-    }
-=======
       throw new BuildException(exceptions.NullPointer, 'The function must not be nil.');
     }
     const newContainer = {};
     Object.keys(this.container).forEach((element) => {
       newContainer[passedFunction.call(thisArg, element)] = null;
     });
->>>>>>> 23c9471d
     this.container = newContainer;
     return this;
   }
 
   filter(passedFunction, thisArg) {
     if (!passedFunction) {
-<<<<<<< HEAD
-      throw new buildException(Exceptions.NullPointer, 'The function must not be nil.');
-    }
-    const newContainer = {};
-    for (let element in this.container) {
-      if (this.container.hasOwnProperty(element) && passedFunction.call(thisArg, element)) {
-=======
       throw new BuildException(exceptions.NullPointer, 'The function must not be nil.');
     }
     const newContainer = {};
     Object.keys(this.container).forEach((element) => {
       if (passedFunction.call(thisArg, element)) {
->>>>>>> 23c9471d
         newContainer[element] = null;
       }
     });
