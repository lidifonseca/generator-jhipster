--- conflicted
+++ resolved
@@ -1,12 +1,5 @@
-<<<<<<< HEAD
-'use strict';
-
-const buildException = require('../exceptions/exception_factory').buildException,
-  Exceptions = require('../exceptions/exception_factory').exceptions;
-=======
 const BuildException = require('../exceptions/exception_factory').BuildException;
 const exceptions = require('../exceptions/exception_factory').exceptions;
->>>>>>> 23c9471d
 
 module.exports = {
   merge,
@@ -41,13 +34,8 @@
 }
 
 function values(object) {
-<<<<<<< HEAD
-  if (!object) {
-    throw new buildException(Exceptions.NullPointer, 'The passed object must not be nil.');
-=======
   if (object == null) {
     throw new BuildException(exceptions.NullPointer, 'The passed object must not be nil.');
->>>>>>> 23c9471d
   }
   const values = [];
   for (let i = 0, keys = Object.keys(object); i < keys.length; i++) {
