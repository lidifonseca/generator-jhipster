/**
 * This the grammar we use to generate the parser jhGrammar.js.
 * We use the online tool http://pegjs.org/online to generate the parser.
 * Modifying this file won't affect the program, this is just to have a more readable grammar.
 */

{
  function addUniqueElements(array1, array2) {
    if (array2) {
      for (let i = 0; i < array2.length; i++) {
        if (array1.indexOf(array2[i]) === -1) {
          array1.push(array2[i]);
        }
      }
    }
    return array1;
  }

  function flattenArray(array) {
    var newArray = [];
    for (let i = 0; i < array.length; i ++) {
      if (!array[i].length) {
        newArray.push(array[i]);
      } else {
        for (let j = 0; j < array[i].length; j++) {
          newArray.push(array[i][j]);
        }
      }
    }
    return newArray;
  }

  function addCardinalityToRelationships(cardinality, relationships) {
    if (!relationships) {
      return;
    }
    for (let i = 0; i < relationships.length; i++) {
      relationships[i].cardinality = cardinality;
    }
  }

  const parsed = {
<<<<<<< HEAD
    application: {
      baseName: 'jhipster',
      packageName: '',
      packageFolder: '',
      authenticationType: '',
      hibernateCache: 'no',
      clusteredHttpSession: false,
      websocket: false,
      databaseType: 'sql',
      devDatabaseType: 'h2Memory',
      prodDatabaseType: 'mysql',
      useCompass: false,
      buildTool: 'maven',
      searchEngine: false
    },
=======
    constants: {},
>>>>>>> ee71bbd8
    entities: [],
    relationships: [],
    enums: [],
    dto: {},
    pagination: {},
    service: {},
    microservice: {},
    searchEngine: {},
    noClient: { list: [], excluded: [] },
    noServer: { list: [], excluded: [] },
    angularSuffix: {},
    noFluentMethod: { list: [], excluded: [] }
  };
}

start = p:prog { return p; }

prog
<<<<<<< HEAD
  = SPACE* applicationDeclaration:applicationDecl SPACE* p:prog {
    parsed.application = applicationDeclaration;
=======
  = SPACE* constantDecl:constantDecl SPACE* p:prog {
    parsed.constants[constantDecl.name] = constantDecl.value;
>>>>>>> ee71bbd8
    return parsed;
  }
  / SPACE* ed:entityDecl SPACE* p:prog {
    parsed.entities = addUniqueElements([ed], parsed.entities);
    return parsed;
  }
  / SPACE* rd:relationDecl SPACE* p:prog {
    parsed.relationships = flattenArray(addUniqueElements([rd], parsed.relationships));
    return parsed;
  }
  / SPACE* end:enumDecl SPACE* p:prog {
    parsed.enums = addUniqueElements([end], parsed.enums);
    return parsed;
  }
  / SPACE* dto:dtoDecl SPACE* p:prog {
    parsed.dto = dto;
    return parsed;
  }
  / SPACE* pagination:pagiDecl SPACE* p:prog {
    parsed.pagination = pagination;
    return parsed;
  }
  / SPACE* service:serviceDecl SPACE* p:prog {
    parsed.service = service;
    return parsed;
  }
  / SPACE* comment SPACE* p:prog { return parsed; }
  / SPACE* microservice:microserviceDecl1 SPACE* p:prog {
    parsed.microservice = microservice;
    return parsed;
  }
  / SPACE* searchEngine:searchEngineDecl SPACE* p:prog {
    parsed.searchEngine = searchEngine;
    return parsed;
  }
  / SPACE* noClient:noClientDecl SPACE* p:prog {
    parsed.noClient = noClient;
    return parsed;
  }
  / SPACE* noServer:noServerDecl SPACE* p:prog {
    parsed.noServer = noServer;
    return parsed;
  }
  / SPACE* angularSuffix:angularSuffixDecl SPACE* p:prog {
    parsed.angularSuffix = angularSuffix;
    return parsed;
  }
  / SPACE* noFluentMethod:noFluentMethod SPACE* p:prog {
    parsed.noFluentMethod = noFluentMethod;
    return parsed;
  }
  / '' { return parsed; }

<<<<<<< HEAD
// Application Declaration
applicationDecl
  = APPLICATION SPACE* '{' SPACE* applicationContent:applicationContentDecl? SPACE* '}' {
    return applicationContent || parsed.application;
  }

applicationContentDecl
  = BASE_NAME SPACE* baseName:[A-z]+ SPACE* applicationContentDecl:applicationContentDecl {
    parsed.application.baseName = baseName.join('');
  }
  / PACKAGE_NAME SPACE* packageName:(([a-z]+'.')*[a-z]+) SPACE* applicationContentDecl:applicationContentDecl {
    parsed.application.packageName = packageName.join('').replace(/,/g, '');
    parsed.application.packageFolder = parsed.application.packageName.replace(/[.]/g, '/');
  }
  / AUTHENTICATION_TYPE SPACE* authenticationType:[A-z]+ SPACE* applicationContentDecl:applicationContentDecl {
    parsed.application.authenticationType = authenticationType.join('');
  }
  / HIBERNATE_CACHE SPACE* hibernateCache:[A-z]+ SPACE* applicationContentDecl:applicationContentDecl {
    parsed.application.hibernateCache = hibernateCache.join('');
  }
  / CLUSTERED_HTTP_SESSION SPACE* clusteredHttpSession:booleanChoice SPACE* applicationContentDecl:applicationContentDecl {
    parsed.application.clusteredHttpSession = clusteredHttpSession;
  }
  / WEBSOCKET SPACE* websocket:booleanChoice SPACE* applicationContentDecl:applicationContentDecl {
    parsed.application.websocket = websocket;
  }
  / DATABASE_TYPE SPACE* databaseType:[a-z]+ SPACE* applicationContentDecl:applicationContentDecl {
    parsed.application.databaseType = databaseType.join('');
  }
  / DEV_DATABASE_TYPE SPACE* devDatabaseType:[A-z0-9]+ SPACE* applicationContentDecl:applicationContentDecl {
    parsed.application.devDatabaseType = devDatabaseType.join('');
  }
  / PROD_DATABASE_TYPE SPACE* prodDatabaseType:[A-z0-9]+ SPACE* applicationContentDecl:applicationContentDecl {
    parsed.application.prodDatabaseType = prodDatabaseType.join('');
  }
  / USE_COMPASS SPACE* useCompass:booleanChoice SPACE* applicationContentDecl:applicationContentDecl {
    parsed.application.useCompass = useCompass;
  }
  / BUILD_TOOL SPACE* buildTool:[A-z]+ SPACE* applicationContentDecl:applicationContentDecl {
    parsed.application.buildTool = buildTool.join('');
  }
  / SEARCH_ENGINE SPACE* searchEngine:booleanChoice SPACE* applicationContentDecl:applicationContentDecl {
    parsed.application.searchEngine = searchEngine;
  }
  / ''

booleanChoice
  = TRUE { return true; }
  / FALSE { return false; }
=======
constantDecl
  = name:CONSTANT_NAME SPACE* '=' SPACE* value:INTEGER { return { name: name, value: value }; }
>>>>>>> ee71bbd8

//Entities
entityDecl
  = jd:comment? SPACE* ENTITY SPACE* e:ENTITY_NAME SPACE* tableName:entityTableNameDecl? SPACE* eb:entityBody? SPACE*  {
    return { name: e, tableName: tableName ? tableName: e, body: eb, javadoc: jd };
  }
  / ENTITY SPACE* e:ENTITY_NAME SPACE* eb:entityBody? { return { name: e, body: eb, javadoc: '' }; }

entityTableNameDecl
  = '(' SPACE* name:[A-z0-9_-]+ SPACE* ')' { return name.join(''); }

entityBody
  = '{' SPACE* fdl:fieldDeclList SPACE* '}' { return fdl; }
  / '' { return []; }

fieldDeclList
  = SPACE* com:comment? SPACE* f:FIELD_NAME SPACE_WITHOUT_NEWLINE* t:type SPACE_WITHOUT_NEWLINE* vl:validationList? SPACE_WITHOUT_NEWLINE* com2:comment? SPACE_WITHOUT_NEWLINE* ','? SPACE* fdl:fieldDeclList {
    return addUniqueElements([{ name: f, type: t, validations: vl, javadoc: com || com2 }], fdl );
  }
  / '' { return []; }

validationList
  = v:validation SPACE_WITHOUT_NEWLINE* vl:validationList { return addUniqueElements([v], vl); }
  / '' { return []; }

//Relationship
relationDecl
  = RELATIONSHIP SPACE rt:relationshipType SPACE* '{' SPACE* bodies:relationshipBodies SPACE* '}' {
        addCardinalityToRelationships(rt, bodies);
        return addUniqueElements([], bodies);
    }

relationshipBodies
  = rb:relationshipBody SPACE* ',' SPACE* morerb:relationshipBodies { return addUniqueElements([rb], morerb); }
  / rb:relationshipBody { return [rb]; }

relationshipBody
  = from:relationshipSide SPACE* 'to' SPACE* to:relationshipSide SPACE*  {
    return { from: from , to: to };
  }

relationshipSide
  = jd:comment? SPACE* e:ENTITY_NAME SPACE* '{' SPACE* i:INJECTED_FIELD_NAME SPACE* required:'required'? '}' SPACE* {
    return { name: e, injectedfield: i, javadoc: jd, required: required ? true : false };
  }
  / jd:comment? SPACE* e:ENTITY_NAME SPACE* ('{' SPACE* '}')? SPACE* {
    return { name: e, injectedfield: null, javadoc: jd };
  }
  / e:ENTITY_NAME SPACE { return { name: e, injectedfield: null, javadoc: '' }; }


//Enum
enumDecl
  = ENUM SPACE e:ENUMNAME SPACE* '{' SPACE* el:enumPropList SPACE* '}' {
    return { name: e, values: el };
  }

enumPropList
  = e:ENUMPROP SPACE* ',' SPACE* el:enumPropList { return addUniqueElements([e], el); }
  / e:ENUMPROP { return [e]; }

exclusion
  = EXCEPT SPACE+ sub:exclusionSub { return sub; }

exclusionSub
  = e:ENTITY_NAME SPACE* ',' SPACE* sub:exclusionSub { return addUniqueElements([e], sub); }
  / e:ENTITY_NAME { return [e]; }

// noFluentMethod
noFluentMethod
  = NO_FLUENT_METHOD SPACE FOR SPACE+ decl:subNoFluentMethod SPACE* ex:exclusion? SPACE*  {
    addUniqueElements(parsed.noFluentMethod.list, decl);
    if (ex) {
      addUniqueElements(parsed.noFluentMethod.excluded, ex);
    }
    return parsed.noFluentMethod;
  }

subNoFluentMethod
  = e:ENTITY_NAME SPACE* ',' SPACE* sub:subNoFluentMethod { return addUniqueElements([e], sub); }
  / STAR { return ['*']; }
  / ALL { return ['*']; }
  / e:ENTITY_NAME { return [e]; }

// DTO
dtoDecl
  = DTO SPACE+ decl:entityList SPACE* ex:exclusion? SPACE*  {
    parsed.dto[decl[decl.length - 1]] = parsed.dto[decl[decl.length - 1]] || { list: [], excluded: [] };
    addUniqueElements(parsed.dto[decl[decl.length - 1]].list, decl.slice(0, decl.length - 1));
    if (ex) {
    	addUniqueElements(parsed.dto[decl[decl.length - 1]].excluded, ex);
    }
    return parsed.dto;
  }

// Pagination
pagiDecl
  = PAGINATE SPACE+ decl:entityList SPACE* ex:exclusion? SPACE*  {
  	parsed.pagination[decl[decl.length - 1]] =
      parsed.pagination[decl[decl.length - 1]] || { list: [], excluded: [] };
    addUniqueElements(parsed.pagination[decl[decl.length - 1]].list, decl.slice(0, decl.length - 1));
    if (ex) {
    	addUniqueElements(parsed.pagination[decl[decl.length - 1]].excluded, ex);
    }
    return parsed.pagination;
  }

// Service
serviceDecl
  = SERVICE SPACE+ decl:entityList SPACE* ex:exclusion? SPACE*  {
  	parsed.service[decl[decl.length - 1]] =
      parsed.service[decl[decl.length - 1]] || { list: [], excluded: [] };
    addUniqueElements(parsed.service[decl[decl.length - 1]].list, decl.slice(0, decl.length - 1));
    if (ex) {
    	addUniqueElements(parsed.service[decl[decl.length - 1]].excluded, ex);
    }
    return parsed.service;
  }

// first way of declaring microservices
microserviceDecl1
  = MICROSERVICE SPACE+ decl:entityList SPACE* ex:exclusion? SPACE*  {
    parsed.microservice[decl[decl.length - 1]] =
      parsed.microservice[decl[decl.length - 1]] || { list: [], excluded: [] };
    addUniqueElements(parsed.microservice[decl[decl.length - 1]].list, decl.slice(0, decl.length - 1));
    if (ex) {
      addUniqueElements(parsed.microservice[decl[decl.length - 1]].excluded, ex);
    }
    return parsed.microservice;
  }

// searchEngine
searchEngineDecl
  = SEARCH SPACE+ decl:entityList SPACE* ex:exclusion? SPACE*  {
    parsed.searchEngine[decl[decl.length - 1]] =
      parsed.searchEngine[decl[decl.length - 1]] || { list: [], excluded: [] };
    addUniqueElements(parsed.searchEngine[decl[decl.length - 1]].list, decl.slice(0, decl.length - 1));
    if (ex) {
      addUniqueElements(parsed.searchEngine[decl[decl.length - 1]].excluded, ex);
    }
    return parsed.searchEngine;
  }

// skipClient option
noClientDecl
  = SKIP_CLIENT SPACE FOR SPACE* decl:subNoClientDecl SPACE* ex:exclusion? SPACE*  {
    addUniqueElements(parsed.noClient.list, decl);
    if (ex) {
      addUniqueElements(parsed.noClient.excluded, ex);
    }
    return parsed.noClient;
  }

subNoClientDecl
  = e:ENTITY_NAME SPACE* ',' SPACE* sub:subNoClientDecl { return addUniqueElements([e], sub); }
  / STAR { return ['*']; }
  / ALL { return ['*']; }
  / e:ENTITY_NAME { return [e]; }


// skipServer option
noServerDecl
  = SKIP_SERVER SPACE FOR SPACE* decl:subNoServerDecl SPACE* ex:exclusion? SPACE*  {
    addUniqueElements(parsed.noServer.list, decl);
    if (ex) {
      addUniqueElements(parsed.noServer.excluded, ex);
    }
    return parsed.noServer;
  }

subNoServerDecl
  = e:ENTITY_NAME SPACE* ',' SPACE* sub:subNoServerDecl { return addUniqueElements([e], sub); }
  / STAR { return ['*']; }
  / ALL { return ['*']; }
  / e:ENTITY_NAME { return [e]; }


// angularSuffix option
angularSuffixDecl
  = ANGULAR_SUFFIX SPACE* decl:entityList SPACE* ex:exclusion? SPACE*  {
    parsed.angularSuffix[decl[decl.length - 1]] =
      parsed.angularSuffix[decl[decl.length - 1]] || { list: [], excluded: [] };
    addUniqueElements(parsed.angularSuffix[decl[decl.length - 1]].list, decl.slice(0, decl.length - 1));
    if (ex) {
      addUniqueElements(parsed.angularSuffix[decl[decl.length - 1]].excluded, ex);
    }
    return parsed.angularSuffix;
  }

// common way to declare an entity list
entityList
  = e:ENTITY_NAME SPACE* ',' SPACE* sub:entityList { return addUniqueElements([e], sub); }
  / STAR SPACE* WITH SPACE* method:([A-z0-9-]+) { return ['*', method.toString().replace(/,/g,'')]; }
  / ALL SPACE* WITH SPACE* method:([A-z0-9-]+) { return ['*', method.toString().replace(/,/g,'')]; }
  / e:ENTITY_NAME SPACE* WITH SPACE* method:([A-z0-9-]+) { return [e, method.toString().replace(/,/g,'')]; }


relationshipType
= ONE_TO_ONE { return 'one-to-one'; }
/ ONE_TO_MANY { return 'one-to-many'; }
/ MANY_TO_ONE { return 'many-to-one'; }
/ MANY_TO_MANY { return 'many-to-many'; }

type = head:[A-Z]tail:[A-z0-9]* { return `${head}${tail.join('')}`; }

validation
  = REQUIRED { return { key: 'required', value: '' }; }
  / MINLENGTH SPACE* '(' SPACE* int:INTEGER SPACE* ')' { return { key: 'minlength', value: int }; }
  / MINLENGTH SPACE* '(' SPACE* constantName:CONSTANT_NAME SPACE* ')' { return { key: 'minlength', value: constantName, constant: true }; }
  / MAXLENGTH SPACE* '(' SPACE* int:INTEGER SPACE* ')' { return { key: 'maxlength', value: int }; }
  / MAXLENGTH SPACE* '(' SPACE* constantName:CONSTANT_NAME SPACE* ')' { return { key: 'maxlength', value: constantName, constant: true }; }
  / MINBYTES SPACE* '(' SPACE* int:INTEGER SPACE* ')' { return { key: 'minbytes', value: int }; }
  / MINBYTES SPACE* '(' SPACE* constantName:CONSTANT_NAME SPACE* ')' { return { key: 'minbytes', value: constantName, constant: true }; }
  / MAXBYTES SPACE* '(' SPACE* int:INTEGER SPACE* ')' { return { key: 'maxbytes', value: int }; }
  / MAXBYTES SPACE* '(' SPACE* constantName:CONSTANT_NAME SPACE* ')' { return { key: 'maxbytes', value: constantName, constant: true }; }
  / MIN SPACE* '(' SPACE* int:INTEGER SPACE* ')' { return { key: 'min', value: int };}
  / MIN SPACE* '(' SPACE* constantName:CONSTANT_NAME SPACE* ')' { return { key: 'min', value: constantName, constant: true };}
  / MAX SPACE* '(' SPACE* int:INTEGER SPACE* ')' { return { key: 'max', value: int };}
  / MAX SPACE* '(' SPACE* constantName:CONSTANT_NAME SPACE* ')' { return { key: 'max', value: constantName, constant: true };}
  / PATTERN SPACE* '('  APOSTROPHE regex:REGEX APOSTROPHE SPACE* ')' { return { key: 'pattern', value: regex }; }

// Comments
comment = commentStart notAComment:notAComment* commentStop { return notAComment.join(''); }
commentStart = '/*' [*]*
commentStop = [*]+ '/'
// a completely ignored comment, will not be a Javadoc comment
notAComment = !commentStop !commentStart char:. { return char; }

// Constants
// Application constants
APPLICATION = 'application'
BASE_NAME = 'baseName'
PACKAGE_NAME = 'packageName'
AUTHENTICATION_TYPE = 'authenticationType'
HIBERNATE_CACHE = 'hibernateCache'
CLUSTERED_HTTP_SESSION = 'clusteredHttpSession'
WEBSOCKET = 'websocket'
DATABASE_TYPE = 'databaseType'
DEV_DATABASE_TYPE = 'devDatabaseType'
PROD_DATABASE_TYPE = 'prodDatabaseType'
USE_COMPASS = 'useCompass'
BUILD_TOOL = 'buildTool'
SEARCH_ENGINE = 'searchEngine'
TRUE = 'true'
FALSE = 'false'
// Entity constants
ENTITY = 'entity'
RELATIONSHIP = 'relationship'
ENUM = 'enum'
// Relationship types
ONE_TO_ONE = 'OneToOne'
ONE_TO_MANY = 'OneToMany'
MANY_TO_ONE = 'ManyToOne'
MANY_TO_MANY = 'ManyToMany'
// Options
ALL = 'all'
STAR = '*'
FOR = 'for'
WITH = 'with'
EXCEPT = 'except'
NO_FLUENT_METHOD = 'noFluentMethod'
DTO = 'dto'
PAGINATE = 'paginate'
SERVICE = 'service'
MICROSERVICE = 'microservice'
SEARCH = 'search'
SKIP_CLIENT = 'skipClient'
SKIP_SERVER = 'skipServer'
ANGULAR_SUFFIX = 'angularSuffix'
// validations
REQUIRED = 'required'
MINLENGTH = 'minlength'
MAXLENGTH = 'maxlength'
MINBYTES = 'minbytes'
MAXBYTES = 'maxbytes'
MAX = 'max'
MIN = 'min'
PATTERN = 'pattern'

ENUMNAME = head:[A-Z]tail:[A-z0-9]* { return `${head}${tail.join('')}`; }
ENUMPROP = underscore:[_]*head:[A-Z0-9]tail:[A-Z0-9_]* {
    return `${underscore.join('')}${head}${tail.join('')}`;
  }
CONSTANT_NAME = name:[A-Z_]+ { return name.join(''); }
INTEGER = negative:'-'?int:[0-9]+ { return parseInt(`${(negative ? negative : '') + int.join('')}`, 10); }
INJECTED_FIELD_NAME = head:[a-zA-Z]tail:[A-z0-9()]* { return `${head}${tail.join('')}`; }
ENTITY_NAME = head:[A-Z]tail:[A-z0-9]* { return `${head}${tail.join('')}`; }
FIELD_NAME = head:[a-zA-Z]tail:[A-z0-9]* { return `${head}${tail.join('')}`; }
SPACE = ['\n'|'\t'|'\r'|' '|\u2028|\u2029]
SPACE_WITHOUT_NEWLINE = ['\t'|' '|\u2028|\u2029]
REGEX = word:[A-z0-9!@#$%^&*()_+\-=\[\]{};':\\|,.<>\/? ]* { return word.join('') }
APOSTROPHE = ["|']<|MERGE_RESOLUTION|>--- conflicted
+++ resolved
@@ -40,7 +40,6 @@
   }
 
   const parsed = {
-<<<<<<< HEAD
     application: {
       baseName: 'jhipster',
       packageName: '',
@@ -56,9 +55,7 @@
       buildTool: 'maven',
       searchEngine: false
     },
-=======
     constants: {},
->>>>>>> ee71bbd8
     entities: [],
     relationships: [],
     enums: [],
@@ -77,14 +74,12 @@
 start = p:prog { return p; }
 
 prog
-<<<<<<< HEAD
-  = SPACE* applicationDeclaration:applicationDecl SPACE* p:prog {
-    parsed.application = applicationDeclaration;
-=======
   = SPACE* constantDecl:constantDecl SPACE* p:prog {
     parsed.constants[constantDecl.name] = constantDecl.value;
->>>>>>> ee71bbd8
-    return parsed;
+    return parsed;
+  }
+  / SPACE* applicationDeclaration:applicationDecl SPACE* p:prog {
+    parsed.application = applicationDeclaration;
   }
   / SPACE* ed:entityDecl SPACE* p:prog {
     parsed.entities = addUniqueElements([ed], parsed.entities);
@@ -137,7 +132,6 @@
   }
   / '' { return parsed; }
 
-<<<<<<< HEAD
 // Application Declaration
 applicationDecl
   = APPLICATION SPACE* '{' SPACE* applicationContent:applicationContentDecl? SPACE* '}' {
@@ -187,10 +181,9 @@
 booleanChoice
   = TRUE { return true; }
   / FALSE { return false; }
-=======
+
 constantDecl
   = name:CONSTANT_NAME SPACE* '=' SPACE* value:INTEGER { return { name: name, value: value }; }
->>>>>>> ee71bbd8
 
 //Entities
 entityDecl
