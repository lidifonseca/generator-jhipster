--- conflicted
+++ resolved
@@ -39,29 +39,6 @@
     }
   }
 
-<<<<<<< HEAD
-  const application = {
-    baseName: 'jhipster',
-    packageName: '',
-    packageFolder: '',
-    authenticationType: '',
-    hibernateCache: 'no',
-    clusteredHttpSession: false,
-    websocket: false
-  };
-  var entities = [];
-  var relationships = [];
-  var enums = [];
-  var dto = {};
-  var pagination = {};
-  var service = {};
-  var microservice = {};
-  var searchEngine = {};
-  var noClient = { list: [], excluded: [] };
-  var noServer = { list: [], excluded: [] };
-  var angularSuffix = {};
-  var noFluentMethod = { list: [], excluded: [] };
-=======
   const parsed = {
     entities: [],
     relationships: [],
@@ -76,30 +53,11 @@
     angularSuffix: {},
     noFluentMethod: { list: [], excluded: [] }
   };
->>>>>>> 4827ea22
 }
 
 start = p:prog { return p; }
 
 prog
-<<<<<<< HEAD
-  = space* applicationDecl:applicationDecl space* p:prog {return {application, "entities" : entities,"relationships": relationships, "enums": enums, "dto": dto, "pagination": pagination, "service": service, "microservice": microservice, "searchEngine": searchEngine, "noClient": noClient, "noServer": noServer, "angularSuffix": angularSuffix, "noFluentMethod": noFluentMethod};}
-  / space* ed:entityDecl space* p:prog {return {"entities" : concat([ed],p.entities) , "relationships" : p.relationships, "enums" : p.enums, "dto": p.dto, "pagination": p.pagination, "service": service, "microservice": microservice, "searchEngine": searchEngine, "noClient": noClient, "noServer": noServer, "angularSuffix": angularSuffix, "noFluentMethod": noFluentMethod};}
-  / space* rd:relationDecl space* p:prog {return {"entities" : p.entities, "relationships" : flattenArray(concat([rd],p.relationships)), "enums" : p.enums, "dto": p.dto, "pagination": p.pagination, "service": service, "microservice": microservice, "searchEngine": searchEngine, "noClient": noClient, "noServer": noServer, "angularSuffix": angularSuffix, "noFluentMethod": noFluentMethod};}
-  / space* end:enumDecl space* p:prog {return {"entities" : p.entities, "relationships" : p.relationships, "enums": concat([end], p.enums), "dto": p.dto, "pagination": p.pagination, "service": service, "microservice": microservice, "searchEngine": searchEngine, "noClient": noClient, "noServer": noServer, "angularSuffix": angularSuffix, "noFluentMethod": noFluentMethod};}
-  / space* dto:dtoDecl space* p:prog {return {"entities": p.entities, "relationships": p.relationships, "enums": p.enums, "dto": p.dto, "pagination": p.pagination, "service": service, "microservice": microservice, "searchEngine": searchEngine, "noClient": noClient, "noServer": noServer, "angularSuffix": angularSuffix, "noFluentMethod": noFluentMethod};}
-  / space* pagination:pagiDecl space* p:prog {return {"entities" : p.entities, "relationships" : p.relationships, "enums": p.enums, "dto": p.dto, "pagination": p.pagination, "service": service, "microservice": microservice, "searchEngine": searchEngine, "noClient": noClient, "noServer": noServer, "angularSuffix": angularSuffix, "noFluentMethod": noFluentMethod};}
-  / space* service:serviceDecl space* p:prog {return {"entities" : p.entities, "relationships" : p.relationships, "enums": p.enums, "dto": p.dto, "pagination": p.pagination, "service": service, "microservice": microservice, "searchEngine": searchEngine, "noClient": noClient, "noServer": noServer, "angularSuffix": angularSuffix, "noFluentMethod": noFluentMethod};}
-  / space* Comment space* p:prog {return {"entities" : p.entities,"relationships": p.relationships, "enums": p.enums, "dto": p.dto, "pagination": p.pagination, "service": service, "microservice": microservice, "searchEngine": searchEngine, "noClient": noClient, "noServer": noServer, "angularSuffix": angularSuffix, "noFluentMethod": noFluentMethod};}
-  / space* JDLComment space* p:prog {return {"entities" : p.entities,"relationships": p.relationships, "enums": p.enums, "dto": p.dto, "pagination": p.pagination, "service": service, "microservice": microservice, "searchEngine": searchEngine, "noClient": noClient, "noServer": noServer, "angularSuffix": angularSuffix, "noFluentMethod": noFluentMethod};}
-  / space* microservice:microserviceDecl1 space* p:prog {return {"entities" : p.entities, "relationships" : p.relationships, "enums": p.enums, "dto": p.dto, "pagination": p.pagination, "service": service, "microservice": microservice, "searchEngine": searchEngine, "noClient": noClient, "noServer": noServer, "angularSuffix": angularSuffix, "noFluentMethod": noFluentMethod};}
-  / space* searchEngine:searchEngineDecl space* p:prog {return {"entities" : p.entities, "relationships" : p.relationships, "enums": p.enums, "dto": p.dto, "pagination": p.pagination, "service": service, "microservice": microservice, "searchEngine": searchEngine, "noClient": noClient, "noServer": noServer, "angularSuffix": angularSuffix, "noFluentMethod": noFluentMethod};}
-  / space* noClient:noClientDecl space* p:prog {return {"entities" : p.entities, "relationships" : p.relationships, "enums": p.enums, "dto": p.dto, "pagination": p.pagination, "service": service, "microservice": microservice, "searchEngine": searchEngine, "noClient": noClient, "noServer": noServer, "angularSuffix": angularSuffix, "noFluentMethod": noFluentMethod};}
-  / space* noServer:noServerDecl space* p:prog {return {"entities" : p.entities, "relationships" : p.relationships, "enums": p.enums, "dto": p.dto, "pagination": p.pagination, "service": service, "microservice": microservice, "searchEngine": searchEngine, "noClient": noClient, "noServer": noServer, "angularSuffix": angularSuffix, "noFluentMethod": noFluentMethod};}
-  / space* angularSuffix:angularSuffixDecl space* p:prog {return {"entities" : p.entities, "relationships" : p.relationships, "enums": p.enums, "dto": p.dto, "pagination": p.pagination, "service": service, "microservice": microservice, "searchEngine": searchEngine, "noClient": noClient, "noServer": noServer, "angularSuffix": angularSuffix, "noFluentMethod": noFluentMethod};}
-  / space* noFluentMethod:noFluentMethod space* p:prog {return {"entities" : p.entities, "relationships" : p.relationships, "enums": p.enums, "dto": p.dto, "pagination": p.pagination, "service": service, "microservice": microservice, "searchEngine": searchEngine, "noClient": noClient, "noServer": noServer, "angularSuffix": angularSuffix, "noFluentMethod": noFluentMethod};}
-  / "" {return {"entities" : entities,"relationships": relationships, "enums": enums, "dto": dto, "pagination": pagination, "service": service, "microservice": microservice, "searchEngine": searchEngine, "noClient": noClient, "noServer": noServer, "angularSuffix": angularSuffix, "noFluentMethod": noFluentMethod};}
-=======
   = SPACE* ed:entityDecl SPACE* p:prog {
     parsed.entities = addUniqueElements([ed], parsed.entities);
     return parsed;
@@ -150,37 +108,6 @@
     return parsed;
   }
   / '' { return parsed; }
->>>>>>> 4827ea22
-
-// Application Declaration
-applicationDecl
-  = 'application' space* '{' space* applicationContent:applicationContentDecl space* '}'
-
-applicationContentDecl
-  = 'baseName' space* baseName:[A-z]+ space* applicationContentDecl:applicationContentDecl {
-    application.baseName = baseName.join('')
-  }
-  / 'packageName' space* packageName:(([a-z]+'.')*[a-z]+) space* applicationContentDecl:applicationContentDecl {
-    application.packageName = packageName.join('').replace(/,/g, '')
-    application.packageFolder = application.packageName.replace(/[.]/g, '/')
-  }
-  / 'authenticationType' space* authenticationType:[A-z]+ space* applicationContentDecl:applicationContentDecl {
-    application.authenticationType = authenticationType.join('')
-  }
-  / 'hibernateCache' space* hibernateCache:[A-z]+ space* applicationContentDecl:applicationContentDecl {
-    application.hibernateCache = hibernateCache.join('')
-  }
-  / 'clusteredHttpSession' space* clusteredHttpSession:booleanChoice space* applicationContentDecl:applicationContentDecl {
-    application.clusteredHttpSession = clusteredHttpSession
-  }
-  / 'websocket' space* websocket:booleanChoice space* applicationContentDecl:applicationContentDecl {
-    application.websocket = websocket
-  }
-  / ''
-
-booleanChoice
-  = 'true' {return true}
-  / 'false' {return false}
 
 //Entities
 entityDecl
