<<<<<<< HEAD
'use strict';

const AbstractJDLOption = require('./abstract_jdl_option'),
  BINARY_OPTIONS = require('./jhipster/binary_options'),
  buildException = require('../exceptions/exception_factory').buildException,
  Exceptions = require('../exceptions/exception_factory').exceptions;
=======
const AbstractJDLOption = require('./abstract_jdl_option');
const BINARY_OPTIONS = require('./jhipster/binary_options');
const BuildException = require('../exceptions/exception_factory').BuildException;
const exceptions = require('../exceptions/exception_factory').exceptions;
>>>>>>> 23c9471d

/**
 * For options like the DTO, the service, etc.
 */
class JDLBinaryOption extends AbstractJDLOption {
  constructor(args) {
    super(args);
    if (!BINARY_OPTIONS.exists(this.name, args.value)) {
      let valueText = `value '${args.value}'`;
      if (!args.value) {
        valueText = 'no value';
      }
<<<<<<< HEAD
      throw new buildException(
        Exceptions.IllegalArgument,
=======
      throw new BuildException(
        exceptions.IllegalArgument,
>>>>>>> 23c9471d
        `The option's name and value must be valid, got ${valueText} for '${this.name}'.`);
    }
    this.value = args.value;
  }

  getType() {
    return 'BINARY';
  }

  toString() {
    const entityNames = this.entityNames.join(', ');
    entityNames.slice(1, entityNames.length - 1);
    let optionName = this.name;
    if (this.name === BINARY_OPTIONS.BINARY_OPTIONS.PAGINATION) {
      optionName = 'paginate';
    } else if (this.name === BINARY_OPTIONS.BINARY_OPTIONS.SEARCH_ENGINE) {
      optionName = 'search';
    }
    const firstPart = `${optionName} ${entityNames} with ${this.value}`;
    if (this.excludedNames.size() === 0) {
      return firstPart;
    }
    const excludedNames = this.excludedNames.join(', ');
    excludedNames.slice(1, this.excludedNames.length - 1);
    return `${firstPart} except ${excludedNames}`;
  }

  static isValid(option) {
    return AbstractJDLOption.isValid(option) && BINARY_OPTIONS.exists(option.name, option.value);
  }
}

module.exports = JDLBinaryOption;<|MERGE_RESOLUTION|>--- conflicted
+++ resolved
@@ -1,16 +1,7 @@
-<<<<<<< HEAD
-'use strict';
-
-const AbstractJDLOption = require('./abstract_jdl_option'),
-  BINARY_OPTIONS = require('./jhipster/binary_options'),
-  buildException = require('../exceptions/exception_factory').buildException,
-  Exceptions = require('../exceptions/exception_factory').exceptions;
-=======
 const AbstractJDLOption = require('./abstract_jdl_option');
 const BINARY_OPTIONS = require('./jhipster/binary_options');
 const BuildException = require('../exceptions/exception_factory').BuildException;
 const exceptions = require('../exceptions/exception_factory').exceptions;
->>>>>>> 23c9471d
 
 /**
  * For options like the DTO, the service, etc.
@@ -23,13 +14,8 @@
       if (!args.value) {
         valueText = 'no value';
       }
-<<<<<<< HEAD
-      throw new buildException(
-        Exceptions.IllegalArgument,
-=======
       throw new BuildException(
         exceptions.IllegalArgument,
->>>>>>> 23c9471d
         `The option's name and value must be valid, got ${valueText} for '${this.name}'.`);
     }
     this.value = args.value;
