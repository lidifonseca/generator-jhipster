<<<<<<< HEAD
'use strict';

const merge = require('../utils/object_utils').merge,
  isNilOrEmpty = require('../utils/string_utils').isNilOrEmpty,
  JDLEntity = require('./jdl_entity'),
  Set = require('../utils/objects/set'),
  ErrorCases = require('../exceptions/error_cases').ErrorCases,
  buildException = require('../exceptions/exception_factory').buildException,
  Exceptions = require('../exceptions/exception_factory').exceptions;
=======
const merge = require('../utils/object_utils').merge;
const isNilOrEmpty = require('../utils/string_utils').isNilOrEmpty;
const JDLEntity = require('./jdl_entity');
const Set = require('../utils/objects/set');
const ErrorCases = require('../exceptions/error_cases').ErrorCases;
const BuildException = require('../exceptions/exception_factory').BuildException;
const exceptions = require('../exceptions/exception_factory').exceptions;
>>>>>>> 23c9471d

class AbstractJDLOption {
  constructor(args) {
    const merged = merge(defaults(), args);
    if (!merged.name) {
<<<<<<< HEAD
      throw new buildException(Exceptions.NullPointer, "The option's name must be passed.");
=======
      throw new BuildException(exceptions.NullPointer, 'The option\'s name must be passed.');
>>>>>>> 23c9471d
    }
    this.name = merged.name;
    this.entityNames = new Set(merged.entityNames);
    if (this.entityNames.size() === 0) {
      this.entityNames.add('*');
    }
    this.excludedNames = new Set(merged.excludedNames);
  }

  addEntity(entity) {
    const errors = JDLEntity.checkValidity(entity);
    if (errors.length !== 0) {
<<<<<<< HEAD
      throw new buildException(
        Exceptions.InvalidObject,
=======
      throw new BuildException(
        exceptions.InvalidObject,
>>>>>>> 23c9471d
        `The passed entity must be valid.\nErrors: ${errors.join(', ')}`);
    }
    if (this.excludedNames.has(entity.name)) {
      return false;
    }
    if (this.entityNames.has('*')) {
      this.entityNames.remove('*');
    }
    return this.entityNames.add(entity.name);
  }

  addEntitiesFromAnotherOption(option) {
    if (!option || !AbstractJDLOption.isValid(option)) {
      return false;
    }
    this.entityNames.addSetElements(option.entityNames);
    this.excludedNames.addSetElements(option.excludedNames);
    return true;
  }

  excludeEntity(entity) {
    const errors = JDLEntity.checkValidity(entity);
    if (errors.length !== 0) {
<<<<<<< HEAD
      throw new buildException(
        Exceptions.InvalidObject,
=======
      throw new BuildException(
        exceptions.InvalidObject,
>>>>>>> 23c9471d
        `The passed entity must be valid.\nErrors: ${errors.join(', ')}`);
    }
    if (this.entityNames.has(entity.name)) {
      return false;
    }
    return this.excludedNames.add(entity.name);
  }

  getType() {
<<<<<<< HEAD
    throw new buildException(Exceptions.UnsupportedOperation);
=======
    throw new BuildException(exceptions.UnsupportedOperation);
>>>>>>> 23c9471d
  }

  static checkValidity(object) {
    const errors = [];
    if (!object) {
      errors.push(ErrorCases.options.NoOption);
      return errors;
    }
    if (isNilOrEmpty(object.name)) {
      errors.push(ErrorCases.options.NoName);
    }
    if (!object.entityNames) {
      errors.push(ErrorCases.options.NoEntityNames);
    }
    if (object.entityNames && object.entityNames.has(null)) {
      errors.push(ErrorCases.options.NilInEntityNames);
    }
    if (!object.excludedNames) {
      errors.push(ErrorCases.options.NoExcludedNames);
    }
    if (object.excludedNames && object.excludedNames.has(null)) {
      errors.push(ErrorCases.options.NilInExcludedNames);
    }
    try {
      object.getType();
    } catch (error) {
      errors.push(ErrorCases.options.NoType);
    }
    return errors;
  }

  static isValid(object) {
    const errors = this.checkValidity(object);
    return errors.length === 0;
  }
}

module.exports = AbstractJDLOption;

function defaults() {
  return {
    entityNames: new Set(['*']),
    excludedNames: new Set()
  };
}<|MERGE_RESOLUTION|>--- conflicted
+++ resolved
@@ -1,14 +1,3 @@
-<<<<<<< HEAD
-'use strict';
-
-const merge = require('../utils/object_utils').merge,
-  isNilOrEmpty = require('../utils/string_utils').isNilOrEmpty,
-  JDLEntity = require('./jdl_entity'),
-  Set = require('../utils/objects/set'),
-  ErrorCases = require('../exceptions/error_cases').ErrorCases,
-  buildException = require('../exceptions/exception_factory').buildException,
-  Exceptions = require('../exceptions/exception_factory').exceptions;
-=======
 const merge = require('../utils/object_utils').merge;
 const isNilOrEmpty = require('../utils/string_utils').isNilOrEmpty;
 const JDLEntity = require('./jdl_entity');
@@ -16,17 +5,12 @@
 const ErrorCases = require('../exceptions/error_cases').ErrorCases;
 const BuildException = require('../exceptions/exception_factory').BuildException;
 const exceptions = require('../exceptions/exception_factory').exceptions;
->>>>>>> 23c9471d
 
 class AbstractJDLOption {
   constructor(args) {
     const merged = merge(defaults(), args);
     if (!merged.name) {
-<<<<<<< HEAD
-      throw new buildException(Exceptions.NullPointer, "The option's name must be passed.");
-=======
       throw new BuildException(exceptions.NullPointer, 'The option\'s name must be passed.');
->>>>>>> 23c9471d
     }
     this.name = merged.name;
     this.entityNames = new Set(merged.entityNames);
@@ -39,13 +23,8 @@
   addEntity(entity) {
     const errors = JDLEntity.checkValidity(entity);
     if (errors.length !== 0) {
-<<<<<<< HEAD
-      throw new buildException(
-        Exceptions.InvalidObject,
-=======
       throw new BuildException(
         exceptions.InvalidObject,
->>>>>>> 23c9471d
         `The passed entity must be valid.\nErrors: ${errors.join(', ')}`);
     }
     if (this.excludedNames.has(entity.name)) {
@@ -69,13 +48,8 @@
   excludeEntity(entity) {
     const errors = JDLEntity.checkValidity(entity);
     if (errors.length !== 0) {
-<<<<<<< HEAD
-      throw new buildException(
-        Exceptions.InvalidObject,
-=======
       throw new BuildException(
         exceptions.InvalidObject,
->>>>>>> 23c9471d
         `The passed entity must be valid.\nErrors: ${errors.join(', ')}`);
     }
     if (this.entityNames.has(entity.name)) {
@@ -85,11 +59,7 @@
   }
 
   getType() {
-<<<<<<< HEAD
-    throw new buildException(Exceptions.UnsupportedOperation);
-=======
     throw new BuildException(exceptions.UnsupportedOperation);
->>>>>>> 23c9471d
   }
 
   static checkValidity(object) {
