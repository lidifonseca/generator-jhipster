--- conflicted
+++ resolved
@@ -1,32 +1,16 @@
-<<<<<<< HEAD
-'use strict';
-
-const merge = require('../utils/object_utils').merge,
-  isNilOrEmpty = require('../utils/string_utils').isNilOrEmpty,
-  buildException = require('../exceptions/exception_factory').buildException,
-  Exceptions = require('../exceptions/exception_factory').exceptions,
-  ErrorCases = require('../exceptions/error_cases').ErrorCases,
-  JDLField = require('./jdl_field');
-=======
 const merge = require('../utils/object_utils').merge;
 const isNilOrEmpty = require('../utils/string_utils').isNilOrEmpty;
 const BuildException = require('../exceptions/exception_factory').BuildException;
 const exceptions = require('../exceptions/exception_factory').exceptions;
 const ErrorCases = require('../exceptions/error_cases').ErrorCases;
 const JDLField = require('./jdl_field');
->>>>>>> 23c9471d
 
 class JDLEntity {
   constructor(args) {
     const merged = merge(defaults(), args);
     if (isNilOrEmpty(merged.name)) {
-<<<<<<< HEAD
-      throw new buildException(
-        Exceptions.NullPointer,
-=======
       throw new BuildException(
         exceptions.NullPointer,
->>>>>>> 23c9471d
         'The name is mandatory to create an entity.');
     }
     this.name = merged.name;
@@ -42,13 +26,8 @@
       if (field) {
         fieldName = field.name;
       }
-<<<<<<< HEAD
-      throw new buildException(
-        Exceptions.InvalidObject,
-=======
       throw new BuildException(
         exceptions.InvalidObject,
->>>>>>> 23c9471d
         `The passed field '${'' || fieldName}' must be valid for entity '${this.name}'.\nErrors: ${errors.join(', ')}`);
     }
     this.fields[field.name] = field;
@@ -88,11 +67,7 @@
   toString() {
     let string = '';
     if (this.comment) {
-<<<<<<< HEAD
-      string = `${string}/**\n${formatComment(this.comment)} */\n`;
-=======
       string += `/**\n${this.comment.split('\n').map(line => ` * ${line}\n`).join('')} */\n`;
->>>>>>> 23c9471d
     }
     string += `entity ${this.name} (${this.tableName})`;
     if (Object.keys(this.fields).length !== 0) {
@@ -108,10 +83,6 @@
   return {
     fields: {}
   };
-}
-
-function formatComment(comment) {
-  return comment.split('\n').map(line => ` * ${line}\n`).join('');
 }
 
 function formatFieldObjects(jdlFieldObjects) {
