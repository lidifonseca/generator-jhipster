--- conflicted
+++ resolved
@@ -1,17 +1,4 @@
-<<<<<<< HEAD
-'use strict';
-
-const JDLApplication = require('./jdl_application'),
-  JDLEntity = require('./jdl_entity'),
-  JDLEnum = require('./jdl_enum'),
-  JDLRelationship = require('./jdl_relationship'),
-  JDLRelationships = require('./jdl_relationships'),
-  JDLAbstractRelationship = require('./abstract_jdl_option'),
-  JDLUnaryOption = require('./jdl_unary_option'),
-  JDLBinaryOption = require('./jdl_binary_option'),
-  buildException = require('../exceptions/exception_factory').buildException,
-  Exceptions = require('../exceptions/exception_factory').exceptions;
-=======
+const JDLApplication = require('./jdl_application');
 const JDLEntity = require('./jdl_entity');
 const JDLEnum = require('./jdl_enum');
 const JDLRelationship = require('./jdl_relationship');
@@ -20,7 +7,6 @@
 const JDLOptions = require('./jdl_options');
 const BuildException = require('../exceptions/exception_factory').BuildException;
 const exceptions = require('../exceptions/exception_factory').exceptions;
->>>>>>> 23c9471d
 
 class JDLObject {
   constructor() {
@@ -42,8 +28,8 @@
   addApplication(application) {
     const errors = JDLApplication.checkValidity(application);
     if (errors.length !== 0) {
-      throw new buildException(
-        Exceptions.InvalidObject,
+      throw new BuildException(
+        exceptions.InvalidObject,
         `The application must be valid in order to be added.\nErrors: ${errors.join(', ')}`);
     }
     this.applications[application.baseName] = application;
@@ -56,13 +42,8 @@
   addEntity(entity) {
     const errors = JDLEntity.checkValidity(entity);
     if (errors.length !== 0) {
-<<<<<<< HEAD
-      throw new buildException(
-        Exceptions.InvalidObject,
-=======
       throw new BuildException(
         exceptions.InvalidObject,
->>>>>>> 23c9471d
         `The entity must be valid in order to be added.\nErrors: ${errors.join(', ')}`);
     }
     this.entities[entity.name] = entity;
@@ -75,13 +56,8 @@
   addEnum(enumToAdd) {
     const errors = JDLEnum.checkValidity(enumToAdd);
     if (errors.length !== 0) {
-<<<<<<< HEAD
-      throw new buildException(
-        Exceptions.InvalidObject,
-=======
       throw new BuildException(
         exceptions.InvalidObject,
->>>>>>> 23c9471d
         `The enum must be valid in order to be added.\nErrors: ${errors.join(', ')}`);
     }
     this.enums[enumToAdd.name] = enumToAdd;
@@ -90,13 +66,8 @@
   addRelationship(relationship) {
     const errors = JDLRelationship.checkValidity(relationship);
     if (errors.length !== 0) {
-<<<<<<< HEAD
-      throw new buildException(
-        Exceptions.InvalidObject,
-=======
       throw new BuildException(
         exceptions.InvalidObject,
->>>>>>> 23c9471d
         `The relationship must be valid in order to be added.\nErrors: ${errors.join(', ')}`);
     }
     this.relationships.add(relationship);
@@ -105,13 +76,8 @@
   addOption(option) {
     const errors = JDLAbstractRelationship.checkValidity(option);
     if (errors.length !== 0) {
-<<<<<<< HEAD
-      throw new buildException(
-        Exceptions.InvalidObject,
-=======
       throw new BuildException(
         exceptions.InvalidObject,
->>>>>>> 23c9471d
         `The option must be valid in order to be added.\nErrors: ${errors.join(', ')}`);
     }
     this.options.addOption(option);
@@ -130,11 +96,9 @@
 
 function applicationsToString(applications) {
   let string = '';
-  for (let applicationName in applications) {
-    if (applications.hasOwnProperty(applicationName)) {
-      string += `${applications[applicationName].toString()}\n`;
-    }
-  }
+  Object.keys(applications).forEach((applicationName) => {
+    string += `${applications[applicationName].toString()}\n`;
+  });
   return string;
 }
 
