--- conflicted
+++ resolved
@@ -20,21 +20,10 @@
 };
 
 function exists(passedOption, passedValue) {
-<<<<<<< HEAD
-  for (let option in BINARY_OPTIONS) {
-    if (passedOption === BINARY_OPTIONS[option]
-        && (passedOption === BINARY_OPTIONS.MICROSERVICE || passedOption === BINARY_OPTIONS.ANGULAR_SUFFIX
-        || values(VALUES[BINARY_OPTIONS[option]]).indexOf(passedValue) !== -1)) {
-      return true;
-    }
-  }
-  return false;
-=======
   const options = Object.keys(BINARY_OPTIONS).map(key => BINARY_OPTIONS[key]);
   return options.some(option => passedOption === option
       && (passedOption === BINARY_OPTIONS.MICROSERVICE || passedOption === BINARY_OPTIONS.ANGULAR_SUFFIX
         || values(VALUES[option]).indexOf(passedValue) !== -1));
->>>>>>> 23c9471d
 }
 
 module.exports = {
