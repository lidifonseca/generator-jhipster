--- conflicted
+++ resolved
@@ -1,24 +1,11 @@
-<<<<<<< HEAD
-'use strict';
-
-const Set = require('../../utils/objects/set'),
-  _ = require('lodash'),
-  JDLEnum = require('../jdl_enum'),
-  Validations = require('./validations').VALIDATIONS,
-  DatabaseTypes = require('./database_types').Types,
-  buildException = require('../../exceptions/exception_factory').buildException,
-  Exceptions = require('../../exceptions/exception_factory').exceptions;
-=======
 const Set = require('../../utils/objects/set');
 const _ = require('lodash');
-const _v = require('./validations');
 const JDLEnum = require('../jdl_enum');
 const DatabaseTypes = require('./database_types').Types;
 const BuildException = require('../../exceptions/exception_factory').BuildException;
 const exceptions = require('../../exceptions/exception_factory').exceptions;
 
-const VALIDATIONS = _v.VALIDATIONS;
->>>>>>> 23c9471d
+const Validations = require('./validations').VALIDATIONS;
 
 const SQL_TYPES = {
   STRING: 'String',
@@ -120,44 +107,28 @@
 
 function isSQLType(type) {
   if (!type) {
-<<<<<<< HEAD
-    throw new buildException(Exceptions.NullPointer, 'The passed type must not be nil.');
-=======
     throw new BuildException(exceptions.NullPointer, 'The passed type must not be nil.');
->>>>>>> 23c9471d
   }
   return (_.snakeCase(type).toUpperCase() in SQL_TYPES) || type instanceof JDLEnum;
 }
 
 function isMongoDBType(type) {
   if (!type) {
-<<<<<<< HEAD
-    throw new buildException(Exceptions.NullPointer, 'The passed type must not be nil.');
-=======
     throw new BuildException(exceptions.NullPointer, 'The passed type must not be nil.');
->>>>>>> 23c9471d
   }
   return (_.snakeCase(type).toUpperCase() in MONGODB_TYPES) || type instanceof JDLEnum;
 }
 
 function isCassandraType(type) {
   if (!type) {
-<<<<<<< HEAD
-    throw new buildException(Exceptions.NullPointer, 'The passed type must not be nil.');
-=======
     throw new BuildException(exceptions.NullPointer, 'The passed type must not be nil.');
->>>>>>> 23c9471d
   }
   return (_.snakeCase(type).toUpperCase() in CASSANDRA_TYPES) && !(type instanceof JDLEnum);
 }
 
 function hasValidation(type, validation, isAnEnum) {
   if (!type || !validation) {
-<<<<<<< HEAD
-    throw new buildException(Exceptions.NullPointer, 'The passed type and value must not be nil.');
-=======
     throw new BuildException(exceptions.NullPointer, 'The passed type and value must not be nil.');
->>>>>>> 23c9471d
   }
   if (isAnEnum) {
     type = 'Enum';
@@ -169,11 +140,7 @@
 
 function getIsType(databaseType, callback) {
   if (!databaseType) {
-<<<<<<< HEAD
-    throw new buildException(Exceptions.NullPointer, 'The passed type must not be nil.');
-=======
     throw new BuildException(exceptions.NullPointer, 'The passed type must not be nil.');
->>>>>>> 23c9471d
   }
   switch (databaseType) {
   case DatabaseTypes.sql:
@@ -189,16 +156,9 @@
     return isCassandraType;
   default:
     callback && callback();
-<<<<<<< HEAD
-    throw new buildException(
-      Exceptions.IllegalArgument,
-      "The passed database type must either be 'sql', 'mysql', 'mariadb', 'postgresql', 'oracle', 'mssql', "
-      + "'mongodb', or 'cassandra'");
-=======
     throw new BuildException(
       exceptions.IllegalArgument,
       'The passed database type must either be \'sql\', \'mysql\', \'mariadb\', \'postgresql\', \'oracle\', \'mssql\', \'mongodb\', or \'cassandra\'');
->>>>>>> 23c9471d
   }
 }
 
