<<<<<<< HEAD
'use strict';

const merge = require('../utils/object_utils').merge,
  isNilOrEmpty = require('../utils/string_utils').isNilOrEmpty,
  buildException = require('../exceptions/exception_factory').buildException,
  Exceptions = require('../exceptions/exception_factory').exceptions,
  ErrorCases = require('../exceptions/error_cases').ErrorCases,
  Set = require('../utils/objects/set');
=======
const merge = require('../utils/object_utils').merge;
const isNilOrEmpty = require('../utils/string_utils').isNilOrEmpty;
const BuildException = require('../exceptions/exception_factory').BuildException;
const exceptions = require('../exceptions/exception_factory').exceptions;
const ErrorCases = require('../exceptions/error_cases').ErrorCases;
const Set = require('../utils/objects/set');
>>>>>>> 23c9471d

class JDLEnum {
  constructor(args) {
    const merged = merge(defaults(), args);
    if (!merged.name) {
<<<<<<< HEAD
      throw new buildException(
        Exceptions.NullPointer,
        "The enum's name must be passed.");
=======
      throw new BuildException(
        exceptions.NullPointer,
        'The enum\'s name must be passed.');
>>>>>>> 23c9471d
    }
    this.comment = merged.comment;
    this.name = merged.name;
    this.values = new Set(merged.values);
  }

  addValue(value) {
    if (!value) {
<<<<<<< HEAD
      throw new buildException(
        Exceptions.NullPointer,
=======
      throw new BuildException(
        exceptions.NullPointer,
>>>>>>> 23c9471d
        'A valid value must be passed, got nil.');
    }
    this.values.add(value.toString());
  }

  static checkValidity(object) {
    const errors = [];
    if (!object) {
      errors.push(ErrorCases.enums.NoEnum);
      return errors;
    }
    if (isNilOrEmpty(object.name)) {
      errors.push(ErrorCases.enums.NoName);
    }
    return errors;
  }

  /**
   * Deprecated
   */
  static isValid(object) {
    const errors = this.checkValidity(object);
    return errors.length === 0;
  }

  toString() {
    let comment = '';
    if (this.comment) {
      comment += `/**\n * ${this.comment}\n */`;
    }
    return `${comment}\nenum ${this.name} {\n  ${this.values.join(',\n  ')}\n}`;
  }
}

module.exports = JDLEnum;

function defaults() {
  return {
    values: new Set()
  };
}<|MERGE_RESOLUTION|>--- conflicted
+++ resolved
@@ -1,34 +1,17 @@
-<<<<<<< HEAD
-'use strict';
-
-const merge = require('../utils/object_utils').merge,
-  isNilOrEmpty = require('../utils/string_utils').isNilOrEmpty,
-  buildException = require('../exceptions/exception_factory').buildException,
-  Exceptions = require('../exceptions/exception_factory').exceptions,
-  ErrorCases = require('../exceptions/error_cases').ErrorCases,
-  Set = require('../utils/objects/set');
-=======
 const merge = require('../utils/object_utils').merge;
 const isNilOrEmpty = require('../utils/string_utils').isNilOrEmpty;
 const BuildException = require('../exceptions/exception_factory').BuildException;
 const exceptions = require('../exceptions/exception_factory').exceptions;
 const ErrorCases = require('../exceptions/error_cases').ErrorCases;
 const Set = require('../utils/objects/set');
->>>>>>> 23c9471d
 
 class JDLEnum {
   constructor(args) {
     const merged = merge(defaults(), args);
     if (!merged.name) {
-<<<<<<< HEAD
-      throw new buildException(
-        Exceptions.NullPointer,
-        "The enum's name must be passed.");
-=======
       throw new BuildException(
         exceptions.NullPointer,
         'The enum\'s name must be passed.');
->>>>>>> 23c9471d
     }
     this.comment = merged.comment;
     this.name = merged.name;
@@ -37,13 +20,8 @@
 
   addValue(value) {
     if (!value) {
-<<<<<<< HEAD
-      throw new buildException(
-        Exceptions.NullPointer,
-=======
       throw new BuildException(
         exceptions.NullPointer,
->>>>>>> 23c9471d
         'A valid value must be passed, got nil.');
     }
     this.values.add(value.toString());
