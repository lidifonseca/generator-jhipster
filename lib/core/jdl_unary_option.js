--- conflicted
+++ resolved
@@ -1,16 +1,7 @@
-<<<<<<< HEAD
-'use strict';
-
-const AbstractJDLOption = require('./abstract_jdl_option'),
-  UNARY_OPTIONS = require('./jhipster/unary_options'),
-  buildException = require('../exceptions/exception_factory').buildException,
-  Exceptions = require('../exceptions/exception_factory').exceptions;
-=======
 const AbstractJDLOption = require('./abstract_jdl_option');
 const UNARY_OPTIONS = require('./jhipster/unary_options');
 const BuildException = require('../exceptions/exception_factory').BuildException;
 const exceptions = require('../exceptions/exception_factory').exceptions;
->>>>>>> 23c9471d
 
 /**
  * For flags such as skipServer, skipClient, etc.
@@ -19,11 +10,7 @@
   constructor(args) {
     super(args);
     if (!UNARY_OPTIONS.exists(this.name)) {
-<<<<<<< HEAD
-      throw new buildException(Exceptions.IllegalArgument, `The option's name must be valid, got '${this.name}'.`);
-=======
       throw new BuildException(exceptions.IllegalArgument, `The option's name must be valid, got '${this.name}'.`);
->>>>>>> 23c9471d
     }
   }
 
