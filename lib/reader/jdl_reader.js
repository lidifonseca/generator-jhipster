/**
 * Copyright 2013-2018 the original author or authors from the JHipster project.
 *
 * This file is part of the JHipster project, see http://www.jhipster.tech/
 * for more information.
 *
 * Licensed under the Apache License, Version 2.0 (the "License");
 * you may not use this file except in compliance with the License.
 * You may obtain a copy of the License at
 *
 *      http://www.apache.org/licenses/LICENSE-2.0
 *
 * Unless required by applicable law or agreed to in writing, software
 * distributed under the License is distributed on an "AS IS" BASIS,
 * WITHOUT WARRANTIES OR CONDITIONS OF ANY KIND, either express or implied.
 * See the License for the specific language governing permissions and
 * limitations under the License.
 */

const logger = require('../utils/objects/logger');

const FileReader = require('./file_reader');
<<<<<<< HEAD
const pegjsParser = require('../dsl/pegjs_parser');
const lintingParser = require('../dsl/linting_parser');
const winston = require('winston');
=======
const parser = require('../dsl/api');
>>>>>>> e4931e42

module.exports = {
  parseFromFiles,
  lintFiles,
  checkFileIsJDLFile
};

/**
 * Parses the given files and returns the resulting intermediate object.
 * If one file is passed, the file will be read and its parsed contet returned.
 * If more than one are passed, they will be assembled and only parsed once.
 * @param files the files to parse.
 * @returns {Object} the intermediate object.
 */
function parseFromFiles(files) {
  if (!files || files.length === 0) {
    throw new Error('The files must be passed.');
  }
  checkAllTheFilesAreJDLFiles(files);
  return regularlyParse(files.length === 1
    ? FileReader.readFile(files[0])
    : aggregateFiles(files));
}

function lintFiles(files) {
  if (!files || files.length === 0) {
    throw new Error('The files must be passed to be linted.');
  }
  checkAllTheFilesAreJDLFiles(files);
  return parseWithLintingParser(files.length === 1
    ? FileReader.readFile(files[0])
    : aggregateFiles(files));
}

function checkAllTheFilesAreJDLFiles(files) {
  for (let i = 0; i < files.length; i++) {
    checkFileIsJDLFile(files[i]);
  }
}

/**
 * Parsed the stringified JDL content and returns an intermediate object from the PegJS parser.
 * @param content the JDL content.
 * @returns the intermediate object.
 */
function regularlyParse(content) {
  return parse(content, pegjsParser);
}

function parseWithLintingParser(content) {
  return parse(content, lintingParser);
}

function parse(content, parserImpl) {
  if (!content) {
    throw new Error('File content must be passed in order to be parsed, it is currently empty.');
  }
  try {
<<<<<<< HEAD
    return parserImpl.parse(filterJDLDirectives(removeInternalJDLComments(content)));
  } catch (error) {
    winston.error(`An error has occurred:\n\t${error.name}`);
    winston.error(`Error message:\n\t${error.message}`);
    if (error.location) {
      winston.error(`Position:\n\tAt l.${error.location.start.line}.`);
    }
=======
    const processedInput = filterJDLDirectives(removeInternalJDLComments(content));
    return parser.parse(processedInput);
  } catch (error) {
    logger.error(`Error message:\n\t${error.message}`);
>>>>>>> e4931e42
    throw new SyntaxError(error);
  }
}

function removeInternalJDLComments(content) {
  // Removing an internal Comment will not affect line/column location info
  // as no lines are removed and the comments consumes the rest of the line.
  return content.replace(/\/\/[^\n\r]*/mg, '');
}

function filterJDLDirectives(content) {
  // We are only removing the directive not the whole line to avoid modifying line/column
  // location information in parser errors.
  return content.replace(/^\u0023.*/mg, '');
}

/**
 * Checks whether the given file is a JDL file, only from the extension.
 * Doesn't return anything, but fails if the extension doesn't match.
 * @param file the file to check.
 */
function checkFileIsJDLFile(file) {
  if (file.slice(file.length - 3, file.length) !== '.jh'
    && file.slice(file.length - 4, file.length) !== '.jdl') {
    throw new Error(`The passed file '${file}' must end with '.jh' or '.jdl' to be valid.`);
  }
}

function aggregateFiles(files) {
  return FileReader.readFiles(files).join('\n');
}<|MERGE_RESOLUTION|>--- conflicted
+++ resolved
@@ -20,17 +20,10 @@
 const logger = require('../utils/objects/logger');
 
 const FileReader = require('./file_reader');
-<<<<<<< HEAD
-const pegjsParser = require('../dsl/pegjs_parser');
-const lintingParser = require('../dsl/linting_parser');
-const winston = require('winston');
-=======
 const parser = require('../dsl/api');
->>>>>>> e4931e42
 
 module.exports = {
   parseFromFiles,
-  lintFiles,
   checkFileIsJDLFile
 };
 
@@ -46,17 +39,7 @@
     throw new Error('The files must be passed.');
   }
   checkAllTheFilesAreJDLFiles(files);
-  return regularlyParse(files.length === 1
-    ? FileReader.readFile(files[0])
-    : aggregateFiles(files));
-}
-
-function lintFiles(files) {
-  if (!files || files.length === 0) {
-    throw new Error('The files must be passed to be linted.');
-  }
-  checkAllTheFilesAreJDLFiles(files);
-  return parseWithLintingParser(files.length === 1
+  return parse(files.length === 1
     ? FileReader.readFile(files[0])
     : aggregateFiles(files));
 }
@@ -72,33 +55,15 @@
  * @param content the JDL content.
  * @returns the intermediate object.
  */
-function regularlyParse(content) {
-  return parse(content, pegjsParser);
-}
-
-function parseWithLintingParser(content) {
-  return parse(content, lintingParser);
-}
-
-function parse(content, parserImpl) {
+function parse(content) {
   if (!content) {
     throw new Error('File content must be passed in order to be parsed, it is currently empty.');
   }
   try {
-<<<<<<< HEAD
-    return parserImpl.parse(filterJDLDirectives(removeInternalJDLComments(content)));
-  } catch (error) {
-    winston.error(`An error has occurred:\n\t${error.name}`);
-    winston.error(`Error message:\n\t${error.message}`);
-    if (error.location) {
-      winston.error(`Position:\n\tAt l.${error.location.start.line}.`);
-    }
-=======
     const processedInput = filterJDLDirectives(removeInternalJDLComments(content));
     return parser.parse(processedInput);
   } catch (error) {
     logger.error(`Error message:\n\t${error.message}`);
->>>>>>> e4931e42
     throw new SyntaxError(error);
   }
 }
