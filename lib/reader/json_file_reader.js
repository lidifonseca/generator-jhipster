<<<<<<< HEAD
'use strict';

const fs = require('fs'),
  _ = require('lodash'),
  isNilOrEmpty = require('../utils/string_utils').isNilOrEmpty,
  buildException = require('../exceptions/exception_factory').buildException,
  Exceptions = require('../exceptions/exception_factory').exceptions;

module.exports = {
  readEntityJSON: readEntityJSON,
  toFilePath: toFilePath,
  doesFileExist: doesFileExist
=======
const fs = require('fs');
const _ = require('lodash');
const isNilOrEmpty = require('../utils/string_utils').isNilOrEmpty;
const BuildException = require('../exceptions/exception_factory').BuildException;
const exceptions = require('../exceptions/exception_factory').exceptions;

module.exports = {
  readEntityJSON,
  toFilePath,
  doesfileExist
>>>>>>> 23c9471d
};

function readEntityJSON(filePath) {
  if (isNilOrEmpty(filePath)) {
<<<<<<< HEAD
    throw new buildException(Exceptions.NullPointer, 'The passed file path must not be nil.');
  }
  try {
    if (!doesFileExist(filePath)) {
      throw new buildException(Exceptions.FileNotFound, `The passed file '${filePath}' is a folder.`);
=======
    throw new BuildException(exceptions.NullPointer, 'The passed file path must not be nil.');
  }
  try {
    if (!doesfileExist(filePath)) {
      throw new BuildException(exceptions.FileNotFound, `The passed file '${filePath}' is a folder.`);
>>>>>>> 23c9471d
    }
  } catch (error) {
    if (error.name === 'FileNotFoundException') {
      throw error;
    }
<<<<<<< HEAD
    throw new buildException(Exceptions.FileNotFound, `The passed file '${filePath}' couldn't be found.`);
=======
    throw new BuildException(exceptions.FileNotFound, `The passed file '${filePath}' couldn't be found.`);
>>>>>>> 23c9471d
  }
  return JSON.parse(fs.readFileSync(filePath));
}

function toFilePath(entityName) {
  if (isNilOrEmpty(entityName)) {
<<<<<<< HEAD
    throw new buildException(Exceptions.NullPointer, 'The passed entity name must not be nil.');
=======
    throw new BuildException(exceptions.NullPointer, 'The passed entity name must not be nil.');
>>>>>>> 23c9471d
  }
  return `.jhipster/${_.upperFirst(entityName)}.json`;
}

function doesFileExist(filePath) {
  try {
    return fs.statSync(filePath).isFile();
  } catch (error) {
    return false;
  }
}<|MERGE_RESOLUTION|>--- conflicted
+++ resolved
@@ -1,17 +1,3 @@
-<<<<<<< HEAD
-'use strict';
-
-const fs = require('fs'),
-  _ = require('lodash'),
-  isNilOrEmpty = require('../utils/string_utils').isNilOrEmpty,
-  buildException = require('../exceptions/exception_factory').buildException,
-  Exceptions = require('../exceptions/exception_factory').exceptions;
-
-module.exports = {
-  readEntityJSON: readEntityJSON,
-  toFilePath: toFilePath,
-  doesFileExist: doesFileExist
-=======
 const fs = require('fs');
 const _ = require('lodash');
 const isNilOrEmpty = require('../utils/string_utils').isNilOrEmpty;
@@ -21,46 +7,29 @@
 module.exports = {
   readEntityJSON,
   toFilePath,
-  doesfileExist
->>>>>>> 23c9471d
+  doesFileExist
 };
 
 function readEntityJSON(filePath) {
   if (isNilOrEmpty(filePath)) {
-<<<<<<< HEAD
-    throw new buildException(Exceptions.NullPointer, 'The passed file path must not be nil.');
+    throw new BuildException(exceptions.NullPointer, 'The passed file path must not be nil.');
   }
   try {
     if (!doesFileExist(filePath)) {
-      throw new buildException(Exceptions.FileNotFound, `The passed file '${filePath}' is a folder.`);
-=======
-    throw new BuildException(exceptions.NullPointer, 'The passed file path must not be nil.');
-  }
-  try {
-    if (!doesfileExist(filePath)) {
       throw new BuildException(exceptions.FileNotFound, `The passed file '${filePath}' is a folder.`);
->>>>>>> 23c9471d
     }
   } catch (error) {
     if (error.name === 'FileNotFoundException') {
       throw error;
     }
-<<<<<<< HEAD
-    throw new buildException(Exceptions.FileNotFound, `The passed file '${filePath}' couldn't be found.`);
-=======
     throw new BuildException(exceptions.FileNotFound, `The passed file '${filePath}' couldn't be found.`);
->>>>>>> 23c9471d
   }
   return JSON.parse(fs.readFileSync(filePath));
 }
 
 function toFilePath(entityName) {
   if (isNilOrEmpty(entityName)) {
-<<<<<<< HEAD
-    throw new buildException(Exceptions.NullPointer, 'The passed entity name must not be nil.');
-=======
     throw new BuildException(exceptions.NullPointer, 'The passed entity name must not be nil.');
->>>>>>> 23c9471d
   }
   return `.jhipster/${_.upperFirst(entityName)}.json`;
 }
