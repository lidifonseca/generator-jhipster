<<<<<<< HEAD
'use strict';

const _ = require('lodash'),
  fs = require('fs'),
  Parser = require('../parser/json_parser'),
  Reader = require('../reader/json_file_reader'),
  buildException = require('../exceptions/exception_factory').buildException,
  Exceptions = require('../exceptions/exception_factory').exceptions;
=======
const _ = require('lodash');
const fs = require('fs');
const Parser = require('../parser/json_parser');
const Reader = require('../reader/json_file_reader');
const BuildException = require('../exceptions/exception_factory').BuildException;
const exceptions = require('../exceptions/exception_factory').exceptions;
>>>>>>> 23c9471d

module.exports = {
  parseFromDir
};

/* Parse the given jhipster app dir and return a JDLObject */
function parseFromDir(dir) {
  let isDir = false;
  if (!dir) {
<<<<<<< HEAD
    throw new buildException(
      Exceptions.IllegalArgument, 'The app directory must be passed.');
=======
    throw new BuildException(
      exceptions.IllegalArgument, 'The app directory must be passed.');
>>>>>>> 23c9471d
  }
  try {
    isDir = fs.statSync(dir).isDirectory();
  } catch (error) { // doesn't exist
    isDir = false;
  }
  if (!isDir) {
<<<<<<< HEAD
    throw new buildException(
      Exceptions.WrongDir,
      `The passed dir must exist and must be a directory.`);
=======
    throw new BuildException(
      exceptions.WrongDir,
      'The passed dir must exist and must be a directory.');
>>>>>>> 23c9471d
  }
  const jdl = Parser.parseServerOptions(Reader.readEntityJSON(`${dir}/.yo-rc.json`)['generator-jhipster']);
  const entityDir = `${dir}/.jhipster`;
  let isJhipsterDirectory = false;
  try {
    isJhipsterDirectory = fs.statSync(entityDir).isDirectory();
  } catch (error) {
    // .jhipster dir doesn't exist'
    return jdl;
  }
  if (!isJhipsterDirectory) {
<<<<<<< HEAD
    throw new buildException(
      Exceptions.WrongDir,
=======
    throw new BuildException(
      exceptions.WrongDir,
>>>>>>> 23c9471d
      `'${entityDir}' must be a directory.`);
  }
  const entities = {};
  _.forEach(fs.readdirSync(entityDir), (file) => {
    if (file.slice(file.length - 5, file.length) === '.json') {
      const entityName = file.slice(0, file.length - 5);
      try {
        entities[entityName] = Reader.readEntityJSON(`${entityDir}/${file}`);
      } catch (error) {
        // Not an entity file, not adding
      }
    }
  });
  Parser.parseEntities(entities, jdl);
  return jdl;
}<|MERGE_RESOLUTION|>--- conflicted
+++ resolved
@@ -1,20 +1,9 @@
-<<<<<<< HEAD
-'use strict';
-
-const _ = require('lodash'),
-  fs = require('fs'),
-  Parser = require('../parser/json_parser'),
-  Reader = require('../reader/json_file_reader'),
-  buildException = require('../exceptions/exception_factory').buildException,
-  Exceptions = require('../exceptions/exception_factory').exceptions;
-=======
 const _ = require('lodash');
 const fs = require('fs');
 const Parser = require('../parser/json_parser');
 const Reader = require('../reader/json_file_reader');
 const BuildException = require('../exceptions/exception_factory').BuildException;
 const exceptions = require('../exceptions/exception_factory').exceptions;
->>>>>>> 23c9471d
 
 module.exports = {
   parseFromDir
@@ -24,13 +13,8 @@
 function parseFromDir(dir) {
   let isDir = false;
   if (!dir) {
-<<<<<<< HEAD
-    throw new buildException(
-      Exceptions.IllegalArgument, 'The app directory must be passed.');
-=======
     throw new BuildException(
       exceptions.IllegalArgument, 'The app directory must be passed.');
->>>>>>> 23c9471d
   }
   try {
     isDir = fs.statSync(dir).isDirectory();
@@ -38,15 +22,9 @@
     isDir = false;
   }
   if (!isDir) {
-<<<<<<< HEAD
-    throw new buildException(
-      Exceptions.WrongDir,
-      `The passed dir must exist and must be a directory.`);
-=======
     throw new BuildException(
       exceptions.WrongDir,
       'The passed dir must exist and must be a directory.');
->>>>>>> 23c9471d
   }
   const jdl = Parser.parseServerOptions(Reader.readEntityJSON(`${dir}/.yo-rc.json`)['generator-jhipster']);
   const entityDir = `${dir}/.jhipster`;
@@ -58,13 +36,8 @@
     return jdl;
   }
   if (!isJhipsterDirectory) {
-<<<<<<< HEAD
-    throw new buildException(
-      Exceptions.WrongDir,
-=======
     throw new BuildException(
       exceptions.WrongDir,
->>>>>>> 23c9471d
       `'${entityDir}' must be a directory.`);
   }
   const entities = {};
