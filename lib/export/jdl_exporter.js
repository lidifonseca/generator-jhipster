--- conflicted
+++ resolved
@@ -1,14 +1,6 @@
-<<<<<<< HEAD
-'use strict';
-
-const fs = require('fs'),
-  buildException = require('../exceptions/exception_factory').buildException,
-  Exceptions = require('../exceptions/exception_factory').exceptions;
-=======
 const fs = require('fs');
 const BuildException = require('../exceptions/exception_factory').BuildException;
 const exceptions = require('../exceptions/exception_factory').exceptions;
->>>>>>> 23c9471d
 
 module.exports = {
   exportToJDL
@@ -16,13 +8,6 @@
 
 function exportToJDL(jdl, path) {
   if (!jdl) {
-<<<<<<< HEAD
-    throw new buildException(
-      Exceptions.NullPointer,
-      'A JDLObject has to be passed to be exported.');
-  }
-  path = path || './jhipster-jdl.jh';
-=======
     throw new BuildException(
       exceptions.NullPointer,
       'A JDLObject has to be passed to be exported.');
@@ -30,6 +15,5 @@
   if (!path) {
     path = './jhipster-jdl.jh';
   }
->>>>>>> 23c9471d
   fs.writeFileSync(path, jdl.toString());
 }