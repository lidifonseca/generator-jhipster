--- conflicted
+++ resolved
@@ -50,12 +50,8 @@
   "dependencies": {
     "axios": "0.18.0",
     "chalk": "2.4.1",
-<<<<<<< HEAD
-    "commander": "2.15.1",
+    "commander": "2.16.0",
     "conf": "2.0.0",
-=======
-    "commander": "2.16.0",
->>>>>>> 9776d588
     "didyoumean": "1.2.1",
     "ejs": "2.6.1",
     "glob": "7.1.2",
@@ -73,12 +69,8 @@
     "shelljs": "0.8.2",
     "tabtab": "2.2.2",
     "through2": "2.0.3",
-<<<<<<< HEAD
     "uuid": "3.3.2",
-    "yeoman-environment": "2.1.1",
-=======
     "yeoman-environment": "2.3.0",
->>>>>>> 9776d588
     "yeoman-generator": "2.0.5"
   },
   "devDependencies": {
