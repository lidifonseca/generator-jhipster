--- conflicted
+++ resolved
@@ -78,12 +78,7 @@
         "sync-request": "6.0.0",
         "tabtab": "2.2.2",
         "through2": "3.0.1",
-<<<<<<< HEAD
-        "uuid": "3.3.2",
-=======
         "uuid": "3.3.3",
-        "sync-request": "6.0.0",
->>>>>>> f043b43a
         "yeoman-environment": "2.3.4",
         "yeoman-generator": "3.2.0",
         "yo": "3.1.0"
