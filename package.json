--- conflicted
+++ resolved
@@ -78,11 +78,7 @@
         "os-locale": "5.0.0",
         "parse-gitignore": "1.0.1",
         "pluralize": "8.0.0",
-<<<<<<< HEAD
-        "prettier": "2.1.1",
-=======
         "prettier": "2.1.2",
->>>>>>> 149aabde
         "prettier-plugin-java": "0.8.2",
         "progress": "2.0.3",
         "randexp": "0.5.3",
