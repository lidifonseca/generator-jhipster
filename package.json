--- conflicted
+++ resolved
@@ -49,13 +49,8 @@
     "pluralize": "3.1.0",
     "randexp": "0.4.4",
     "semver": "5.3.0",
-<<<<<<< HEAD
-    "shelljs": "0.7.4",
+    "shelljs": "0.7.6",
     "yeoman-generator": "1.0.0",
-=======
-    "shelljs": "0.7.6",
-    "yeoman-generator": "0.24.1",
->>>>>>> 047e28e0
     "yo": "1.8.5"
   },
   "devDependencies": {
