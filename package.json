--- conflicted
+++ resolved
@@ -53,14 +53,9 @@
     "dependencies": {
         "aws-sdk": "2.706.0",
         "axios": "0.19.2",
-<<<<<<< HEAD
-        "chalk": "4.0.0",
+        "chalk": "4.1.0",
         "chevrotain": "7.0.1",
-        "commander": "4.1.1",
-=======
-        "chalk": "4.1.0",
         "commander": "5.1.0",
->>>>>>> 00bb47c0
         "conf": "6.2.4",
         "didyoumean": "1.2.1",
         "ejs": "3.1.3",
@@ -90,14 +85,9 @@
         "test": "^0.6.0",
         "through2": "3.0.2",
         "uuid": "7.0.3",
-<<<<<<< HEAD
         "winston": "3.2.1",
-        "yeoman-environment": "2.10.2",
-        "yeoman-generator": "4.10.1"
-=======
         "yeoman-environment": "2.10.3",
         "yeoman-generator": "4.11.0"
->>>>>>> 00bb47c0
     },
     "devDependencies": {
         "@openapitools/openapi-generator-cli": "1.0.13-4.3.1",
@@ -106,16 +96,10 @@
         "eslint": "6.8.0",
         "eslint-config-airbnb-base": "14.2.0",
         "eslint-config-prettier": "6.11.0",
-<<<<<<< HEAD
-        "eslint-plugin-import": "2.20.2",
+        "eslint-plugin-import": "2.22.0",
         "eslint-plugin-mocha": "7.0.0",
-        "eslint-plugin-prettier": "3.1.3",
-        "fs-extra": "9.0.0",
-=======
-        "eslint-plugin-import": "2.22.0",
         "eslint-plugin-prettier": "3.1.4",
         "fs-extra": "9.0.1",
->>>>>>> 00bb47c0
         "jsdoc": "3.6.4",
         "mocha": "7.1.2",
         "proxyquire": "2.1.3",
