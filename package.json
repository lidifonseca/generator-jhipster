--- conflicted
+++ resolved
@@ -1,10 +1,6 @@
 {
   "name": "generator-jhipster",
-<<<<<<< HEAD
   "version": "2.13.1",
-=======
-  "version": "2.14.0",
->>>>>>> 9845a672
   "description": "Java + Spring + JPA + AngularJS complete dev stack",
   "keywords": [
     "yeoman-generator",
