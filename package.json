{
  "name": "jhipster-core",
  "version": "3.0.2",
  "description": "JHipster's own domain language and core objects",
  "main": "module/index.js",
  "keywords": [
    "JHipster",
    "DSL",
    "JDL"
  ],
  "scripts": {
    "bundle": "rm -rf ./dist && webpack",
    "coverage": "nyc --reporter=text-summary report",
<<<<<<< HEAD
    "peg-parse": "pegjs -o lib/dsl/pegjs_parser.js lib/dsl/grammar.txt",
    "linter:peg-parse": "pegjs --dependency _:lodash -o lib/dsl/linting_parser.js lib/dsl/linting_grammar.txt",
    "prepublish": "yarn peg-parse && yarn test",
=======
    "diagrams": "node ./scripts/serialize_grammar.js && eslint lib/dsl/gen/generated_serialized_grammar.js --fix",
    "lint": "eslint .",
    "lint-fix": "npm run lint -- --fix",
    "posttest": "npm run coverage",
    "prepare": "npm run test && npm run diagrams && npm run bundle",
>>>>>>> e4931e42
    "release": "git push && git push --tags && npm publish",
    "release-patch": "npm version patch -a -m \"Update to %s\" && npm run release",
    "release-minor": "npm version minor -a -m \"Update to %s\" && npm run release",
    "release-major": "npm version major -a -m \"Update to %s\" && npm run release",
    "test": "npm run lint && nyc mocha test",
    "test:watch": "mocha test --watch --reporter min"
  },
  "homepage": "https://github.com/jhipster/jhipster-core",
  "repository": {
    "type": "git",
    "url": "git+https://github.com/jhipster/jhipster-core.git"
  },
  "author": {
    "name": "Mathieu Abou-Aichi",
    "email": "mathieu.aa@free.fr",
    "url": "https://github.com/MathieuAA"
  },
  "bugs": {
    "url": "https://github.com/jhipster/jhipster-core/issues"
  },
  "license": "Apache-2.0",
  "licenses": [
    {
      "type": "Apache 2.0"
    }
  ],
  "dependencies": {
    "chevrotain": "3.7.1",
    "fs-extra": "6.0.1",
    "lodash": "4.17.10",
    "winston": "3.0.0"
  },
  "devDependencies": {
    "chai": "4.1.2",
    "eslint": "5.1.0",
    "eslint-config-airbnb-base": "13.0.0",
    "eslint-plugin-import": "2.13.0",
    "eslint-plugin-mocha": "5.1.0",
    "mocha": "5.2.0",
    "mocha-clean": "1.0.0",
    "nyc": "12.0.2",
    "sinon": "6.1.3",
    "sinon-chai": "3.2.0",
    "uglifyjs-webpack-plugin": "1.2.7",
    "webpack": "4.16.0",
    "webpack-cli": "3.0.8"
  },
  "peerDependencies": {},
  "engines": {
    "node": ">=8.10.0",
    "npm": ">=5.6.0"
  }
}<|MERGE_RESOLUTION|>--- conflicted
+++ resolved
@@ -11,17 +11,11 @@
   "scripts": {
     "bundle": "rm -rf ./dist && webpack",
     "coverage": "nyc --reporter=text-summary report",
-<<<<<<< HEAD
-    "peg-parse": "pegjs -o lib/dsl/pegjs_parser.js lib/dsl/grammar.txt",
-    "linter:peg-parse": "pegjs --dependency _:lodash -o lib/dsl/linting_parser.js lib/dsl/linting_grammar.txt",
-    "prepublish": "yarn peg-parse && yarn test",
-=======
     "diagrams": "node ./scripts/serialize_grammar.js && eslint lib/dsl/gen/generated_serialized_grammar.js --fix",
     "lint": "eslint .",
     "lint-fix": "npm run lint -- --fix",
     "posttest": "npm run coverage",
     "prepare": "npm run test && npm run diagrams && npm run bundle",
->>>>>>> e4931e42
     "release": "git push && git push --tags && npm publish",
     "release-patch": "npm version patch -a -m \"Update to %s\" && npm run release",
     "release-minor": "npm version minor -a -m \"Update to %s\" && npm run release",
