--- conflicted
+++ resolved
@@ -681,13 +681,10 @@
         <dependency>
             <groupId>org.springframework.cloud</groupId>
             <artifactId>spring-cloud-starter-netflix-ribbon</artifactId>
-<<<<<<< HEAD
         </dependency>
         <dependency>
             <groupId>org.springframework.cloud</groupId>
             <artifactId>spring-cloud-starter-hystrix</artifactId>
-=======
->>>>>>> 4f33df27
         </dependency>
         <dependency>
             <groupId>org.springframework.cloud</groupId>
