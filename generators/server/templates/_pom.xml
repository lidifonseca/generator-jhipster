--- conflicted
+++ resolved
@@ -68,11 +68,7 @@
         <profile.swagger />
 
         <!-- Dependency versions -->
-<<<<<<< HEAD
         <jhipster-dependencies.version>2.0.0-20180110.145429-6</jhipster-dependencies.version>
-=======
-        <jhipster-dependencies.version>2.0.0-SNAPSHOT</jhipster-dependencies.version>
->>>>>>> 4bc30bf3
         <!-- The spring-boot version should match the one managed by
         https://mvnrepository.com/artifact/io.github.jhipster/jhipster-dependencies/${jhipster-dependencies.version} -->
         <spring-boot.version>2.0.0.BUILD-SNAPSHOT</spring-boot.version>
