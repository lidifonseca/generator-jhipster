<%#
 Copyright 2013-2018 the original author or authors from the JHipster project.

 This file is part of the JHipster project, see http://www.jhipster.tech/
 for more information.

 Licensed under the Apache License, Version 2.0 (the "License");
 you may not use this file except in compliance with the License.
 You may obtain a copy of the License at

      http://www.apache.org/licenses/LICENSE-2.0

 Unless required by applicable law or agreed to in writing, software
 distributed under the License is distributed on an "AS IS" BASIS,
 WITHOUT WARRANTIES OR CONDITIONS OF ANY KIND, either express or implied.
 See the License for the specific language governing permissions and
 limitations under the License.
-%>
<?xml version="1.0" encoding="UTF-8"?>
<project xmlns="http://maven.apache.org/POM/4.0.0" xmlns:xsi="http://www.w3.org/2001/XMLSchema-instance" xsi:schemaLocation="http://maven.apache.org/POM/4.0.0 http://maven.apache.org/maven-v4_0_0.xsd">
    <modelVersion>4.0.0</modelVersion>

    <groupId><%= packageName %></groupId>
    <artifactId><%= dasherizedBaseName %></artifactId>
    <version>0.0.1-SNAPSHOT</version>
    <packaging>war</packaging>
    <name><%= humanizedBaseName %></name>
    <%_ if (devDatabaseType === 'oracle' || prodDatabaseType === 'oracle') { _%>

    <!-- more information at https://blogs.oracle.com/dev2dev/entry/how_to_get_oracle_jdbc -->
    <repositories>
        <repository>
            <id>maven.oracle.com</id>
            <name>oracle-maven-repo</name>
            <url>https://maven.oracle.com</url>
            <layout>default</layout>
            <releases>
                <enabled>true</enabled>
                <updatePolicy>always</updatePolicy>
            </releases>
        </repository>
    </repositories>
    <%_ } _%>

    <properties>
        <!-- Build properties -->
        <maven.version>3.0.0</maven.version>
        <java.version><%= JAVA_VERSION %></java.version>
        <scala.version><%= SCALA_VERSION %></scala.version>
        <node.version>v<%= NODE_VERSION %></node.version>
        <%_ if (clientPackageManager === 'npm') { _%>
        <npm.version><%= NPM_VERSION %></npm.version>
        <%_ } _%>
        <%_ if (clientPackageManager === 'yarn') { _%>
        <yarn.version>v<%= YARN_VERSION %></yarn.version>
        <%_ } _%>
        <project.build.sourceEncoding>UTF-8</project.build.sourceEncoding>
        <project.reporting.outputEncoding>UTF-8</project.reporting.outputEncoding>
        <project.testresult.directory>${project.build.directory}/test-results</project.testresult.directory>
        <maven.build.timestamp.format>yyyyMMddHHmmss</maven.build.timestamp.format>
        <maven.compiler.source>${java.version}</maven.compiler.source>
        <maven.compiler.target>${java.version}</maven.compiler.target>
        <argLine>-Djava.security.egd=file:/dev/./urandom -Xmx256m</argLine>
        <m2e.apt.activation>jdt_apt</m2e.apt.activation>
        <run.addResources>false</run.addResources>
        <!-- These remain empty unless the corresponding profile is active -->
        <profile.no-liquibase />
        <profile.swagger />

        <!-- Dependency versions -->
<<<<<<< HEAD
        <jhipster-dependencies.version>2.0.0-20180104.150730-3</jhipster-dependencies.version>
=======
        <jhipster-dependencies.version>0.1.6</jhipster-dependencies.version>
>>>>>>> 2325cf14
        <!-- The spring-boot version should match the one managed by
        https://mvnrepository.com/artifact/io.github.jhipster/jhipster-dependencies/${jhipster-dependencies.version} -->
        <spring-boot.version>2.0.0.BUILD-SNAPSHOT</spring-boot.version>
        <%_ if (databaseType === 'sql') { _%>
        <!-- The hibernate version should match the one managed by
        https://mvnrepository.com/artifact/io.github.jhipster/jhipster-dependencies/${jhipster-dependencies.version} -->
        <hibernate.version>5.2.12.Final</hibernate.version>
        <!-- The javassist version should match the one managed by
        https://mvnrepository.com/artifact/org.hibernate/hibernate-core/${hibernate.version} -->
        <javassist.version>3.20.0-GA</javassist.version>
        <!-- The liquibase version should match the one managed by
        https://mvnrepository.com/artifact/org.springframework.boot/spring-boot-dependencies/${spring-boot.version} -->
        <liquibase.version>3.5.3</liquibase.version>
        <liquibase-hibernate5.version>3.6</liquibase-hibernate5.version>
        <validation-api.version>2.0.1.Final</validation-api.version>
        <%_ } _%>
        <mapstruct.version>1.2.0.Final</mapstruct.version>

        <!-- Plugin versions -->
        <maven-clean-plugin.version>2.6.1</maven-clean-plugin.version>
        <maven-compiler-plugin.version>3.7.0</maven-compiler-plugin.version>
        <maven-eclipse-plugin.version>2.10</maven-eclipse-plugin.version>
        <maven-enforcer-plugin.version>3.0.0-M1</maven-enforcer-plugin.version>
        <maven-resources-plugin.version>3.0.1</maven-resources-plugin.version>
        <maven-surefire-plugin.version>2.18.1</maven-surefire-plugin.version>
        <maven-war-plugin.version>2.6</maven-war-plugin.version>
        <dockerfile-maven-plugin.version>1.3.4</dockerfile-maven-plugin.version>
        <%_ if (!skipClient) { _%>
        <frontend-maven-plugin.version>1.6</frontend-maven-plugin.version>
        <%_ } _%>
        <%_ if (gatlingTests) { _%>
        <gatling-maven-plugin.version>2.2.1</gatling-maven-plugin.version>
        <%_ } _%>
        <jacoco-maven-plugin.version>0.7.9</jacoco-maven-plugin.version>
        <scala-maven-plugin.version>3.2.2</scala-maven-plugin.version>
        <sonar-maven-plugin.version>3.2</sonar-maven-plugin.version>
        <%_ if (enableSwaggerCodegen) { _%>
        <swagger-codegen-maven-plugin.version>2.2.3</swagger-codegen-maven-plugin.version>
        <%_ } _%>

        <!-- Sonar properties -->
        <%_ if (clientFramework === 'angular1') { _%>
        <sonar.exclusions><%= CLIENT_MAIN_SRC_DIR %>content/**/*.*, <%= CLIENT_MAIN_SRC_DIR %>bower_components/**/*.*, <%= CLIENT_MAIN_SRC_DIR %>i18n/*.js, <%= CLIENT_DIST_DIR %>**/*.*</sonar.exclusions>
        <%_ } else { _%>
        <sonar.exclusions><%= CLIENT_MAIN_SRC_DIR %>content/**/*.*, <%= CLIENT_MAIN_SRC_DIR %>i18n/*.js, <%= CLIENT_DIST_DIR %>**/*.*</sonar.exclusions>
        <%_ } _%>
        <sonar.issue.ignore.multicriteria>S3437,UndocumentedApi,BoldAndItalicTagsCheck</sonar.issue.ignore.multicriteria>
        <!-- Rule https://sonarqube.com/coding_rules#rule_key=Web%3ABoldAndItalicTagsCheck is ignored. Even if we agree that using the "i" tag is an awful practice, this is what is recommended by http://fontawesome.io/examples/ -->
        <sonar.issue.ignore.multicriteria.BoldAndItalicTagsCheck.resourceKey><%= CLIENT_MAIN_SRC_DIR %>app/**/*.*</sonar.issue.ignore.multicriteria.BoldAndItalicTagsCheck.resourceKey>
        <sonar.issue.ignore.multicriteria.BoldAndItalicTagsCheck.ruleKey>Web:BoldAndItalicTagsCheck</sonar.issue.ignore.multicriteria.BoldAndItalicTagsCheck.ruleKey>
        <!-- Rule https://sonarqube.com/coding_rules#rule_key=squid%3AS3437 is ignored, as a JPA-managed field cannot be transient -->
        <sonar.issue.ignore.multicriteria.S3437.resourceKey><%= MAIN_DIR %>java/**/*</sonar.issue.ignore.multicriteria.S3437.resourceKey>
        <sonar.issue.ignore.multicriteria.S3437.ruleKey>squid:S3437</sonar.issue.ignore.multicriteria.S3437.ruleKey>
        <!-- Rule http://sonarqube.com/coding_rules#rule_key=squid%3AUndocumentedApi is ignored, as we want to follow "clean code" guidelines and classes, methods and arguments names should be self-explanatory -->
        <sonar.issue.ignore.multicriteria.UndocumentedApi.resourceKey><%= MAIN_DIR %>java/**/*</sonar.issue.ignore.multicriteria.UndocumentedApi.resourceKey>
        <sonar.issue.ignore.multicriteria.UndocumentedApi.ruleKey>squid:UndocumentedApi</sonar.issue.ignore.multicriteria.UndocumentedApi.ruleKey>
        <sonar.jacoco.itReportPath>${project.testresult.directory}/coverage/jacoco/jacoco-it.exec</sonar.jacoco.itReportPath>
        <sonar.jacoco.reportPath>${project.testresult.directory}/coverage/jacoco/jacoco.exec</sonar.jacoco.reportPath>
        <sonar.java.codeCoveragePlugin>jacoco</sonar.java.codeCoveragePlugin>
        <sonar.javascript.jstestdriver.reportsPath>${project.testresult.directory}/karma</sonar.javascript.jstestdriver.reportsPath>
        <%_ if (clientFramework === 'angular1') { _%>
        <!-- For Sonar < 6.2 -->
        <sonar.javascript.lcov.reportPath>${project.testresult.directory}/coverage/report-lcov/lcov.info</sonar.javascript.lcov.reportPath>
        <!-- For Sonar >= 6.2 -->
        <sonar.javascript.lcov.reportPaths>${project.testresult.directory}/coverage/report-lcov/lcov.info</sonar.javascript.lcov.reportPaths>
        <%_ } else { _%>
        <sonar.typescript.lcov.reportPaths>${project.testresult.directory}/coverage/report-lcov/lcov.info</sonar.typescript.lcov.reportPaths>
        <%_ } _%>
        <sonar.sources>${project.basedir}/<%= MAIN_DIR %></sonar.sources>
        <sonar.surefire.reportsPath>${project.testresult.directory}/surefire-reports</sonar.surefire.reportsPath>
        <sonar.tests>${project.basedir}/<%= TEST_DIR %></sonar.tests>

        <!-- jhipster-needle-maven-property -->
    </properties>

    <!-- TODO To remove after final Spring Boot 2 release -->
    <repositories>
        <repository>
            <id>spring-snapshot</id>
            <name>Spring Snapshots</name>
            <url>https://repo.spring.io/snapshot</url>
            <snapshots>
                <enabled>true</enabled>
            </snapshots>
        </repository>
        <repository>
            <id>jhipster-snapshot</id>
            <name>JHipster Snapshots</name>
            <url>https://dl.bintray.com/jhipster/maven</url>
            <snapshots>
                <enabled>true</enabled>
            </snapshots>
        </repository>
    </repositories>
    <pluginRepositories>
        <pluginRepository>
            <id>spring-snapshot</id>
            <name>Spring Snapshots</name>
            <url>https://repo.spring.io/snapshot</url>
            <snapshots>
                <enabled>true</enabled>
            </snapshots>
        </pluginRepository>
    </pluginRepositories>

    <dependencyManagement>
        <dependencies>
            <dependency>
                <groupId>io.github.jhipster</groupId>
                <artifactId>jhipster-dependencies</artifactId>
                <version>${jhipster-dependencies.version}</version>
                <type>pom</type>
                <scope>import</scope>
            </dependency>
            <!-- jhipster-needle-maven-add-dependency-management -->
        </dependencies>
    </dependencyManagement>

    <dependencies>
        <!-- TODO To remove after final Spring Boot 2 release -->
        <dependency>
            <groupId>javax.xml.bind</groupId>
            <artifactId>jaxb-api</artifactId>
        </dependency>

        <%_ if (cacheProvider !== 'no') { _%>
        <dependency>
            <groupId>org.springframework.boot</groupId>
            <artifactId>spring-boot-starter-cache</artifactId>
        </dependency>
        <%_ } _%>
        <dependency>
            <groupId>io.github.jhipster</groupId>
            <artifactId>jhipster</artifactId>
        </dependency>
        <dependency>
            <groupId>io.dropwizard.metrics</groupId>
            <artifactId>metrics-core</artifactId>
        </dependency>
        <dependency>
            <groupId>io.dropwizard.metrics</groupId>
            <artifactId>metrics-annotation</artifactId>
        </dependency>
        <dependency>
            <groupId>io.dropwizard.metrics</groupId>
            <artifactId>metrics-json</artifactId>
        </dependency>
        <%_ if (['ehcache', 'infinispan'].includes(cacheProvider)) { _%>
        <dependency>
            <groupId>io.dropwizard.metrics</groupId>
            <artifactId>metrics-jcache</artifactId>
        </dependency>
        <%_ } _%>
        <dependency>
            <groupId>io.dropwizard.metrics</groupId>
            <artifactId>metrics-jvm</artifactId>
        </dependency>
        <dependency>
            <groupId>io.dropwizard.metrics</groupId>
            <artifactId>metrics-servlet</artifactId>
        </dependency>
        <dependency>
            <groupId>io.dropwizard.metrics</groupId>
            <artifactId>metrics-servlets</artifactId>
        </dependency>
        <%_ if (databaseType === 'sql') { _%>
        <dependency>
            <groupId>com.fasterxml.jackson.datatype</groupId>
            <artifactId>jackson-datatype-hibernate5</artifactId>
        </dependency>
        <%_ } _%>
        <dependency>
            <groupId>com.fasterxml.jackson.datatype</groupId>
            <artifactId>jackson-datatype-hppc</artifactId>
        </dependency>
        <dependency>
            <groupId>com.fasterxml.jackson.datatype</groupId>
            <artifactId>jackson-datatype-jsr310</artifactId>
        </dependency>
        <dependency>
            <groupId>com.fasterxml.jackson.datatype</groupId>
            <artifactId>jackson-datatype-json-org</artifactId>
        </dependency>
        <dependency>
            <groupId>com.fasterxml.jackson.module</groupId>
            <artifactId>jackson-module-afterburner</artifactId>
        </dependency>
        <dependency>
            <groupId>com.h2database</groupId>
            <artifactId>h2</artifactId>
            <scope>test</scope>
        </dependency>
        <%_ if (cacheProvider === 'hazelcast' || applicationType === 'gateway') { _%>
        <dependency>
            <groupId>com.hazelcast</groupId>
            <artifactId>hazelcast</artifactId>
        </dependency>
        <%_ } _%>
        <%_ if (cacheProvider === 'hazelcast' && enableHibernateCache) { _%>
        <dependency>
            <groupId>com.hazelcast</groupId>
            <artifactId>hazelcast-hibernate52</artifactId>
        </dependency>
        <%_ } _%>
        <%_ if (cacheProvider === 'hazelcast' || applicationType === 'gateway') { _%>
        <dependency>
            <groupId>com.hazelcast</groupId>
            <artifactId>hazelcast-spring</artifactId>
        </dependency>
        <%_ } _%>
        <%_ if (cacheProvider === 'infinispan') { _%>
        <dependency>
            <groupId>org.hibernate</groupId>
            <artifactId>hibernate-infinispan</artifactId>
        </dependency>
        <%_ } _%>
        <%_ if (cacheProvider === 'infinispan') { _%>
        <dependency>
            <groupId>org.infinispan</groupId>
            <artifactId>infinispan-spring-boot-starter</artifactId>
        </dependency>
        <dependency>
            <groupId>org.infinispan</groupId>
            <artifactId>infinispan-core</artifactId>
        </dependency>
        <dependency>
            <groupId>org.infinispan</groupId>
            <artifactId>infinispan-jcache</artifactId>
        </dependency>
        <dependency>
            <groupId>org.infinispan</groupId>
            <artifactId>infinispan-cloud</artifactId>
        </dependency>
        <%_ } _%>
        <dependency>
            <groupId>com.jayway.jsonpath</groupId>
            <artifactId>json-path</artifactId>
            <scope>test</scope>
            <!-- parent POM declares this dependency in default (compile) scope -->
        </dependency>
        <dependency>
            <groupId>io.springfox</groupId>
            <artifactId>springfox-swagger2</artifactId>
        </dependency>
        <dependency>
            <groupId>io.springfox</groupId>
            <artifactId>springfox-bean-validators</artifactId>
        </dependency>
        <%_ if (databaseType === 'sql') { _%>
        <dependency>
            <groupId>com.mattbertolini</groupId>
            <artifactId>liquibase-slf4j</artifactId>
        </dependency>
        <%_ } _%>
        <dependency>
            <groupId>com.ryantenney.metrics</groupId>
            <artifactId>metrics-spring</artifactId>
        </dependency>
        <%_ if (databaseType === 'sql') { _%>
        <dependency>
            <groupId>com.zaxxer</groupId>
            <artifactId>HikariCP</artifactId>
        </dependency>
        <%_ } _%>
        <%_ if (databaseType === 'cassandra') { _%>
        <dependency>
            <groupId>commons-codec</groupId>
            <artifactId>commons-codec</artifactId>
        </dependency>
        <%_ } _%>
        <dependency>
            <groupId>commons-io</groupId>
            <artifactId>commons-io</artifactId>
        </dependency>
        <dependency>
            <groupId>org.apache.commons</groupId>
            <artifactId>commons-lang3</artifactId>
        </dependency>
        <%_ if (databaseType === 'mongodb') { _%>
        <dependency>
            <groupId>de.flapdoodle.embed</groupId>
            <artifactId>de.flapdoodle.embed.mongo</artifactId>
            <scope>test</scope>
        </dependency>
        <%_ } _%>
        <%_ if (databaseType === 'couchbase') { _%>
        <dependency>
            <groupId>com.github.differentway</groupId>
            <artifactId>couchbase-testcontainer</artifactId>
            <scope>test</scope>
        </dependency>
        <%_ } _%>
        <%_ if (gatlingTests) { _%>
        <dependency>
            <groupId>io.gatling.highcharts</groupId>
            <artifactId>gatling-charts-highcharts</artifactId>
            <scope>test</scope>
        </dependency>
        <dependency>
            <groupId>com.jcraft</groupId>
            <artifactId>jzlib</artifactId>
        </dependency>
        <%_ } _%>
        <%_ if (['ehcache', 'hazelcast', 'infinispan'].includes(cacheProvider) || applicationType === 'gateway') { _%>
        <dependency>
            <groupId>javax.cache</groupId>
            <artifactId>cache-api</artifactId>
        </dependency>
        <%_ } _%>
        <%_ if (devDatabaseType === 'mysql' || prodDatabaseType === 'mysql') { _%>
        <dependency>
            <groupId>mysql</groupId>
            <artifactId>mysql-connector-java</artifactId>
        </dependency>
        <%_ } _%>
        <%_ if (devDatabaseType === 'mariadb' || prodDatabaseType === 'mariadb') { _%>
        <dependency>
            <groupId>org.mariadb.jdbc</groupId>
            <artifactId>mariadb-java-client</artifactId>
        </dependency>
        <%_ } _%>
        <%_ if (databaseType === 'cassandra') { _%>
        <dependency>
            <groupId>org.lz4</groupId>
            <artifactId>lz4-java</artifactId>
        </dependency>
        <%_ } _%>
        <%_ if (devDatabaseType === 'oracle' || prodDatabaseType === 'oracle') { _%>
        <!-- more information at https://blogs.oracle.com/dev2dev/entry/how_to_get_oracle_jdbc -->
        <dependency>
            <groupId>com.oracle.jdbc</groupId>
            <artifactId>ojdbc8</artifactId>
        </dependency>
        <%_ } _%>
        <%_ if (devDatabaseType === 'mssql' || prodDatabaseType === 'mssql') { _%>
        <dependency>
            <groupId>com.microsoft.sqlserver</groupId>
            <artifactId>mssql-jdbc</artifactId>
        </dependency>
        <dependency>
            <groupId>com.github.sabomichal</groupId>
            <artifactId>liquibase-mssql</artifactId>
        </dependency>
        <%_ } _%>
        <dependency>
            <groupId>org.assertj</groupId>
            <artifactId>assertj-core</artifactId>
            <scope>test</scope>
        </dependency>
        <%_ if (databaseType === 'cassandra') { _%>
        <dependency>
            <groupId>org.cassandraunit</groupId>
            <artifactId>cassandra-unit-spring</artifactId>
            <scope>test</scope>
        </dependency>
        <%_ } _%>
        <%_ if (cacheProvider === 'ehcache') { _%>
        <dependency>
            <groupId>org.ehcache</groupId>
            <artifactId>ehcache</artifactId>
        </dependency>
            <%_ if (enableHibernateCache) { _%>
        <dependency>
            <groupId>org.hibernate</groupId>
            <artifactId>hibernate-jcache</artifactId>
        </dependency>
            <%_ } _%>
        <%_ } _%>
        <%_ if (databaseType === 'sql') { _%>
        <dependency>
            <groupId>org.hibernate</groupId>
            <artifactId>hibernate-envers</artifactId>
        </dependency>
        <dependency>
            <groupId>org.hibernate</groupId>
            <artifactId>hibernate-validator</artifactId>
        </dependency>
        <dependency>
            <groupId>org.liquibase</groupId>
            <artifactId>liquibase-core</artifactId>
        </dependency>
        <%_ } _%>
        <dependency>
            <groupId>net.logstash.logback</groupId>
            <artifactId>logstash-logback-encoder</artifactId>
        </dependency>
        <%_ if (databaseType === 'mongodb') { _%>
        <dependency>
            <groupId>com.google.guava</groupId>
            <artifactId>guava</artifactId>
        </dependency>
        <dependency>
            <groupId>com.github.mongobee</groupId>
            <artifactId>mongobee</artifactId>
        </dependency>
        <%_ } _%>
        <%_ if (databaseType === 'couchbase') { _%>
        <dependency>
            <groupId>com.github.differentway</groupId>
            <artifactId>couchmove</artifactId>
        </dependency>
        <%_ } _%>
        <%_ if (devDatabaseType === 'postgresql' || prodDatabaseType === 'postgresql') { _%>
        <dependency>
            <groupId>org.postgresql</groupId>
            <artifactId>postgresql</artifactId>
        </dependency>
        <%_ } _%>
        <dependency>
            <groupId>org.mapstruct</groupId>
            <artifactId>mapstruct-jdk8</artifactId>
            <version>${mapstruct.version}</version>
        </dependency>
        <dependency>
            <groupId>org.springframework</groupId>
            <artifactId>spring-context-support</artifactId>
        </dependency>
        <dependency>
            <groupId>org.springframework.boot</groupId>
            <artifactId>spring-boot-autoconfigure</artifactId>
        </dependency>
        <dependency>
            <groupId>org.springframework.boot</groupId>
            <artifactId>spring-boot-configuration-processor</artifactId>
            <optional>true</optional>
        </dependency>
        <dependency>
            <groupId>org.springframework.boot</groupId>
            <artifactId>spring-boot-loader-tools</artifactId>
        </dependency>
        <dependency>
            <groupId>org.springframework.boot</groupId>
            <artifactId>spring-boot-starter-actuator</artifactId>
        </dependency>
        <dependency>
            <groupId>org.springframework.boot</groupId>
            <artifactId>spring-boot-starter-aop</artifactId>
        </dependency>
        <%_ if (databaseType === 'sql') { _%>
        <dependency>
            <groupId>org.springframework.boot</groupId>
            <artifactId>spring-boot-starter-data-jpa</artifactId>
        </dependency>
        <%_ } _%>
        <%_ if (searchEngine === 'elasticsearch') { _%>
        <dependency>
            <groupId>org.springframework.boot</groupId>
            <artifactId>spring-boot-starter-data-elasticsearch</artifactId>
        </dependency>
        <dependency>
            <groupId>net.java.dev.jna</groupId>
            <artifactId>jna</artifactId>
        </dependency>
        <%_ } _%>
        <%_ if (databaseType === 'mongodb' || databaseType === 'couchbase') { _%>
        <dependency>
            <groupId>org.springframework.boot</groupId>
            <artifactId>spring-boot-starter-data-<%=databaseType%></artifactId>
        </dependency>
        <%_ } _%>
        <%_ if (messageBroker === 'kafka') { _%>
        <!-- Kafka support -->
        <dependency>
            <groupId>org.springframework.cloud</groupId>
            <artifactId>spring-cloud-stream</artifactId>
        </dependency>
        <dependency>
            <groupId>org.springframework.cloud</groupId>
            <artifactId>spring-cloud-stream-binder-kafka</artifactId>
        </dependency>
        <dependency>
            <groupId>org.springframework.cloud</groupId>
            <artifactId>spring-cloud-stream-test-support</artifactId>
            <scope>test</scope>
        </dependency>
        <%_ } _%>
        <dependency>
            <groupId>org.springframework.boot</groupId>
            <artifactId>spring-boot-starter-logging</artifactId>
        </dependency>
        <dependency>
            <groupId>org.springframework.boot</groupId>
            <artifactId>spring-boot-starter-mail</artifactId>
        </dependency>
        <dependency>
            <groupId>org.springframework.boot</groupId>
            <artifactId>spring-boot-starter-security</artifactId>
        </dependency>
        <dependency>
            <groupId>org.springframework.boot</groupId>
            <artifactId>spring-boot-starter-test</artifactId>
            <scope>test</scope>
        </dependency>
        <dependency>
            <groupId>org.springframework.security</groupId>
            <artifactId>spring-security-test</artifactId>
            <scope>test</scope>
        </dependency>
        <dependency>
            <groupId>org.springframework.boot</groupId>
            <artifactId>spring-boot-test</artifactId>
            <scope>test</scope>
        </dependency>
        <dependency>
            <groupId>org.springframework.boot</groupId>
            <artifactId>spring-boot-starter-thymeleaf</artifactId>
        </dependency>
        <dependency>
            <groupId>org.springframework.boot</groupId>
            <artifactId>spring-boot-starter-web</artifactId>
        </dependency>
        <dependency>
            <groupId>org.zalando</groupId>
            <artifactId>problem-spring-web</artifactId>
        </dependency>
        <%_ if (websocket === 'spring-websocket') { _%>
        <dependency>
            <groupId>org.springframework.boot</groupId>
            <artifactId>spring-boot-starter-websocket</artifactId>
        </dependency>
        <%_ } _%>
        <%_ if (authenticationType === 'oauth2') { _%>
        <dependency>
            <groupId>org.springframework.security.oauth</groupId>
            <artifactId>spring-security-oauth2</artifactId>
        </dependency>
            <%_ if (applicationType === 'gateway' || applicationType === 'microservice') { _%>
        <dependency>
            <groupId>org.springframework.security</groupId>
            <artifactId>spring-security-jwt</artifactId>
        </dependency>
            <%_ } _%>
        <%_ } _%>
        <%_ if (authenticationType === 'jwt') { _%>
        <dependency>
            <groupId>io.jsonwebtoken</groupId>
            <artifactId>jjwt</artifactId>
        </dependency>
        <%_ } _%>
        <%_ if (authenticationType === 'uaa') { _%>
        <dependency>
            <groupId>org.springframework.security.oauth</groupId>
            <artifactId>spring-security-oauth2</artifactId>
        </dependency>
        <dependency>
            <groupId>org.springframework.security</groupId>
            <artifactId>spring-security-jwt</artifactId>
        </dependency>
        <%_ } _%>
        <%_ if (databaseType === 'cassandra') { _%>
        <!-- DataStax driver -->
        <dependency>
            <groupId>com.datastax.cassandra</groupId>
            <artifactId>cassandra-driver-core</artifactId>
        </dependency>
        <dependency>
            <groupId>com.datastax.cassandra</groupId>
            <artifactId>cassandra-driver-extras</artifactId>
        </dependency>
        <dependency>
            <groupId>com.datastax.cassandra</groupId>
            <artifactId>cassandra-driver-mapping</artifactId>
        </dependency>
        <%_ } _%>
        <!-- Spring Cloud -->
        <%_ if (applicationType === 'gateway') { _%>
        <dependency>
            <groupId>org.springframework.cloud</groupId>
            <artifactId>spring-cloud-starter-zuul</artifactId>
        </dependency>
        <dependency>
            <groupId>com.github.vladimir-bukhtoyarov</groupId>
            <artifactId>bucket4j-core</artifactId>
        </dependency>
        <dependency>
            <groupId>com.github.vladimir-bukhtoyarov</groupId>
            <artifactId>bucket4j-jcache</artifactId>
        </dependency>
        <%_ } _%>
        <%_ if (applicationType === 'microservice' || applicationType === 'gateway' || applicationType === 'uaa') { _%>
        <dependency>
            <groupId>org.springframework.cloud</groupId>
            <artifactId>spring-cloud-starter</artifactId>
        </dependency>
        <dependency>
            <groupId>org.springframework.cloud</groupId>
            <artifactId>spring-cloud-starter-ribbon</artifactId>
        </dependency>
        <dependency>
            <groupId>org.springframework.cloud</groupId>
            <artifactId>spring-cloud-starter-hystrix</artifactId>
        </dependency>
        <dependency>
            <groupId>org.springframework.cloud</groupId>
            <artifactId>spring-cloud-starter-spectator</artifactId>
        </dependency>
        <dependency>
            <groupId>org.springframework.retry</groupId>
            <artifactId>spring-retry</artifactId>
        </dependency>
        <%_ } _%>
        <%_ if (serviceDiscoveryType === 'eureka') { _%>
        <dependency>
            <groupId>org.springframework.cloud</groupId>
            <artifactId>spring-cloud-starter-eureka</artifactId>
        </dependency>
        <dependency>
            <groupId>org.springframework.cloud</groupId>
            <artifactId>spring-cloud-starter-config</artifactId>
        </dependency>
        <%_ } _%>
        <%_ if (serviceDiscoveryType === 'consul') { _%>
        <dependency>
            <groupId>org.springframework.cloud</groupId>
            <artifactId>spring-cloud-starter-consul-discovery</artifactId>
        </dependency>
        <dependency>
            <groupId>org.springframework.cloud</groupId>
            <artifactId>spring-cloud-starter-consul-config</artifactId>
        </dependency>
        <%_ } _%>
        <%_ if (authenticationType === 'uaa') { _%>
        <dependency>
            <groupId>org.springframework.cloud</groupId>
            <artifactId>spring-cloud-security</artifactId>
        </dependency>
        <%_ } _%>
        <%_ if (applicationType === 'microservice' || applicationType === 'gateway' || applicationType === 'uaa') { _%>
        <dependency>
            <groupId>org.springframework.cloud</groupId>
            <artifactId>spring-cloud-starter-feign</artifactId>
        </dependency>
        <%_ } _%>
        <dependency>
            <groupId>org.springframework.cloud</groupId>
            <artifactId>spring-cloud-spring-service-connector</artifactId>
        </dependency>
        <!-- Security -->
        <dependency>
            <groupId>org.springframework.security</groupId>
            <artifactId>spring-security-data</artifactId>
        </dependency>
        <%_ if (websocket === 'spring-websocket') { _%>
        <dependency>
            <groupId>org.springframework.security</groupId>
            <artifactId>spring-security-messaging</artifactId>
        </dependency>
        <%_ } _%>
        <%_ if (enableSocialSignIn) { _%>
        <!-- Social -->
        <dependency>
            <groupId>org.apache.httpcomponents</groupId>
            <artifactId>httpclient</artifactId>
        </dependency>
        <dependency>
            <groupId>org.springframework.social</groupId>
            <artifactId>spring-social-security</artifactId>
        </dependency>
        <dependency>
            <groupId>org.springframework.social</groupId>
            <artifactId>spring-social-google</artifactId>
        </dependency>
        <dependency>
            <groupId>org.springframework.social</groupId>
            <artifactId>spring-social-facebook</artifactId>
        </dependency>
        <dependency>
            <groupId>org.springframework.social</groupId>
            <artifactId>spring-social-twitter</artifactId>
        </dependency>
        <%_ } _%>
        <%_ if (cucumberTests) { _%>
        <!-- Cucumber -->
        <dependency>
            <groupId>info.cukes</groupId>
            <artifactId>cucumber-junit</artifactId>
            <scope>test</scope>
        </dependency>
        <dependency>
            <groupId>info.cukes</groupId>
            <artifactId>cucumber-spring</artifactId>
            <scope>test</scope>
        </dependency>
        <%_ } _%>
        <!-- jhipster-needle-maven-add-dependency -->
    </dependencies>

    <build>
        <defaultGoal>spring-boot:run</defaultGoal>
        <%_ if (cucumberTests) { _%>
        <testResources>
            <testResource>
                <directory><%= SERVER_TEST_RES_DIR %></directory>
            </testResource>
            <testResource>
                <directory><%= TEST_DIR %>features</directory>
            </testResource>
        </testResources>
        <%_ } _%>
        <plugins>
            <%_ if (gatlingTests) { _%>
            <plugin>
                <groupId>io.gatling</groupId>
                <artifactId>gatling-maven-plugin</artifactId>
                <version>${gatling-maven-plugin.version}</version>
                <configuration>
                    <configFolder><%= TEST_DIR %>gatling/conf</configFolder>
                    <dataFolder><%= TEST_DIR %>gatling/user-files/data</dataFolder>
                    <resultsFolder>target/gatling/results/${maven.build.timestamp}/</resultsFolder>
                    <bodiesFolder><%= TEST_DIR %>gatling/user-files/bodies</bodiesFolder>
                    <simulationsFolder><%= TEST_DIR %>gatling/user-files/simulations</simulationsFolder>
                    <!-- If uncommented, these arguments below will be applied to all your gatling tests -->
                    <!--<jvmArgs>
                        <jvmArg>-Dusers=100</jvmArg>
                        <jvmArg>-Dramp=1</jvmArg>
                    </jvmArgs>-->
                    <!--
                    This will run multiple simulations one by one. Useful when doing Gatling
                    tests in CI.
                    -->
                    <runMultipleSimulations>true</runMultipleSimulations>
                    <!--
                    To run only one simulation, you need to disable the "runMultipleSimulations"
                    above, and write the name of your simulation below.
                    -->
                    <!--<simulationClass>WriteTheNameOfYourGatlingSimulation</simulationClass>-->
                </configuration>
            </plugin>
            <%_ } _%>
            <plugin>
                <groupId>org.apache.maven.plugins</groupId>
                <artifactId>maven-compiler-plugin</artifactId>
                <version>${maven-compiler-plugin.version}</version>
                <configuration>
                    <annotationProcessorPaths>
                        <path>
                            <groupId>org.mapstruct</groupId>
                            <artifactId>mapstruct-processor</artifactId>
                            <version>${mapstruct.version}</version>
                        </path>
<%_ if (databaseType === 'sql') { _%>
                        <!-- For JPA static metamodel generation -->
                        <path>
                            <groupId>org.hibernate</groupId>
                            <artifactId>hibernate-jpamodelgen</artifactId>
                            <version>${hibernate.version}</version>
                        </path>
<% } %>
                    </annotationProcessorPaths>
                </configuration>
            </plugin>
            <plugin>
                <groupId>org.apache.maven.plugins</groupId>
                <artifactId>maven-eclipse-plugin</artifactId>
                <version>${maven-eclipse-plugin.version}</version>
                <configuration>
                    <downloadSources>true</downloadSources>
                    <downloadJavadocs>true</downloadJavadocs>
                </configuration>
            </plugin>
            <plugin>
                <groupId>org.apache.maven.plugins</groupId>
                <artifactId>maven-enforcer-plugin</artifactId>
                <version>${maven-enforcer-plugin.version}</version>
                <executions>
                    <execution>
                        <id>enforce-versions</id>
                        <goals>
                            <goal>enforce</goal>
                        </goals>
                    </execution>
                </executions>
                <configuration>
                    <rules>
                        <requireMavenVersion>
                            <message>You are running an older version of Maven. JHipster requires at least Maven ${maven.version}</message>
                            <version>[${maven.version},)</version>
                        </requireMavenVersion>
                        <requireJavaVersion>
                            <!-- Until JHipster supports JDK 9 -->
                            <message>You are running an incompatible version of Java. JHipster requires JDK ${java.version}</message>
                            <version>[1.8,1.9)</version>
                        </requireJavaVersion>
                    </rules>
                </configuration>
            </plugin>
            <plugin>
                <groupId>org.apache.maven.plugins</groupId>
                <artifactId>maven-resources-plugin</artifactId>
                <version>${maven-resources-plugin.version}</version>
                <executions>
                    <execution>
                        <id>default-resources</id>
                        <phase>validate</phase>
                        <goals>
                            <goal>copy-resources</goal>
                        </goals>
                        <configuration>
                            <outputDirectory>target/classes</outputDirectory>
                            <useDefaultDelimiters>false</useDefaultDelimiters>
                            <delimiters>
                                <delimiter>#</delimiter>
                            </delimiters>
                            <resources>
                                <resource>
                                    <directory><%= SERVER_MAIN_RES_DIR %></directory>
                                    <filtering>true</filtering>
                                    <includes>
                                        <include>config/*.yml</include>
                                    </includes>
                                </resource>
                                <resource>
                                    <directory><%= SERVER_MAIN_RES_DIR %></directory>
                                    <filtering>false</filtering>
                                    <excludes>
                                        <exclude>config/*.yml</exclude>
                                    </excludes>
                                </resource>
                            </resources>
                        </configuration>
                    </execution>
                    <execution>
                        <id>docker-resources</id>
                        <phase>validate</phase>
                        <goals>
                            <goal>copy-resources</goal>
                        </goals>
                        <configuration>
                            <outputDirectory>target/</outputDirectory>
                            <resources>
                                <resource>
                                    <directory>src/main/docker/</directory>
                                    <filtering>false</filtering>
                                    <excludes>
                                        <exclude>**/*.yml</exclude>
                                    </excludes>
                                </resource>
                            </resources>
                        </configuration>
                    </execution>
                </executions>
            </plugin>
            <plugin>
                <groupId>org.apache.maven.plugins</groupId>
                <artifactId>maven-surefire-plugin</artifactId>
                <version>${maven-surefire-plugin.version}</version>
                <%_ if (cucumberTests) { _%>
                <executions>
                    <execution>
                        <id>default-test</id>
                        <configuration>
                            <excludes>
                                <exclude>**/Abstract*.java</exclude>
                                <exclude>**/*Cucumber*.java</exclude>
                            </excludes>
                        </configuration>
                    </execution>
                    <execution>
                        <id>without-cucumber</id>
                        <goals>
                            <goal>test</goal>
                        </goals>
                        <configuration>
                            <includes>
                                <include>**/*Cucumber*.java</include>
                            </includes>
                        </configuration>
                    </execution>
                </executions>
                <%_ } _%>
                <configuration>
                    <!-- Force alphabetical order to have a reproducible build -->
                    <runOrder>alphabetical</runOrder>
                </configuration>
            </plugin>
            <plugin>
                <groupId>org.jacoco</groupId>
                <artifactId>jacoco-maven-plugin</artifactId>
                <version>${jacoco-maven-plugin.version}</version>
                <executions>
                    <execution>
                        <id>pre-unit-tests</id>
                        <goals>
                            <goal>prepare-agent</goal>
                        </goals>
                        <configuration>
                            <!-- Sets the path to the file which contains the execution data. -->
                            <destFile>${project.testresult.directory}/coverage/jacoco/jacoco.exec</destFile>
                        </configuration>
                    </execution>
                    <!-- Ensures that the code coverage report for unit tests is created after unit tests have been run -->
                    <execution>
                        <id>post-unit-test</id>
                        <phase>test</phase>
                        <goals>
                            <goal>report</goal>
                        </goals>
                        <configuration>
                            <dataFile>${project.testresult.directory}/coverage/jacoco/jacoco.exec</dataFile>
                            <outputDirectory>${project.testresult.directory}/coverage/jacoco</outputDirectory>
                        </configuration>
                    </execution>
                </executions>
            </plugin>
            <plugin>
                <groupId>org.sonarsource.scanner.maven</groupId>
                <artifactId>sonar-maven-plugin</artifactId>
                <version>${sonar-maven-plugin.version}</version>
            </plugin>
            <%_ if (databaseType === 'sql') { _%>
            <plugin>
                <groupId>org.liquibase</groupId>
                <artifactId>liquibase-maven-plugin</artifactId>
                <version>${liquibase.version}</version>
                <configuration>
                    <changeLogFile><%= SERVER_MAIN_RES_DIR %>config/liquibase/master.xml</changeLogFile>
                    <diffChangeLogFile><%= SERVER_MAIN_RES_DIR %>config/liquibase/changelog/${maven.build.timestamp}_changelog.xml</diffChangeLogFile>
                    <driver><% if (devDatabaseType === 'mysql') { %>com.mysql.jdbc.Driver<% } else if (devDatabaseType === 'mariadb') { %>org.mariadb.jdbc.Driver<% } else if (devDatabaseType === 'postgresql') { %>org.postgresql.Driver<% } else if (devDatabaseType === 'h2Disk') { %>org.h2.Driver<% } else if (devDatabaseType === 'oracle') { %>oracle.jdbc.OracleDriver<% } %></driver>
                    <url><% if (devDatabaseType === 'mysql') { %>jdbc:mysql://localhost:3306/<%= baseName %><% } else if (devDatabaseType === 'mariadb') { %>jdbc:mariadb://localhost:3306/<%= baseName %><% } else if (devDatabaseType === 'postgresql') { %>jdbc:postgresql://localhost:5432/<%= baseName %><% } else if (devDatabaseType === 'h2Disk') { %>jdbc:h2:file:./target/h2db/db/<%= lowercaseBaseName %><% } else if (devDatabaseType === 'oracle') { %>jdbc:oracle:thin:@localhost:1521:<%= baseName %><% } else if (devDatabaseType === 'mssql') { %>jdbc:sqlserver://localhost:1433;database=<%= baseName %><% } %></url>
                    <defaultSchemaName><% if (devDatabaseType === 'mysql') { %><%= baseName %><% } else if (devDatabaseType === 'postgresql') { %><% } %></defaultSchemaName>
                    <username><% if (devDatabaseType === 'mysql') { %>root<% } else if (devDatabaseType === 'postgresql' || devDatabaseType === 'h2Disk' || devDatabaseType === 'h2Memory') { %><%= baseName %><% } else if (devDatabaseType === 'mssql') { %>SA<% } %></username>
                    <password><% if (devDatabaseType === 'mssql') { %>yourStrong(!)Password<% } %></password>
                    <referenceUrl>hibernate:spring:<%=packageName%>.domain?dialect=<% if (devDatabaseType === 'mysql') { %>org.hibernate.dialect.MySQL5InnoDBDialect<% } else if (devDatabaseType === 'mariadb') { %>org.hibernate.dialect.MySQL5InnoDBDialect<% } else if (devDatabaseType === 'postgresql') { %>org.hibernate.dialect.PostgreSQL82Dialect<% } else if (devDatabaseType === 'h2Disk') { %>org.hibernate.dialect.H2Dialect<% } else if (devDatabaseType === 'oracle') { %>org.hibernate.dialect.Oracle12cDialect<% } else if (devDatabaseType === 'mssql') { %>org.hibernate.dialect.SQLServerDialect<% } %>&amp;hibernate.physical_naming_strategy=org.springframework.boot.orm.jpa.hibernate.SpringPhysicalNamingStrategy&amp;hibernate.implicit_naming_strategy=org.springframework.boot.orm.jpa.hibernate.SpringImplicitNamingStrategy</referenceUrl>
                    <verbose>true</verbose>
                    <logging>debug</logging>
                    <%_ if (authenticationType === 'oauth2') { _%>
                    <diffExcludeObjects>oauth_access_token, oauth_approvals, oauth_client_details, oauth_client_token, oauth_code, oauth_refresh_token</diffExcludeObjects>
                    <%_ } _%>
                </configuration>
                <dependencies>
                    <dependency>
                        <groupId>org.javassist</groupId>
                        <artifactId>javassist</artifactId>
                        <version>${javassist.version}</version>
                    </dependency>
                    <dependency>
                        <groupId>org.liquibase.ext</groupId>
                        <artifactId>liquibase-hibernate5</artifactId>
                        <version>${liquibase-hibernate5.version}</version>
                    </dependency>
                    <dependency>
                        <groupId>org.springframework.boot</groupId>
                        <artifactId>spring-boot-starter-data-jpa</artifactId>
                        <version>${spring-boot.version}</version>
                    </dependency>
                    <dependency>
                        <groupId>javax.validation</groupId>
                        <artifactId>validation-api</artifactId>
                        <version>${validation-api.version}</version>
                    </dependency>
                </dependencies>
            </plugin>
            <%_ } _%>
            <plugin>
                <groupId>org.springframework.boot</groupId>
                <artifactId>spring-boot-maven-plugin</artifactId>
                <version>${spring-boot.version}</version>
                <executions>
                    <execution>
                        <goals>
                            <goal>repackage</goal>
                        </goals>
                    </execution>
                </executions>
                <configuration>
                    <mainClass>${start-class}</mainClass>
                    <executable>true</executable>
                    <fork>true</fork>
                    <!--
                    Enable the line below to have remote debugging of your application on port 5005
                    <jvmArguments>-agentlib:jdwp=transport=dt_socket,server=y,suspend=n,address=5005</jvmArguments>
                    -->
                </configuration>
            </plugin>
            <plugin>
                <groupId>com.spotify</groupId>
                <artifactId>dockerfile-maven-plugin</artifactId>
                <version>${dockerfile-maven-plugin.version}</version>
                <!--
                Uncomment the section below to build the docker image with mvn package and and push it with mvn deploy
                <executions>
                    <execution>
                    <id>default</id>
                    <goals>
                        <goal>build</goal>
                        <goal>push</goal>
                    </goals>
                    </execution>
                </executions>
                -->
                <configuration>
                    <repository><%= baseName.toLowerCase()%></repository>
                    <tag>latest</tag>
                    <contextDirectory>${project.build.directory}</contextDirectory>
                </configuration>
            </plugin>
            <%_ if (enableSwaggerCodegen) { _%>
            <plugin>
                <!--
                    Plugin that provides API-first development using swagger-codegen to
                    generate Spring-MVC endpoint stubs at compile time from a swagger definition file
                -->
                <groupId>io.swagger</groupId>
                <artifactId>swagger-codegen-maven-plugin</artifactId>
                <version>${swagger-codegen-maven-plugin.version}</version>
                <executions>
                    <execution>
                        <goals>
                            <goal>generate</goal>
                        </goals>
                        <configuration>
                            <inputSpec>${project.basedir}/<%= SERVER_MAIN_RES_DIR %>swagger/api.yml</inputSpec>
                            <language>spring</language>
                            <apiPackage><%= packageName %>.web.api</apiPackage>
                            <modelPackage><%= packageName %>.web.api.model</modelPackage>
                            <generateSupportingFiles>false</generateSupportingFiles>
                            <configOptions>
                                <interfaceOnly>true</interfaceOnly>
                                <java8>true</java8>
                            </configOptions>
                        </configuration>
                    </execution>
                </executions>
            </plugin>
            <%_ } _%>
            <!-- jhipster-needle-maven-add-plugin -->
        </plugins>
        <pluginManagement>
            <plugins>
                <!--
                    This plugin's configuration is used to store Eclipse m2e settings only.
                    It has no influence on the Maven build itself.
                    Remove when the m2e plugin can correctly bind to Maven lifecycle
                -->
                <plugin>
                    <groupId>org.eclipse.m2e</groupId>
                    <artifactId>lifecycle-mapping</artifactId>
                    <version>1.0.0</version>
                    <configuration>
                        <lifecycleMappingMetadata>
                            <pluginExecutions>
                                <pluginExecution>
                                    <pluginExecutionFilter>
                                        <groupId>org.jacoco</groupId>
                                        <artifactId>
                                            jacoco-maven-plugin
                                        </artifactId>
                                        <versionRange>
                                            ${jacoco-maven-plugin.version}
                                        </versionRange>
                                        <goals>
                                            <goal>prepare-agent</goal>
                                        </goals>
                                    </pluginExecutionFilter>
                                    <action>
                                        <ignore/>
                                    </action>
                                </pluginExecution>
                                <%_ if(!skipClient) { _%>
                                <pluginExecution>
                                    <pluginExecutionFilter>
                                        <groupId>com.github.eirslett</groupId>
                                        <artifactId>frontend-maven-plugin</artifactId>
                                        <versionRange>${frontend-maven-plugin.version}</versionRange>
                                        <goals>
                                            <%_ if (clientPackageManager === 'yarn') { _%>
                                            <goal>install-node-and-yarn</goal>
                                            <goal>yarn</goal>
                                            <%_ } else if (clientPackageManager === 'npm') { _%>
                                            <goal>install-node-and-npm</goal>
                                            <goal>npm</goal>
                                            <%_ } _%>
                                            <%_ if (clientFramework === 'angular1') { _%>
                                            <goal>bower</goal>
                                            <goal>gulp</goal>
                                            <%_ } _%>
                                        </goals>
                                    </pluginExecutionFilter>
                                    <action>
                                        <ignore/>
                                    </action>
                                </pluginExecution>
                                <%_ } _%>
                            </pluginExecutions>
                        </lifecycleMappingMetadata>
                    </configuration>
                </plugin>
            </plugins>
        </pluginManagement>
    </build>
    <profiles>
        <profile>
            <id>no-liquibase</id>
            <properties>
                <profile.no-liquibase>,no-liquibase</profile.no-liquibase>
            </properties>
        </profile>
        <profile>
            <id>swagger</id>
            <properties>
                <profile.swagger>,swagger</profile.swagger>
            </properties>
        </profile>
        <%_ if (!skipClient && clientFramework !== 'angular1') { _%>
        <profile>
            <id>webpack</id>
            <build>
                <plugins>
                    <plugin>
                        <groupId>com.github.eirslett</groupId>
                        <artifactId>frontend-maven-plugin</artifactId>
                        <version>${frontend-maven-plugin.version}</version>
                        <executions>
                            <%_ if (clientPackageManager === 'yarn') { _%>
                            <execution>
                                <id>install node and yarn</id>
                                <goals>
                                    <goal>install-node-and-yarn</goal>
                                </goals>
                                <configuration>
                                    <nodeVersion>${node.version}</nodeVersion>
                                    <yarnVersion>${yarn.version}</yarnVersion>
                                </configuration>
                            </execution>
                            <%_ } else if (clientPackageManager === 'npm') { _%>
                            <execution>
                                <id>install node and npm</id>
                                <goals>
                                    <goal>install-node-and-npm</goal>
                                </goals>
                                <configuration>
                                    <nodeVersion>${node.version}</nodeVersion>
                                    <npmVersion>${npm.version}</npmVersion>
                                </configuration>
                            </execution>
                            <%_ } _%>
                            <execution>
                                <id>webpack build dev</id>
                                <goals>
                                    <goal><%= clientPackageManager %></goal>
                                </goals>
                                <phase>generate-resources</phase>
                                <configuration>
                                    <arguments>run webpack:build</arguments>
                                    <%_ if (clientPackageManager === 'yarn') { _%>
                                    <yarnInheritsProxyConfigFromMaven>false</yarnInheritsProxyConfigFromMaven>
                                    <%_ } else if (clientPackageManager === 'npm') { _%>
                                    <npmInheritsProxyConfigFromMaven>false</npmInheritsProxyConfigFromMaven>
                                    <%_ } _%>
                                </configuration>
                            </execution>
                        </executions>
                    </plugin>
                </plugins>
            </build>
        </profile>
        <%_ } _%>
        <profile>
            <id>dev</id>
            <activation>
                <activeByDefault>true</activeByDefault>
            </activation>
            <dependencies>
                <dependency>
                    <groupId>org.springframework.boot</groupId>
                    <artifactId>spring-boot-starter-undertow</artifactId>
                </dependency>
                <dependency>
                    <groupId>org.springframework.boot</groupId>
                    <artifactId>spring-boot-devtools</artifactId>
                    <optional>true</optional>
                </dependency>
                <%_ if (devDatabaseType === 'h2Disk' || devDatabaseType === 'h2Memory') { _%>
                <dependency>
                    <groupId>com.h2database</groupId>
                    <artifactId>h2</artifactId>
                </dependency>
                <%_ } _%>
            </dependencies>
            <build>
                <plugins>
                    <plugin>
                        <groupId>org.apache.maven.plugins</groupId>
                        <artifactId>maven-war-plugin</artifactId>
                        <version>${maven-war-plugin.version}</version>
                        <configuration>
                            <failOnMissingWebXml>false</failOnMissingWebXml>
                            <%_ if (!skipClient) { _%>
                            <warSourceDirectory><% if (clientFramework !== 'angular1') { %><%= CLIENT_DIST_DIR %><% } else { %><%= CLIENT_MAIN_SRC_DIR %><% } %></warSourceDirectory>
                            <webResources>
                                <resource>
                                    <directory>src/main/webapp</directory>
                                    <includes>
                                        <include>WEB-INF/**</include>
                                    </includes>
                                </resource>
                            </webResources>
                            <%_ } _%>
                        </configuration>
                    </plugin>
                </plugins>
            </build>
            <properties>
                <!-- default Spring profiles -->
                <spring.profiles.active>dev${profile.no-liquibase}</spring.profiles.active>
            </properties>
        </profile>
        <profile>
            <id>prod</id>
            <dependencies>
                <dependency>
                    <groupId>org.springframework.boot</groupId>
                    <artifactId>spring-boot-starter-undertow</artifactId>
                </dependency>
            </dependencies>
            <build>
                <plugins>
                    <plugin>
                        <artifactId>maven-clean-plugin</artifactId>
                        <version>${maven-clean-plugin.version}</version>
                        <configuration>
                            <filesets>
                                <fileset>
                                    <directory><%= CLIENT_DIST_DIR %></directory>
                                </fileset>
                            </filesets>
                        </configuration>
                    </plugin>
                    <plugin>
                        <groupId>org.apache.maven.plugins</groupId>
                        <artifactId>maven-war-plugin</artifactId>
                        <version>${maven-war-plugin.version}</version>
                        <configuration>
                            <failOnMissingWebXml>false</failOnMissingWebXml>
                            <%_ if (!skipClient) { _%>
                            <warSourceDirectory><%= CLIENT_DIST_DIR %></warSourceDirectory>
                            <webResources>
                                <resource>
                                    <directory>src/main/webapp</directory>
                                    <includes>
                                        <include>WEB-INF/**</include>
                                    </includes>
                                </resource>
                            </webResources>
                            <%_ } _%>
                        </configuration>
                    </plugin>
                    <plugin>
                        <groupId>org.springframework.boot</groupId>
                        <artifactId>spring-boot-maven-plugin</artifactId>
                        <version>${spring-boot.version}</version>
                        <configuration>
                            <mainClass>${start-class}</mainClass>
                            <executable>true</executable>
                        </configuration>
                        <executions>
                            <execution>
                                <goals>
                                    <goal>build-info</goal>
                                </goals>
                            </execution>
                        </executions>
                    </plugin>
                    <%_ if (!skipClient) { _%>
                    <plugin>
                        <groupId>com.github.eirslett</groupId>
                        <artifactId>frontend-maven-plugin</artifactId>
                        <version>${frontend-maven-plugin.version}</version>
                        <executions>
                            <%_ if (clientPackageManager === 'yarn') { _%>
                            <execution>
                                <id>install node and yarn</id>
                                <goals>
                                    <goal>install-node-and-yarn</goal>
                                </goals>
                                <configuration>
                                    <nodeVersion>${node.version}</nodeVersion>
                                    <yarnVersion>${yarn.version}</yarnVersion>
                                </configuration>
                            </execution>
                            <execution>
                                <id>yarn install</id>
                                <goals>
                                    <goal>yarn</goal>
                                </goals>
                                <configuration>
                                    <%_ if (useSass) { _%>
                                    <arguments>install --force</arguments>
                                    <%_ } else { _%>
                                    <arguments>install</arguments>
                                    <%_ } _%>
                                </configuration>
                            </execution>
                            <%_ } else if (clientPackageManager === 'npm') { _%>
                            <execution>
                                <id>install node and npm</id>
                                <goals>
                                    <goal>install-node-and-npm</goal>
                                </goals>
                                <configuration>
                                    <nodeVersion>${node.version}</nodeVersion>
                                    <npmVersion>${npm.version}</npmVersion>
                                </configuration>
                            </execution>
                            <execution>
                                <id>npm install</id>
                                <goals>
                                    <goal>npm</goal>
                                </goals>
                                <configuration>
                                    <arguments>install</arguments>
                                </configuration>
                            </execution>
                                <%_ if (useSass) { _%>
                            <execution>
                                <id>npm rebuild node-sass</id>
                                <goals>
                                    <goal>npm</goal>
                                </goals>
                                <configuration>
                                    <arguments>rebuild node-sass</arguments>
                                </configuration>
                            </execution>
                                <%_ } _%>
                            <%_ } _%>
                            <%_ if (clientFramework === 'angular1') { _%>
                            <execution>
                                <id>bower install</id>
                                <goals>
                                    <goal>bower</goal>
                                </goals>
                                <configuration>
                                    <arguments>install --no-color</arguments>
                                </configuration>
                            </execution>
                            <execution>
                                <id>gulp build</id>
                                <goals>
                                    <goal>gulp</goal>
                                </goals>
                                <configuration>
                                    <arguments>build --no-notification</arguments>
                                </configuration>
                            </execution>
                            <execution>
                                <id>gulp test</id>
                                <goals>
                                    <goal>gulp</goal>
                                </goals>
                                <phase>test</phase>
                                <configuration>
                                    <arguments>test --no-notification</arguments>
                                </configuration>
                            </execution>
                            <%_ } _%>
                            <%_ if (clientFramework !== 'angular1') { _%>
                            <execution>
                                <id>webpack build test</id>
                                <goals>
                                    <goal><%= clientPackageManager %></goal>
                                </goals>
                                <phase>test</phase>
                                <configuration>
                                    <arguments>run webpack:test</arguments>
                                    <%_ if (clientPackageManager === 'yarn') { _%>
                                    <yarnInheritsProxyConfigFromMaven>false</yarnInheritsProxyConfigFromMaven>
                                    <%_ } else if (clientPackageManager === 'npm') { _%>
                                    <npmInheritsProxyConfigFromMaven>false</npmInheritsProxyConfigFromMaven>
                                    <%_ } _%>
                                </configuration>
                            </execution>
                            <execution>
                                <id>webpack build prod</id>
                                <goals>
                                    <goal><%= clientPackageManager %></goal>
                                </goals>
                                <phase>generate-resources</phase>
                                <configuration>
                                    <arguments>run webpack:prod</arguments>
                                    <%_ if (clientPackageManager === 'yarn') { _%>
                                    <yarnInheritsProxyConfigFromMaven>false</yarnInheritsProxyConfigFromMaven>
                                    <%_ } else if (clientPackageManager === 'npm') { _%>
                                    <npmInheritsProxyConfigFromMaven>false</npmInheritsProxyConfigFromMaven>
                                    <%_ } _%>
                                </configuration>
                            </execution>
                            <%_ } _%>
                        </executions>
                    </plugin>
                    <%_ } _%>
                    <plugin>
                        <groupId>pl.project13.maven</groupId>
                        <artifactId>git-commit-id-plugin</artifactId>
                        <version>2.2.4</version>
                            <executions>
                                <execution>
                                    <goals>
                                        <goal>revision</goal>
                                    </goals>
                                </execution>
                            </executions>
                            <configuration>
                                <failOnNoGitDirectory>false</failOnNoGitDirectory>
                                <generateGitPropertiesFile>true</generateGitPropertiesFile>
                                <includeOnlyProperties>
                                    <includeOnlyProperty>^git.commit.id.abbrev$</includeOnlyProperty>
                                    <includeOnlyProperty>^git.commit.id.describe$</includeOnlyProperty>
                                    <includeOnlyProperty>^git.branch$</includeOnlyProperty>
                                </includeOnlyProperties>
                        </configuration>
                    </plugin>
                </plugins>
            </build>
            <properties>
                <!-- default Spring profiles -->
                <spring.profiles.active>prod${profile.swagger}${profile.no-liquibase}</spring.profiles.active>
            </properties>
        </profile>
        <profile>
            <!--
                Profile for doing "continuous compilation" with the Scala Maven plugin.
                It allows automatic compilation of Java classes as soon as they are saved.
                To use it, run in 3 terminals:
                - './mvnw -Pcc scala:cc' for continuous compilation of your classes
                - './mvnw -Pcc' for hot reload of Spring boot
                - 'npm start/yarn start' for hot reload of the HTML/JavaScript asset
                Everything should hot reload automatically!
            -->
            <id>cc</id>
            <dependencies>
                <dependency>
                    <groupId>org.springframework.boot</groupId>
                    <artifactId>spring-boot-starter-undertow</artifactId>
                </dependency>
                <dependency>
                    <groupId>org.springframework.boot</groupId>
                    <artifactId>spring-boot-devtools</artifactId>
                    <optional>true</optional>
                </dependency>
            </dependencies>
            <build>
                <plugins>
                    <plugin>
                        <groupId>org.apache.maven.plugins</groupId>
                        <artifactId>maven-war-plugin</artifactId>
                        <version>${maven-war-plugin.version}</version>
                        <configuration>
                            <failOnMissingWebXml>false</failOnMissingWebXml>
                            <warSourceDirectory>src/main/webapp/</warSourceDirectory>
                        </configuration>
                    </plugin>
                    <plugin>
                        <groupId>org.springframework.boot</groupId>
                        <artifactId>spring-boot-maven-plugin</artifactId>
                        <version>${spring-boot.version}</version>
                        <configuration>
                            <mainClass>${start-class}</mainClass>
                            <executable>true</executable>
                            <fork>true</fork>
                            <addResources>true</addResources>
                            <!--
                            Enable the line below to have remote debugging of your application on port 5005
                            <jvmArguments>-agentlib:jdwp=transport=dt_socket,server=y,suspend=n,address=5005</jvmArguments>
                            -->
                        </configuration>
                    </plugin>
                    <plugin>
                        <groupId>org.apache.maven.plugins</groupId>
                        <artifactId>maven-compiler-plugin</artifactId>
                        <version>${maven-compiler-plugin.version}</version>
                        <executions>
                            <execution>
                                <id>default-compile</id>
                                <phase>none</phase>
                            </execution>
                            <execution>
                                <id>default-testCompile</id>
                                <phase>none</phase>
                            </execution>
                        </executions>
                    </plugin>
                    <plugin>
                        <groupId>net.alchim31.maven</groupId>
                        <artifactId>scala-maven-plugin</artifactId>
                        <version>${scala-maven-plugin.version}</version>
                        <executions>
                            <execution>
                                <id>compile</id>
                                <phase>compile</phase>
                                <goals>
                                    <goal>add-source</goal>
                                    <goal>compile</goal>
                                </goals>
                            </execution>
                            <execution>
                                <id>test-compile</id>
                                <phase>test-compile</phase>
                                <goals>
                                    <goal>add-source</goal>
                                    <goal>testCompile</goal>
                                </goals>
                            </execution>
                        </executions>
                        <configuration>
                            <recompileMode>incremental</recompileMode>
                            <verbose>true</verbose>
                            <scalaVersion>${scala.version}</scalaVersion>
                        </configuration>
                    </plugin>
                </plugins>
            </build>
            <properties>
                <!-- default Spring profiles -->
                <spring.profiles.active>dev,swagger</spring.profiles.active>
            </properties>
        </profile>
        <profile>
            <!--
                Profile for monitoring the application with Graphite.
            -->
            <id>graphite</id>
            <dependencies>
                <dependency>
                    <groupId>io.dropwizard.metrics</groupId>
                    <artifactId>metrics-graphite</artifactId>
                </dependency>
            </dependencies>
        </profile>
        <profile>
            <!--
                Profile for monitoring the application with Prometheus.
            -->
            <id>prometheus</id>
            <dependencies>
                <dependency>
                    <groupId>io.prometheus</groupId>
                    <artifactId>simpleclient</artifactId>
                </dependency>
                <dependency>
                    <groupId>io.prometheus</groupId>
                    <artifactId>simpleclient_servlet</artifactId>
                </dependency>
                <dependency>
                    <groupId>io.prometheus</groupId>
                    <artifactId>simpleclient_dropwizard</artifactId>
                </dependency>
            </dependencies>
        </profile>
        <%_ if (serviceDiscoveryType || applicationType === 'gateway' || applicationType === 'microservice' || applicationType === 'uaa') { _%>
        <profile>
            <!--
                Profile for tracing requests with Zipkin.
            -->
            <id>zipkin</id>
            <dependencies>
                <dependency>
                    <groupId>org.springframework.cloud</groupId>
                    <artifactId>spring-cloud-starter-zipkin</artifactId>
                </dependency>
            </dependencies>
        </profile>
        <%_ } _%>
        <profile>
            <!--
                Profile for applying IDE-specific configuration.
                At the moment it only configures MapStruct, which you need when working
                with DTOs.
            -->
            <id>IDE</id>
            <dependencies>
                <dependency>
                    <groupId>org.mapstruct</groupId>
                    <artifactId>mapstruct-processor</artifactId>
                    <version>${mapstruct.version}</version>
                </dependency>
            </dependencies>
        </profile>
    </profiles>
</project><|MERGE_RESOLUTION|>--- conflicted
+++ resolved
@@ -68,11 +68,7 @@
         <profile.swagger />
 
         <!-- Dependency versions -->
-<<<<<<< HEAD
         <jhipster-dependencies.version>2.0.0-20180104.150730-3</jhipster-dependencies.version>
-=======
-        <jhipster-dependencies.version>0.1.6</jhipster-dependencies.version>
->>>>>>> 2325cf14
         <!-- The spring-boot version should match the one managed by
         https://mvnrepository.com/artifact/io.github.jhipster/jhipster-dependencies/${jhipster-dependencies.version} -->
         <spring-boot.version>2.0.0.BUILD-SNAPSHOT</spring-boot.version>
