<%#
 Copyright 2013-2018 the original author or authors from the JHipster project.

 This file is part of the JHipster project, see http://www.jhipster.tech/
 for more information.

 Licensed under the Apache License, Version 2.0 (the "License");
 you may not use this file except in compliance with the License.
 You may obtain a copy of the License at

      http://www.apache.org/licenses/LICENSE-2.0

 Unless required by applicable law or agreed to in writing, software
 distributed under the License is distributed on an "AS IS" BASIS,
 WITHOUT WARRANTIES OR CONDITIONS OF ANY KIND, either express or implied.
 See the License for the specific language governing permissions and
 limitations under the License.
-%>
<?xml version="1.0" encoding="UTF-8"?>
<project xmlns="http://maven.apache.org/POM/4.0.0" xmlns:xsi="http://www.w3.org/2001/XMLSchema-instance" xsi:schemaLocation="http://maven.apache.org/POM/4.0.0 http://maven.apache.org/maven-v4_0_0.xsd">
    <modelVersion>4.0.0</modelVersion>

    <groupId><%= packageName %></groupId>
    <artifactId><%= dasherizedBaseName %></artifactId>
    <version>0.0.1-SNAPSHOT</version>
    <packaging>war</packaging>
    <name><%= humanizedBaseName %></name>
    <%_ if (devDatabaseType === 'oracle' || prodDatabaseType === 'oracle') { _%>

    <!-- more information at https://blogs.oracle.com/dev2dev/entry/how_to_get_oracle_jdbc -->
    <repositories>
        <repository>
            <id>maven.oracle.com</id>
            <name>oracle-maven-repo</name>
            <url>https://maven.oracle.com</url>
            <layout>default</layout>
            <releases>
                <enabled>true</enabled>
                <updatePolicy>always</updatePolicy>
            </releases>
        </repository>
    </repositories>
    <%_ } _%>

    <properties>
        <!-- Build properties -->
        <maven.version>3.0.0</maven.version>
        <java.version><%= JAVA_VERSION %></java.version>
        <scala.version><%= SCALA_VERSION %></scala.version>
        <node.version>v<%= NODE_VERSION %></node.version>
        <%_ if (clientPackageManager === 'npm') { _%>
        <npm.version><%= NPM_VERSION %></npm.version>
        <%_ } _%>
        <%_ if (clientPackageManager === 'yarn') { _%>
        <yarn.version>v<%= YARN_VERSION %></yarn.version>
        <%_ } _%>
        <project.build.sourceEncoding>UTF-8</project.build.sourceEncoding>
        <project.reporting.outputEncoding>UTF-8</project.reporting.outputEncoding>
        <project.testresult.directory>${project.build.directory}/test-results</project.testresult.directory>
        <maven.build.timestamp.format>yyyyMMddHHmmss</maven.build.timestamp.format>
        <maven.compiler.source>${java.version}</maven.compiler.source>
        <maven.compiler.target>${java.version}</maven.compiler.target>
        <argLine>-Djava.security.egd=file:/dev/./urandom -Xmx256m</argLine>
        <m2e.apt.activation>jdt_apt</m2e.apt.activation>
        <run.addResources>false</run.addResources>
        <!-- These remain empty unless the corresponding profile is active -->
        <profile.no-liquibase />
        <profile.swagger />

        <!-- Dependency versions -->
<<<<<<< HEAD
        <jhipster-dependencies.version>2.0.0-20180123.165309-13</jhipster-dependencies.version>
=======
        <jhipster-dependencies.version>0.1.7</jhipster-dependencies.version>
>>>>>>> eba0feac
        <!-- The spring-boot version should match the one managed by
        https://mvnrepository.com/artifact/io.github.jhipster/jhipster-dependencies/${jhipster-dependencies.version} -->
        <spring-boot.version>2.0.0.BUILD-SNAPSHOT</spring-boot.version>
        <%_ if (databaseType === 'sql') { _%>
        <!-- The hibernate version should match the one managed by
        https://mvnrepository.com/artifact/io.github.jhipster/jhipster-dependencies/${jhipster-dependencies.version} -->
        <hibernate.version>5.2.12.Final</hibernate.version>
        <!-- The javassist version should match the one managed by
        https://mvnrepository.com/artifact/org.hibernate/hibernate-core/${hibernate.version} -->
        <javassist.version>3.20.0-GA</javassist.version>
        <!-- The liquibase version should match the one managed by
        https://mvnrepository.com/artifact/org.springframework.boot/spring-boot-dependencies/${spring-boot.version} -->
        <liquibase.version>3.5.3</liquibase.version>
        <liquibase-hibernate5.version>3.6</liquibase-hibernate5.version>
        <validation-api.version>2.0.1.Final</validation-api.version>
        <%_ } _%>
        <mapstruct.version>1.2.0.Final</mapstruct.version>

        <!-- Plugin versions -->
        <maven-clean-plugin.version>2.6.1</maven-clean-plugin.version>
        <maven-compiler-plugin.version>3.7.0</maven-compiler-plugin.version>
        <maven-eclipse-plugin.version>2.10</maven-eclipse-plugin.version>
        <maven-enforcer-plugin.version>3.0.0-M1</maven-enforcer-plugin.version>
        <maven-resources-plugin.version>3.0.1</maven-resources-plugin.version>
        <maven-surefire-plugin.version>2.18.1</maven-surefire-plugin.version>
        <maven-war-plugin.version>2.6</maven-war-plugin.version>
        <dockerfile-maven-plugin.version>1.3.4</dockerfile-maven-plugin.version>
        <%_ if (!skipClient) { _%>
        <frontend-maven-plugin.version>1.6</frontend-maven-plugin.version>
        <%_ } _%>
        <jacoco-maven-plugin.version>0.7.9</jacoco-maven-plugin.version>
        <scala-maven-plugin.version>3.2.2</scala-maven-plugin.version>
        <sonar-maven-plugin.version>3.2</sonar-maven-plugin.version>
        <%_ if (enableSwaggerCodegen) { _%>
        <swagger-codegen-maven-plugin.version>2.2.3</swagger-codegen-maven-plugin.version>
        <%_ } _%>

        <!-- Sonar properties -->
        <%_ if (clientFramework === 'angular1') { _%>
        <sonar.exclusions><%= CLIENT_MAIN_SRC_DIR %>content/**/*.*, <%= CLIENT_MAIN_SRC_DIR %>bower_components/**/*.*, <%= CLIENT_MAIN_SRC_DIR %>i18n/*.js, <%= CLIENT_DIST_DIR %>**/*.*</sonar.exclusions>
        <%_ } else { _%>
        <sonar.exclusions><%= CLIENT_MAIN_SRC_DIR %>content/**/*.*, <%= CLIENT_MAIN_SRC_DIR %>i18n/*.js, <%= CLIENT_DIST_DIR %>**/*.*</sonar.exclusions>
        <%_ } _%>
        <sonar.issue.ignore.multicriteria>S3437,UndocumentedApi,BoldAndItalicTagsCheck</sonar.issue.ignore.multicriteria>
        <!-- Rule https://sonarqube.com/coding_rules#rule_key=Web%3ABoldAndItalicTagsCheck is ignored. Even if we agree that using the "i" tag is an awful practice, this is what is recommended by http://fontawesome.io/examples/ -->
        <sonar.issue.ignore.multicriteria.BoldAndItalicTagsCheck.resourceKey><%= CLIENT_MAIN_SRC_DIR %>app/**/*.*</sonar.issue.ignore.multicriteria.BoldAndItalicTagsCheck.resourceKey>
        <sonar.issue.ignore.multicriteria.BoldAndItalicTagsCheck.ruleKey>Web:BoldAndItalicTagsCheck</sonar.issue.ignore.multicriteria.BoldAndItalicTagsCheck.ruleKey>
        <!-- Rule https://sonarqube.com/coding_rules#rule_key=squid%3AS3437 is ignored, as a JPA-managed field cannot be transient -->
        <sonar.issue.ignore.multicriteria.S3437.resourceKey><%= MAIN_DIR %>java/**/*</sonar.issue.ignore.multicriteria.S3437.resourceKey>
        <sonar.issue.ignore.multicriteria.S3437.ruleKey>squid:S3437</sonar.issue.ignore.multicriteria.S3437.ruleKey>
        <!-- Rule http://sonarqube.com/coding_rules#rule_key=squid%3AUndocumentedApi is ignored, as we want to follow "clean code" guidelines and classes, methods and arguments names should be self-explanatory -->
        <sonar.issue.ignore.multicriteria.UndocumentedApi.resourceKey><%= MAIN_DIR %>java/**/*</sonar.issue.ignore.multicriteria.UndocumentedApi.resourceKey>
        <sonar.issue.ignore.multicriteria.UndocumentedApi.ruleKey>squid:UndocumentedApi</sonar.issue.ignore.multicriteria.UndocumentedApi.ruleKey>
        <sonar.jacoco.itReportPath>${project.testresult.directory}/coverage/jacoco/jacoco-it.exec</sonar.jacoco.itReportPath>
        <sonar.jacoco.reportPath>${project.testresult.directory}/coverage/jacoco/jacoco.exec</sonar.jacoco.reportPath>
        <sonar.java.codeCoveragePlugin>jacoco</sonar.java.codeCoveragePlugin>
        <sonar.javascript.jstestdriver.reportsPath>${project.testresult.directory}/karma</sonar.javascript.jstestdriver.reportsPath>
        <%_ if (clientFramework === 'angular1') { _%>
        <!-- For Sonar < 6.2 -->
        <sonar.javascript.lcov.reportPath>${project.testresult.directory}/coverage/report-lcov/lcov.info</sonar.javascript.lcov.reportPath>
        <!-- For Sonar >= 6.2 -->
        <sonar.javascript.lcov.reportPaths>${project.testresult.directory}/coverage/report-lcov/lcov.info</sonar.javascript.lcov.reportPaths>
        <%_ } else { _%>
        <sonar.typescript.lcov.reportPaths>${project.testresult.directory}/coverage/report-lcov/lcov.info</sonar.typescript.lcov.reportPaths>
        <%_ } _%>
        <sonar.sources>${project.basedir}/<%= MAIN_DIR %></sonar.sources>
        <sonar.surefire.reportsPath>${project.testresult.directory}/surefire-reports</sonar.surefire.reportsPath>
        <sonar.tests>${project.basedir}/<%= TEST_DIR %></sonar.tests>

        <!-- jhipster-needle-maven-property -->
    </properties>

    <!-- TODO To remove after final Spring Boot 2 release -->
    <repositories>
        <repository>
            <id>spring-milestones</id>
            <name>Spring Milestones</name>
            <url>http://repo.spring.io/milestone</url>
            <snapshots>
                <enabled>false</enabled>
            </snapshots>
        </repository>
        <repository>
            <id>spring-snapshot</id>
            <name>Spring Snapshots</name>
            <url>https://repo.spring.io/snapshot</url>
            <snapshots>
                <enabled>true</enabled>
            </snapshots>
        </repository>
        <repository>
            <id>jhipster-snapshot</id>
            <name>JHipster Snapshots</name>
            <url>https://dl.bintray.com/jhipster/maven</url>
            <snapshots>
                <enabled>true</enabled>
            </snapshots>
        </repository>
    </repositories>
    <pluginRepositories>
        <pluginRepository>
            <id>spring-snapshot</id>
            <name>Spring Snapshots</name>
            <url>https://repo.spring.io/snapshot</url>
            <snapshots>
                <enabled>true</enabled>
            </snapshots>
        </pluginRepository>
    </pluginRepositories>

    <dependencyManagement>
        <dependencies>
            <dependency>
                <groupId>io.github.jhipster</groupId>
                <artifactId>jhipster-dependencies</artifactId>
                <version>${jhipster-dependencies.version}</version>
                <type>pom</type>
                <scope>import</scope>
            </dependency>
            <!-- jhipster-needle-maven-add-dependency-management -->
        </dependencies>
    </dependencyManagement>

    <dependencies>
        <!-- TODO To remove after final Spring Boot 2 release -->
        <dependency>
            <groupId>javax.xml.bind</groupId>
            <artifactId>jaxb-api</artifactId>
        </dependency>

        <%_ if (cacheProvider !== 'no') { _%>
        <dependency>
            <groupId>org.springframework.boot</groupId>
            <artifactId>spring-boot-starter-cache</artifactId>
        </dependency>
        <%_ } _%>
        <dependency>
            <groupId>io.github.jhipster</groupId>
            <artifactId>jhipster</artifactId>
        </dependency>
        <dependency>
            <groupId>io.dropwizard.metrics</groupId>
            <artifactId>metrics-core</artifactId>
        </dependency>
        <dependency>
            <groupId>io.dropwizard.metrics</groupId>
            <artifactId>metrics-annotation</artifactId>
        </dependency>
        <dependency>
            <groupId>io.dropwizard.metrics</groupId>
            <artifactId>metrics-json</artifactId>
        </dependency>
        <%_ if (['ehcache', 'infinispan'].includes(cacheProvider)) { _%>
        <dependency>
            <groupId>io.dropwizard.metrics</groupId>
            <artifactId>metrics-jcache</artifactId>
        </dependency>
        <%_ } _%>
        <dependency>
            <groupId>io.dropwizard.metrics</groupId>
            <artifactId>metrics-jvm</artifactId>
        </dependency>
        <dependency>
            <groupId>io.dropwizard.metrics</groupId>
            <artifactId>metrics-servlet</artifactId>
        </dependency>
        <dependency>
            <groupId>io.dropwizard.metrics</groupId>
            <artifactId>metrics-servlets</artifactId>
        </dependency>
        <%_ if (databaseType === 'sql') { _%>
        <dependency>
            <groupId>com.fasterxml.jackson.datatype</groupId>
            <artifactId>jackson-datatype-hibernate5</artifactId>
        </dependency>
        <%_ } _%>
        <dependency>
            <groupId>com.fasterxml.jackson.datatype</groupId>
            <artifactId>jackson-datatype-hppc</artifactId>
        </dependency>
        <dependency>
            <groupId>com.fasterxml.jackson.datatype</groupId>
            <artifactId>jackson-datatype-jsr310</artifactId>
        </dependency>
        <dependency>
            <groupId>com.fasterxml.jackson.datatype</groupId>
            <artifactId>jackson-datatype-json-org</artifactId>
        </dependency>
        <dependency>
            <groupId>com.fasterxml.jackson.module</groupId>
            <artifactId>jackson-module-afterburner</artifactId>
        </dependency>
        <dependency>
            <groupId>com.h2database</groupId>
            <artifactId>h2</artifactId>
            <scope>test</scope>
        </dependency>
        <%_ if (cacheProvider === 'hazelcast' || applicationType === 'gateway') { _%>
        <dependency>
            <groupId>com.hazelcast</groupId>
            <artifactId>hazelcast</artifactId>
        </dependency>
        <%_ } _%>
        <%_ if (cacheProvider === 'hazelcast' && enableHibernateCache) { _%>
        <dependency>
            <groupId>com.hazelcast</groupId>
            <artifactId>hazelcast-hibernate52</artifactId>
        </dependency>
        <%_ } _%>
        <%_ if (cacheProvider === 'hazelcast' || applicationType === 'gateway') { _%>
        <dependency>
            <groupId>com.hazelcast</groupId>
            <artifactId>hazelcast-spring</artifactId>
        </dependency>
        <%_ } _%>
        <%_ if (cacheProvider === 'infinispan') { _%>
        <dependency>
            <groupId>org.hibernate</groupId>
            <artifactId>hibernate-infinispan</artifactId>
        </dependency>
        <%_ } _%>
        <%_ if (cacheProvider === 'infinispan') { _%>
        <dependency>
            <groupId>org.infinispan</groupId>
            <artifactId>infinispan-spring-boot-starter</artifactId>
        </dependency>
        <dependency>
            <groupId>org.infinispan</groupId>
            <artifactId>infinispan-core</artifactId>
        </dependency>
        <dependency>
            <groupId>org.infinispan</groupId>
            <artifactId>infinispan-jcache</artifactId>
        </dependency>
<!--
        <dependency>
            <groupId>org.infinispan</groupId>
            <artifactId>infinispan-cloud</artifactId>
        </dependency>
-->
        <%_ } _%>
        <dependency>
            <groupId>com.jayway.jsonpath</groupId>
            <artifactId>json-path</artifactId>
            <scope>test</scope>
            <!-- parent POM declares this dependency in default (compile) scope -->
        </dependency>
        <dependency>
            <groupId>io.springfox</groupId>
            <artifactId>springfox-swagger2</artifactId>
        </dependency>
        <dependency>
            <groupId>io.springfox</groupId>
            <artifactId>springfox-bean-validators</artifactId>
        </dependency>
        <%_ if (databaseType === 'sql') { _%>
        <dependency>
            <groupId>com.mattbertolini</groupId>
            <artifactId>liquibase-slf4j</artifactId>
        </dependency>
        <%_ } _%>
        <dependency>
            <groupId>com.ryantenney.metrics</groupId>
            <artifactId>metrics-spring</artifactId>
        </dependency>
        <%_ if (databaseType === 'sql') { _%>
        <dependency>
            <groupId>com.zaxxer</groupId>
            <artifactId>HikariCP</artifactId>
        </dependency>
        <%_ } _%>
        <%_ if (databaseType === 'cassandra') { _%>
        <dependency>
            <groupId>commons-codec</groupId>
            <artifactId>commons-codec</artifactId>
        </dependency>
        <%_ } _%>
        <dependency>
            <groupId>commons-io</groupId>
            <artifactId>commons-io</artifactId>
        </dependency>
        <dependency>
            <groupId>org.apache.commons</groupId>
            <artifactId>commons-lang3</artifactId>
        </dependency>
        <%_ if (databaseType === 'mongodb') { _%>
        <dependency>
            <groupId>de.flapdoodle.embed</groupId>
            <artifactId>de.flapdoodle.embed.mongo</artifactId>
            <scope>test</scope>
        </dependency>
        <%_ } _%>
        <%_ if (databaseType === 'couchbase') { _%>
        <dependency>
            <groupId>com.github.differentway</groupId>
            <artifactId>couchbase-testcontainer</artifactId>
            <scope>test</scope>
        </dependency>
        <%_ } _%>
        <%_ if (['ehcache', 'hazelcast', 'infinispan'].includes(cacheProvider) || applicationType === 'gateway') { _%>
        <dependency>
            <groupId>javax.cache</groupId>
            <artifactId>cache-api</artifactId>
        </dependency>
        <%_ } _%>
        <%_ if (devDatabaseType === 'mysql' || prodDatabaseType === 'mysql') { _%>
        <dependency>
            <groupId>mysql</groupId>
            <artifactId>mysql-connector-java</artifactId>
        </dependency>
        <%_ } _%>
        <%_ if (devDatabaseType === 'mariadb' || prodDatabaseType === 'mariadb') { _%>
        <dependency>
            <groupId>org.mariadb.jdbc</groupId>
            <artifactId>mariadb-java-client</artifactId>
        </dependency>
        <%_ } _%>
        <%_ if (databaseType === 'cassandra') { _%>
        <dependency>
            <groupId>org.lz4</groupId>
            <artifactId>lz4-java</artifactId>
        </dependency>
        <%_ } _%>
        <%_ if (devDatabaseType === 'oracle' || prodDatabaseType === 'oracle') { _%>
        <!-- more information at https://blogs.oracle.com/dev2dev/entry/how_to_get_oracle_jdbc -->
        <dependency>
            <groupId>com.oracle.jdbc</groupId>
            <artifactId>ojdbc8</artifactId>
        </dependency>
        <%_ } _%>
        <%_ if (devDatabaseType === 'mssql' || prodDatabaseType === 'mssql') { _%>
        <dependency>
            <groupId>com.microsoft.sqlserver</groupId>
            <artifactId>mssql-jdbc</artifactId>
        </dependency>
        <dependency>
            <groupId>com.github.sabomichal</groupId>
            <artifactId>liquibase-mssql</artifactId>
        </dependency>
        <%_ } _%>
        <dependency>
            <groupId>org.assertj</groupId>
            <artifactId>assertj-core</artifactId>
            <scope>test</scope>
        </dependency>
        <%_ if (databaseType === 'cassandra') { _%>
        <dependency>
            <groupId>org.cassandraunit</groupId>
            <artifactId>cassandra-unit-spring</artifactId>
            <scope>test</scope>
        </dependency>
        <%_ } _%>
        <%_ if (cacheProvider === 'ehcache') { _%>
        <dependency>
            <groupId>org.ehcache</groupId>
            <artifactId>ehcache</artifactId>
        </dependency>
            <%_ if (enableHibernateCache) { _%>
        <dependency>
            <groupId>org.hibernate</groupId>
            <artifactId>hibernate-jcache</artifactId>
        </dependency>
            <%_ } _%>
        <%_ } _%>
        <%_ if (databaseType === 'sql') { _%>
        <dependency>
            <groupId>org.hibernate</groupId>
            <artifactId>hibernate-envers</artifactId>
        </dependency>
        <dependency>
            <groupId>org.hibernate.validator</groupId>
            <artifactId>hibernate-validator</artifactId>
        </dependency>
        <dependency>
            <groupId>org.liquibase</groupId>
            <artifactId>liquibase-core</artifactId>
        </dependency>
        <%_ } _%>
        <dependency>
            <groupId>net.logstash.logback</groupId>
            <artifactId>logstash-logback-encoder</artifactId>
        </dependency>
        <%_ if (databaseType === 'mongodb') { _%>
        <dependency>
            <groupId>com.google.guava</groupId>
            <artifactId>guava</artifactId>
        </dependency>
        <dependency>
            <groupId>com.github.mongobee</groupId>
            <artifactId>mongobee</artifactId>
        </dependency>
        <%_ } _%>
        <%_ if (databaseType === 'couchbase') { _%>
        <dependency>
            <groupId>com.github.differentway</groupId>
            <artifactId>couchmove</artifactId>
        </dependency>
        <%_ } _%>
        <%_ if (devDatabaseType === 'postgresql' || prodDatabaseType === 'postgresql') { _%>
        <dependency>
            <groupId>org.postgresql</groupId>
            <artifactId>postgresql</artifactId>
        </dependency>
        <%_ } _%>
        <dependency>
            <groupId>org.mapstruct</groupId>
            <artifactId>mapstruct-jdk8</artifactId>
            <version>${mapstruct.version}</version>
        </dependency>
        <dependency>
            <groupId>org.springframework</groupId>
            <artifactId>spring-context-support</artifactId>
        </dependency>
        <dependency>
            <groupId>org.springframework.boot</groupId>
            <artifactId>spring-boot-autoconfigure</artifactId>
        </dependency>
        <dependency>
            <groupId>org.springframework.boot</groupId>
            <artifactId>spring-boot-configuration-processor</artifactId>
            <optional>true</optional>
        </dependency>
        <dependency>
            <groupId>org.springframework.boot</groupId>
            <artifactId>spring-boot-loader-tools</artifactId>
        </dependency>
        <dependency>
            <groupId>org.springframework.boot</groupId>
            <artifactId>spring-boot-starter-actuator</artifactId>
        </dependency>
        <dependency>
            <groupId>org.springframework.boot</groupId>
            <artifactId>spring-boot-starter-aop</artifactId>
        </dependency>
        <%_ if (databaseType === 'sql') { _%>
        <dependency>
            <groupId>org.springframework.boot</groupId>
            <artifactId>spring-boot-starter-data-jpa</artifactId>
        </dependency>
        <%_ } _%>
        <%_ if (searchEngine === 'elasticsearch') { _%>
        <dependency>
            <groupId>org.springframework.boot</groupId>
            <artifactId>spring-boot-starter-data-elasticsearch</artifactId>
            <exclusions>
                <exclusion>
                    <groupId>org.apache.logging.log4j</groupId>
                    <artifactId>*</artifactId>
                </exclusion>
            </exclusions>
        </dependency>
        <dependency>
            <groupId>net.java.dev.jna</groupId>
            <artifactId>jna</artifactId>
        </dependency>
        <dependency>
            <groupId>org.apache.logging.log4j</groupId>
            <artifactId>log4j-to-slf4j</artifactId>
            <scope>runtime</scope>
        </dependency>
        <%_ } _%>
        <%_ if (databaseType === 'mongodb' || databaseType === 'couchbase') { _%>
        <dependency>
            <groupId>org.springframework.boot</groupId>
            <artifactId>spring-boot-starter-data-<%=databaseType%></artifactId>
        </dependency>
        <%_ } _%>
        <%_ if (messageBroker === 'kafka') { _%>
        <!-- Kafka support -->
        <dependency>
            <groupId>org.springframework.cloud</groupId>
            <artifactId>spring-cloud-stream</artifactId>
        </dependency>
        <dependency>
            <groupId>org.springframework.cloud</groupId>
            <artifactId>spring-cloud-stream-binder-kafka</artifactId>
        </dependency>
        <dependency>
            <groupId>org.springframework.cloud</groupId>
            <artifactId>spring-cloud-stream-test-support</artifactId>
            <scope>test</scope>
        </dependency>
        <%_ } _%>
        <dependency>
            <groupId>org.springframework.boot</groupId>
            <artifactId>spring-boot-starter-logging</artifactId>
        </dependency>
        <dependency>
            <groupId>org.springframework.boot</groupId>
            <artifactId>spring-boot-starter-mail</artifactId>
        </dependency>
        <dependency>
            <groupId>org.springframework.boot</groupId>
            <artifactId>spring-boot-starter-security</artifactId>
        </dependency>
        <dependency>
            <groupId>org.springframework.boot</groupId>
            <artifactId>spring-boot-starter-test</artifactId>
            <scope>test</scope>
        </dependency>
        <dependency>
            <groupId>org.springframework.security</groupId>
            <artifactId>spring-security-test</artifactId>
            <scope>test</scope>
        </dependency>
        <dependency>
            <groupId>org.springframework.boot</groupId>
            <artifactId>spring-boot-test</artifactId>
            <scope>test</scope>
        </dependency>
        <dependency>
            <groupId>org.springframework.boot</groupId>
            <artifactId>spring-boot-starter-thymeleaf</artifactId>
        </dependency>
        <dependency>
            <groupId>org.springframework.boot</groupId>
            <artifactId>spring-boot-starter-web</artifactId>
        </dependency>
        <dependency>
            <groupId>org.zalando</groupId>
            <artifactId>problem-spring-web</artifactId>
        </dependency>
        <%_ if (websocket === 'spring-websocket') { _%>
        <dependency>
            <groupId>org.springframework.boot</groupId>
            <artifactId>spring-boot-starter-websocket</artifactId>
        </dependency>
        <%_ } _%>
        <%_ if (authenticationType === 'oauth2') { _%>
        <dependency>
            <groupId>org.springframework.security.oauth</groupId>
            <artifactId>spring-security-oauth2</artifactId>
        </dependency>
        <dependency>
            <groupId>org.springframework.security.oauth.boot</groupId>
            <artifactId>spring-security-oauth2-autoconfigure</artifactId>
        </dependency>
            <%_ if (applicationType === 'gateway' || applicationType === 'microservice') { _%>
        <dependency>
            <groupId>org.springframework.security</groupId>
            <artifactId>spring-security-jwt</artifactId>
        </dependency>
            <%_ } _%>
        <%_ } _%>
        <%_ if (authenticationType === 'jwt') { _%>
        <dependency>
            <groupId>io.jsonwebtoken</groupId>
            <artifactId>jjwt</artifactId>
        </dependency>
        <%_ } _%>
        <%_ if (authenticationType === 'uaa') { _%>
        <dependency>
            <groupId>org.springframework.security.oauth</groupId>
            <artifactId>spring-security-oauth2</artifactId>
        </dependency>
        <dependency>
            <groupId>org.springframework.security</groupId>
            <artifactId>spring-security-jwt</artifactId>
        </dependency>
        <%_ } _%>
        <%_ if (databaseType === 'cassandra') { _%>
        <!-- DataStax driver -->
        <dependency>
            <groupId>com.datastax.cassandra</groupId>
            <artifactId>cassandra-driver-core</artifactId>
        </dependency>
        <dependency>
            <groupId>com.datastax.cassandra</groupId>
            <artifactId>cassandra-driver-extras</artifactId>
        </dependency>
        <dependency>
            <groupId>com.datastax.cassandra</groupId>
            <artifactId>cassandra-driver-mapping</artifactId>
        </dependency>
        <%_ } _%>
        <!-- Spring Cloud -->
        <%_ if (applicationType === 'gateway') { _%>
        <dependency>
            <groupId>org.springframework.cloud</groupId>
            <artifactId>spring-cloud-starter-netflix-zuul</artifactId>
        </dependency>
        <dependency>
            <groupId>com.github.vladimir-bukhtoyarov</groupId>
            <artifactId>bucket4j-core</artifactId>
        </dependency>
        <dependency>
            <groupId>com.github.vladimir-bukhtoyarov</groupId>
            <artifactId>bucket4j-jcache</artifactId>
        </dependency>
        <%_ } _%>
        <%_ if (applicationType === 'microservice' || applicationType === 'gateway' || applicationType === 'uaa') { _%>
        <dependency>
            <groupId>org.springframework.cloud</groupId>
            <artifactId>spring-cloud-starter</artifactId>
        </dependency>
        <dependency>
            <groupId>org.springframework.cloud</groupId>
            <artifactId>spring-cloud-starter-netflix-ribbon</artifactId>
        </dependency>
        <dependency>
            <groupId>org.springframework.cloud</groupId>
            <artifactId>spring-cloud-starter-netflix-hystrix</artifactId>
        </dependency>
        <dependency>
            <groupId>org.springframework.retry</groupId>
            <artifactId>spring-retry</artifactId>
        </dependency>
        <%_ } _%>
        <%_ if (serviceDiscoveryType === 'eureka') { _%>
        <dependency>
            <groupId>org.springframework.cloud</groupId>
            <artifactId>spring-cloud-starter-netflix-eureka-client</artifactId>
        </dependency>
        <dependency>
            <groupId>org.springframework.cloud</groupId>
            <artifactId>spring-cloud-starter-config</artifactId>
        </dependency>
        <%_ } _%>
        <%_ if (serviceDiscoveryType === 'consul') { _%>
        <dependency>
            <groupId>org.springframework.cloud</groupId>
            <artifactId>spring-cloud-starter-consul-discovery</artifactId>
        </dependency>
        <dependency>
            <groupId>org.springframework.cloud</groupId>
            <artifactId>spring-cloud-starter-consul-config</artifactId>
        </dependency>
        <%_ } _%>
        <%_ if (authenticationType === 'uaa') { _%>
        <dependency>
            <groupId>org.springframework.cloud</groupId>
            <artifactId>spring-cloud-security</artifactId>
        </dependency>
        <%_ } _%>
        <%_ if (applicationType === 'microservice' || applicationType === 'gateway' || applicationType === 'uaa') { _%>
        <dependency>
            <groupId>org.springframework.cloud</groupId>
            <artifactId>spring-cloud-starter-openfeign</artifactId>
        </dependency>
        <%_ } _%>
        <dependency>
            <groupId>org.springframework.cloud</groupId>
            <artifactId>spring-cloud-spring-service-connector</artifactId>
        </dependency>
        <!-- Security -->
        <dependency>
            <groupId>org.springframework.security</groupId>
            <artifactId>spring-security-data</artifactId>
        </dependency>
        <%_ if (websocket === 'spring-websocket') { _%>
        <dependency>
            <groupId>org.springframework.security</groupId>
            <artifactId>spring-security-messaging</artifactId>
        </dependency>
        <%_ } _%>
        <%_ if (enableSocialSignIn) { _%>
        <!-- Social -->
        <dependency>
            <groupId>org.apache.httpcomponents</groupId>
            <artifactId>httpclient</artifactId>
        </dependency>
        <dependency>
            <groupId>org.springframework.social</groupId>
            <artifactId>spring-social-security</artifactId>
        </dependency>
        <dependency>
            <groupId>org.springframework.social</groupId>
            <artifactId>spring-social-google</artifactId>
        </dependency>
        <dependency>
            <groupId>org.springframework.social</groupId>
            <artifactId>spring-social-facebook</artifactId>
        </dependency>
        <dependency>
            <groupId>org.springframework.social</groupId>
            <artifactId>spring-social-twitter</artifactId>
        </dependency>
        <%_ } _%>
        <%_ if (cucumberTests) { _%>
        <!-- Cucumber -->
        <dependency>
            <groupId>info.cukes</groupId>
            <artifactId>cucumber-junit</artifactId>
            <scope>test</scope>
        </dependency>
        <dependency>
            <groupId>info.cukes</groupId>
            <artifactId>cucumber-spring</artifactId>
            <scope>test</scope>
        </dependency>
        <%_ } _%>
        <!-- jhipster-needle-maven-add-dependency -->
    </dependencies>

    <build>
        <defaultGoal>spring-boot:run</defaultGoal>
        <%_ if (cucumberTests) { _%>
        <testResources>
            <testResource>
                <directory><%= SERVER_TEST_RES_DIR %></directory>
            </testResource>
            <testResource>
                <directory><%= TEST_DIR %>features</directory>
            </testResource>
        </testResources>
        <%_ } _%>
        <plugins>
            <plugin>
                <groupId>org.apache.maven.plugins</groupId>
                <artifactId>maven-compiler-plugin</artifactId>
                <version>${maven-compiler-plugin.version}</version>
                <configuration>
                    <annotationProcessorPaths>
                        <path>
                            <groupId>org.mapstruct</groupId>
                            <artifactId>mapstruct-processor</artifactId>
                            <version>${mapstruct.version}</version>
                        </path>
<%_ if (databaseType === 'sql') { _%>
                        <!-- For JPA static metamodel generation -->
                        <path>
                            <groupId>org.hibernate</groupId>
                            <artifactId>hibernate-jpamodelgen</artifactId>
                            <version>${hibernate.version}</version>
                        </path>
<% } %>
                    </annotationProcessorPaths>
                </configuration>
            </plugin>
            <plugin>
                <groupId>org.apache.maven.plugins</groupId>
                <artifactId>maven-eclipse-plugin</artifactId>
                <version>${maven-eclipse-plugin.version}</version>
                <configuration>
                    <downloadSources>true</downloadSources>
                    <downloadJavadocs>true</downloadJavadocs>
                </configuration>
            </plugin>
            <plugin>
                <groupId>org.apache.maven.plugins</groupId>
                <artifactId>maven-enforcer-plugin</artifactId>
                <version>${maven-enforcer-plugin.version}</version>
                <executions>
                    <execution>
                        <id>enforce-versions</id>
                        <goals>
                            <goal>enforce</goal>
                        </goals>
                    </execution>
                </executions>
                <configuration>
                    <rules>
                        <requireMavenVersion>
                            <message>You are running an older version of Maven. JHipster requires at least Maven ${maven.version}</message>
                            <version>[${maven.version},)</version>
                        </requireMavenVersion>
                        <requireJavaVersion>
                            <!-- Until JHipster supports JDK 9 -->
                            <message>You are running an incompatible version of Java. JHipster requires JDK ${java.version}</message>
                            <version>[1.8,1.9)</version>
                        </requireJavaVersion>
                    </rules>
                </configuration>
            </plugin>
            <plugin>
                <groupId>org.apache.maven.plugins</groupId>
                <artifactId>maven-resources-plugin</artifactId>
                <version>${maven-resources-plugin.version}</version>
                <executions>
                    <execution>
                        <id>default-resources</id>
                        <phase>validate</phase>
                        <goals>
                            <goal>copy-resources</goal>
                        </goals>
                        <configuration>
                            <outputDirectory>target/classes</outputDirectory>
                            <useDefaultDelimiters>false</useDefaultDelimiters>
                            <delimiters>
                                <delimiter>#</delimiter>
                            </delimiters>
                            <resources>
                                <resource>
                                    <directory><%= SERVER_MAIN_RES_DIR %></directory>
                                    <filtering>true</filtering>
                                    <includes>
                                        <include>config/*.yml</include>
                                    </includes>
                                </resource>
                                <resource>
                                    <directory><%= SERVER_MAIN_RES_DIR %></directory>
                                    <filtering>false</filtering>
                                    <excludes>
                                        <exclude>config/*.yml</exclude>
                                    </excludes>
                                </resource>
                            </resources>
                        </configuration>
                    </execution>
                    <execution>
                        <id>docker-resources</id>
                        <phase>validate</phase>
                        <goals>
                            <goal>copy-resources</goal>
                        </goals>
                        <configuration>
                            <outputDirectory>target/</outputDirectory>
                            <resources>
                                <resource>
                                    <directory>src/main/docker/</directory>
                                    <filtering>false</filtering>
                                    <excludes>
                                        <exclude>**/*.yml</exclude>
                                    </excludes>
                                </resource>
                            </resources>
                        </configuration>
                    </execution>
                </executions>
            </plugin>
            <plugin>
                <groupId>org.apache.maven.plugins</groupId>
                <artifactId>maven-surefire-plugin</artifactId>
                <version>${maven-surefire-plugin.version}</version>
                <%_ if (cucumberTests) { _%>
                <executions>
                    <execution>
                        <id>default-test</id>
                        <configuration>
                            <excludes>
                                <exclude>**/Abstract*.java</exclude>
                                <exclude>**/*Cucumber*.java</exclude>
                            </excludes>
                        </configuration>
                    </execution>
                    <execution>
                        <id>without-cucumber</id>
                        <goals>
                            <goal>test</goal>
                        </goals>
                        <configuration>
                            <includes>
                                <include>**/*Cucumber*.java</include>
                            </includes>
                        </configuration>
                    </execution>
                </executions>
                <%_ } _%>
                <configuration>
                    <!-- Force alphabetical order to have a reproducible build -->
                    <runOrder>alphabetical</runOrder>
                </configuration>
            </plugin>
            <plugin>
                <groupId>org.jacoco</groupId>
                <artifactId>jacoco-maven-plugin</artifactId>
                <version>${jacoco-maven-plugin.version}</version>
                <executions>
                    <execution>
                        <id>pre-unit-tests</id>
                        <goals>
                            <goal>prepare-agent</goal>
                        </goals>
                        <configuration>
                            <!-- Sets the path to the file which contains the execution data. -->
                            <destFile>${project.testresult.directory}/coverage/jacoco/jacoco.exec</destFile>
                        </configuration>
                    </execution>
                    <!-- Ensures that the code coverage report for unit tests is created after unit tests have been run -->
                    <execution>
                        <id>post-unit-test</id>
                        <phase>test</phase>
                        <goals>
                            <goal>report</goal>
                        </goals>
                        <configuration>
                            <dataFile>${project.testresult.directory}/coverage/jacoco/jacoco.exec</dataFile>
                            <outputDirectory>${project.testresult.directory}/coverage/jacoco</outputDirectory>
                        </configuration>
                    </execution>
                </executions>
            </plugin>
            <plugin>
                <groupId>org.sonarsource.scanner.maven</groupId>
                <artifactId>sonar-maven-plugin</artifactId>
                <version>${sonar-maven-plugin.version}</version>
            </plugin>
            <%_ if (databaseType === 'sql') { _%>
            <plugin>
                <groupId>org.liquibase</groupId>
                <artifactId>liquibase-maven-plugin</artifactId>
                <version>${liquibase.version}</version>
                <configuration>
                    <changeLogFile><%= SERVER_MAIN_RES_DIR %>config/liquibase/master.xml</changeLogFile>
                    <diffChangeLogFile><%= SERVER_MAIN_RES_DIR %>config/liquibase/changelog/${maven.build.timestamp}_changelog.xml</diffChangeLogFile>
                    <driver><% if (devDatabaseType === 'mysql') { %>com.mysql.jdbc.Driver<% } else if (devDatabaseType === 'mariadb') { %>org.mariadb.jdbc.Driver<% } else if (devDatabaseType === 'postgresql') { %>org.postgresql.Driver<% } else if (devDatabaseType === 'h2Disk') { %>org.h2.Driver<% } else if (devDatabaseType === 'oracle') { %>oracle.jdbc.OracleDriver<% } %></driver>
                    <url><% if (devDatabaseType === 'mysql') { %>jdbc:mysql://localhost:3306/<%= baseName %><% } else if (devDatabaseType === 'mariadb') { %>jdbc:mariadb://localhost:3306/<%= baseName %><% } else if (devDatabaseType === 'postgresql') { %>jdbc:postgresql://localhost:5432/<%= baseName %><% } else if (devDatabaseType === 'h2Disk') { %>jdbc:h2:file:./target/h2db/db/<%= lowercaseBaseName %><% } else if (devDatabaseType === 'oracle') { %>jdbc:oracle:thin:@localhost:1521:<%= baseName %><% } else if (devDatabaseType === 'mssql') { %>jdbc:sqlserver://localhost:1433;database=<%= baseName %><% } %></url>
                    <defaultSchemaName><% if (devDatabaseType === 'mysql') { %><%= baseName %><% } else if (devDatabaseType === 'postgresql') { %><% } %></defaultSchemaName>
                    <username><% if (devDatabaseType === 'mysql') { %>root<% } else if (devDatabaseType === 'postgresql' || devDatabaseType === 'h2Disk' || devDatabaseType === 'h2Memory') { %><%= baseName %><% } else if (devDatabaseType === 'mssql') { %>SA<% } %></username>
                    <password><% if (devDatabaseType === 'mssql') { %>yourStrong(!)Password<% } %></password>
                    <referenceUrl>hibernate:spring:<%=packageName%>.domain?dialect=<% if (devDatabaseType === 'mysql') { %>org.hibernate.dialect.MySQL5InnoDBDialect<% } else if (devDatabaseType === 'mariadb') { %>org.hibernate.dialect.MySQL5InnoDBDialect<% } else if (devDatabaseType === 'postgresql') { %>org.hibernate.dialect.PostgreSQL82Dialect<% } else if (devDatabaseType === 'h2Disk') { %>org.hibernate.dialect.H2Dialect<% } else if (devDatabaseType === 'oracle') { %>org.hibernate.dialect.Oracle12cDialect<% } else if (devDatabaseType === 'mssql') { %>org.hibernate.dialect.SQLServerDialect<% } %>&amp;hibernate.physical_naming_strategy=org.springframework.boot.orm.jpa.hibernate.SpringPhysicalNamingStrategy&amp;hibernate.implicit_naming_strategy=org.springframework.boot.orm.jpa.hibernate.SpringImplicitNamingStrategy</referenceUrl>
                    <verbose>true</verbose>
                    <logging>debug</logging>
                    <%_ if (authenticationType === 'oauth2') { _%>
                    <diffExcludeObjects>oauth_access_token, oauth_approvals, oauth_client_details, oauth_client_token, oauth_code, oauth_refresh_token</diffExcludeObjects>
                    <%_ } _%>
                </configuration>
                <dependencies>
                    <dependency>
                        <groupId>org.javassist</groupId>
                        <artifactId>javassist</artifactId>
                        <version>${javassist.version}</version>
                    </dependency>
                    <dependency>
                        <groupId>org.liquibase.ext</groupId>
                        <artifactId>liquibase-hibernate5</artifactId>
                        <version>${liquibase-hibernate5.version}</version>
                    </dependency>
                    <dependency>
                        <groupId>org.springframework.boot</groupId>
                        <artifactId>spring-boot-starter-data-jpa</artifactId>
                        <version>${spring-boot.version}</version>
                    </dependency>
                    <dependency>
                        <groupId>javax.validation</groupId>
                        <artifactId>validation-api</artifactId>
                        <version>${validation-api.version}</version>
                    </dependency>
                </dependencies>
            </plugin>
            <%_ } _%>
            <plugin>
                <groupId>org.springframework.boot</groupId>
                <artifactId>spring-boot-maven-plugin</artifactId>
                <version>${spring-boot.version}</version>
                <executions>
                    <execution>
                        <goals>
                            <goal>repackage</goal>
                        </goals>
                    </execution>
                </executions>
                <configuration>
                    <mainClass>${start-class}</mainClass>
                    <executable>true</executable>
                    <fork>true</fork>
                    <!--
                    Enable the line below to have remote debugging of your application on port 5005
                    <jvmArguments>-agentlib:jdwp=transport=dt_socket,server=y,suspend=n,address=5005</jvmArguments>
                    -->
                </configuration>
            </plugin>
            <plugin>
                <groupId>com.spotify</groupId>
                <artifactId>dockerfile-maven-plugin</artifactId>
                <version>${dockerfile-maven-plugin.version}</version>
                <!--
                Uncomment the section below to build the docker image with mvn package and and push it with mvn deploy
                <executions>
                    <execution>
                    <id>default</id>
                    <goals>
                        <goal>build</goal>
                        <goal>push</goal>
                    </goals>
                    </execution>
                </executions>
                -->
                <configuration>
                    <repository><%= baseName.toLowerCase()%></repository>
                    <tag>latest</tag>
                    <contextDirectory>${project.build.directory}</contextDirectory>
                </configuration>
            </plugin>
            <%_ if (enableSwaggerCodegen) { _%>
            <plugin>
                <!--
                    Plugin that provides API-first development using swagger-codegen to
                    generate Spring-MVC endpoint stubs at compile time from a swagger definition file
                -->
                <groupId>io.swagger</groupId>
                <artifactId>swagger-codegen-maven-plugin</artifactId>
                <version>${swagger-codegen-maven-plugin.version}</version>
                <executions>
                    <execution>
                        <goals>
                            <goal>generate</goal>
                        </goals>
                        <configuration>
                            <inputSpec>${project.basedir}/<%= SERVER_MAIN_RES_DIR %>swagger/api.yml</inputSpec>
                            <language>spring</language>
                            <apiPackage><%= packageName %>.web.api</apiPackage>
                            <modelPackage><%= packageName %>.web.api.model</modelPackage>
                            <generateSupportingFiles>false</generateSupportingFiles>
                            <configOptions>
                                <interfaceOnly>true</interfaceOnly>
                                <java8>true</java8>
                            </configOptions>
                        </configuration>
                    </execution>
                </executions>
            </plugin>
            <%_ } _%>
            <!-- jhipster-needle-maven-add-plugin -->
        </plugins>
        <pluginManagement>
            <plugins>
                <!--
                    This plugin's configuration is used to store Eclipse m2e settings only.
                    It has no influence on the Maven build itself.
                    Remove when the m2e plugin can correctly bind to Maven lifecycle
                -->
                <plugin>
                    <groupId>org.eclipse.m2e</groupId>
                    <artifactId>lifecycle-mapping</artifactId>
                    <version>1.0.0</version>
                    <configuration>
                        <lifecycleMappingMetadata>
                            <pluginExecutions>
                                <pluginExecution>
                                    <pluginExecutionFilter>
                                        <groupId>org.jacoco</groupId>
                                        <artifactId>
                                            jacoco-maven-plugin
                                        </artifactId>
                                        <versionRange>
                                            ${jacoco-maven-plugin.version}
                                        </versionRange>
                                        <goals>
                                            <goal>prepare-agent</goal>
                                        </goals>
                                    </pluginExecutionFilter>
                                    <action>
                                        <ignore/>
                                    </action>
                                </pluginExecution>
                                <%_ if(!skipClient) { _%>
                                <pluginExecution>
                                    <pluginExecutionFilter>
                                        <groupId>com.github.eirslett</groupId>
                                        <artifactId>frontend-maven-plugin</artifactId>
                                        <versionRange>${frontend-maven-plugin.version}</versionRange>
                                        <goals>
                                            <%_ if (clientPackageManager === 'yarn') { _%>
                                            <goal>install-node-and-yarn</goal>
                                            <goal>yarn</goal>
                                            <%_ } else if (clientPackageManager === 'npm') { _%>
                                            <goal>install-node-and-npm</goal>
                                            <goal>npm</goal>
                                            <%_ } _%>
                                            <%_ if (clientFramework === 'angular1') { _%>
                                            <goal>bower</goal>
                                            <goal>gulp</goal>
                                            <%_ } _%>
                                        </goals>
                                    </pluginExecutionFilter>
                                    <action>
                                        <ignore/>
                                    </action>
                                </pluginExecution>
                                <%_ } _%>
                            </pluginExecutions>
                        </lifecycleMappingMetadata>
                    </configuration>
                </plugin>
            </plugins>
        </pluginManagement>
    </build>
    <profiles>
        <profile>
            <id>no-liquibase</id>
            <properties>
                <profile.no-liquibase>,no-liquibase</profile.no-liquibase>
            </properties>
        </profile>
        <profile>
            <id>swagger</id>
            <properties>
                <profile.swagger>,swagger</profile.swagger>
            </properties>
        </profile>
        <%_ if (!skipClient && clientFramework !== 'angular1') { _%>
        <profile>
            <id>webpack</id>
            <build>
                <plugins>
                    <plugin>
                        <groupId>com.github.eirslett</groupId>
                        <artifactId>frontend-maven-plugin</artifactId>
                        <version>${frontend-maven-plugin.version}</version>
                        <executions>
                            <%_ if (clientPackageManager === 'yarn') { _%>
                            <execution>
                                <id>install node and yarn</id>
                                <goals>
                                    <goal>install-node-and-yarn</goal>
                                </goals>
                                <configuration>
                                    <nodeVersion>${node.version}</nodeVersion>
                                    <yarnVersion>${yarn.version}</yarnVersion>
                                </configuration>
                            </execution>
                            <%_ } else if (clientPackageManager === 'npm') { _%>
                            <execution>
                                <id>install node and npm</id>
                                <goals>
                                    <goal>install-node-and-npm</goal>
                                </goals>
                                <configuration>
                                    <nodeVersion>${node.version}</nodeVersion>
                                    <npmVersion>${npm.version}</npmVersion>
                                </configuration>
                            </execution>
                            <%_ } _%>
                            <execution>
                                <id>webpack build dev</id>
                                <goals>
                                    <goal><%= clientPackageManager %></goal>
                                </goals>
                                <phase>generate-resources</phase>
                                <configuration>
                                    <arguments>run webpack:build</arguments>
                                    <%_ if (clientPackageManager === 'yarn') { _%>
                                    <yarnInheritsProxyConfigFromMaven>false</yarnInheritsProxyConfigFromMaven>
                                    <%_ } else if (clientPackageManager === 'npm') { _%>
                                    <npmInheritsProxyConfigFromMaven>false</npmInheritsProxyConfigFromMaven>
                                    <%_ } _%>
                                </configuration>
                            </execution>
                        </executions>
                    </plugin>
                </plugins>
            </build>
        </profile>
        <%_ } _%>
        <profile>
            <id>dev</id>
            <activation>
                <activeByDefault>true</activeByDefault>
            </activation>
            <dependencies>
                <dependency>
                    <groupId>org.springframework.boot</groupId>
                    <artifactId>spring-boot-starter-undertow</artifactId>
                </dependency>
                <dependency>
                    <groupId>org.springframework.boot</groupId>
                    <artifactId>spring-boot-devtools</artifactId>
                    <optional>true</optional>
                </dependency>
                <%_ if (devDatabaseType === 'h2Disk' || devDatabaseType === 'h2Memory') { _%>
                <dependency>
                    <groupId>com.h2database</groupId>
                    <artifactId>h2</artifactId>
                </dependency>
                <%_ } _%>
            </dependencies>
            <build>
                <plugins>
                    <plugin>
                        <groupId>org.apache.maven.plugins</groupId>
                        <artifactId>maven-war-plugin</artifactId>
                        <version>${maven-war-plugin.version}</version>
                        <configuration>
                            <failOnMissingWebXml>false</failOnMissingWebXml>
                            <%_ if (!skipClient) { _%>
                            <warSourceDirectory><% if (clientFramework !== 'angular1') { %><%= CLIENT_DIST_DIR %><% } else { %><%= CLIENT_MAIN_SRC_DIR %><% } %></warSourceDirectory>
                            <webResources>
                                <resource>
                                    <directory>src/main/webapp</directory>
                                    <includes>
                                        <include>WEB-INF/**</include>
                                    </includes>
                                </resource>
                            </webResources>
                            <%_ } _%>
                        </configuration>
                    </plugin>
                </plugins>
            </build>
            <properties>
                <!-- default Spring profiles -->
                <spring.profiles.active>dev${profile.no-liquibase}</spring.profiles.active>
            </properties>
        </profile>
        <profile>
            <id>prod</id>
            <dependencies>
                <dependency>
                    <groupId>org.springframework.boot</groupId>
                    <artifactId>spring-boot-starter-undertow</artifactId>
                </dependency>
            </dependencies>
            <build>
                <plugins>
                    <plugin>
                        <artifactId>maven-clean-plugin</artifactId>
                        <version>${maven-clean-plugin.version}</version>
                        <configuration>
                            <filesets>
                                <fileset>
                                    <directory><%= CLIENT_DIST_DIR %></directory>
                                </fileset>
                            </filesets>
                        </configuration>
                    </plugin>
                    <plugin>
                        <groupId>org.apache.maven.plugins</groupId>
                        <artifactId>maven-war-plugin</artifactId>
                        <version>${maven-war-plugin.version}</version>
                        <configuration>
                            <failOnMissingWebXml>false</failOnMissingWebXml>
                            <%_ if (!skipClient) { _%>
                            <warSourceDirectory><%= CLIENT_DIST_DIR %></warSourceDirectory>
                            <webResources>
                                <resource>
                                    <directory>src/main/webapp</directory>
                                    <includes>
                                        <include>WEB-INF/**</include>
                                    </includes>
                                </resource>
                            </webResources>
                            <%_ } _%>
                        </configuration>
                    </plugin>
                    <plugin>
                        <groupId>org.springframework.boot</groupId>
                        <artifactId>spring-boot-maven-plugin</artifactId>
                        <version>${spring-boot.version}</version>
                        <configuration>
                            <mainClass>${start-class}</mainClass>
                            <executable>true</executable>
                        </configuration>
                        <executions>
                            <execution>
                                <goals>
                                    <goal>build-info</goal>
                                </goals>
                            </execution>
                        </executions>
                    </plugin>
                    <%_ if (!skipClient) { _%>
                    <plugin>
                        <groupId>com.github.eirslett</groupId>
                        <artifactId>frontend-maven-plugin</artifactId>
                        <version>${frontend-maven-plugin.version}</version>
                        <executions>
                            <%_ if (clientPackageManager === 'yarn') { _%>
                            <execution>
                                <id>install node and yarn</id>
                                <goals>
                                    <goal>install-node-and-yarn</goal>
                                </goals>
                                <configuration>
                                    <nodeVersion>${node.version}</nodeVersion>
                                    <yarnVersion>${yarn.version}</yarnVersion>
                                </configuration>
                            </execution>
                            <execution>
                                <id>yarn install</id>
                                <goals>
                                    <goal>yarn</goal>
                                </goals>
                                <configuration>
                                    <%_ if (useSass) { _%>
                                    <arguments>install --force</arguments>
                                    <%_ } else { _%>
                                    <arguments>install</arguments>
                                    <%_ } _%>
                                </configuration>
                            </execution>
                            <%_ } else if (clientPackageManager === 'npm') { _%>
                            <execution>
                                <id>install node and npm</id>
                                <goals>
                                    <goal>install-node-and-npm</goal>
                                </goals>
                                <configuration>
                                    <nodeVersion>${node.version}</nodeVersion>
                                    <npmVersion>${npm.version}</npmVersion>
                                </configuration>
                            </execution>
                            <execution>
                                <id>npm install</id>
                                <goals>
                                    <goal>npm</goal>
                                </goals>
                                <configuration>
                                    <arguments>install</arguments>
                                </configuration>
                            </execution>
                                <%_ if (useSass) { _%>
                            <execution>
                                <id>npm rebuild node-sass</id>
                                <goals>
                                    <goal>npm</goal>
                                </goals>
                                <configuration>
                                    <arguments>rebuild node-sass</arguments>
                                </configuration>
                            </execution>
                                <%_ } _%>
                            <%_ } _%>
                            <%_ if (clientFramework === 'angular1') { _%>
                            <execution>
                                <id>bower install</id>
                                <goals>
                                    <goal>bower</goal>
                                </goals>
                                <configuration>
                                    <arguments>install --no-color</arguments>
                                </configuration>
                            </execution>
                            <execution>
                                <id>gulp build</id>
                                <goals>
                                    <goal>gulp</goal>
                                </goals>
                                <configuration>
                                    <arguments>build --no-notification</arguments>
                                </configuration>
                            </execution>
                            <execution>
                                <id>gulp test</id>
                                <goals>
                                    <goal>gulp</goal>
                                </goals>
                                <phase>test</phase>
                                <configuration>
                                    <arguments>test --no-notification</arguments>
                                </configuration>
                            </execution>
                            <%_ } _%>
                            <%_ if (clientFramework !== 'angular1') { _%>
                            <execution>
                                <id>webpack build test</id>
                                <goals>
                                    <goal><%= clientPackageManager %></goal>
                                </goals>
                                <phase>test</phase>
                                <configuration>
                                    <arguments>run webpack:test</arguments>
                                    <%_ if (clientPackageManager === 'yarn') { _%>
                                    <yarnInheritsProxyConfigFromMaven>false</yarnInheritsProxyConfigFromMaven>
                                    <%_ } else if (clientPackageManager === 'npm') { _%>
                                    <npmInheritsProxyConfigFromMaven>false</npmInheritsProxyConfigFromMaven>
                                    <%_ } _%>
                                </configuration>
                            </execution>
                            <execution>
                                <id>webpack build prod</id>
                                <goals>
                                    <goal><%= clientPackageManager %></goal>
                                </goals>
                                <phase>generate-resources</phase>
                                <configuration>
                                    <arguments>run webpack:prod</arguments>
                                    <%_ if (clientPackageManager === 'yarn') { _%>
                                    <yarnInheritsProxyConfigFromMaven>false</yarnInheritsProxyConfigFromMaven>
                                    <%_ } else if (clientPackageManager === 'npm') { _%>
                                    <npmInheritsProxyConfigFromMaven>false</npmInheritsProxyConfigFromMaven>
                                    <%_ } _%>
                                </configuration>
                            </execution>
                            <%_ } _%>
                        </executions>
                    </plugin>
                    <%_ } _%>
                    <plugin>
                        <groupId>pl.project13.maven</groupId>
                        <artifactId>git-commit-id-plugin</artifactId>
                        <version>2.2.4</version>
                            <executions>
                                <execution>
                                    <goals>
                                        <goal>revision</goal>
                                    </goals>
                                </execution>
                            </executions>
                            <configuration>
                                <failOnNoGitDirectory>false</failOnNoGitDirectory>
                                <generateGitPropertiesFile>true</generateGitPropertiesFile>
                                <includeOnlyProperties>
                                    <includeOnlyProperty>^git.commit.id.abbrev$</includeOnlyProperty>
                                    <includeOnlyProperty>^git.commit.id.describe$</includeOnlyProperty>
                                    <includeOnlyProperty>^git.branch$</includeOnlyProperty>
                                </includeOnlyProperties>
                        </configuration>
                    </plugin>
                </plugins>
            </build>
            <properties>
                <!-- default Spring profiles -->
                <spring.profiles.active>prod${profile.swagger}${profile.no-liquibase}</spring.profiles.active>
            </properties>
        </profile>
        <profile>
            <!--
                Profile for doing "continuous compilation" with the Scala Maven plugin.
                It allows automatic compilation of Java classes as soon as they are saved.
                To use it, run in 3 terminals:
                - './mvnw -Pcc scala:cc' for continuous compilation of your classes
                - './mvnw -Pcc' for hot reload of Spring boot
                - 'npm start/yarn start' for hot reload of the HTML/JavaScript asset
                Everything should hot reload automatically!
            -->
            <id>cc</id>
            <dependencies>
                <dependency>
                    <groupId>org.springframework.boot</groupId>
                    <artifactId>spring-boot-starter-undertow</artifactId>
                </dependency>
                <dependency>
                    <groupId>org.springframework.boot</groupId>
                    <artifactId>spring-boot-devtools</artifactId>
                    <optional>true</optional>
                </dependency>
            </dependencies>
            <build>
                <plugins>
                    <plugin>
                        <groupId>org.apache.maven.plugins</groupId>
                        <artifactId>maven-war-plugin</artifactId>
                        <version>${maven-war-plugin.version}</version>
                        <configuration>
                            <failOnMissingWebXml>false</failOnMissingWebXml>
                            <warSourceDirectory>src/main/webapp/</warSourceDirectory>
                        </configuration>
                    </plugin>
                    <plugin>
                        <groupId>org.springframework.boot</groupId>
                        <artifactId>spring-boot-maven-plugin</artifactId>
                        <version>${spring-boot.version}</version>
                        <configuration>
                            <mainClass>${start-class}</mainClass>
                            <executable>true</executable>
                            <fork>true</fork>
                            <addResources>true</addResources>
                            <!--
                            Enable the line below to have remote debugging of your application on port 5005
                            <jvmArguments>-agentlib:jdwp=transport=dt_socket,server=y,suspend=n,address=5005</jvmArguments>
                            -->
                        </configuration>
                    </plugin>
                    <plugin>
                        <groupId>org.apache.maven.plugins</groupId>
                        <artifactId>maven-compiler-plugin</artifactId>
                        <version>${maven-compiler-plugin.version}</version>
                        <executions>
                            <execution>
                                <id>default-compile</id>
                                <phase>none</phase>
                            </execution>
                            <execution>
                                <id>default-testCompile</id>
                                <phase>none</phase>
                            </execution>
                        </executions>
                    </plugin>
                    <plugin>
                        <groupId>net.alchim31.maven</groupId>
                        <artifactId>scala-maven-plugin</artifactId>
                        <version>${scala-maven-plugin.version}</version>
                        <executions>
                            <execution>
                                <id>compile</id>
                                <phase>compile</phase>
                                <goals>
                                    <goal>add-source</goal>
                                    <goal>compile</goal>
                                </goals>
                            </execution>
                            <execution>
                                <id>test-compile</id>
                                <phase>test-compile</phase>
                                <goals>
                                    <goal>add-source</goal>
                                    <goal>testCompile</goal>
                                </goals>
                            </execution>
                        </executions>
                        <configuration>
                            <recompileMode>incremental</recompileMode>
                            <verbose>true</verbose>
                            <scalaVersion>${scala.version}</scalaVersion>
                        </configuration>
                    </plugin>
                </plugins>
            </build>
            <properties>
                <!-- default Spring profiles -->
                <spring.profiles.active>dev,swagger</spring.profiles.active>
            </properties>
        </profile>
        <profile>
            <!--
                Profile for monitoring the application with Graphite.
            -->
            <id>graphite</id>
            <dependencies>
                <dependency>
                    <groupId>io.dropwizard.metrics</groupId>
                    <artifactId>metrics-graphite</artifactId>
                </dependency>
            </dependencies>
        </profile>
        <profile>
            <!--
                Profile for monitoring the application with Prometheus.
            -->
            <id>prometheus</id>
            <dependencies>
                <dependency>
                    <groupId>io.prometheus</groupId>
                    <artifactId>simpleclient</artifactId>
                </dependency>
                <dependency>
                    <groupId>io.prometheus</groupId>
                    <artifactId>simpleclient_servlet</artifactId>
                </dependency>
                <dependency>
                    <groupId>io.prometheus</groupId>
                    <artifactId>simpleclient_dropwizard</artifactId>
                </dependency>
            </dependencies>
        </profile>
        <%_ if (serviceDiscoveryType || applicationType === 'gateway' || applicationType === 'microservice' || applicationType === 'uaa') { _%>
        <profile>
            <!--
                Profile for tracing requests with Zipkin.
            -->
            <id>zipkin</id>
            <dependencies>
                <dependency>
                    <groupId>org.springframework.cloud</groupId>
                    <artifactId>spring-cloud-starter-zipkin</artifactId>
                </dependency>
            </dependencies>
        </profile>
        <%_ } _%>
        <profile>
            <!--
                Profile for applying IDE-specific configuration.
                At the moment it only configures MapStruct, which you need when working
                with DTOs.
            -->
            <id>IDE</id>
            <dependencies>
                <dependency>
                    <groupId>org.mapstruct</groupId>
                    <artifactId>mapstruct-processor</artifactId>
                    <version>${mapstruct.version}</version>
                </dependency>
            </dependencies>
        </profile>
        <!-- jhipster-needle-maven-add-profile -->
    </profiles>
</project><|MERGE_RESOLUTION|>--- conflicted
+++ resolved
@@ -68,11 +68,7 @@
         <profile.swagger />
 
         <!-- Dependency versions -->
-<<<<<<< HEAD
         <jhipster-dependencies.version>2.0.0-20180123.165309-13</jhipster-dependencies.version>
-=======
-        <jhipster-dependencies.version>0.1.7</jhipster-dependencies.version>
->>>>>>> eba0feac
         <!-- The spring-boot version should match the one managed by
         https://mvnrepository.com/artifact/io.github.jhipster/jhipster-dependencies/${jhipster-dependencies.version} -->
         <spring-boot.version>2.0.0.BUILD-SNAPSHOT</spring-boot.version>
