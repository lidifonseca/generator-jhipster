<?xml version="1.0" encoding="UTF-8"?>
<project xmlns="http://maven.apache.org/POM/4.0.0" xmlns:xsi="http://www.w3.org/2001/XMLSchema-instance" xsi:schemaLocation="http://maven.apache.org/POM/4.0.0 http://maven.apache.org/maven-v4_0_0.xsd">
    <modelVersion>4.0.0</modelVersion>

    <parent>
        <artifactId>spring-boot-starter-parent</artifactId>
        <groupId>org.springframework.boot</groupId>
        <version>1.4.1.RELEASE</version>
        <relativePath/>
    </parent>

    <groupId><%= packageName %></groupId>
    <artifactId><%= dasherizedBaseName %></artifactId>
    <version>0.0.1-SNAPSHOT</version>
    <packaging>war</packaging>
    <name><%= humanizedBaseName %></name>
    <%_ if (devDatabaseType === 'oracle' || prodDatabaseType === 'oracle') { _%>

    <repositories>
        <repository>
            <id>Local-lib</id>
            <url>file://${project.basedir}/lib</url>
        </repository>
    </repositories>
    <%_ } _%>

    <prerequisites>
        <maven>3.0.0</maven>
    </prerequisites>

    <properties>
        <argLine>-Djava.security.egd=file:/dev/./urandom -Xmx256m</argLine>
        <assertj-core.version>3.5.2</assertj-core.version>
        <awaitility.version>1.7.0</awaitility.version>
        <%_ if (databaseType === 'cassandra' || applicationType === 'gateway') { _%>
        <commons-codec.version>1.10</commons-codec.version>
        <%_ } _%>
        <commons-io.version>2.5</commons-io.version>
        <commons-lang.version>3.4</commons-lang.version>
        <%_ if (testFrameworks.indexOf('cucumber') != -1) { _%>
        <cucumber.version>1.2.4</cucumber.version>
        <%_ } _%>
        <%_ if (!skipClient) { _%>
        <frontend-maven-plugin.version>1.0</frontend-maven-plugin.version>
        <%_ } _%>
        <%_ if (testFrameworks.indexOf('gatling') != -1) { _%>
        <gatling.version>2.1.7</gatling.version>
        <gatling-maven-plugin.version>2.1.7</gatling-maven-plugin.version>
        <%_ } _%>
        <%_ if (clusteredHttpSession === 'hazelcast' || hibernateCache === 'hazelcast') { _%>
        <hazelcast.version>3.6.5</hazelcast.version>
        <%_ } _%>
        <%_ if (databaseType === 'sql') { _%>
        <hibernate.version>4.3.11.Final</hibernate.version>
        <%_ } _%>
        <%_ if (databaseType === 'sql') { _%>
        <hikaricp.version>2.4.6</hikaricp.version>
        <%_ } _%>
        <%_ if (databaseType === 'cassandra' || applicationType === 'gateway') { _%>
        <datastax-driver.version>3.0.1</datastax-driver.version>
        <%_ } _%>
        <java.version>1.<%= javaVersion %></java.version>
        <maven.compiler.source>${java.version}</maven.compiler.source>
        <maven.compiler.target>${java.version}</maven.compiler.target>
        <javax.inject.version>1</javax.inject.version>
        <%_ if (searchEngine === 'elasticsearch') { _%>
        <jna.version>4.2.2</jna.version>
        <%_ } _%>
        <%_ if (devDatabaseType === 'mariadb' || prodDatabaseType === 'mariadb') { _%>
        <mariadb.version>1.4.4</mariadb.version>
        <%_ } _%>
        <%_ if (databaseType === 'sql') { _%>
        <liquibase.version>3.4.2</liquibase.version>
        <liquibase-slf4j.version>2.0.0</liquibase-slf4j.version>
        <liquibase-hibernate4.version>3.5</liquibase-hibernate4.version>
        <%_ } _%>
        <%_ if (databaseType === 'cassandra' || applicationType === 'gateway') { _%>
        <lz4.version>1.3.0</lz4.version>
        <%_ } _%>
        <mapstruct.version>1.0.0.Final</mapstruct.version>
        <maven.build.timestamp.format>yyyyMMddHHmmss</maven.build.timestamp.format>
        <maven-enforcer-plugin.version>1.4.1</maven-enforcer-plugin.version>
        <maven-resources-plugin.version>3.0.1</maven-resources-plugin.version>
        <sortpom-maven-plugin.version>2.5.0</sortpom-maven-plugin.version>
        <metrics-spark-reporter.version>1.2</metrics-spark-reporter.version>
        <metrics-spring.version>3.1.3</metrics-spring.version>
        <logstash-logback-encoder.version>4.7</logstash-logback-encoder.version>
        <%_ if (devDatabaseType === 'postgresql' || prodDatabaseType === 'postgresql') { _%>
        <postgresql.version>9.4-1203-jdbc42</postgresql.version>
        <%_ } _%>
        <run.addResources>false</run.addResources>
        <%_ if (applicationType === 'microservice' || applicationType === 'gateway' || applicationType === 'uaa') { _%>
        <spring-cloud.version>Brixton.SR5</spring-cloud.version>
        <%_ } _%>
        <%_ if (messageBroker === 'kafka') { _%>
        <spring-cloud-stream.version>Brooklyn.RELEASE</spring-cloud-stream.version>
        <%_ } _%>
        <spring-security.version>4.1.0.RELEASE</spring-security.version>
        <%_ if (authenticationType === 'oauth2' || authenticationType === 'uaa') { _%>
        <spring-security-oauth2.version>2.0.9.RELEASE</spring-security-oauth2.version>
        <%_ } _%>
        <springfox.version>2.6.0</springfox.version>
        <%_ if (enableSocialSignIn) { _%>
        <!-- Spring social -->
        <httpclient.version>4.5.1</httpclient.version>
        <spring-social-security.version>1.1.2.RELEASE</spring-social-security.version>
        <spring-social-google.version>1.0.0.RELEASE</spring-social-google.version>
        <spring-social-facebook.version>2.0.3.RELEASE</spring-social-facebook.version>
        <spring-social-twitter.version>1.1.2.RELEASE</spring-social-twitter.version>
        <%_ } _%>
        <!-- Sonar properties -->
        <project.testresult.directory>${project.build.directory}/test-results</project.testresult.directory>
        <sonar-maven-plugin.version>3.2</sonar-maven-plugin.version>
        <jacoco-maven-plugin.version>0.7.7.201606060606</jacoco-maven-plugin.version>
        <sonar.exclusions><%= CLIENT_MAIN_SRC_DIR %>content/**/*.*, <%= CLIENT_MAIN_SRC_DIR %>bower_components/**/*.*, <%= CLIENT_DIST_DIR %>**/*.*</sonar.exclusions>
        <sonar.java.codeCoveragePlugin>jacoco</sonar.java.codeCoveragePlugin>
        <sonar.jacoco.itReportPath>${project.testresult.directory}/coverage/jacoco/jacoco-it.exec</sonar.jacoco.itReportPath>
        <sonar.jacoco.reportPath>${project.testresult.directory}/coverage/jacoco/jacoco.exec</sonar.jacoco.reportPath>

        <sonar.javascript.jstestdriver.reportsPath>${project.testresult.directory}/karma</sonar.javascript.jstestdriver.reportsPath>
        <sonar.javascript.lcov.reportPath>${project.testresult.directory}/coverage/report-lcov/lcov.info</sonar.javascript.lcov.reportPath>

        <sonar.sources>${project.basedir}/<%= MAIN_DIR %></sonar.sources>
        <sonar.surefire.reportsPath>${project.testresult.directory}/surefire-reports</sonar.surefire.reportsPath>
        <sonar.tests>${project.basedir}/<%= TEST_DIR %></sonar.tests>
        <!-- These remain empty unless the corresponding profile is active -->
        <profile.no-liquibase></profile.no-liquibase>
        <profile.swagger></profile.swagger>
    </properties>

<%_ if (applicationType === 'microservice' || applicationType === 'gateway' || applicationType === 'uaa' || messageBroker === 'kafka') { _%>
    <dependencyManagement>
        <dependencies>
            <%_ if (applicationType === 'microservice' || applicationType === 'gateway' || applicationType === 'uaa') { _%>
            <dependency>
                <groupId>org.springframework.cloud</groupId>
                <artifactId>spring-cloud-dependencies</artifactId>
                <version>${spring-cloud.version}</version>
                <type>pom</type>
                <scope>import</scope>
            </dependency>
            <%_ } _%>
            <%_ if (messageBroker === 'kafka') { _%>
            <dependency>
                <groupId>org.springframework.cloud</groupId>
                <artifactId>spring-cloud-stream-dependencies</artifactId>
                <version>${spring-cloud-stream.version}</version>
                <type>pom</type>
                <scope>import</scope>
            </dependency>
            <%_ } _%>
        </dependencies>
    </dependencyManagement>
<%_ } _%>

    <dependencies>
        <dependency>
            <groupId>io.dropwizard.metrics</groupId>
            <artifactId>metrics-core</artifactId>
        </dependency>
        <dependency>
            <groupId>io.dropwizard.metrics</groupId>
            <artifactId>metrics-annotation</artifactId>
            <version>${dropwizard-metrics.version}</version>
        </dependency>
        <%_ if (hibernateCache === 'ehcache') { _%>
        <dependency>
            <groupId>io.dropwizard.metrics</groupId>
            <artifactId>metrics-ehcache</artifactId>
            <version>${dropwizard-metrics.version}</version>
        </dependency>
        <%_ } _%>
        <dependency>
            <groupId>io.dropwizard.metrics</groupId>
            <artifactId>metrics-graphite</artifactId>
        </dependency>
        <dependency>
            <groupId>io.dropwizard.metrics</groupId>
            <artifactId>metrics-healthchecks</artifactId>
            <version>${dropwizard-metrics.version}</version>
        </dependency>
        <dependency>
            <groupId>io.dropwizard.metrics</groupId>
            <artifactId>metrics-json</artifactId>
            <version>${dropwizard-metrics.version}</version>
        </dependency>
        <dependency>
            <groupId>io.dropwizard.metrics</groupId>
            <artifactId>metrics-jvm</artifactId>
            <version>${dropwizard-metrics.version}</version>
        </dependency>
        <dependency>
            <groupId>io.dropwizard.metrics</groupId>
            <artifactId>metrics-servlet</artifactId>
            <version>${dropwizard-metrics.version}</version>
        </dependency>
        <dependency>
            <groupId>io.dropwizard.metrics</groupId>
            <artifactId>metrics-servlets</artifactId>
            <exclusions>
                <exclusion>
                    <artifactId>metrics-healthchecks</artifactId>
                    <groupId>io.dropwizard.metrics</groupId>
                </exclusion>
            </exclusions>
        </dependency>
        <%_ if (databaseType === 'sql') { _%>
        <dependency>
            <groupId>com.fasterxml.jackson.datatype</groupId>
            <artifactId>jackson-datatype-hibernate4</artifactId>
        </dependency>
        <%_ } _%>
        <dependency>
            <groupId>com.fasterxml.jackson.datatype</groupId>
            <artifactId>jackson-datatype-hppc</artifactId>
            <version>${jackson.version}</version>
        </dependency>
        <dependency>
            <groupId>com.fasterxml.jackson.datatype</groupId>
            <artifactId>jackson-datatype-jsr310</artifactId>
        </dependency>
        <dependency>
            <groupId>com.fasterxml.jackson.datatype</groupId>
            <artifactId>jackson-datatype-json-org</artifactId>
            <version>${jackson.version}</version>
        </dependency>
        <dependency>
            <groupId>com.h2database</groupId>
            <artifactId>h2</artifactId>
            <%_ if (devDatabaseType != 'h2Disk' && devDatabaseType != 'h2Memory') { _%>
            <scope>test</scope>
            <%_ } _%>
        </dependency>
        <%_ if (hibernateCache === 'hazelcast' || clusteredHttpSession === 'hazelcast') { _%>
        <dependency>
            <groupId>com.hazelcast</groupId>
            <artifactId>hazelcast</artifactId>
            <version>${hazelcast.version}</version>
        </dependency>
        <%_ } _%>
        <%_ if (hibernateCache === 'hazelcast') { _%>
        <dependency>
            <groupId>com.hazelcast</groupId>
            <artifactId>hazelcast-hibernate4</artifactId>
            <version>${hazelcast.version}</version>
        </dependency>
        <dependency>
            <groupId>com.hazelcast</groupId>
            <artifactId>hazelcast-spring</artifactId>
            <version>${hazelcast.version}</version>
        </dependency>
        <%_ } _%>
        <%_ if (clusteredHttpSession === 'hazelcast') { _%>
        <dependency>
            <groupId>com.hazelcast</groupId>
            <artifactId>hazelcast-wm</artifactId>
            <version>${hazelcast.version}</version>
        </dependency>
        <%_ } _%>
        <dependency>
            <groupId>com.jayway.awaitility</groupId>
            <artifactId>awaitility</artifactId>
            <version>${awaitility.version}</version>
            <scope>test</scope>
        </dependency>
        <dependency>
            <groupId>com.jayway.jsonpath</groupId>
            <artifactId>json-path</artifactId>
            <scope>test</scope>
            <!-- parent POM declares this dependency in default (compile) scope -->
        </dependency>
        <dependency>
            <groupId>io.springfox</groupId>
            <artifactId>springfox-swagger2</artifactId>
            <version>${springfox.version}</version>
            <exclusions>
                <exclusion>
                    <groupId>org.mapstruct</groupId>
                    <artifactId>mapstruct</artifactId>
                </exclusion>
            </exclusions>
        </dependency>
        <%_ if (databaseType === 'sql') { _%>
        <dependency>
            <groupId>com.mattbertolini</groupId>
            <artifactId>liquibase-slf4j</artifactId>
            <version>${liquibase-slf4j.version}</version>
        </dependency>
        <%_ } _%>
        <dependency>
            <groupId>com.ryantenney.metrics</groupId>
            <artifactId>metrics-spring</artifactId>
            <version>${metrics-spring.version}</version>
            <exclusions>
                <exclusion>
                    <groupId>com.codahale.metrics</groupId>
                    <artifactId>metrics-annotation</artifactId>
                </exclusion>
                <exclusion>
                    <groupId>com.codahale.metrics</groupId>
                    <artifactId>metrics-core</artifactId>
                </exclusion>
                <exclusion>
                    <groupId>com.codahale.metrics</groupId>
                    <artifactId>metrics-healthchecks</artifactId>
                </exclusion>
            </exclusions>
        </dependency>
        <%_ if (databaseType === 'sql') { _%>
        <dependency>
            <groupId>com.zaxxer</groupId>
            <artifactId>HikariCP</artifactId>
            <exclusions>
                <exclusion>
                    <artifactId>tools</artifactId>
                    <groupId>com.sun</groupId>
                </exclusion>
            </exclusions>
        </dependency>
        <%_ } %>
        <%_ if (databaseType === 'cassandra' || applicationType === 'gateway') { _%>
        <dependency>
            <groupId>commons-codec</groupId>
            <artifactId>commons-codec</artifactId>
            <version>${commons-codec.version}</version>
        </dependency>
        <%_ } _%>
        <dependency>
            <groupId>commons-io</groupId>
            <artifactId>commons-io</artifactId>
            <version>${commons-io.version}</version>
        </dependency>
        <dependency>
            <groupId>org.apache.commons</groupId>
            <artifactId>commons-lang3</artifactId>
            <version>${commons-lang.version}</version>
        </dependency>
        <%_ if (databaseType === 'mongodb') { _%>
        <dependency>
            <groupId>de.flapdoodle.embed</groupId>
            <artifactId>de.flapdoodle.embed.mongo</artifactId>
            <scope>test</scope>
        </dependency>
        <%_ } _%>
        <%_ if (testFrameworks.indexOf('gatling') != -1) { _%>
        <dependency>
            <groupId>io.gatling.highcharts</groupId>
            <artifactId>gatling-charts-highcharts</artifactId>
            <version>${gatling.version}</version>
            <scope>test</scope>
        </dependency>
        <%_ } _%>
        <dependency>
            <groupId>javax.inject</groupId>
            <artifactId>javax.inject</artifactId>
            <version>${javax.inject.version}</version>
        </dependency>
        <%_ if (devDatabaseType === 'mysql' || prodDatabaseType === 'mysql') { _%>
        <dependency>
            <groupId>mysql</groupId>
            <artifactId>mysql-connector-java</artifactId>
        </dependency>
        <%_ } _%>
        <%_ if (devDatabaseType === 'mariadb' || prodDatabaseType === 'mariadb') { _%>
        <dependency>
            <groupId>org.mariadb.jdbc</groupId>
            <artifactId>mariadb-java-client</artifactId>
            <version>${mariadb.version}</version>
        </dependency>
        <%_ } _%>
        <%_ if (databaseType === 'cassandra' || applicationType === 'gateway') { _%>
        <dependency>
            <groupId>net.jpountz.lz4</groupId>
            <artifactId>lz4</artifactId>
            <version>${lz4.version}</version>
        </dependency>
        <%_ } _%>
        <%_ if (devDatabaseType === 'oracle' || prodDatabaseType === 'oracle') { _%>
        <dependency>
            <groupId>oracle</groupId>
            <artifactId>ojdbc</artifactId>
            <version>7</version>
        </dependency>
        <%_ } _%>
        <dependency>
            <groupId>org.assertj</groupId>
            <artifactId>assertj-core</artifactId>
            <version>${assertj-core.version}</version>
            <scope>test</scope>
        </dependency>
        <%_ if (databaseType === 'cassandra') { _%>
        <dependency>
            <groupId>org.cassandraunit</groupId>
            <artifactId>cassandra-unit-spring</artifactId>
            <version>3.0.0.1</version>
            <scope>test</scope>
            <exclusions>
                <exclusion>
                    <groupId>org.slf4j</groupId>
                    <artifactId>slf4j-log4j12</artifactId>
                </exclusion>
            </exclusions>
        </dependency>
        <%_ } _%>
        <%_ if (hibernateCache === 'ehcache' && databaseType === 'sql') { _%>
        <dependency>
            <groupId>org.hibernate</groupId>
            <artifactId>hibernate-ehcache</artifactId>
            <version>${hibernate.version}</version>
            <exclusions>
                <exclusion>
                    <groupId>net.sf.ehcache</groupId>
                    <artifactId>ehcache-core</artifactId>
                </exclusion>
            </exclusions>
        </dependency>
        <%_ } _%>
        <%_ if (databaseType === 'sql') { _%>
        <dependency>
            <groupId>org.hibernate</groupId>
            <artifactId>hibernate-envers</artifactId>
        </dependency>
        <dependency>
            <groupId>org.hibernate</groupId>
            <artifactId>hibernate-validator</artifactId>
        </dependency>
        <dependency>
            <groupId>org.liquibase</groupId>
            <artifactId>liquibase-core</artifactId>
            <exclusions>
                <exclusion>
                    <artifactId>jetty-servlet</artifactId>
                    <groupId>org.eclipse.jetty</groupId>
                </exclusion>
            </exclusions>
        </dependency>
        <%_ } _%>
        <%_ if (databaseType === 'mongodb') { _%>
        <dependency>
            <groupId>com.github.mongobee</groupId>
            <artifactId>mongobee</artifactId>
            <version>0.10</version>
        </dependency>
        <%_ } _%>
        <%_ if (devDatabaseType === 'postgresql' || prodDatabaseType === 'postgresql') { _%>
        <dependency>
            <groupId>org.postgresql</groupId>
            <artifactId>postgresql</artifactId>
        </dependency>
        <%_ } _%>
        <dependency>
            <groupId>org.mapstruct</groupId>
            <artifactId>mapstruct-jdk8</artifactId>
            <version>${mapstruct.version}</version>
        </dependency>
        <dependency>
            <groupId>org.springframework</groupId>
            <artifactId>spring-context-support</artifactId>
        </dependency>
        <dependency>
            <groupId>org.springframework.boot</groupId>
            <artifactId>spring-boot-actuator</artifactId>
        </dependency>
        <dependency>
            <groupId>org.springframework.boot</groupId>
            <artifactId>spring-boot-autoconfigure</artifactId>
        </dependency>
        <dependency>
            <groupId>org.springframework.boot</groupId>
            <artifactId>spring-boot-configuration-processor</artifactId>
            <optional>true</optional>
        </dependency>
        <dependency>
            <groupId>org.springframework.boot</groupId>
            <artifactId>spring-boot-loader-tools</artifactId>
        </dependency>
        <dependency>
            <groupId>org.springframework.boot</groupId>
            <artifactId>spring-boot-starter-aop</artifactId>
        </dependency>
        <%_ if (databaseType === 'sql') { _%>
        <dependency>
            <groupId>org.springframework.boot</groupId>
            <artifactId>spring-boot-starter-data-jpa</artifactId>
        </dependency>
        <%_ } _%>
        <%_ if (searchEngine === 'elasticsearch') { _%>
        <dependency>
            <groupId>org.springframework.boot</groupId>
            <artifactId>spring-boot-starter-data-elasticsearch</artifactId>
        </dependency>
        <dependency>
            <groupId>net.java.dev.jna</groupId>
            <artifactId>jna</artifactId>
            <version>${jna.version}</version>
        </dependency>
        <%_ } _%>
        <%_ if (databaseType === 'mongodb') { _%>
        <dependency>
            <groupId>org.springframework.boot</groupId>
            <artifactId>spring-boot-starter-data-mongodb</artifactId>
        </dependency>
        <%_ } _%>
        <%_ if (messageBroker === 'kafka') { _%>
        <!-- Kafka support -->
        <dependency>
            <groupId>org.springframework.cloud</groupId>
            <artifactId>spring-cloud-stream</artifactId>
        </dependency>
        <dependency>
            <groupId>org.springframework.cloud</groupId>
            <artifactId>spring-cloud-stream-binder-kafka</artifactId>
        </dependency>
        <dependency>
            <groupId>org.springframework.cloud</groupId>
            <artifactId>spring-cloud-stream-test-support</artifactId>
            <scope>test</scope>
        </dependency>
        <%_ } _%>
        <dependency>
            <groupId>org.springframework.boot</groupId>
            <artifactId>spring-boot-starter-logging</artifactId>
        </dependency>
        <dependency>
            <groupId>org.springframework.boot</groupId>
            <artifactId>spring-boot-starter-mail</artifactId>
        </dependency>
        <dependency>
            <groupId>org.springframework.boot</groupId>
            <artifactId>spring-boot-starter-security</artifactId>
        </dependency>
        <dependency>
            <groupId>org.springframework.boot</groupId>
            <artifactId>spring-boot-starter-test</artifactId>
            <scope>test</scope>
        </dependency>
        <dependency>
            <groupId>org.springframework.security</groupId>
            <artifactId>spring-security-test</artifactId>
            <scope>test</scope>
        </dependency>
        <dependency>
            <groupId>org.springframework.boot</groupId>
            <artifactId>spring-boot-test</artifactId>
            <scope>test</scope>
        </dependency>
        <dependency>
            <groupId>org.springframework.boot</groupId>
            <artifactId>spring-boot-starter-thymeleaf</artifactId>
        </dependency>
        <dependency>
            <groupId>org.springframework.boot</groupId>
            <artifactId>spring-boot-starter-web</artifactId>
            <exclusions>
                <exclusion>
                    <groupId>org.springframework.boot</groupId>
                    <artifactId>spring-boot-starter-tomcat</artifactId>
                </exclusion>
            </exclusions>
        </dependency>
        <%_ if (websocket === 'spring-websocket') { _%>
        <dependency>
            <groupId>org.springframework.boot</groupId>
            <artifactId>spring-boot-starter-websocket</artifactId>
        </dependency>
        <%_ } _%>
        <%_ if (authenticationType === 'oauth2') { _%>
        <dependency>
            <groupId>org.springframework.security.oauth</groupId>
            <artifactId>spring-security-oauth2</artifactId>
            <version>${spring-security-oauth2.version}</version>
        </dependency>
        <%_ } _%>
        <%_ if (authenticationType === 'jwt') { _%>
        <dependency>
            <groupId>io.jsonwebtoken</groupId>
            <artifactId>jjwt</artifactId>
            <version>0.6.0</version>
        </dependency>
        <%_ } _%>
        <%_ if (authenticationType === 'uaa') { _%>
        <dependency>
            <groupId>org.springframework.security.oauth</groupId>
            <artifactId>spring-security-oauth2</artifactId>
            <version>${spring-security-oauth2.version}</version>
        </dependency>
        <dependency>
            <groupId>org.springframework.security</groupId>
            <artifactId>spring-security-jwt</artifactId>
        </dependency>
        <%_ } _%>
        <%_ if (databaseType === 'cassandra' || applicationType === 'gateway') { _%>
        <!-- DataStax driver -->
        <dependency>
            <groupId>com.datastax.cassandra</groupId>
            <artifactId>cassandra-driver-core</artifactId>
            <version>${datastax-driver.version}</version>
            <exclusions>
                <exclusion>
                    <groupId>com.codahale.metrics</groupId>
                    <artifactId>metrics-core</artifactId>
                </exclusion>
            </exclusions>
        </dependency>
        <dependency>
            <groupId>com.datastax.cassandra</groupId>
            <artifactId>cassandra-driver-extras</artifactId>
            <version>${datastax-driver.version}</version>
        </dependency>
        <dependency>
            <groupId>com.datastax.cassandra</groupId>
            <artifactId>cassandra-driver-mapping</artifactId>
            <version>${datastax-driver.version}</version>
        </dependency>
        <%_ } _%>
        <!-- Spring Cloud -->
        <%_ if (applicationType === 'gateway') { _%>
        <dependency>
            <groupId>org.springframework.cloud</groupId>
            <artifactId>spring-cloud-starter-zuul</artifactId>
        </dependency>
        <%_ } _%>
        <%_ if (applicationType === 'microservice' || applicationType === 'gateway' || applicationType === 'uaa') { _%>
        <dependency>
            <groupId>org.springframework.cloud</groupId>
            <artifactId>spring-cloud-starter</artifactId>
        </dependency>
        <dependency>
            <groupId>org.springframework.cloud</groupId>
            <artifactId>spring-cloud-starter-ribbon</artifactId>
            <!-- netty's native is pulled, but is useless unless you explicitly add the native binary dependency.
                 Having it in the classpath without the binary can cause warnings -->
            <exclusions>
                <exclusion>
                    <groupId>io.netty</groupId>
                    <artifactId>netty-transport-native-epoll</artifactId>
                </exclusion>
            </exclusions>
        </dependency>
        <%_ if (serviceDiscoveryType == 'eureka') { _%>
        <dependency>
            <groupId>org.springframework.cloud</groupId>
            <artifactId>spring-cloud-starter-eureka</artifactId>
        </dependency>
        <dependency>
            <groupId>org.springframework.cloud</groupId>
            <artifactId>spring-cloud-starter-config</artifactId>
        </dependency>
        <%_ } _%>
        <%_ if (serviceDiscoveryType == 'consul') { _%>
        <dependency>
            <groupId>org.springframework.cloud</groupId>
            <artifactId>spring-cloud-starter-consul-discovery</artifactId>
        </dependency>
        <dependency>
            <groupId>org.springframework.cloud</groupId>
            <artifactId>spring-cloud-starter-consul-config</artifactId>
        </dependency>
        <%_ } _%>
        <dependency>
            <groupId>org.springframework.cloud</groupId>
            <artifactId>spring-cloud-starter-hystrix</artifactId>
        </dependency>
        <dependency>
            <groupId>org.springframework.cloud</groupId>
            <artifactId>spring-cloud-starter-spectator</artifactId>
        </dependency>
        <dependency>
            <groupId>org.springframework.retry</groupId>
            <artifactId>spring-retry</artifactId>
        </dependency>
        <%_ } _%>
        <%_ if (authenticationType === 'uaa') { _%>
        <dependency>
            <groupId>org.springframework.cloud</groupId>
            <artifactId>spring-cloud-security</artifactId>
        </dependency>
        <%_ } _%>
        <%_ if (applicationType === 'microservice' || applicationType === 'gateway' || applicationType === 'uaa') { _%>
        <dependency>
            <groupId>org.springframework.cloud</groupId>
            <artifactId>spring-cloud-starter-feign</artifactId>
        </dependency>
        <%_ } _%>
        <dependency>
            <groupId>net.logstash.logback</groupId>
            <artifactId>logstash-logback-encoder</artifactId>
            <version>${logstash-logback-encoder.version}</version>
            <exclusions>
                <exclusion>
                    <groupId>ch.qos.logback</groupId>
                    <artifactId>logback-core</artifactId>
                </exclusion>
                <exclusion>
                    <groupId>ch.qos.logback</groupId>
                    <artifactId>logback-classic</artifactId>
                </exclusion>
                <exclusion>
                    <groupId>ch.qos.logback</groupId>
                    <artifactId>logback-access</artifactId>
                </exclusion>
            </exclusions>
        </dependency>
        <dependency>
            <groupId>org.springframework.cloud</groupId>
            <artifactId>spring-cloud-cloudfoundry-connector</artifactId>
        </dependency>
        <dependency>
            <groupId>org.springframework.cloud</groupId>
            <artifactId>spring-cloud-spring-service-connector</artifactId>
        </dependency>
        <dependency>
            <groupId>org.springframework.cloud</groupId>
            <artifactId>spring-cloud-localconfig-connector</artifactId>
        </dependency>
        <!-- security -->
        <dependency>
            <groupId>org.springframework.security</groupId>
            <artifactId>spring-security-data</artifactId>
        </dependency>
        <%_ if (websocket === 'spring-websocket') { _%>
        <dependency>
            <groupId>org.springframework.security</groupId>
            <artifactId>spring-security-messaging</artifactId>
            <version>${spring-security.version}</version>
        </dependency>
        <%_ } _%>
        <!-- reporting -->
        <dependency>
            <groupId>fr.ippon.spark.metrics</groupId>
            <artifactId>metrics-spark-reporter</artifactId>
            <version>${metrics-spark-reporter.version}</version>
        </dependency>
        <%_ if (enableSocialSignIn) { _%>
        <!-- social -->
        <dependency>
            <groupId>org.apache.httpcomponents</groupId>
            <artifactId>httpclient</artifactId>
        </dependency>
        <dependency>
            <groupId>org.springframework.social</groupId>
            <artifactId>spring-social-security</artifactId>
        </dependency>
        <dependency>
            <groupId>org.springframework.social</groupId>
            <artifactId>spring-social-google</artifactId>
            <version>${spring-social-google.version}</version>
        </dependency>
        <dependency>
            <groupId>org.springframework.social</groupId>
            <artifactId>spring-social-facebook</artifactId>
        </dependency>
        <dependency>
            <groupId>org.springframework.social</groupId>
            <artifactId>spring-social-twitter</artifactId>
        </dependency>
        <%_ } _%>
        <%_ if (testFrameworks.indexOf('cucumber') != -1) { _%>
        <!-- cucumber -->
        <dependency>
            <groupId>info.cukes</groupId>
            <artifactId>cucumber-junit</artifactId>
            <version>${cucumber.version}</version>
            <scope>test</scope>
        </dependency>
        <dependency>
            <groupId>info.cukes</groupId>
            <artifactId>cucumber-spring</artifactId>
            <version>${cucumber.version}</version>
            <scope>test</scope>
        </dependency>
        <%_ } _%>
        <!-- jhipster-needle-maven-add-dependency -->
    </dependencies>
    <build>
        <defaultGoal>spring-boot:run</defaultGoal>
        <%_ if (testFrameworks.indexOf('cucumber') != -1) { _%>
        <testResources>
            <testResource>
                <directory><%= SERVER_TEST_RES_DIR %></directory>
            </testResource>
            <testResource>
                <directory><%= TEST_DIR %>features</directory>
            </testResource>
        </testResources>
        <%_ } _%>
        <plugins>
            <plugin>
                <groupId>com.github.ekryd.sortpom</groupId>
                <artifactId>sortpom-maven-plugin</artifactId>
                <version>${sortpom-maven-plugin.version}</version>
                <executions>
                    <execution>
                        <phase>verify</phase>
                        <goals>
                            <goal>sort</goal>
                        </goals>
                    </execution>
                </executions>
                <configuration>
                    <sortProperties>true</sortProperties>
                    <nrOfIndentSpace>4</nrOfIndentSpace>
                    <sortDependencies>groupId,artifactId</sortDependencies>
                    <sortPlugins>groupId,artifactId</sortPlugins>
                    <keepBlankLines>true</keepBlankLines>
                    <expandEmptyElements>false</expandEmptyElements>
                </configuration>
            </plugin>
            <%_ if (testFrameworks.indexOf('gatling') != -1) { _%>
            <plugin>
                <groupId>io.gatling</groupId>
                <artifactId>gatling-maven-plugin</artifactId>
                <version>${gatling-maven-plugin.version}</version>
                <configuration>
                    <configFolder><%= TEST_DIR %>gatling/conf</configFolder>
                    <dataFolder><%= TEST_DIR %>gatling/data</dataFolder>
                    <resultsFolder>target/gatling/results</resultsFolder>
                    <bodiesFolder><%= TEST_DIR %>gatling/bodies</bodiesFolder>
                    <simulationsFolder><%= TEST_DIR %>gatling/simulations</simulationsFolder>
                    <!-- This will force Gatling to ask which simulation to run
                      This is useful when you have multiple simulations -->
                    <simulationClass>*</simulationClass>
                </configuration>
            </plugin>
            <%_ } _%>
            <plugin>
                <groupId>org.apache.maven.plugins</groupId>
                <artifactId>maven-eclipse-plugin</artifactId>
                <configuration>
                    <downloadSources>true</downloadSources>
                    <downloadJavadocs>true</downloadJavadocs>
                </configuration>
            </plugin>
            <plugin>
                <groupId>org.apache.maven.plugins</groupId>
                <artifactId>maven-enforcer-plugin</artifactId>
                <version>${maven-enforcer-plugin.version}</version>
                <executions>
                    <execution>
                        <id>enforce-versions</id>
                        <goals>
                            <goal>enforce</goal>
                        </goals>
                    </execution>
                </executions>
                <configuration>
                    <rules>
                        <requireMavenVersion>
                            <message>You are running an older version of Maven. JHipster requires at least Maven 3.0</message>
                            <version>[3.0.0,)</version>
                        </requireMavenVersion>
                        <requireJavaVersion>
                            <message>You are running an older version of Java. JHipster requires at least JDK ${java.version}</message>
                            <version>[${java.version}.0,)</version>
                        </requireJavaVersion>
                    </rules>
                </configuration>
            </plugin>
            <plugin>
                <groupId>org.apache.maven.plugins</groupId>
                <artifactId>maven-resources-plugin</artifactId>
                <version>${maven-resources-plugin.version}</version>
                <executions>
                    <execution>
                        <id>default-resources</id>
                        <phase>validate</phase>
                        <goals>
                            <goal>copy-resources</goal>
                        </goals>
                        <configuration>
                            <outputDirectory>target/classes</outputDirectory>
                            <useDefaultDelimiters>false</useDefaultDelimiters>
                            <delimiters>
                                <delimiter>#</delimiter>
                            </delimiters>
                            <resources>
                                <resource>
                                    <directory><%= SERVER_MAIN_RES_DIR %></directory>
                                    <filtering>true</filtering>
                                    <includes>
                                        <include>**/*.xml</include>
                                        <include>**/*.yml</include>
                                    </includes>
                                </resource>
                                <resource>
                                    <directory><%= SERVER_MAIN_RES_DIR %></directory>
                                    <filtering>false</filtering>
                                    <excludes>
                                        <exclude>**/*.xml</exclude>
                                        <exclude>**/*.yml</exclude>
                                    </excludes>
                                </resource>
                            </resources>
                        </configuration>
                    </execution>
                </executions>
            </plugin>
            <plugin>
                <groupId>org.apache.maven.plugins</groupId>
                <artifactId>maven-surefire-plugin</artifactId>
                <%_ if (testFrameworks.indexOf('cucumber') != -1) { _%>
                <executions>
                    <execution>
                        <id>default-test</id>
                        <configuration>
                            <excludes>
                                <exclude>**/Abstract*.java</exclude>
                                <exclude>**/*Cucumber*.java</exclude>
                            </excludes>
                        </configuration>
                    </execution>
                    <execution>
                        <id>without-cucumber</id>
                        <goals>
                            <goal>test</goal>
                        </goals>
                        <configuration>
                            <includes>
                              <include>**/*Cucumber*.java</include>
                            </includes>
                        </configuration>
                    </execution>
                </executions>
                <%_ } _%>
                <configuration>
                    <!-- Force alphabetical order to have a reproducible build -->
                    <runOrder>alphabetical</runOrder>
                </configuration>
            </plugin>
            <plugin>
                <groupId>org.jacoco</groupId>
                <artifactId>jacoco-maven-plugin</artifactId>
                <version>${jacoco-maven-plugin.version}</version>
                <executions>
                    <execution>
                        <id>pre-unit-tests</id>
                        <goals>
                            <goal>prepare-agent</goal>
                        </goals>
                        <configuration>
                            <!-- Sets the path to the file which contains the execution data. -->
                            <destFile>${project.testresult.directory}/coverage/jacoco/jacoco.exec</destFile>
                        </configuration>
                    </execution>
                    <!-- Ensures that the code coverage report for unit tests is created after unit tests have been run -->
                    <execution>
                        <id>post-unit-test</id>
                        <phase>test</phase>
                        <goals>
                            <goal>report</goal>
                        </goals>
                        <configuration>
                            <dataFile>${project.testresult.directory}/coverage/jacoco/jacoco.exec</dataFile>
                            <outputDirectory>${project.testresult.directory}/coverage/jacoco</outputDirectory>
                        </configuration>
                    </execution>
                </executions>
            </plugin>
            <plugin>
                <groupId>org.sonarsource.scanner.maven</groupId>
                <artifactId>sonar-maven-plugin</artifactId>
                <version>${sonar-maven-plugin.version}</version>
            </plugin>
            <plugin>
                <groupId>org.bsc.maven</groupId>
                <artifactId>maven-processor-plugin</artifactId>
                <version>2.2.4</version>
                <configuration>
                    <defaultOutputDirectory>
                        ${project.build.directory}/generated-sources
                    </defaultOutputDirectory>
                    <processors>
                        <processor>org.mapstruct.ap.MappingProcessor</processor>
                    </processors>
                    <options>
                        <mapstruct.suppressGeneratorTimestamp>true</mapstruct.suppressGeneratorTimestamp>
                        <mapstruct.defaultComponentModel>spring</mapstruct.defaultComponentModel>
                    </options>
                </configuration>
                <executions>
                    <execution>
                        <id>process</id>
                        <phase>generate-sources</phase>
                        <goals>
                            <goal>process</goal>
                        </goals>
                    </execution>
                </executions>
                <dependencies>
                    <dependency>
                        <groupId>org.mapstruct</groupId>
                        <artifactId>mapstruct-processor</artifactId>
                        <version>${mapstruct.version}</version>
                    </dependency>
                </dependencies>
            </plugin>
            <%_ if (databaseType === 'sql') { _%>
            <plugin>
                <groupId>org.liquibase</groupId>
                <artifactId>liquibase-maven-plugin</artifactId>
                <version>${liquibase.version}</version>
                <configuration>
                    <changeLogFile><%= SERVER_MAIN_RES_DIR %>config/liquibase/master.xml</changeLogFile>
                    <diffChangeLogFile><%= SERVER_MAIN_RES_DIR %>config/liquibase/changelog/${maven.build.timestamp}_changelog.xml</diffChangeLogFile>
                    <driver><% if (devDatabaseType === 'mysql') { %>com.mysql.jdbc.Driver<% } else if (devDatabaseType === 'mariadb') { %>org.mariadb.jdbc.Driver<% } else if (devDatabaseType === 'postgresql') { %>org.postgresql.Driver<% } else if (devDatabaseType === 'h2Disk') { %>org.h2.Driver<% } else if (devDatabaseType === 'oracle') { %>oracle.jdbc.OracleDriver<% } %></driver>
                    <url><% if (devDatabaseType === 'mysql') { %>jdbc:mysql://localhost:3306/<%= baseName %><% } else if (devDatabaseType === 'mariadb') { %>jdbc:mariadb://localhost:3306/<%= baseName %><% } else if (devDatabaseType === 'postgresql') { %>jdbc:postgresql://localhost:5432/<%= baseName %><% } else if (devDatabaseType === 'h2Disk') { %>jdbc:h2:file:./target/h2db/db/<%= lowercaseBaseName %><% } else if (devDatabaseType === 'oracle') { %>jdbc:oracle:thin:@localhost:1521:<%= baseName %><% } %></url>
                    <defaultSchemaName><% if (devDatabaseType === 'mysql') { %><%= baseName %><% } else if (devDatabaseType === 'postgresql') { %><% } %></defaultSchemaName>
                    <username><% if (devDatabaseType === 'mysql') { %>root<% } else if (devDatabaseType === 'postgresql' || devDatabaseType === 'h2Disk' || devDatabaseType === 'h2Memory') { %><%= baseName %><% } %></username>
                    <password></password>
                    <referenceUrl>hibernate:spring:<%=packageName%>.domain?dialect=<% if (devDatabaseType === 'mysql') { %>org.hibernate.dialect.MySQL5InnoDBDialect<% } else if (devDatabaseType === 'mariadb') { %>org.hibernate.dialect.MySQL5InnoDBDialect<% } else if (devDatabaseType === 'postgresql') { %>org.hibernate.dialect.PostgreSQL82Dialect<% } else if (devDatabaseType === 'h2Disk') { %>org.hibernate.dialect.H2Dialect<% } else if (devDatabaseType === 'oracle') { %>org.hibernate.dialect.Oracle10gDialect<% } %>&amp;hibernate.ejb.naming_strategy=org.springframework.boot.orm.jpa.hibernate.SpringNamingStrategy</referenceUrl>
                    <verbose>true</verbose>
                    <logging>debug</logging>
                    <%_ if (authenticationType === 'oauth2') { _%>
                    <diffExcludeObjects>oauth_access_token, oauth_approvals, oauth_client_details, oauth_client_token, oauth_code, oauth_refresh_token</diffExcludeObjects>
                    <%_ } _%>
                </configuration>
                <dependencies>
                    <dependency>
                        <groupId>org.javassist</groupId>
                        <artifactId>javassist</artifactId>
                        <version>3.18.2-GA</version>
                    </dependency>
                    <dependency>
                        <groupId>org.liquibase.ext</groupId>
                        <artifactId>liquibase-hibernate4</artifactId>
                        <version>${liquibase-hibernate4.version}</version>
                    </dependency>
                    <dependency>
                        <groupId>org.springframework.boot</groupId>
                        <artifactId>spring-boot-starter-data-jpa</artifactId>
                        <version>${project.parent.version}</version>
                    </dependency>
                </dependencies>
            </plugin>
            <%_ } _%>
            <plugin>
                <groupId>org.springframework.boot</groupId>
                <artifactId>spring-boot-maven-plugin</artifactId>
                <configuration>
                    <executable>true</executable>
                    <fork>true</fork>
                    <!--
                    Enable the line below to have remote debugging of your application on port 5005
                    <jvmArguments>-agentlib:jdwp=transport=dt_socket,server=y,suspend=n,address=5005</jvmArguments>
                    -->
                </configuration>
            </plugin>
            <plugin>
                <groupId>com.spotify</groupId>
                <artifactId>docker-maven-plugin</artifactId>
                <version>0.4.10</version>
                <configuration>
                    <imageName><%= baseName.toLowerCase() %></imageName>
                    <dockerDirectory>src/main/docker</dockerDirectory>
                    <resources>
                        <resource>
                            <targetPath>/</targetPath>
                            <directory>${project.build.directory}</directory>
                            <include>${project.build.finalName}.war</include>
                        </resource>
                    </resources>
                </configuration>
            </plugin>
            <!-- jhipster-needle-maven-add-plugin -->
        </plugins>
        <pluginManagement>
            <plugins>
                <!--
                    This plugin's configuration is used to store Eclipse m2e settings only.
                    It has no influence on the Maven build itself.
                    Remove when the m2e plugin can correctly bind to Maven lifecycle
                -->
                <plugin>
                    <groupId>org.eclipse.m2e</groupId>
                    <artifactId>lifecycle-mapping</artifactId>
                    <version>1.0.0</version>
                    <configuration>
                        <lifecycleMappingMetadata>
                            <pluginExecutions>
                                <pluginExecution>
                                    <pluginExecutionFilter>
                                        <groupId>org.jacoco</groupId>
                                        <artifactId>
                                            jacoco-maven-plugin
                                        </artifactId>
                                        <versionRange>
                                            ${jacoco-maven-plugin.version}
                                        </versionRange>
                                        <goals>
                                            <goal>prepare-agent</goal>
                                        </goals>
                                    </pluginExecutionFilter>
                                    <action>
                                        <ignore/>
                                    </action>
                                </pluginExecution><% if(!skipClient) {%>
                                <pluginExecution>
                                    <pluginExecutionFilter>
                                        <groupId>com.github.eirslett</groupId>
                                        <artifactId>
                                            frontend-maven-plugin
                                        </artifactId>
                                        <versionRange>
                                            ${frontend-maven-plugin.version}
                                        </versionRange>
                                        <goals>
                                            <goal>install-node-and-npm</goal>
                                            <goal>npm</goal>
                                            <goal>bower</goal>
                                            <goal>gulp</goal>
                                        </goals>
                                    </pluginExecutionFilter>
                                    <action>
                                        <ignore/>
                                    </action>
                                </pluginExecution><% } %>
                            </pluginExecutions>
                        </lifecycleMappingMetadata>
                    </configuration>
                </plugin>
             </plugins>
        </pluginManagement>
    </build>
    <profiles>
        <profile>
            <id>no-liquibase</id>
            <properties>
                <profile.no-liquibase>,no-liquibase</profile.no-liquibase>
            </properties>
        </profile>
        <profile>
            <id>swagger</id>
            <properties>
                <profile.swagger>,swagger</profile.swagger>
            </properties>
        </profile>
        <profile>
            <id>shell</id>
            <dependencies>
                <dependency>
                    <groupId>org.springframework.boot</groupId>
                    <artifactId>spring-boot-starter-remote-shell</artifactId>
                </dependency>
            </dependencies>
        </profile>
        <profile>
            <id>dev</id>
            <activation>
                <activeByDefault>true</activeByDefault>
            </activation>
            <dependencies>
                <dependency>
                    <groupId>org.springframework.boot</groupId>
                    <artifactId>spring-boot-starter-undertow</artifactId>
                </dependency>
                <dependency>
                    <groupId>org.springframework.boot</groupId>
                    <artifactId>spring-boot-devtools</artifactId>
                    <optional>true</optional>
                </dependency>
            </dependencies>
            <build>
                <plugins>
                    <plugin>
                        <groupId>org.apache.maven.plugins</groupId>
                        <artifactId>maven-war-plugin</artifactId>
                        <configuration><% if (!skipClient) { %>
                            <warSourceDirectory><%= CLIENT_MAIN_SRC_DIR %></warSourceDirectory><% } %>
                        </configuration>
                    </plugin>
                </plugins>
            </build>
            <properties>
                <!-- log configuration -->
                <logback.loglevel>DEBUG</logback.loglevel>
                <!-- default Spring profiles -->
                <spring.profiles.active>dev${profile.no-liquibase}</spring.profiles.active>
            </properties>
        </profile>
        <profile>
            <id>prod</id>
            <dependencies>
                <dependency>
                    <groupId>org.springframework.boot</groupId>
                    <artifactId>spring-boot-starter-undertow</artifactId>
                </dependency>
            </dependencies>
            <build>
                <plugins><% if(!skipClient) {%>
                    <plugin>
                        <groupId>com.github.eirslett</groupId>
                        <artifactId>frontend-maven-plugin</artifactId>
                        <version>1.0</version>
                        <executions>
                            <execution>
                                <id>install node and npm</id>
                                <goals>
                                    <goal>install-node-and-npm</goal>
                                </goals>
                                <configuration>
                                    <nodeVersion>v4.5.0</nodeVersion>
                                    <npmVersion>3.10.6</npmVersion>
                                </configuration>
                            </execution>
                            <execution>
                                <id>npm install</id>
                                <goals>
                                    <goal>npm</goal>
                                </goals>
                                <configuration>
                                    <arguments>install</arguments>
                                </configuration>
                            </execution><% if(useSass) {%>
                            <execution>
                                <id>npm rebuild node-sass</id>
                                <goals>
                                    <goal>npm</goal>
                                </goals>
                                <configuration>
                                    <arguments>rebuild node-sass</arguments>
                                </configuration>
                            </execution><% } %>
                            <execution>
                                <id>bower install</id>
                                <goals>
                                    <goal>bower</goal>
                                </goals>
                                <configuration>
                                    <arguments>install --no-color</arguments>
                                </configuration>
                            </execution>
                            <execution>
                                <id>gulp build</id>
                                <goals>
                                    <goal>gulp</goal>
                                </goals>
                                <configuration>
                                    <arguments>build --no-notification</arguments>
                                </configuration>
                            </execution>
                            <execution>
                                <id>gulp test</id>
                                <goals>
                                    <goal>gulp</goal>
                                </goals>
                                <phase>test</phase>
                                <configuration>
                                    <arguments>test --no-notification</arguments>
                                </configuration>
                            </execution>
                        </executions>
                    </plugin><% } %>
                    <plugin>
                        <artifactId>maven-clean-plugin</artifactId>
                        <version>2.5</version>
                        <configuration>
                            <filesets>
                                <fileset>
                                    <directory><%= CLIENT_DIST_DIR %></directory>
                                </fileset>
                            </filesets>
                        </configuration>
                    </plugin>
                    <plugin>
                        <groupId>org.apache.maven.plugins</groupId>
                        <artifactId>maven-war-plugin</artifactId>
                        <configuration><% if (!skipClient) { %>
                            <warSourceDirectory><%= CLIENT_DIST_DIR %></warSourceDirectory><% } %>
                        </configuration>
                    </plugin>
                    <plugin>
                        <groupId>org.springframework.boot</groupId>
                        <artifactId>spring-boot-maven-plugin</artifactId>
                        <configuration>
                            <executable>true</executable>
                        </configuration>
                        <executions>
                            <execution>
                                <goals>
                                    <goal>build-info</goal>
                                </goals>
                            </execution>
                        </executions>
                    </plugin>
                </plugins>
            </build>
            <properties>
                <!-- log configuration -->
                <logback.loglevel>INFO</logback.loglevel>
                <!-- default Spring profiles -->
                <spring.profiles.active>prod${profile.swagger}${profile.no-liquibase}</spring.profiles.active>
            </properties>
        </profile>
        <profile>
<<<<<<< HEAD
            <!--
                Profile for doing "continuous compilation" with the Scala Maven plugin.
                It allows automatic compilation of Java classes as soon as they are saved.
                To use it, run in 3 terminals:
                - './mvnw -Pcc scala:cc' for continous compilation of your classes
                - './mvnw -Pcc' for hot reload of Spring boot
                - 'gulp' for hot reload of the HTML/JavaScript assets
                Everything should hot reload automatically!
            -->
            <id>cc</id>
            <dependencies>
                <dependency>
                    <groupId>org.springframework.boot</groupId>
                    <artifactId>spring-boot-starter-undertow</artifactId>
                </dependency>
                <dependency>
                    <groupId>org.springframework.boot</groupId>
                    <artifactId>spring-boot-devtools</artifactId>
                    <optional>true</optional>
                </dependency>
            </dependencies>
            <build>
                <plugins>
                    <plugin>
                        <groupId>org.apache.maven.plugins</groupId>
                        <artifactId>maven-war-plugin</artifactId>
                        <configuration>
                            <warSourceDirectory>src/main/webapp/</warSourceDirectory>
                        </configuration>
                    </plugin>
                    <plugin>
                        <groupId>org.springframework.boot</groupId>
                        <artifactId>spring-boot-maven-plugin</artifactId>
                        <configuration>
                            <executable>true</executable>
                            <fork>true</fork>
                            <addResources>true</addResources>
                            <!--
                            Enable the line below to have remote debugging of your application on port 5005
                            <jvmArguments>-agentlib:jdwp=transport=dt_socket,server=y,suspend=n,address=5005</jvmArguments>
                            -->
                        </configuration>
                    </plugin>
                    <plugin>
                        <groupId>org.apache.maven.plugins</groupId>
                        <artifactId>maven-compiler-plugin</artifactId>
                        <executions>
                            <execution>
                                <id>default-compile</id>
                                <phase>none</phase>
                            </execution>
                            <execution>
                                <id>default-testCompile</id>
                                <phase>none</phase>
                            </execution>
                        </executions>
                    </plugin>
                    <plugin>
                        <groupId>net.alchim31.maven</groupId>
                        <artifactId>scala-maven-plugin</artifactId>
                        <version>3.2.2</version>
                        <executions>
                            <execution>
                                <id>compile</id>
                                <phase>compile</phase>
                                <goals>
                                    <goal>add-source</goal>
                                    <goal>compile</goal>
                                </goals>
                            </execution>
                            <execution>
                                <id>test-compile</id>
                                <phase>test-compile</phase>
                                <goals>
                                    <goal>add-source</goal>
                                    <goal>testCompile</goal>
                                </goals>
                            </execution>
                        </executions>
                        <configuration>
                            <recompileMode>incremental</recompileMode>
                            <verbose>true</verbose>
                            <scalaVersion>2.11.7</scalaVersion>
                        </configuration>
                    </plugin>
                </plugins>
            </build>
            <properties>
                <!-- log configuration -->
                <logback.loglevel>DEBUG</logback.loglevel>
                <!-- default Spring profiles -->
                <spring.profiles.active>dev,swagger</spring.profiles.active>
            </properties>
=======
            <id>IDE</id>
            <dependencies>
                <dependency>
                    <groupId>org.mapstruct</groupId>
                    <artifactId>mapstruct-processor</artifactId>
                    <version>${mapstruct.version}</version>
                </dependency>
            </dependencies>
>>>>>>> d591548d
        </profile>
    </profiles>
</project><|MERGE_RESOLUTION|>--- conflicted
+++ resolved
@@ -1292,7 +1292,6 @@
             </properties>
         </profile>
         <profile>
-<<<<<<< HEAD
             <!--
                 Profile for doing "continuous compilation" with the Scala Maven plugin.
                 It allows automatic compilation of Java classes as soon as they are saved.
@@ -1386,7 +1385,13 @@
                 <!-- default Spring profiles -->
                 <spring.profiles.active>dev,swagger</spring.profiles.active>
             </properties>
-=======
+        </profile>
+        <profile>
+            <!--
+                Profile for applying IDE-specific configuration.
+                At the moment it only configures MapStruct, which you need when working 
+                with DTOs.
+            -->
             <id>IDE</id>
             <dependencies>
                 <dependency>
@@ -1395,7 +1400,6 @@
                     <version>${mapstruct.version}</version>
                 </dependency>
             </dependencies>
->>>>>>> d591548d
         </profile>
     </profiles>
 </project>