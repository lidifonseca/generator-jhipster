import org.gradle.internal.os.OperatingSystem

buildscript {
    repositories {
        mavenLocal()
        mavenCentral()
        jcenter()
        maven { url "http://repo.spring.io/plugins-release" }
        maven { url "http://repo.spring.io/milestone" }
        maven { url "https://plugins.gradle.org/m2/" }
    }
    dependencies {
        classpath "org.sonarsource.scanner.gradle:sonarqube-gradle-plugin:2.1"
        classpath "net.ltgt.gradle:gradle-apt-plugin:0.9"
        classpath "org.springframework.boot:spring-boot-gradle-plugin:${spring_boot_version}"
        classpath "org.springframework.build.gradle:propdeps-plugin:0.0.7"<% if(!skipClient) {%>
<<<<<<< HEAD
        classpath "com.moowork.gradle:gradle-node-plugin:0.13"<% } %>
=======
        classpath "com.moowork.gradle:gradle-node-plugin:0.14"
        classpath "com.moowork.gradle:gradle-gulp-plugin:0.13"<% } %>
>>>>>>> 058e5fd6
        classpath "io.spring.gradle:dependency-management-plugin:0.6.1.RELEASE"
        //jhipster-needle-gradle-buildscript-dependency - JHipster will add additional gradle build script plugins here
    }
}

apply plugin: 'java'
sourceCompatibility=1.<%= javaVersion %>
targetCompatibility=1.<%= javaVersion %>
apply plugin: 'maven'
apply plugin: 'org.springframework.boot'
apply plugin: 'war'
apply plugin: 'propdeps'
apply plugin: 'io.spring.dependency-management'
<%_ if (applicationType === 'microservice' || applicationType === 'gateway' || applicationType === 'uaa' || messageBroker === 'kafka') { _%>
dependencyManagement {
  imports {
    <%_ if (applicationType === 'microservice' || applicationType === 'gateway' || applicationType === 'uaa') { _%>
    mavenBom 'org.springframework.cloud:spring-cloud-dependencies:' + spring_cloud_version
    <%_ } _%>
    <%_ if (messageBroker === 'kafka') { _%>
    mavenBom 'org.springframework.cloud:spring-cloud-stream-dependencies:' + spring_cloud_stream_version
    <%_ } _%>
  }
}
<%_ } _%>
defaultTasks 'bootRun'

bootRepackage {
   mainClass = '<%= packageName %>.<%= mainClass %>'
}

war {

}

springBoot {
    mainClass = '<%= packageName %>.<%= mainClass %>'
    executable = true
    buildInfo()
}

if (OperatingSystem.current().isWindows()) {
    task pathingJar(type: Jar) {
        dependsOn configurations.runtime
        appendix = 'pathing'

        doFirst {
            manifest {
                attributes 'Class-Path': configurations.runtime.files.collect {
                    it.toURL().toString().replaceFirst(/file:\/+/, '/')
                }.join(' ')
            }
        }
    }

    bootRun {
        addResources = false
        dependsOn pathingJar
        doFirst {
            classpath = files("$buildDir/classes/main", "$buildDir/resources/main", pathingJar.archivePath)
        }
    }
} else {
    bootRun {
        addResources = false
    }
}

test {
    include '**/*UnitTest*'
    include '**/*IntTest*'

    // uncomment if the tests reports are not generated
    // see https://github.com/jhipster/generator-jhipster/pull/2771 and https://github.com/jhipster/generator-jhipster/pull/4484
    // ignoreFailures true
    reports.html.enabled = false
}

<% if (testFrameworks.indexOf('cucumber') != -1) { %>
task cucumberTest(type: Test) {
    include '**/CucumberTest*'

    // uncomment if the tests reports are not generated
    // see https://github.com/jhipster/generator-jhipster/pull/2771 and https://github.com/jhipster/generator-jhipster/pull/4484
    // ignoreFailures true
    reports.html.enabled = false
}

test.finalizedBy(cucumberTest)<% } %>

task testReport(type: TestReport) {
    destinationDir = file("$buildDir/reports/tests")
    reportOn test<% if (testFrameworks.indexOf('cucumber') != -1) { %>
    reportOn cucumberTest<% } %>
}

<% if (testFrameworks.indexOf('cucumber') != -1) { %>
cucumberTest.finalizedBy(testReport)<% } %>
<% if(!skipClient) {%>
apply from: 'gradle/yeoman.gradle'<% } %>
apply from: 'gradle/sonar.gradle'
<% if (databaseType === 'sql') { %>
apply from: 'gradle/liquibase.gradle'<% } %>
<% if (testFrameworks.indexOf('gatling') != -1) { %>
apply from: 'gradle/gatling.gradle'<% } %>
apply from: 'gradle/mapstruct.gradle'
apply from: 'gradle/docker.gradle'
//jhipster-needle-gradle-apply-from - JHipster will add additional gradle scripts to be applied here

if (project.hasProperty('prod')) {
    apply from: 'gradle/profile_prod.gradle'
} else {
    apply from: 'gradle/profile_dev.gradle'
}

if (project.hasProperty('shell')) {
    dependencies {
        compile "org.springframework.boot:spring-boot-starter-remote-shell"
    }
}

group = '<%= packageName %>'
version = '0.0.1-SNAPSHOT'

description = ''

configurations {
    providedRuntime
    compile.exclude module: "spring-boot-starter-tomcat"
    <%_ if (applicationType == 'microservice' || applicationType == 'gateway' || applicationType === 'uaa') { _%>
    // netty's native is pulled by spring-cloud-starter-ribbon, but is useless unless you explicitly add the native binary dependency.
    // Having it in the classpath without the binary can cause warnings
    all*.exclude group: 'io.netty', module: 'netty-transport-native-epoll'
    <%_ } _%>
}

repositories {
    mavenLocal()
    mavenCentral()
    jcenter()
    maven { url 'http://repo.spring.io/milestone' }
    maven { url 'http://repo.spring.io/snapshot' }
    maven { url 'https://repository.jboss.org/nexus/content/repositories/releases' }
    maven { url 'https://oss.sonatype.org/content/repositories/releases' }
    maven { url 'https://oss.sonatype.org/content/repositories/snapshots' }
    maven { url 'http://repo.maven.apache.org/maven2' }
}

dependencies {
    compile "io.dropwizard.metrics:metrics-core"
    compile "io.dropwizard.metrics:metrics-graphite:${dropwizard_metrics_version}"
    compile "io.dropwizard.metrics:metrics-healthchecks:${dropwizard_metrics_version}"
    compile "io.dropwizard.metrics:metrics-jvm:${dropwizard_metrics_version}"
    compile "io.dropwizard.metrics:metrics-servlet:${dropwizard_metrics_version}"
    compile "io.dropwizard.metrics:metrics-json:${dropwizard_metrics_version}"
    compile ("io.dropwizard.metrics:metrics-servlets:${dropwizard_metrics_version}") {
        exclude(module: 'metrics-healthchecks')
    }
    compile "io.prometheus:simpleclient:${prometheus_simpleclient_version}"
    compile "io.prometheus:simpleclient_servlet:${prometheus_simpleclient_version}"
    compile "io.prometheus:simpleclient_dropwizard:${prometheus_simpleclient_version}"
    compile("net.logstash.logback:logstash-logback-encoder:${logstash_logback_encoder_version}") {
        exclude(module: 'ch.qos.logback')
    }
    compile "com.fasterxml.jackson.datatype:jackson-datatype-json-org:${jackson_version}"
    compile "com.fasterxml.jackson.datatype:jackson-datatype-hppc:${jackson_version}"
    compile "com.fasterxml.jackson.datatype:jackson-datatype-jsr310:${jackson_version}"<% if (databaseType == 'sql') { %>
    compile "com.fasterxml.jackson.datatype:jackson-datatype-hibernate5"<% } %>
    compile "com.fasterxml.jackson.core:jackson-annotations:${jackson_version}"
    compile "com.fasterxml.jackson.core:jackson-databind:${jackson_version}"
    compile ("com.ryantenney.metrics:metrics-spring:${metrics_spring_version}") {
        exclude(module: 'metrics-core')
        exclude(module: 'metrics-healthchecks')
    } <% if (hibernateCache == 'hazelcast') { %>
    compile "com.hazelcast:hazelcast:${hazelcast_version}"
    compile "com.hazelcast:hazelcast-hibernate52:${hazelcast_hibernate_version}"
    compile "com.hazelcast:hazelcast-spring:${hazelcast_version}"<% } %><% if (clusteredHttpSession == 'hazelcast' && hibernateCache != 'hazelcast') { %>
    compile "com.hazelcast:hazelcast:${hazelcast_version}"<% } %><% if (clusteredHttpSession == 'hazelcast') { %>
    compile "com.hazelcast:hazelcast-wm:${hazelcast_version}"<% } %><% if (hibernateCache === 'ehcache' || hibernateCache === 'hazelcast') { %>
    compile "javax.cache:cache-api:${jcache_version}"<% } %>
    <%_ if (databaseType == 'sql') { _%>
    compile "org.hibernate:hibernate-core:${hibernate_version}"
    compile("com.zaxxer:HikariCP") {
        exclude(module: 'tools')
    }
    <%_ } _%>
    <%_ if (databaseType === 'cassandra' || applicationType === 'gateway') { _%>
    compile "commons-codec:commons-codec:${commons_codec_version}"
    <%_ } _%>
    compile "org.apache.commons:commons-lang3:${commons_lang_version}"
    compile "commons-io:commons-io:${commons_io_version}"
    compile "javax.inject:javax.inject:${javax_inject_version}"
    compile "javax.transaction:javax.transaction-api"<% if (databaseType == 'cassandra' || applicationType == 'gateway') { %>
    compile "net.jpountz.lz4:lz4:${lz4_version}"<% } %>
    compile "org.apache.geronimo.javamail:geronimo-javamail_1.4_mail:${geronimo_javamail_1_4_mail_version}"
    <% if (hibernateCache == 'ehcache' && databaseType == 'sql') { %>
    compile ("org.ehcache:ehcache")
    compile ("org.hibernate:hibernate-jcache:${hibernate_version}")
    <% } %><% if (databaseType == 'sql') { %>
    compile "org.hibernate:hibernate-envers"
    compile "org.hibernate:hibernate-validator"
    compile ("org.liquibase:liquibase-core:${liquibase_core_version}") {
        exclude(module: 'jetty-servlet')
    }
    compile "com.mattbertolini:liquibase-slf4j:${liquibase_slf4j_version}"<% } %>
    compile "org.springframework.boot:spring-boot-actuator"
    compile "org.springframework.boot:spring-boot-autoconfigure"
    compile "org.springframework.boot:spring-boot-loader-tools"
    compile "org.springframework.boot:spring-boot-starter-logging"
    compile "org.springframework.boot:spring-boot-starter-aop"<% if (databaseType == 'sql') { %>
    compile "org.springframework.boot:spring-boot-starter-data-jpa"<% } %><% if (searchEngine == 'elasticsearch') { %>
    compile "org.springframework.boot:spring-boot-starter-data-elasticsearch"
    // needed to get around elasticsearch stacktrace about jna not found
    // https://github.com/elastic/elasticsearch/issues/13245
    compile "net.java.dev.jna:jna:${jna_version}"<% } %><% if (databaseType == 'mongodb') { %>
    compile "org.springframework.boot:spring-boot-starter-data-mongodb"<% } %>
    <%_ if (messageBroker === 'kafka') { _%>
    compile "org.springframework.cloud:spring-cloud-stream"
    compile "org.springframework.cloud:spring-cloud-stream-binder-kafka"
    <%_ } _%>
    compile "org.springframework.boot:spring-boot-starter-security"
    compile ("org.springframework.boot:spring-boot-starter-web") {
        exclude module: 'spring-boot-starter-tomcat'
    }
    compile "org.springframework.boot:spring-boot-starter-undertow"<% if (websocket == 'spring-websocket') { %>
    compile "org.springframework.boot:spring-boot-starter-websocket"<% } %>
    compile "org.springframework.boot:spring-boot-starter-thymeleaf"<% if (databaseType == 'cassandra' || applicationType == 'gateway') { %>
    compile ("com.datastax.cassandra:cassandra-driver-core:${datastax_driver_version}") {
        exclude module: 'com.codahale.metrics'
    }
    compile "com.datastax.cassandra:cassandra-driver-extras:${datastax_driver_version}"
    compile "com.datastax.cassandra:cassandra-driver-mapping:${datastax_driver_version}"<% } %>
    <%_ if (applicationType == 'gateway') { _%>
    compile "org.springframework.cloud:spring-cloud-starter-zuul"
    <%_ } _%>
    <%_ if (applicationType == 'microservice' || applicationType == 'gateway' || applicationType === 'uaa') { _%>
    compile "org.springframework.cloud:spring-cloud-starter"
    compile "org.springframework.cloud:spring-cloud-starter-ribbon"
    <%_ if (serviceDiscoveryType == 'eureka') { _%>
    compile "org.springframework.cloud:spring-cloud-starter-eureka"
    compile "org.springframework.cloud:spring-cloud-starter-config"
    <%_ } _%>
    <%_ if (serviceDiscoveryType == 'consul') { _%>
    compile "org.springframework.cloud:spring-cloud-starter-consul-discovery"
    compile "org.springframework.cloud:spring-cloud-starter-consul-config"
    <%_ } _%>
    compile "org.springframework.cloud:spring-cloud-starter-hystrix"
    compile "org.springframework.cloud:spring-cloud-starter-spectator"
    compile "org.springframework.retry:spring-retry"
    <%_ } _%>
    <%_ if (authenticationType === 'uaa') { _%>
    compile "org.springframework.cloud:spring-cloud-security"
    <%_ } _%>
    <%_ if (applicationType === 'microservice' || applicationType === 'gateway' || applicationType === 'uaa') { _%>
    compile "org.springframework.cloud:spring-cloud-starter-feign"
    <%_ } _%>
    compile "org.springframework.boot:spring-boot-starter-cloud-connectors"
    compile ("org.springframework:spring-context-support") {
        exclude(module: 'quartz')
    }
    compile "org.springframework.security:spring-security-config:${spring_security_version}"
    compile "org.springframework.security:spring-security-data:${spring_security_version}"
    compile "org.springframework.security:spring-security-web:${spring_security_version}"<% if (websocket == 'spring-websocket') { %>
    compile "org.springframework.security:spring-security-messaging:${spring_security_version}" <% } %>
    <%_ if (authenticationType == 'oauth2') { _%>
    compile "org.springframework.security.oauth:spring-security-oauth2:${spring_security_oauth2_version}"
    <%_ } _%>
    <%_ if (authenticationType == 'jwt') { _%>
    compile "io.jsonwebtoken:jjwt:${jjwt_version}"
    <%_ } _%>
    <%_ if (authenticationType === 'uaa') { _%>
    compile group: 'org.springframework.security.oauth', name: 'spring-security-oauth2'
    compile group: 'org.springframework.security', name: 'spring-security-jwt'
    <%_ } _%>
    <%_ if (databaseType === 'mongodb') { _%>
    compile "com.github.mongobee:mongobee:${mongobee_version}"
    <%_ } _%>
    compile("io.springfox:springfox-swagger2:${springfox_version}"){
        exclude module: 'mapstruct'
    }
    compile "io.springfox:springfox-bean-validators:${springfox_version}"
    <%_ if (devDatabaseType === 'mysql' || prodDatabaseType === 'mysql') { _%>
    compile "mysql:mysql-connector-java"
    <%_ } _%>
    <%_ if (devDatabaseType === 'postgresql' || prodDatabaseType === 'postgresql') { _%>
    compile "org.postgresql:postgresql"
    <%_ } _%>
    <%_ if (devDatabaseType === 'mariadb' || prodDatabaseType === 'mariadb') { _%>
    compile "org.mariadb.jdbc:mariadb-java-client:${mariadb_java_client_version}"
    <%_ } _%>
    <%_ if (devDatabaseType === 'h2Disk' || devDatabaseType === 'h2Memory') { _%>
    compile "com.h2database:h2"
    <%_ } _%>
    compile "org.mapstruct:mapstruct-jdk8:${mapstruct_version}"<% if (enableSocialSignIn) { %>
    compile "org.apache.httpcomponents:httpclient"
    compile "org.springframework.social:spring-social-security"
    compile "org.springframework.social:spring-social-google:${spring_social_google_version}"
    compile "org.springframework.social:spring-social-facebook"
    compile "org.springframework.social:spring-social-twitter"<% } %>
    testCompile "com.jayway.awaitility:awaitility:${awaility_version}"
    testCompile "com.jayway.jsonpath:json-path"<% if (databaseType == 'cassandra') { %>
    testCompile("org.cassandraunit:cassandra-unit-spring:${cassandra_unit_spring_version}") {
        exclude(module: 'org.slf4j')
    }<% } %><% if (testFrameworks.indexOf('cucumber') != -1) { %>
    testCompile "info.cukes:cucumber-junit:${cucumber_version}"
    testCompile "info.cukes:cucumber-spring:${cucumber_version}"<% } %>
    testCompile "org.springframework.boot:spring-boot-starter-test"
    testCompile "org.springframework.security:spring-security-test"
    testCompile "org.springframework.boot:spring-boot-test"
    testCompile "org.assertj:assertj-core:${assertj_core_version}"
    testCompile "junit:junit"
    testCompile "org.mockito:mockito-core"<% if (databaseType == 'sql') { %>
    testCompile "com.mattbertolini:liquibase-slf4j:${liquibase_slf4j_version}"<% } %><% if (databaseType == 'mongodb') { %>
    testCompile "de.flapdoodle.embed:de.flapdoodle.embed.mongo"<% } %>
    testCompile "org.hamcrest:hamcrest-library"
    <%_ if (testFrameworks.indexOf('gatling') != -1) { _%>
    testCompile "io.gatling.highcharts:gatling-charts-highcharts:${gatling_version}"
    <%_ if (databaseType === 'cassandra') { _%>
    compile "io.netty:netty-handler:4.0.36.Final"<%_ } _%><%_ } _%>
    <% if (devDatabaseType != 'h2Disk' && devDatabaseType != 'h2Memory') { %>
    testCompile "com.h2database:h2"<% } %><% if (devDatabaseType == 'oracle' || prodDatabaseType == 'oracle') { %>
    <%_ if (messageBroker === 'kafka') { _%>
    testCompile "org.springframework.cloud:spring-cloud-stream-test-support"
    <%_ } _%>
    runtime files('lib/oracle/ojdbc/7/ojdbc-7.jar')
    runtime fileTree(dir: 'lib', include: '*.jar')<% } %>
    optional "org.springframework.boot:spring-boot-configuration-processor:${spring_boot_version}"
    //jhipster-needle-gradle-dependency - JHipster will add additional dependencies here
}

clean {
    delete "target"
}

task cleanResources(type: Delete) {
    delete 'build/resources'
}

task wrapper(type: Wrapper) {
    gradleVersion = '3.2.1'
}

task stage(dependsOn: 'bootRepackage') {
}

compileJava.dependsOn processResources
processResources.dependsOn cleanResources,bootBuildInfo
bootBuildInfo.mustRunAfter cleanResources<|MERGE_RESOLUTION|>--- conflicted
+++ resolved
@@ -14,12 +14,8 @@
         classpath "net.ltgt.gradle:gradle-apt-plugin:0.9"
         classpath "org.springframework.boot:spring-boot-gradle-plugin:${spring_boot_version}"
         classpath "org.springframework.build.gradle:propdeps-plugin:0.0.7"<% if(!skipClient) {%>
-<<<<<<< HEAD
-        classpath "com.moowork.gradle:gradle-node-plugin:0.13"<% } %>
-=======
-        classpath "com.moowork.gradle:gradle-node-plugin:0.14"
+        classpath "com.moowork.gradle:gradle-node-plugin:0.14" //TODO adjust for angular option
         classpath "com.moowork.gradle:gradle-gulp-plugin:0.13"<% } %>
->>>>>>> 058e5fd6
         classpath "io.spring.gradle:dependency-management-plugin:0.6.1.RELEASE"
         //jhipster-needle-gradle-buildscript-dependency - JHipster will add additional gradle build script plugins here
     }
