--- conflicted
+++ resolved
@@ -368,14 +368,10 @@
     compile "com.github.mongobee:mongobee"
     compile "com.google.guava:guava"
     <%_ } _%>
-<<<<<<< HEAD
     <%_ if (databaseType === 'couchbase') { _%>
-        compile "com.github.differentway:couchmove:${couchmove_version}"
-    <%_ } _%>
-    compile ("io.springfox:springfox-swagger2:${springfox_version}") {
-=======
+        compile "com.github.differentway:couchmove"
+    <%_ } _%>
     compile ("io.springfox:springfox-swagger2") {
->>>>>>> ae520ec5
         exclude module: 'mapstruct'
     }
     compile "io.springfox:springfox-bean-validators"
@@ -425,7 +421,7 @@
     testCompile "de.flapdoodle.embed:de.flapdoodle.embed.mongo"
     <%_ } _%>
     <%_ if (databaseType === 'couchbase') { _%>
-    testCompile "com.github.differentway:couchbase-testcontainer:${couchbase_testcontainer_version}"
+    testCompile "com.github.differentway:couchbase-testcontainer"
     <%_ } _%>
     testCompile "org.hamcrest:hamcrest-library"
     <%_ if (devDatabaseType !== 'h2Disk' && devDatabaseType !== 'h2Memory') { _%>
