--- conflicted
+++ resolved
@@ -42,13 +42,9 @@
 
 plugins {
     id "org.sonarqube" version "2.5"
-<<<<<<< HEAD
-    id "net.ltgt.apt-idea" version "0.13"
-=======
     id "net.ltgt.apt-eclipse" version "0.13"
     id "net.ltgt.apt-idea" version "0.13"
     id "net.ltgt.apt" version "0.13"
->>>>>>> 5de95bc2
     id "io.spring.dependency-management" version "1.0.3.RELEASE"
     <%_ if (gatlingTests) { _%>
     id "com.github.lkishalmi.gatling" version "0.7.1"
