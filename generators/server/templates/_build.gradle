<%#
 Copyright 2013-2018 the original author or authors from the JHipster project.

 This file is part of the JHipster project, see http://www.jhipster.tech/
 for more information.

 Licensed under the Apache License, Version 2.0 (the "License");
 you may not use this file except in compliance with the License.
 You may obtain a copy of the License at

      http://www.apache.org/licenses/LICENSE-2.0

 Unless required by applicable law or agreed to in writing, software
 distributed under the License is distributed on an "AS IS" BASIS,
 WITHOUT WARRANTIES OR CONDITIONS OF ANY KIND, either express or implied.
 See the License for the specific language governing permissions and
 limitations under the License.
-%>
import org.gradle.internal.os.OperatingSystem

buildscript {
    repositories {
        mavenLocal()
        jcenter()
        maven { url "http://repo.spring.io/plugins-release" }
        maven { url "https://plugins.gradle.org/m2/" }
        // TODO To remove after final Spring Boot 2 release
        maven { url "https://repo.spring.io/milestone" }
        maven { url "https://repo.spring.io/snapshot" }
        maven { url "https://dl.bintray.com/jhipster/maven" }
    }
    dependencies {
        classpath "org.springframework.boot:spring-boot-gradle-plugin:${spring_boot_version}"
        classpath "io.spring.gradle:propdeps-plugin:0.0.9.RELEASE"
        <%_ if (enableSwaggerCodegen) { _%>
        classpath "gradle.plugin.org.detoeuf:swagger-codegen-plugin:1.7.4"
        <%_ } _%>
        classpath "gradle.plugin.com.gorylenko.gradle-git-properties:gradle-git-properties:1.4.17"
        //jhipster-needle-gradle-buildscript-dependency - JHipster will add additional gradle build script plugins here
    }
}

plugins {
    id "org.sonarqube" version "2.5"
    id "net.ltgt.apt-eclipse" version "0.13"
    id "net.ltgt.apt-idea" version "0.13"
    id "net.ltgt.apt" version "0.13"
    id "io.spring.dependency-management" version "1.0.3.RELEASE"
    <%_ if (gatlingTests) { _%>
    id "com.github.lkishalmi.gatling" version "0.7.1"
    <%_ } _%>
    <%_ if (!skipClient) { _%>
    id "com.moowork.node" version "1.2.0"
    <%_ } _%>
    //jhipster-needle-gradle-plugins - JHipster will add additional gradle plugins here
}

apply plugin: 'java'
sourceCompatibility=<%= JAVA_VERSION %>
targetCompatibility=<%= JAVA_VERSION %>
// Until JHipster supports JDK 9
assert System.properties['java.specification.version'] == '1.8'

apply plugin: 'maven'
apply plugin: 'org.springframework.boot'
apply plugin: 'war'
apply plugin: 'propdeps'
<%_ if (!skipClient) { _%>
apply plugin: 'com.moowork.node'
<%_ } _%>
apply plugin: 'io.spring.dependency-management'
apply plugin: 'idea'

dependencyManagement {
  imports {
    mavenBom 'io.github.jhipster:jhipster-dependencies:' + jhipster_dependencies_version
    //jhipster-needle-gradle-dependency-management - JHipster will add additional dependencies management here
  }
}

defaultTasks 'bootRun'

group = '<%= packageName %>'
version = '0.0.1-SNAPSHOT'

description = ''

bootWar {
   mainClassName = '<%= packageName %>.<%= mainClass %>'
}

war {

}

springBoot {
    mainClassName = '<%= packageName %>.<%= mainClass %>'
    buildInfo()
}

if (OperatingSystem.current().isWindows()) {
    task pathingJar(type: Jar) {
        dependsOn configurations.runtime
        appendix = 'pathing'

        doFirst {
            manifest {
                attributes 'Class-Path': configurations.runtime.files.collect {
                    it.toURI().toURL().toString().replaceFirst(/file:\/+/, '/').replaceAll(' ', '%20')
                }.join(' ')
            }
        }
    }

    bootRun {
        dependsOn pathingJar
        doFirst {
            classpath = files("$buildDir/classes/java/main", "$buildDir/resources/main", pathingJar.archivePath)
        }
    }
}

test {
    exclude '**/CucumberTest*'

    // uncomment if the tests reports are not generated
    // see https://github.com/jhipster/generator-jhipster/pull/2771 and https://github.com/jhipster/generator-jhipster/pull/4484
    // ignoreFailures true
    reports.html.enabled = false
}

<%_ if (cucumberTests) { _%>
task cucumberTest(type: Test) {
    description = "Execute cucumber BDD tests."
    group = "verification"
    include '**/CucumberTest*'

    // uncomment if the tests reports are not generated
    // see https://github.com/jhipster/generator-jhipster/pull/2771 and https://github.com/jhipster/generator-jhipster/pull/4484
    // ignoreFailures true
    reports.html.enabled = false
}

check.dependsOn cucumberTest
<%_ } _%>
task testReport(type: TestReport) {
    destinationDir = file("$buildDir/reports/tests")
    reportOn test
}

<%_ if (cucumberTests) { _%>
task cucumberTestReport(type: TestReport) {
    destinationDir = file("$buildDir/reports/tests")
    reportOn cucumberTest
}
<%_ } _%>

<%_ if (!skipClient) { _%>
<%_ } _%>
apply from: 'gradle/docker.gradle'
apply from: 'gradle/sonar.gradle'
<%_ if (databaseType === 'sql') { _%>
apply from: 'gradle/liquibase.gradle'
<%_ } _%>
<%_ if (gatlingTests) { _%>
apply from: 'gradle/gatling.gradle'
<%_ } _%>
apply from: 'gradle/mapstruct.gradle'
<%_ if (enableSwaggerCodegen) { _%>
apply from: 'gradle/swagger.gradle'
<%_ } _%>
//jhipster-needle-gradle-apply-from - JHipster will add additional gradle scripts to be applied here

if (project.hasProperty('prod')) {
    apply from: 'gradle/profile_prod.gradle'
} else {
    apply from: 'gradle/profile_dev.gradle'
}

if (project.hasProperty('graphite')) {
    apply from: 'gradle/graphite.gradle'
}

if (project.hasProperty('prometheus')) {
    apply from: 'gradle/prometheus.gradle'
}
<%_ if (serviceDiscoveryType || applicationType === 'gateway' || applicationType === 'microservice' || applicationType === 'uaa') { _%>

if (project.hasProperty('zipkin')) {
    apply from: 'gradle/zipkin.gradle'
}
<%_ } _%>

configurations {
    providedRuntime
    compile.exclude module: "spring-boot-starter-tomcat"
}

repositories {
    mavenLocal()
    jcenter()
    <%_ if (devDatabaseType === 'oracle' || prodDatabaseType === 'oracle') { _%>
    // more information at https://blogs.oracle.com/dev2dev/entry/how_to_get_oracle_jdbc
    maven { url "https://maven.oracle.com" }
    <%_ } _%>
    // TODO To remove after final Spring Boot 2 release
    maven { url "https://repo.spring.io/milestone" }
    maven { url "https://repo.spring.io/snapshot" }
    maven { url "https://dl.bintray.com/jhipster/maven" }
}

dependencies {
    // TODO To remove after final Spring Boot 2 release
    compile "javax.xml.bind:jaxb-api"
    <%_ if (cacheProvider !== 'no') { _%>
    compile "org.springframework.boot:spring-boot-starter-cache"
    <%_ } _%>
    compile "io.github.jhipster:jhipster"
    compile "io.dropwizard.metrics:metrics-core"
    <%_ if (['ehcache', 'infinispan'].includes(cacheProvider)) { _%>
    compile "io.dropwizard.metrics:metrics-jcache"
    <%_ } _%>
    compile "io.dropwizard.metrics:metrics-json"
    compile "io.dropwizard.metrics:metrics-jvm"
    compile "io.dropwizard.metrics:metrics-servlet"
    compile "io.dropwizard.metrics:metrics-servlets"
    compile "net.logstash.logback:logstash-logback-encoder"
    compile "com.fasterxml.jackson.datatype:jackson-datatype-json-org"
    compile "com.fasterxml.jackson.datatype:jackson-datatype-hppc"
    compile "com.fasterxml.jackson.datatype:jackson-datatype-jsr310"
    <%_ if (databaseType === 'sql') { _%>
    compile "com.fasterxml.jackson.datatype:jackson-datatype-hibernate5"
    <%_ } _%>
    compile "com.fasterxml.jackson.core:jackson-annotations"
    compile "com.fasterxml.jackson.core:jackson-databind"
    compile "com.fasterxml.jackson.module:jackson-module-afterburner"
    compile "com.ryantenney.metrics:metrics-spring"
    <%_ if (cacheProvider === 'hazelcast') { _%>
    compile "com.hazelcast:hazelcast"
    <%_ if (enableHibernateCache) { _%>
    compile "com.hazelcast:hazelcast-hibernate52"
    <%_ } _%>
    compile "com.hazelcast:hazelcast-spring"
    <%_ } _%>
    <%_ if ((applicationType === 'gateway') && cacheProvider !== 'hazelcast') { _%>
    compile "com.hazelcast:hazelcast"
    compile "com.hazelcast:hazelcast-spring"
    <%_ } _%>
    <%_ if (cacheProvider === 'infinispan') { _%>
    compile "org.hibernate:hibernate-infinispan"
    <%_ } _%>
    <%_ if (cacheProvider === 'infinispan') {_%>
    compile "org.infinispan:infinispan-spring-boot-starter"
    compile "org.infinispan:infinispan-core"
    compile "org.infinispan:infinispan-jcache"
    compile ("org.infinispan:infinispan-cloud") {
        exclude module: 'undertow-core'
    }
    <%_ } _%>
    <%_ if (['ehcache', 'hazelcast', 'infinispan'].includes(cacheProvider) || applicationType === 'gateway') { _%>
    compile "javax.cache:cache-api"
    <%_ } _%>
    <%_ if (databaseType === 'sql') { _%>
    compile "org.hibernate:hibernate-core"
    compile "com.zaxxer:HikariCP"
    <%_ } _%>
    <%_ if (databaseType === 'cassandra' || applicationType === 'gateway') { _%>
    compile "commons-codec:commons-codec"
    <%_ } _%>
    compile "org.apache.commons:commons-lang3"
    compile "commons-io:commons-io"
    compile "javax.transaction:javax.transaction-api"
    <%_ if (databaseType === 'cassandra') { _%>
    compile "org.lz4:lz4-java"
    <%_ } _%>
    <%_ if (cacheProvider === 'ehcache') { _%>
    compile "org.ehcache:ehcache"
        <%_ if (enableHibernateCache) { _%>
    compile "org.hibernate:hibernate-jcache"
        <%_ } _%>
    <%_ } _%>
    <%_ if (databaseType === 'sql') { _%>
    compile "org.hibernate:hibernate-entitymanager"
    compile "org.hibernate:hibernate-envers"
    compile "org.hibernate.validator:hibernate-validator"
    compile "org.liquibase:liquibase-core"
    compile "com.mattbertolini:liquibase-slf4j"
    <%_ } _%>
<<<<<<< HEAD
    compile "org.springframework.boot:spring-boot-autoconfigure"
=======
>>>>>>> 3f520181
    compile "org.springframework.boot:spring-boot-loader-tools"
    compile "org.springframework.boot:spring-boot-starter-mail"
    compile "org.springframework.boot:spring-boot-starter-logging"
    compile "org.springframework.boot:spring-boot-starter-actuator"
    compile "org.springframework.boot:spring-boot-starter-aop"
    <%_ if (databaseType === 'sql') { _%>
    compile "org.springframework.boot:spring-boot-starter-data-jpa"
    <%_ } _%>
    <%_ if (searchEngine === 'elasticsearch') { _%>
    compile "org.springframework.boot:spring-boot-starter-data-elasticsearch"
    // needed to get around elasticsearch stacktrace about jna not found
    // https://github.com/elastic/elasticsearch/issues/13245
    compile "net.java.dev.jna:jna"
    <%_ } _%>
    <%_ if (databaseType === 'mongodb' || databaseType === 'couchbase') { _%>
    compile "org.springframework.boot:spring-boot-starter-data-<%=databaseType%>"
    <%_ } _%>
    <%_ if (messageBroker === 'kafka') { _%>
    compile "org.springframework.cloud:spring-cloud-stream"
    compile "org.springframework.cloud:spring-cloud-stream-binder-kafka"
    compile "org.springframework.kafka:spring-kafka"
    <%_ } _%>
    compile "org.springframework.boot:spring-boot-starter-security"
    compile ("org.springframework.boot:spring-boot-starter-web") {
        exclude module: 'spring-boot-starter-tomcat'
    }
    compile "org.springframework.boot:spring-boot-starter-undertow"
    <%_ if (websocket === 'spring-websocket') { _%>
    compile "org.springframework.boot:spring-boot-starter-websocket"
    <%_ } _%>
    compile "org.springframework.boot:spring-boot-starter-thymeleaf"
    compile "org.zalando:problem-spring-web"
    <%_ if (databaseType === 'cassandra') { _%>
    compile "com.google.guava:guava:18.0"
    compile "com.datastax.cassandra:cassandra-driver-core"
    compile "com.datastax.cassandra:cassandra-driver-extras"
    compile "com.datastax.cassandra:cassandra-driver-mapping"
    <%_ } _%>
    <%_ if (applicationType === 'gateway') { _%>
    compile "org.springframework.cloud:spring-cloud-starter-netflix-zuul"
    compile "com.github.vladimir-bukhtoyarov:bucket4j-core"
    compile "com.github.vladimir-bukhtoyarov:bucket4j-jcache"
    <%_ } _%>
    <%_ if (applicationType === 'microservice' || applicationType === 'gateway' || applicationType === 'uaa') { _%>
    compile "org.springframework.cloud:spring-cloud-starter"
    compile "org.springframework.cloud:spring-cloud-starter-netflix-ribbon"
    compile "org.springframework.cloud:spring-cloud-starter-netflix-hystrix"
<<<<<<< HEAD
    compile "org.springframework.cloud:spring-cloud-starter-spectator"    
=======
>>>>>>> 3f520181
    compile "org.springframework.retry:spring-retry"
    <%_ } _%>
    <%_ if (serviceDiscoveryType === 'eureka') { _%>
    compile "org.springframework.cloud:spring-cloud-starter-netflix-eureka-client"
    compile "org.springframework.cloud:spring-cloud-starter-config"
    <%_ } _%>
    <%_ if (serviceDiscoveryType === 'consul') { _%>
    compile "org.springframework.cloud:spring-cloud-starter-consul-discovery"
    compile "org.springframework.cloud:spring-cloud-starter-consul-config"
    <%_ } _%>
    <%_ if (authenticationType === 'uaa') { _%>
    compile "org.springframework.cloud:spring-cloud-security"
    <%_ } _%>
    <%_ if (applicationType === 'microservice' || applicationType === 'gateway' || applicationType === 'uaa') { _%>
    compile "org.springframework.cloud:spring-cloud-starter-openfeign"
    <%_ } _%>
    compile "org.springframework.cloud:spring-cloud-spring-service-connector"
    compile "org.springframework.security:spring-security-config"
    compile "org.springframework.security:spring-security-data"
    compile "org.springframework.security:spring-security-web"
    <%_ if (websocket === 'spring-websocket') { _%>
    compile "org.springframework.security:spring-security-messaging"
    <%_ } _%>
    <%_ if (authenticationType === 'oauth2') { _%>
    compile "org.springframework.security.oauth:spring-security-oauth2"
    compile "org.springframework.security.oauth.boot:spring-security-oauth2-autoconfigure"
        <%_ if (applicationType === 'gateway' || applicationType === 'microservice') { _%>
    compile "org.springframework.security:spring-security-jwt"
        <%_ } _%>
    <%_ } _%>
    <%_ if (authenticationType === 'jwt') { _%>
    compile "io.jsonwebtoken:jjwt"
    <%_ } _%>
    <%_ if (authenticationType === 'uaa') { _%>
    compile "org.springframework.security.oauth:spring-security-oauth2"
    compile "org.springframework.security:spring-security-jwt"
    <%_ } _%>
    <%_ if (databaseType === 'mongodb') { _%>
    compile "com.github.mongobee:mongobee"
    compile "com.google.guava:guava"
    <%_ } _%>
    <%_ if (databaseType === 'couchbase') { _%>
        compile "com.github.differentway:couchmove"
    <%_ } _%>
    compile ("io.springfox:springfox-swagger2") {
        exclude module: 'mapstruct'
    }
    compile "io.springfox:springfox-bean-validators"
    <%_ if (devDatabaseType === 'mysql' || prodDatabaseType === 'mysql') { _%>
    compile "mysql:mysql-connector-java"
    <%_ } _%>
    <%_ if (devDatabaseType === 'postgresql' || prodDatabaseType === 'postgresql') { _%>
    compile "org.postgresql:postgresql"
    <%_ } _%>
    <%_ if (devDatabaseType === 'mariadb' || prodDatabaseType === 'mariadb') { _%>
    compile "org.mariadb.jdbc:mariadb-java-client"
    <%_ } _%>
    <%_ if (devDatabaseType === 'mssql' || prodDatabaseType === 'mssql') { _%>
    compile "com.microsoft.sqlserver:mssql-jdbc"
    compile "com.github.sabomichal:liquibase-mssql"
    <%_ } _%>
    compile "org.mapstruct:mapstruct-jdk8:${mapstruct_version}"
    <%_ if (enableSocialSignIn) { _%>
    compile "org.apache.httpcomponents:httpclient"
    compile "org.springframework.social:spring-social-security"
    compile "org.springframework.social:spring-social-google"
    compile "org.springframework.social:spring-social-facebook"
    compile "org.springframework.social:spring-social-twitter"
    <%_ } _%>
    testCompile "com.jayway.jsonpath:json-path"
    <%_ if (databaseType === 'cassandra') { _%>
    testCompile ("org.cassandraunit:cassandra-unit-spring") {
        exclude(group: 'org.slf4j')
    }
    <%_ } _%>
    <%_ if (cucumberTests) { _%>
    testCompile "info.cukes:cucumber-junit"
    testCompile "info.cukes:cucumber-spring"
    <%_ } _%>
    testCompile ("org.springframework.boot:spring-boot-starter-test") {
        exclude group: 'com.vaadin.external.google', module: 'android-json'
    }
    testCompile "org.springframework.security:spring-security-test"
    testCompile "org.springframework.boot:spring-boot-test"
    testCompile "org.assertj:assertj-core"
    testCompile "junit:junit"
    testCompile "org.mockito:mockito-core"
    <%_ if (databaseType === 'sql') { _%>
    testCompile "com.mattbertolini:liquibase-slf4j"
    <%_ } _%>
    <%_ if (databaseType === 'mongodb') { _%>
    testCompile "de.flapdoodle.embed:de.flapdoodle.embed.mongo"
    <%_ } _%>
    <%_ if (databaseType === 'couchbase') { _%>
    testCompile "com.github.differentway:couchbase-testcontainer"
    <%_ } _%>
    testCompile "org.hamcrest:hamcrest-library"
    <%_ if (devDatabaseType !== 'h2Disk' && devDatabaseType !== 'h2Memory') { _%>
    testCompile "com.h2database:h2"
    <%_ } _%>
    <%_ if (devDatabaseType === 'oracle' || prodDatabaseType === 'oracle') { _%>
    compile "com.oracle.jdbc:ojdbc8"
    <%_ } _%>
    <%_ if (messageBroker === 'kafka') { _%>
    testCompile "org.springframework.cloud:spring-cloud-stream-test-support"
    <%_ } _%>
    optional ("org.springframework.boot:spring-boot-configuration-processor") {
        exclude group: 'com.vaadin.external.google', module: 'android-json'
    }
    //jhipster-needle-gradle-dependency - JHipster will add additional dependencies here
}

task cleanResources(type: Delete) {
    delete 'build/resources'
}

task wrapper(type: Wrapper) {
    gradleVersion = '4.4'
}

task stage(dependsOn: 'bootWar') {
}
<%_ if (!skipClient) { _%>

if (project.hasProperty('nodeInstall')) {
    node {
        version = "${node_version}"
        npmVersion = "${npm_version}"
        yarnVersion = "${yarn_version}"
        download = true
    }
}
<%_ } _%>

compileJava.dependsOn processResources
processResources.dependsOn cleanResources,bootBuildInfo
bootBuildInfo.mustRunAfter cleanResources<|MERGE_RESOLUTION|>--- conflicted
+++ resolved
@@ -286,10 +286,6 @@
     compile "org.liquibase:liquibase-core"
     compile "com.mattbertolini:liquibase-slf4j"
     <%_ } _%>
-<<<<<<< HEAD
-    compile "org.springframework.boot:spring-boot-autoconfigure"
-=======
->>>>>>> 3f520181
     compile "org.springframework.boot:spring-boot-loader-tools"
     compile "org.springframework.boot:spring-boot-starter-mail"
     compile "org.springframework.boot:spring-boot-starter-logging"
@@ -337,10 +333,7 @@
     compile "org.springframework.cloud:spring-cloud-starter"
     compile "org.springframework.cloud:spring-cloud-starter-netflix-ribbon"
     compile "org.springframework.cloud:spring-cloud-starter-netflix-hystrix"
-<<<<<<< HEAD
     compile "org.springframework.cloud:spring-cloud-starter-spectator"    
-=======
->>>>>>> 3f520181
     compile "org.springframework.retry:spring-retry"
     <%_ } _%>
     <%_ if (serviceDiscoveryType === 'eureka') { _%>
