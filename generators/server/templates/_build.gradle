--- conflicted
+++ resolved
@@ -226,11 +226,7 @@
     compile "com.fasterxml.jackson.core:jackson-annotations"
     compile "com.fasterxml.jackson.core:jackson-databind"
     compile "com.fasterxml.jackson.module:jackson-module-afterburner"
-<<<<<<< HEAD
-    compile "com.ryantenney.metrics:metrics-spring:${metrics_spring_version}"
-=======
     compile ("com.ryantenney.metrics:metrics-spring")
->>>>>>> ab775761
     <%_ if (hibernateCache === 'hazelcast') { _%>
     compile "com.hazelcast:hazelcast"
     compile "com.hazelcast:hazelcast-hibernate52"
@@ -258,13 +254,8 @@
     compile "javax.cache:cache-api"
     <%_ } _%>
     <%_ if (databaseType === 'sql') { _%>
-<<<<<<< HEAD
-    compile "org.hibernate:hibernate-core:${hibernate_version}"
-    compile "com.zaxxer:HikariCP:${hikaricp_version}"
-=======
     compile "org.hibernate:hibernate-core"
     compile ("com.zaxxer:HikariCP")
->>>>>>> ab775761
     <%_ } _%>
     <%_ if (databaseType === 'cassandra' || applicationType === 'gateway') { _%>
     compile "commons-codec:commons-codec"
@@ -283,14 +274,8 @@
     compile "org.hibernate:hibernate-entitymanager"
     compile "org.hibernate:hibernate-envers"
     compile "org.hibernate:hibernate-validator"
-<<<<<<< HEAD
-    compile "org.hibernate:hibernate-entitymanager:${hibernate_version}"
-    compile "org.liquibase:liquibase-core"
-    compile "com.mattbertolini:liquibase-slf4j:${liquibase_slf4j_version}"
-=======
     compile "org.liquibase:liquibase-core"
     compile "com.mattbertolini:liquibase-slf4j"
->>>>>>> ab775761
     <%_ } _%>
     compile "org.springframework.boot:spring-boot-actuator"
     compile "org.springframework.boot:spring-boot-autoconfigure"
@@ -323,15 +308,10 @@
     <%_ if (websocket === 'spring-websocket') { _%>
     compile "org.springframework.boot:spring-boot-starter-websocket"
     <%_ } _%>
-<<<<<<< HEAD
     compile ("org.springframework.boot:spring-boot-starter-thymeleaf") {
         exclude module: 'nz.net.ultraq.thymeleaf:thymeleaf-layout-dialect'
     }
-    compile "org.zalando:problem-spring-web:${problem_spring_web_version}"
-=======
-    compile "org.springframework.boot:spring-boot-starter-thymeleaf"
     compile "org.zalando:problem-spring-web"
->>>>>>> ab775761
     <%_ if (databaseType === 'cassandra') { _%>
     compile "com.google.guava:guava:18.0"
     compile "com.datastax.cassandra:cassandra-driver-extras"
@@ -416,10 +396,6 @@
     compile "org.springframework.social:spring-social-facebook"
     compile "org.springframework.social:spring-social-twitter"
     <%_ } _%>
-<<<<<<< HEAD
-=======
-    testCompile "org.awaitility:awaitility"
->>>>>>> ab775761
     testCompile "com.jayway.jsonpath:json-path"
     <%_ if (databaseType === 'cassandra') { _%>
     testCompile ("org.cassandraunit:cassandra-unit-spring") {
