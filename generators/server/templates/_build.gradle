--- conflicted
+++ resolved
@@ -13,11 +13,8 @@
         classpath group: 'org.springframework.build.gradle', name: 'propdeps-plugin', version: '0.0.7'<% if(!skipClient) {%>
         classpath group: 'com.moowork.gradle', name: 'gradle-node-plugin', version: '0.12'
         classpath group: 'com.moowork.gradle', name: 'gradle-gulp-plugin', version: '0.12'<% } %>
-<<<<<<< HEAD
-=======
         classpath group: 'se.transmode.gradle', name: 'gradle-docker', version: '1.2'
         classpath 'io.spring.gradle:dependency-management-plugin:0.5.6.RELEASE'
->>>>>>> 07515f91
         //jhipster-needle-gradle-buildscript-dependency - JHipster will add additional gradle build script plugins here
     }
 }
