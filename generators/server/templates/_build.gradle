--- conflicted
+++ resolved
@@ -184,21 +184,12 @@
     <%_ if (applicationType == 'gateway') { _%>
     compile group: 'org.springframework.cloud', name: 'spring-cloud-starter-zuul'
     <%_ } _%>
-<<<<<<< HEAD
     <%_ if (applicationType == 'microservice' || applicationType == 'gateway' || applicationType == 'uaa') { _%>
     compile group: 'org.springframework.cloud', name: 'spring-cloud-starter', version: spring_cloud_version
     compile group: 'org.springframework.cloud', name: 'spring-cloud-starter-ribbon', version: spring_cloud_version
     compile group: 'org.springframework.cloud', name: 'spring-cloud-starter-eureka', version: spring_cloud_version
     compile group: 'org.springframework.cloud', name: 'spring-cloud-starter-hystrix', version: spring_cloud_version
     compile group: 'org.springframework.cloud', name: 'spring-cloud-starter-config', version: spring_cloud_version
-=======
-    <%_ if (applicationType == 'microservice' || applicationType == 'gateway') { _%>
-    compile group: 'org.springframework.cloud', name: 'spring-cloud-starter'
-    compile group: 'org.springframework.cloud', name: 'spring-cloud-starter-ribbon'
-    compile group: 'org.springframework.cloud', name: 'spring-cloud-starter-eureka'
-    compile group: 'org.springframework.cloud', name: 'spring-cloud-starter-hystrix'
-    compile group: 'org.springframework.cloud', name: 'spring-cloud-starter-config'
->>>>>>> c0bfcebe
     compile group: 'org.springframework.retry', name: 'spring-retry'
     <%_ } _%>
     compile group: 'org.springframework.cloud', name: 'spring-cloud-cloudfoundry-connector'
