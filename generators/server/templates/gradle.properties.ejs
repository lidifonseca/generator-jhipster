--- conflicted
+++ resolved
@@ -52,10 +52,6 @@
 <%_ if (reactive) { _%>
 blockhound_junit_platform_version=1.0.3.RELEASE
 junit_platform_launcher_version=1.6.2
-<<<<<<< HEAD
-=======
-netty_common_version=4.1.50.Final
->>>>>>> da8c1e86
 <%_ } _%>
 
 <%_ if (databaseType === 'sql' || authenticationType === 'uaa') { _%>
