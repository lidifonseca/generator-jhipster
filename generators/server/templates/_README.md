--- conflicted
+++ resolved
@@ -211,11 +211,7 @@
 
 For further instructions on how to develop with JHipster, have a look at [Using JHipster in development][].
 
-<<<<<<< HEAD
 <%_ if (clientFramework === 'angularX' && applicationType !== 'microservice') { _%>
-=======
-<%_ if (clientFramework === 'angularX') { _%>
->>>>>>> 6aea1747
 ### Using angular-cli
 
 You can also use [Angular CLI][] to generate some custom client code.
