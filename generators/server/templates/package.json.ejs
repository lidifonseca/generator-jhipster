--- conflicted
+++ resolved
@@ -41,13 +41,9 @@
     "@openapitools/openapi-generator-cli": "1.0.12-4.3.0"
   },
   "engines": {
-<<<<<<< HEAD
     "node": ">=10.20.1"
-=======
-    "node": ">=8.9.0"
   },
   "scripts": {
     "prettier:format": "prettier --write \"{,src/**/}*.{md,json,yml<%= prettierJava ? ',java' : '' %>}\""
->>>>>>> 103d73f7
   }
 }