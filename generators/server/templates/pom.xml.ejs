<%#
 Copyright 2013-2019 the original author or authors from the JHipster project.

 This file is part of the JHipster project, see https://www.jhipster.tech/
 for more information.

 Licensed under the Apache License, Version 2.0 (the "License");
 you may not use this file except in compliance with the License.
 You may obtain a copy of the License at

      http://www.apache.org/licenses/LICENSE-2.0

 Unless required by applicable law or agreed to in writing, software
 distributed under the License is distributed on an "AS IS" BASIS,
 WITHOUT WARRANTIES OR CONDITIONS OF ANY KIND, either express or implied.
 See the License for the specific language governing permissions and
 limitations under the License.
-%>
<?xml version="1.0" encoding="UTF-8"?>
<project xmlns="http://maven.apache.org/POM/4.0.0" xmlns:xsi="http://www.w3.org/2001/XMLSchema-instance"
         xsi:schemaLocation="http://maven.apache.org/POM/4.0.0 http://maven.apache.org/maven-v4_0_0.xsd">
    <modelVersion>4.0.0</modelVersion>

    <groupId><%= packageName %></groupId>
    <artifactId><%= dasherizedBaseName %></artifactId>
    <version>0.0.1-SNAPSHOT</version>
    <packaging>jar</packaging>
    <name><%= humanizedBaseName %></name>

    <repositories>
<%_ if (devDatabaseType === 'oracle' || prodDatabaseType === 'oracle') { _%>
    <!-- more information at https://blogs.oracle.com/dev2dev/entry/how_to_get_oracle_jdbc -->
        <repository>
            <id>maven.oracle.com</id>
            <name>oracle-maven-repo</name>
            <url>https://maven.oracle.com</url>
            <layout>default</layout>
            <releases>
                <enabled>true</enabled>
                <updatePolicy>always</updatePolicy>
            </releases>
        </repository>
<%_ } _%>
        <!-- TODO To remove after final JHipster release -->
        <repository>
            <id>oss.sonatype.org-snapshot</id>
            <url>http://oss.sonatype.org/content/repositories/snapshots</url>
            <releases>
                <enabled>false</enabled>
            </releases>
            <snapshots>
                <enabled>true</enabled>
            </snapshots>
        </repository>
        <!-- jhipster-needle-maven-repository -->
    </repositories>

    <pluginRepositories>
        <!-- jhipster-needle-maven-plugin-repository -->
    </pluginRepositories>

    <!-- jhipster-needle-distribution-management -->

    <properties>
        <!-- Build properties -->
        <maven.version>3.3.9</maven.version>
        <java.version><%= JAVA_VERSION %></java.version>
<%_ if (!skipClient) { _%>
        <node.version>v<%= NODE_VERSION %></node.version>
    <%_ if (clientPackageManager === 'npm') { _%>
        <npm.version><%= NPM_VERSION %></npm.version>
    <%_ } _%>
    <%_ if (clientPackageManager === 'yarn') { _%>
        <yarn.version>v<%= YARN_VERSION %></yarn.version>
    <%_ } _%>
<%_ } _%>
        <project.build.sourceEncoding>UTF-8</project.build.sourceEncoding>
        <project.reporting.outputEncoding>UTF-8</project.reporting.outputEncoding>
        <project.testresult.directory>${project.build.directory}/test-results</project.testresult.directory>
        <maven.build.timestamp.format>yyyyMMddHHmmss</maven.build.timestamp.format>
        <maven.compiler.source>${java.version}</maven.compiler.source>
        <maven.compiler.target>${java.version}</maven.compiler.target>
        <argLine>-Djava.security.egd=file:/dev/./urandom -Xmx256m</argLine>
        <m2e.apt.activation>jdt_apt</m2e.apt.activation>
        <run.addResources>false</run.addResources>
        <!-- These remain empty unless the corresponding profile is active -->
<%_ if (databaseType === 'sql') { _%>
        <profile.no-liquibase />
<%_ } _%>
        <profile.swagger />
        <profile.tls />

        <!-- Dependency versions -->
<<<<<<< HEAD
        <jhipster-dependencies.version>3.0.4-SNAPSHOT</jhipster-dependencies.version>
=======
        <jhipster-dependencies.version>3.0.4</jhipster-dependencies.version>
>>>>>>> e7ce8e00
        <!-- The spring-boot version should match the one managed by
        https://mvnrepository.com/artifact/io.github.jhipster/jhipster-dependencies/${jhipster-dependencies.version} -->
        <spring-boot.version>2.1.6.RELEASE</spring-boot.version>
<%_ if (databaseType === 'sql') { _%>
        <!-- The spring framework version should match the one managed by
        https://mvnrepository.com/artifact/org.springframework.boot/spring-boot-dependencies/${spring-boot.version} -->
        <spring.version>5.1.8.RELEASE</spring.version>
        <!-- The hibernate version should match the one managed by
        https://mvnrepository.com/artifact/org.springframework.boot/spring-boot-dependencies/${spring-boot.version} -->
        <hibernate.version>5.3.10.Final</hibernate.version>
        <!-- The javassist version should match the one managed by
        https://mvnrepository.com/artifact/org.hibernate/hibernate-core/${hibernate.version} -->
        <javassist.version>3.23.1-GA</javassist.version>
        <!-- The liquibase version should match the one managed by
        https://mvnrepository.com/artifact/org.springframework.boot/spring-boot-dependencies/${spring-boot.version} -->
        <liquibase.version>3.6.3</liquibase.version>
        <liquibase-hibernate5.version>3.6</liquibase-hibernate5.version>
        <!-- The hibernate version to be used to override default version of liquibase maven plugin -->
        <hibernate-core.version>5.3.8.Final</hibernate-core.version>
    <%_ if (devDatabaseType === 'h2Disk') { _%>
        <h2.version>1.4.199</h2.version>
    <%_ } _%>
        <validation-api.version>2.0.1.Final</validation-api.version>
<%_ } _%>
<%_ if (databaseType === 'sql' || authenticationType === 'uaa') { _%>
        <jaxb-runtime.version>2.3.2</jaxb-runtime.version>
<%_ } _%>
<%_ if (searchEngine === 'elasticsearch') { _%>
        <log4j2-mock.version>0.0.1</log4j2-mock.version>
<%_ } _%>
        <mapstruct.version>1.3.0.Final</mapstruct.version>
<%_ if (enableSwaggerCodegen) { _%>
        <jackson-databind-nullable.version>0.1.0</jackson-databind-nullable.version>
<%_ } _%>
        <!-- Plugin versions -->
        <maven-clean-plugin.version>3.1.0</maven-clean-plugin.version>
        <maven-compiler-plugin.version>3.8.1</maven-compiler-plugin.version>
        <maven-javadoc-plugin.version>3.1.1</maven-javadoc-plugin.version>
        <maven-eclipse-plugin.version>2.10</maven-eclipse-plugin.version>
        <!-- We can't go to 3.0.0-M2 as it has a regression. See https://issues.apache.org/jira/browse/MENFORCER-306 -->
        <maven-enforcer-plugin.version>3.0.0-M1</maven-enforcer-plugin.version>
        <maven-failsafe-plugin.version>3.0.0-M3</maven-failsafe-plugin.version>
        <maven-idea-plugin.version>2.2.1</maven-idea-plugin.version>
        <maven-resources-plugin.version>3.1.0</maven-resources-plugin.version>
        <maven-surefire-plugin.version>3.0.0-M3</maven-surefire-plugin.version>
        <maven-war-plugin.version>3.2.3</maven-war-plugin.version>
<%_ if (!skipClient) { _%>
        <frontend-maven-plugin.version>1.7.6</frontend-maven-plugin.version>
<%_ } _%>
        <git-commit-id-plugin.version>3.0.0</git-commit-id-plugin.version>
        <jacoco-maven-plugin.version>0.8.4</jacoco-maven-plugin.version>
        <jib-maven-plugin.version><%= JIB_VERSION %></jib-maven-plugin.version>
        <lifecycle-mapping.version>1.0.0</lifecycle-mapping.version>
<%_ if (enableSwaggerCodegen) { _%>
        <openapi-generator-maven-plugin.version>4.0.2</openapi-generator-maven-plugin.version>
<%_ } _%>
        <properties-maven-plugin.version>1.0.0</properties-maven-plugin.version>
        <sonar-maven-plugin.version>3.6.0.1398</sonar-maven-plugin.version>
        <jacoco.reportFolder>${project.build.directory}/jacoco</jacoco.reportFolder>
        <jacoco.utReportFile>${jacoco.reportFolder}/test.exec</jacoco.utReportFile>
        <jacoco.itReportFile>${jacoco.reportFolder}/integrationTest.exec</jacoco.itReportFile>
        <junit.utReportFolder>${project.testresult.directory}/test</junit.utReportFolder>
        <junit.itReportFolder>${project.testresult.directory}/integrationTest</junit.itReportFolder>
        <!-- jhipster-needle-maven-property -->
    </properties>

    <dependencyManagement>
        <dependencies>
            <dependency>
                <groupId>io.github.jhipster</groupId>
                <artifactId>jhipster-dependencies</artifactId>
                <version>${jhipster-dependencies.version}</version>
                <type>pom</type>
                <scope>import</scope>
            </dependency>
            <!-- jhipster-needle-maven-add-dependency-management -->
        </dependencies>
    </dependencyManagement>

    <dependencies>
        <dependency>
            <groupId>io.github.jhipster</groupId>
            <artifactId>jhipster-framework</artifactId>
<%_ // TODO : remove dependency from jhipster-framework
    if (reactive) { _%>
            <exclusions>
                <exclusion>
                    <groupId>org.springframework</groupId>
                    <artifactId>spring-webmvc</artifactId>
                </exclusion>
            </exclusions>
<%_ } _%>
        </dependency>

<%_ if (cacheProvider !== 'no') { _%>
        <dependency>
            <groupId>org.springframework.boot</groupId>
            <artifactId>spring-boot-starter-cache</artifactId>
        </dependency>
<%_ } _%>
<%_ if (databaseType === 'sql') { _%>
        <dependency>
            <groupId>com.fasterxml.jackson.datatype</groupId>
            <artifactId>jackson-datatype-hibernate5</artifactId>
        </dependency>
<%_ } _%>
        <dependency>
            <groupId>com.fasterxml.jackson.datatype</groupId>
            <artifactId>jackson-datatype-hppc</artifactId>
        </dependency>
        <dependency>
            <groupId>com.fasterxml.jackson.datatype</groupId>
            <artifactId>jackson-datatype-jsr310</artifactId>
        </dependency>
        <dependency>
            <groupId>com.fasterxml.jackson.module</groupId>
            <artifactId>jackson-module-afterburner</artifactId>
        </dependency>
        <dependency>
            <groupId>com.h2database</groupId>
            <artifactId>h2</artifactId>
            <scope>test</scope>
        </dependency>
<%_ if (applicationType === 'gateway' && authenticationType === 'uaa') { _%>
        <dependency>
            <groupId>org.apache.httpcomponents</groupId>
            <artifactId>httpclient</artifactId>
        </dependency>
<%_ } _%>
<%_ if (cacheProvider === 'hazelcast') { _%>
        <dependency>
            <groupId>com.hazelcast</groupId>
            <artifactId>hazelcast</artifactId>
        </dependency>
<%_ } _%>
<%_ if (cacheProvider === 'hazelcast' && enableHibernateCache) { _%>
        <dependency>
            <groupId>com.hazelcast</groupId>
            <artifactId>hazelcast-hibernate53</artifactId>
        </dependency>
<%_ } _%>
<%_ if (cacheProvider === 'hazelcast') { _%>
        <dependency>
            <groupId>com.hazelcast</groupId>
            <artifactId>hazelcast-spring</artifactId>
        </dependency>
<%_ } _%>
<%_ if (cacheProvider === 'infinispan') { _%>
        <dependency>
            <groupId>org.infinispan</groupId>
            <artifactId>infinispan-hibernate-cache-v53</artifactId>
        </dependency>
        <dependency>
            <groupId>org.infinispan</groupId>
            <artifactId>infinispan-spring-boot-starter-embedded</artifactId>
        </dependency>
        <dependency>
            <groupId>org.infinispan</groupId>
            <artifactId>infinispan-core</artifactId>
        </dependency>
        <dependency>
            <groupId>org.infinispan</groupId>
            <artifactId>infinispan-jcache</artifactId>
        </dependency>
        <dependency>
            <groupId>org.infinispan</groupId>
            <artifactId>infinispan-cloud</artifactId>
        </dependency>
<%_ } _%>
<%_ if (cacheProvider === 'memcached') { _%>
        <dependency>
            <groupId>com.google.code.simple-spring-memcached</groupId>
            <artifactId>spring-cache</artifactId>
        </dependency>
        <dependency>
            <groupId>com.google.code.simple-spring-memcached</groupId>
            <artifactId>xmemcached-provider</artifactId>
        </dependency>
        <dependency>
            <groupId>com.googlecode.xmemcached</groupId>
            <artifactId>xmemcached</artifactId>
        </dependency>
<%_ } _%>
        <dependency>
            <groupId>com.jayway.jsonpath</groupId>
            <artifactId>json-path</artifactId>
            <scope>test</scope>
            <!-- parent POM declares this dependency in default (compile) scope -->
        </dependency>
<%_ if (!reactive) { _%>
        <dependency>
            <groupId>io.springfox</groupId>
            <artifactId>springfox-swagger2</artifactId>
        </dependency>
        <dependency>
            <groupId>io.springfox</groupId>
            <artifactId>springfox-bean-validators</artifactId>
        </dependency>
<%_ } _%>
<%_ if (databaseType === 'sql') { _%>
        <dependency>
            <groupId>com.zaxxer</groupId>
            <artifactId>HikariCP</artifactId>
        </dependency>
<%_ } _%>
<%_ if (databaseType === 'cassandra') { _%>
        <dependency>
            <groupId>commons-codec</groupId>
            <artifactId>commons-codec</artifactId>
        </dependency>
<%_ } _%>
        <dependency>
            <groupId>commons-io</groupId>
            <artifactId>commons-io</artifactId>
        </dependency>
<%_ if (enableSwaggerCodegen) { _%>
        <dependency>
            <groupId>org.openapitools</groupId>
            <artifactId>jackson-databind-nullable</artifactId>
            <version>${jackson-databind-nullable.version}</version>
        </dependency>
<%_ } _%>
        <dependency>
            <groupId>org.apache.commons</groupId>
            <artifactId>commons-lang3</artifactId>
        </dependency>
<%_ if (databaseType === 'mongodb') { _%>
        <dependency>
            <groupId>de.flapdoodle.embed</groupId>
            <artifactId>de.flapdoodle.embed.mongo</artifactId>
            <scope>test</scope>
        </dependency>
<%_ } _%>
<%_ if (databaseType === 'couchbase') { _%>
        <dependency>
            <groupId>org.testcontainers</groupId>
            <artifactId>couchbase</artifactId>
            <scope>test</scope>
        </dependency>
        <dependency>
            <groupId>com.couchbase.client</groupId>
            <artifactId>java-client</artifactId>
        </dependency>
        <dependency>
            <groupId>com.couchbase.client</groupId>
            <artifactId>encryption</artifactId>
        </dependency>
<%_ } _%>
<%_ if (['ehcache', 'hazelcast', 'infinispan', 'memcached'].includes(cacheProvider)) { _%>
        <dependency>
            <groupId>javax.cache</groupId>
            <artifactId>cache-api</artifactId>
        </dependency>
<%_ } _%>
<%_ if (devDatabaseType === 'mysql' || prodDatabaseType === 'mysql') { _%>
        <dependency>
            <groupId>mysql</groupId>
            <artifactId>mysql-connector-java</artifactId>
        </dependency>
<%_ } _%>
<%_ if (devDatabaseType === 'mariadb' || prodDatabaseType === 'mariadb') { _%>
        <dependency>
            <groupId>org.mariadb.jdbc</groupId>
            <artifactId>mariadb-java-client</artifactId>
        </dependency>
<%_ } _%>
<%_ if (databaseType === 'cassandra') { _%>
        <dependency>
            <groupId>org.lz4</groupId>
            <artifactId>lz4-java</artifactId>
        </dependency>
<%_ } _%>
<%_ if (devDatabaseType === 'oracle' || prodDatabaseType === 'oracle') { _%>
        <!-- more information at https://blogs.oracle.com/dev2dev/entry/how_to_get_oracle_jdbc -->
        <dependency>
            <groupId>com.oracle.jdbc</groupId>
            <artifactId>ojdbc8</artifactId>
        </dependency>
<%_ } _%>
<%_ if (devDatabaseType === 'mssql' || prodDatabaseType === 'mssql') { _%>
        <dependency>
            <groupId>com.microsoft.sqlserver</groupId>
            <artifactId>mssql-jdbc</artifactId>
        </dependency>
        <dependency>
            <groupId>com.github.sabomichal</groupId>
            <artifactId>liquibase-mssql</artifactId>
        </dependency>
<%_ } _%>
        <dependency>
            <groupId>org.junit.jupiter</groupId>
            <artifactId>junit-jupiter-engine</artifactId>
            <scope>test</scope>
        </dependency>
<%_ if (cucumberTests) { _%>
        <dependency>
            <groupId>org.junit.vintage</groupId>
            <artifactId>junit-vintage-engine</artifactId>
            <scope>test</scope>
        </dependency>
<%_ } _%>
        <dependency>
            <groupId>org.assertj</groupId>
            <artifactId>assertj-core</artifactId>
            <scope>test</scope>
        </dependency>
<%_ if (databaseType === 'cassandra') { _%>
        <dependency>
            <groupId>org.cassandraunit</groupId>
            <artifactId>cassandra-unit-spring</artifactId>
            <scope>test</scope>
        </dependency>
        <dependency>
            <groupId>org.testcontainers</groupId>
            <artifactId>database-commons</artifactId>
            <scope>test</scope>
        </dependency>
<%_ } _%>
<%_ if (cacheProvider === 'ehcache') { _%>
        <dependency>
            <groupId>org.ehcache</groupId>
            <artifactId>ehcache</artifactId>
        </dependency>
    <%_ if (enableHibernateCache) { _%>
        <dependency>
            <groupId>org.hibernate</groupId>
            <artifactId>hibernate-jcache</artifactId>
        </dependency>
    <%_ } _%>
<%_ } _%>
<%_ if (databaseType === 'sql') { _%>
        <dependency>
            <groupId>org.hibernate</groupId>
            <artifactId>hibernate-jpamodelgen</artifactId>
            <scope>provided</scope>
        </dependency>
        <dependency>
            <groupId>org.hibernate</groupId>
            <artifactId>hibernate-core</artifactId>
        </dependency>
        <dependency>
            <groupId>org.hibernate</groupId>
            <artifactId>hibernate-envers</artifactId>
        </dependency>
        <dependency>
            <groupId>org.hibernate.validator</groupId>
            <artifactId>hibernate-validator</artifactId>
        </dependency>
        <dependency>
            <groupId>org.liquibase</groupId>
            <artifactId>liquibase-core</artifactId>
        </dependency>
<%_ } _%>
        <dependency>
            <groupId>net.logstash.logback</groupId>
            <artifactId>logstash-logback-encoder</artifactId>
        </dependency>
<%_ if (databaseType === 'mongodb') { _%>
        <dependency>
            <groupId>com.github.mongobee</groupId>
            <artifactId>mongobee</artifactId>
        </dependency>
<%_ } _%>
<%_ if (databaseType === 'couchbase') { _%>
        <dependency>
            <groupId>com.github.differentway</groupId>
            <artifactId>couchmove</artifactId>
        </dependency>
<%_ } _%>
<%_ if (devDatabaseType === 'postgresql' || prodDatabaseType === 'postgresql') { _%>
        <dependency>
            <groupId>org.postgresql</groupId>
            <artifactId>postgresql</artifactId>
        </dependency>
<%_ } _%>
        <dependency>
            <groupId>org.mapstruct</groupId>
            <artifactId>mapstruct</artifactId>
        </dependency>
        <dependency>
            <groupId>org.mapstruct</groupId>
            <artifactId>mapstruct-processor</artifactId>
            <scope>provided</scope>
        </dependency>
        <dependency>
            <groupId>org.springframework.boot</groupId>
            <artifactId>spring-boot-configuration-processor</artifactId>
            <scope>provided</scope>
        </dependency>
        <dependency>
            <groupId>org.springframework.boot</groupId>
            <artifactId>spring-boot-loader-tools</artifactId>
        </dependency>
        <dependency>
            <groupId>org.springframework.boot</groupId>
            <artifactId>spring-boot-starter-actuator</artifactId>
        </dependency>
        <dependency>
            <groupId>org.springframework.boot</groupId>
            <artifactId>spring-boot-starter-aop</artifactId>
        </dependency>
<%_ if (databaseType === 'sql') { _%>
        <dependency>
            <groupId>org.springframework.boot</groupId>
            <artifactId>spring-boot-starter-data-jpa</artifactId>
        </dependency>
<%_ } _%>
<%_ if (searchEngine === 'elasticsearch') { _%>
        <dependency>
            <groupId>org.springframework.boot</groupId>
            <artifactId>spring-boot-starter-data-elasticsearch</artifactId>
        </dependency>
        <!-- Spring Data Jest dependencies for Elasticsearch -->
        <dependency>
            <groupId>com.github.vanroy</groupId>
            <artifactId>spring-boot-starter-data-jest</artifactId>
            <exclusions>
                <exclusion>
                    <groupId>commons-logging</groupId>
                    <artifactId>commons-logging</artifactId>
                </exclusion>
            </exclusions>
        </dependency>
        <!-- log4j2-mock needed to create embedded elasticsearch instance with SLF4J -->
        <dependency>
            <groupId>de.dentrassi.elasticsearch</groupId>
            <artifactId>log4j2-mock</artifactId>
            <version>${log4j2-mock.version}</version>
            <scope>runtime</scope>
        </dependency>
        <!-- end of Spring Data Jest dependencies -->
<%_ } _%>
<%_ if (['mongodb', 'cassandra', 'couchbase'].includes(databaseType)) { _%>
        <dependency>
            <groupId>org.springframework.boot</groupId>
            <artifactId>spring-boot-starter-data-<%=databaseType%><% if (reactive) { %>-reactive<% } %></artifactId>
        </dependency>
<%_ } _%>
<%_ if (reactive) { _%>
        <dependency>
            <groupId>org.springframework.boot</groupId>
            <artifactId>spring-boot-starter-validation</artifactId>
        </dependency>
        <dependency>
            <groupId>io.netty</groupId>
            <artifactId>netty-tcnative-boringssl-static</artifactId>
        </dependency>
<%_ } _%>
        <dependency>
            <groupId>org.springframework.boot</groupId>
            <artifactId>spring-boot-starter-logging</artifactId>
        </dependency>
        <dependency>
            <groupId>org.springframework.boot</groupId>
            <artifactId>spring-boot-starter-mail</artifactId>
        </dependency>
<%_ if (authenticationType !== 'oauth2') { _%>
        <dependency>
            <groupId>org.springframework.boot</groupId>
            <artifactId>spring-boot-starter-security</artifactId>
        </dependency>
<%_ } _%>
        <dependency>
            <groupId>org.springframework.boot</groupId>
            <artifactId>spring-boot-starter-thymeleaf</artifactId>
        </dependency>
        <dependency>
            <groupId>org.springframework.boot</groupId>
            <artifactId>spring-boot-starter-web<% if (reactive) { %>flux<% } %></artifactId>
        </dependency>
        <dependency>
            <groupId>org.springframework.boot</groupId>
            <artifactId>spring-boot-starter-test</artifactId>
            <scope>test</scope>
            <exclusions>
                <exclusion>
                    <groupId>junit</groupId>
                    <artifactId>junit</artifactId>
                </exclusion>
            </exclusions>
        </dependency>
        <dependency>
            <groupId>org.springframework.boot</groupId>
            <artifactId>spring-boot-test</artifactId>
            <scope>test</scope>
        </dependency>
        <dependency>
            <groupId>org.springframework.security</groupId>
            <artifactId>spring-security-test</artifactId>
            <scope>test</scope>
        </dependency>
<%_ if (messageBroker === 'kafka') { _%>
        <!-- Kafka support -->
        <dependency>
            <groupId>org.springframework.kafka</groupId>
            <artifactId>spring-kafka</artifactId>
		</dependency>
        <dependency>
            <groupId>org.springframework.kafka</groupId>
            <artifactId>spring-kafka-test</artifactId>
            <scope>test</scope>
        </dependency>
<%_ } _%>
        <dependency>
            <groupId>org.zalando</groupId>
            <artifactId>problem-spring-web<% if (reactive) { %>flux<%_ } _%></artifactId>
        </dependency>
<%_ if (websocket === 'spring-websocket') { _%>
        <dependency>
            <groupId>org.springframework.boot</groupId>
            <artifactId>spring-boot-starter-websocket</artifactId>
        </dependency>
<%_ } _%>
<%_ if (authenticationType === 'oauth2') { _%>
        <!-- Spring Security OAuth 2.0 -->
        <dependency>
            <groupId>org.springframework.boot</groupId>
            <artifactId>spring-boot-starter-oauth2-client</artifactId>
        </dependency>
        <dependency>
            <groupId>org.springframework.boot</groupId>
            <artifactId>spring-boot-starter-oauth2-resource-server</artifactId>
        </dependency>
<%_ } _%>
<%_ if (authenticationType === 'jwt') { _%>
        <dependency>
            <groupId>io.jsonwebtoken</groupId>
            <artifactId>jjwt-api</artifactId>
        </dependency>
        <dependency>
            <groupId>io.jsonwebtoken</groupId>
            <artifactId>jjwt-impl</artifactId>
            <scope>runtime</scope>
        </dependency>
        <dependency>
            <groupId>io.jsonwebtoken</groupId>
            <artifactId>jjwt-jackson</artifactId>
            <scope>runtime</scope>
        </dependency>
<%_ } _%>
<%_ if (authenticationType === 'uaa') { _%>
        <dependency>
            <groupId>org.springframework.security.oauth</groupId>
            <artifactId>spring-security-oauth2</artifactId>
        </dependency>
        <dependency>
            <groupId>org.springframework.security</groupId>
            <artifactId>spring-security-jwt</artifactId>
        </dependency>
        <dependency>
            <groupId>org.glassfish.jaxb</groupId>
            <artifactId>jaxb-runtime</artifactId>
            <version>${jaxb-runtime.version}</version>
    <%_ if (databaseType !== 'sql') { _%>
            <scope>runtime</scope>
    <%_ } _%>
        </dependency>
<%_ } _%>
<%_ if (databaseType === 'cassandra') { _%>
        <!-- DataStax driver -->
        <dependency>
            <groupId>com.datastax.cassandra</groupId>
            <artifactId>cassandra-driver-extras</artifactId>
        </dependency>
        <dependency>
            <groupId>com.datastax.cassandra</groupId>
            <artifactId>cassandra-driver-mapping</artifactId>
        </dependency>
<%_ } _%>
        <!-- Spring Cloud -->
<%_ if (applicationType === 'gateway' && serviceDiscoveryType) { _%>
        <dependency>
            <groupId>org.springframework.cloud</groupId>
            <artifactId>spring-cloud-starter-netflix-zuul</artifactId>
        </dependency>
        <dependency>
            <groupId>com.github.vladimir-bukhtoyarov</groupId>
            <artifactId>bucket4j-core</artifactId>
        </dependency>
        <dependency>
            <groupId>com.github.vladimir-bukhtoyarov</groupId>
            <artifactId>bucket4j-jcache</artifactId>
        </dependency>
<%_ } _%>
<%_ if (applicationType === 'microservice' || applicationType === 'gateway' || applicationType === 'uaa') { _%>
        <dependency>
            <groupId>org.springframework.cloud</groupId>
            <artifactId>spring-cloud-starter</artifactId>
        </dependency>
        <dependency>
            <groupId>org.springframework.cloud</groupId>
            <artifactId>spring-cloud-starter-netflix-ribbon</artifactId>
        </dependency>
        <dependency>
            <groupId>org.springframework.cloud</groupId>
            <artifactId>spring-cloud-starter-netflix-hystrix</artifactId>
        </dependency>
        <dependency>
            <groupId>org.springframework.retry</groupId>
            <artifactId>spring-retry</artifactId>
        </dependency>
<%_ } _%>
<%_ if (serviceDiscoveryType === 'eureka') { _%>
        <dependency>
            <groupId>org.springframework.cloud</groupId>
            <artifactId>spring-cloud-starter-netflix-eureka-client</artifactId>
        </dependency>
        <dependency>
            <groupId>org.springframework.cloud</groupId>
            <artifactId>spring-cloud-starter-config</artifactId>
        </dependency>
<%_ } _%>
<%_ if (serviceDiscoveryType === 'consul') { _%>
        <dependency>
            <groupId>org.springframework.cloud</groupId>
            <artifactId>spring-cloud-starter-consul-discovery</artifactId>
        </dependency>
        <dependency>
            <groupId>org.springframework.cloud</groupId>
            <artifactId>spring-cloud-starter-consul-config</artifactId>
        </dependency>
<%_ } _%>
<%_ if (authenticationType === 'uaa') { _%>
        <dependency>
            <groupId>org.springframework.cloud</groupId>
            <artifactId>spring-cloud-security</artifactId>
        </dependency>
<%_ } _%>
<%_ if (applicationType === 'microservice' || applicationType === 'gateway' || applicationType === 'uaa') { _%>
        <dependency>
            <groupId>org.springframework.cloud</groupId>
            <artifactId>spring-cloud-starter-openfeign</artifactId>
        </dependency>
<%_ } _%>
        <dependency>
            <groupId>org.springframework.boot</groupId>
            <artifactId>spring-boot-starter-cloud-connectors</artifactId>
        </dependency>
        <dependency>
            <groupId>org.springframework.security</groupId>
            <artifactId>spring-security-data</artifactId>
        </dependency>
        <dependency>
            <groupId>io.micrometer</groupId>
            <artifactId>micrometer-registry-prometheus</artifactId>
        </dependency>
        <dependency>
            <groupId>io.dropwizard.metrics</groupId>
            <artifactId>metrics-core</artifactId>
        </dependency>
<%_ if (websocket === 'spring-websocket') { _%>
        <dependency>
            <groupId>org.springframework.security</groupId>
            <artifactId>spring-security-messaging</artifactId>
        </dependency>
<%_ } _%>
<%_ if (cucumberTests) { _%>
        <!-- Cucumber -->
        <dependency>
            <groupId>io.cucumber</groupId>
            <artifactId>cucumber-junit</artifactId>
            <scope>test</scope>
        </dependency>
        <dependency>
            <groupId>io.cucumber</groupId>
            <artifactId>cucumber-spring</artifactId>
            <scope>test</scope>
        </dependency>
<%_ } _%>
        <!-- jhipster-needle-maven-add-dependency -->
    </dependencies>

    <build>
        <defaultGoal>spring-boot:run</defaultGoal>
<%_ if (cucumberTests) { _%>
        <testResources>
            <testResource>
                <directory><%= SERVER_TEST_RES_DIR %></directory>
            </testResource>
            <testResource>
                <directory><%= TEST_DIR %>features</directory>
            </testResource>
        </testResources>
<%_ } _%>
        <plugins>
            <plugin>
                <groupId>org.apache.maven.plugins</groupId>
                <artifactId>maven-compiler-plugin</artifactId>
                <configuration>
                    <source>${java.version}</source>
                    <target>${java.version}</target>
                    <annotationProcessorPaths>
                        <path>
                            <groupId>org.mapstruct</groupId>
                            <artifactId>mapstruct-processor</artifactId>
                            <version>${mapstruct.version}</version>
                        </path>
<%_ if (databaseType === 'sql') { _%>
                        <!-- For JPA static metamodel generation -->
                        <path>
                            <groupId>org.hibernate</groupId>
                            <artifactId>hibernate-jpamodelgen</artifactId>
                            <version>${hibernate.version}</version>
                        </path>
                        <path>
                            <groupId>org.glassfish.jaxb</groupId>
                            <artifactId>jaxb-runtime</artifactId>
                            <version>${jaxb-runtime.version}</version>
                        </path>
<%_ } _%>
                        <!-- jhipster-needle-maven-add-annotation-processor -->
                    </annotationProcessorPaths>
                </configuration>
            </plugin>
            <plugin>
                <groupId>org.apache.maven.plugins</groupId>
                <artifactId>maven-javadoc-plugin</artifactId>
                <version>${maven-javadoc-plugin.version}</version>
                <configuration>
                    <source>8</source>
                </configuration>
            </plugin>
            <plugin>
                <groupId>org.apache.maven.plugins</groupId>
                <artifactId>maven-eclipse-plugin</artifactId>
            </plugin>
            <plugin>
                <groupId>org.apache.maven.plugins</groupId>
                <artifactId>maven-enforcer-plugin</artifactId>
            </plugin>
            <plugin>
                <groupId>org.apache.maven.plugins</groupId>
                <artifactId>maven-failsafe-plugin</artifactId>
            </plugin>
            <plugin>
                <groupId>org.apache.maven.plugins</groupId>
                <artifactId>maven-idea-plugin</artifactId>
            </plugin>
            <plugin>
                <groupId>org.apache.maven.plugins</groupId>
                <artifactId>maven-resources-plugin</artifactId>
            </plugin>
            <plugin>
                <groupId>org.apache.maven.plugins</groupId>
                <artifactId>maven-surefire-plugin</artifactId>
            </plugin>
            <plugin>
                <groupId>org.jacoco</groupId>
                <artifactId>jacoco-maven-plugin</artifactId>
            </plugin>
            <plugin>
                <groupId>org.sonarsource.scanner.maven</groupId>
                <artifactId>sonar-maven-plugin</artifactId>
            </plugin>
<%_ if (databaseType === 'sql') { _%>
            <plugin>
                <groupId>org.liquibase</groupId>
                <artifactId>liquibase-maven-plugin</artifactId>
            </plugin>
<%_ } _%>
            <plugin>
                <groupId>org.springframework.boot</groupId>
                <artifactId>spring-boot-maven-plugin</artifactId>
                <executions>
                    <execution>
                        <goals>
                            <goal>repackage</goal>
                        </goals>
                    </execution>
                </executions>
                <configuration>
                    <mainClass>${start-class}</mainClass>
                    <executable>true</executable>
                    <fork>true</fork>
                    <!--
                    Enable the line below to have remote debugging of your application on port 5005
                    <jvmArguments>-agentlib:jdwp=transport=dt_socket,server=y,suspend=n,address=5005</jvmArguments>
                    -->
                </configuration>
            </plugin>
            <plugin>
                <groupId>com.google.cloud.tools</groupId>
                <artifactId>jib-maven-plugin</artifactId>
            </plugin>
            <plugin>
                <groupId>org.codehaus.mojo</groupId>
                <artifactId>properties-maven-plugin</artifactId>
                <version>${properties-maven-plugin.version}</version>
                <executions>
                    <execution>
                        <phase>initialize</phase>
                        <goals>
                            <goal>read-project-properties</goal>
                        </goals>
                        <configuration>
                            <files>
                                <file>sonar-project.properties</file>
                            </files>
                        </configuration>
                    </execution>
                </executions>
            </plugin>
<%_ if (enableSwaggerCodegen) { _%>
            <plugin>
                <!--
                    Plugin that provides API-first development using openapi-generator to
                    generate Spring-MVC endpoint stubs at compile time from an OpenAPI definition file
                -->
                <groupId>org.openapitools</groupId>
                <artifactId>openapi-generator-maven-plugin</artifactId>
            </plugin>
<%_ } _%>
            <!-- jhipster-needle-maven-add-plugin -->
        </plugins>
        <pluginManagement>
            <plugins>
                <plugin>
                    <groupId>org.apache.maven.plugins</groupId>
                    <artifactId>maven-compiler-plugin</artifactId>
                    <version>${maven-compiler-plugin.version}</version>
                </plugin>
<%_ if (!skipClient) { _%>
                <plugin>
                    <groupId>com.github.eirslett</groupId>
                    <artifactId>frontend-maven-plugin</artifactId>
                    <version>${frontend-maven-plugin.version}</version>
                </plugin>
<%_ } _%>
                <plugin>
                    <groupId>pl.project13.maven</groupId>
                    <artifactId>git-commit-id-plugin</artifactId>
                    <version>${git-commit-id-plugin.version}</version>
                    <executions>
                        <execution>
                            <goals>
                                <goal>revision</goal>
                            </goals>
                        </execution>
                    </executions>
                    <configuration>
                        <failOnNoGitDirectory>false</failOnNoGitDirectory>
                        <failOnUnableToExtractRepoInfo>false</failOnUnableToExtractRepoInfo>
                        <generateGitPropertiesFile>true</generateGitPropertiesFile>
                        <includeOnlyProperties>
                            <includeOnlyProperty>^git.commit.id.abbrev$</includeOnlyProperty>
                            <includeOnlyProperty>^git.commit.id.describe$</includeOnlyProperty>
                            <includeOnlyProperty>^git.branch$</includeOnlyProperty>
                        </includeOnlyProperties>
                    </configuration>
                </plugin>
                <plugin>
                    <groupId>org.jacoco</groupId>
                    <artifactId>jacoco-maven-plugin</artifactId>
                    <version>${jacoco-maven-plugin.version}</version>
                    <executions>
                        <execution>
                            <id>pre-unit-tests</id>
                            <goals>
                                <goal>prepare-agent</goal>
                            </goals>
                            <configuration>
                                <!-- Sets the path to the file which contains the execution data. -->
                                <destFile>${jacoco.utReportFile}</destFile>
                            </configuration>
                        </execution>
                        <!-- Ensures that the code coverage report for unit tests is created after unit tests have been run -->
                        <execution>
                            <id>post-unit-test</id>
                            <phase>test</phase>
                            <goals>
                                <goal>report</goal>
                            </goals>
                            <configuration>
                                <dataFile>${jacoco.utReportFile}</dataFile>
                                <outputDirectory>${jacoco.reportFolder}</outputDirectory>
                            </configuration>
                        </execution>
                        <execution>
                            <id>pre-integration-tests</id>
                            <goals>
                                <goal>prepare-agent-integration</goal>
                            </goals>
                            <configuration>
                                <!-- Sets the path to the file which contains the execution data. -->
                                <destFile>${jacoco.itReportFile}</destFile>
                            </configuration>
                        </execution>
                        <!-- Ensures that the code coverage report for integration tests is created after integration tests have been run -->
                        <execution>
                            <id>post-integration-tests</id>
                            <phase>post-integration-test</phase>
                            <goals>
                                <goal>report-integration</goal>
                            </goals>
                            <configuration>
                                <dataFile>${jacoco.itReportFile}</dataFile>
                                <outputDirectory>${jacoco.reportFolder}</outputDirectory>
                            </configuration>
                        </execution>
                    </executions>
                </plugin>
                <plugin>
                    <groupId>com.google.cloud.tools</groupId>
                    <artifactId>jib-maven-plugin</artifactId>
                    <version>${jib-maven-plugin.version}</version>
                    <configuration>
                        <from>
                            <image><%= DOCKER_JAVA_JRE %></image>
                        </from>
                        <to>
                            <image><%= baseName.toLowerCase() %>:latest</image>
                        </to>
                        <container>
                            <entrypoint>
                                <shell>sh</shell>
                                <option>-c</option>
                                <arg>chmod +x /entrypoint.sh &amp;&amp; sync &amp;&amp; /entrypoint.sh</arg>
                            </entrypoint>
                            <ports>
                                <port><%= serverPort %></port>
                                <%_ if (cacheProvider === 'hazelcast') { _%>
                                <port>5701/udp</port>
                                <%_ } _%>
                            </ports>
                            <environment>
                                <%_ if (cacheProvider === 'infinispan') { _%>
                                <JAVA_OPTS>-Djgroups.tcp.address=NON_LOOPBACK -Djava.net.preferIPv4Stack=true</JAVA_OPTS>
                                <%_ } _%>
                                <SPRING_OUTPUT_ANSI_ENABLED>ALWAYS</SPRING_OUTPUT_ANSI_ENABLED>
                                <JHIPSTER_SLEEP>0</JHIPSTER_SLEEP>
                            </environment>
                            <useCurrentTimestamp>true</useCurrentTimestamp>
                        </container>
                    </configuration>
                </plugin>
<%_ if (databaseType === 'sql') { _%>
                <plugin>
                    <groupId>org.liquibase</groupId>
                    <artifactId>liquibase-maven-plugin</artifactId>
                    <version>${liquibase.version}</version>
                    <configuration>
                        <changeLogFile>${project.basedir}/<%= SERVER_MAIN_RES_DIR %>config/liquibase/master.xml</changeLogFile>
                        <diffChangeLogFile>${project.basedir}/<%= SERVER_MAIN_RES_DIR %>config/liquibase/changelog/${maven.build.timestamp}_changelog.xml</diffChangeLogFile>
                        <driver><% if (devDatabaseType === 'mysql') { %>com.mysql.cj.jdbc.Driver<% } else if (devDatabaseType === 'mariadb') { %>org.mariadb.jdbc.Driver<% } else if (devDatabaseType === 'postgresql') { %>org.postgresql.Driver<% } else if (devDatabaseType === 'h2Disk') { %>org.h2.Driver<% } else if (devDatabaseType === 'oracle') { %>oracle.jdbc.OracleDriver<% } %></driver>
                        <url><% if (devDatabaseType === 'mysql') { %>jdbc:mysql://localhost:3306/<%= baseName %><% } else if (devDatabaseType === 'mariadb') { %>jdbc:mariadb://localhost:3306/<%= baseName %><% } else if (devDatabaseType === 'postgresql') { %>jdbc:postgresql://localhost:5432/<%= baseName %><% } else if (devDatabaseType === 'h2Disk') { %>jdbc:h2:file:${project.build.directory}/h2db/db/<%= lowercaseBaseName %><% } else if (devDatabaseType === 'oracle') { %>jdbc:oracle:thin:@localhost:1521:<%= baseName %><% } else if (devDatabaseType === 'mssql') { %>jdbc:sqlserver://localhost:1433;database=<%= baseName %><% } %></url>
                        <defaultSchemaName><% if (devDatabaseType === 'mysql') { %><%= baseName %><% } else if (devDatabaseType === 'postgresql') { %><% } %></defaultSchemaName>
                        <username><% if (devDatabaseType === 'mysql') { %>root<% } else if (devDatabaseType === 'postgresql' || devDatabaseType === 'h2Disk' || devDatabaseType === 'h2Memory') { %><%= baseName %><% } else if (devDatabaseType === 'mssql') { %>SA<% } %></username>
                        <password><% if (devDatabaseType === 'mssql') { %>yourStrong(!)Password<% } %></password>
                        <referenceUrl>hibernate:spring:<%=packageName%>.domain?dialect=<% if (devDatabaseType === 'mysql') { %>org.hibernate.dialect.MySQL5InnoDBDialect<% } else if (devDatabaseType === 'mariadb') { %>org.hibernate.dialect.MySQL5InnoDBDialect<% } else if (devDatabaseType === 'postgresql') { %>org.hibernate.dialect.PostgreSQL95Dialect<% } else if (devDatabaseType === 'h2Disk') { %>org.hibernate.dialect.H2Dialect<% } else if (devDatabaseType === 'oracle') { %>org.hibernate.dialect.Oracle12cDialect<% } else if (devDatabaseType === 'mssql') { %>org.hibernate.dialect.SQLServerDialect<% } %>&amp;hibernate.physical_naming_strategy=org.springframework.boot.orm.jpa.hibernate.SpringPhysicalNamingStrategy&amp;hibernate.implicit_naming_strategy=org.springframework.boot.orm.jpa.hibernate.SpringImplicitNamingStrategy</referenceUrl>
                        <verbose>true</verbose>
                        <logging>debug</logging>
                        <contexts>!test</contexts>
    <%_ if (authenticationType === 'oauth2') { _%>
                        <diffExcludeObjects>oauth_access_token, oauth_approvals, oauth_client_details, oauth_client_token, oauth_code, oauth_refresh_token</diffExcludeObjects>
    <%_ } _%>
                    </configuration>
                    <dependencies>
                        <dependency>
                            <groupId>org.hibernate</groupId>
                            <artifactId>hibernate-core</artifactId>
                            <version>${hibernate-core.version}</version>
                        </dependency>
                        <dependency>
                            <groupId>org.javassist</groupId>
                            <artifactId>javassist</artifactId>
                            <version>${javassist.version}</version>
                        </dependency>
                        <dependency>
                            <groupId>org.liquibase.ext</groupId>
                            <artifactId>liquibase-hibernate5</artifactId>
                            <version>${liquibase-hibernate5.version}</version>
                        </dependency>
                        <dependency>
                            <groupId>org.springframework.boot</groupId>
                            <artifactId>spring-boot-starter-data-jpa</artifactId>
                            <version>${spring-boot.version}</version>
                        </dependency>
                        <dependency>
                            <groupId>javax.validation</groupId>
                            <artifactId>validation-api</artifactId>
                            <version>${validation-api.version}</version>
                        </dependency>
    <%_ if (devDatabaseType === 'h2Disk') { _%>
                        <dependency>
                            <groupId>com.h2database</groupId>
                            <artifactId>h2</artifactId>
                            <version>${h2.version}</version>
                        </dependency>
    <%_ } _%>
                        <dependency>
                            <groupId>org.springframework</groupId>
                            <artifactId>spring-core</artifactId>
                            <version>${spring.version}</version>
                        </dependency>
                        <dependency>
                            <groupId>org.springframework</groupId>
                            <artifactId>spring-context</artifactId>
                            <version>${spring.version}</version>
                        </dependency>
                        <dependency>
                            <groupId>org.springframework</groupId>
                            <artifactId>spring-beans</artifactId>
                            <version>${spring.version}</version>
                        </dependency>
                    </dependencies>
                </plugin>
<%_ } _%>
                <plugin>
                    <artifactId>maven-clean-plugin</artifactId>
                    <version>${maven-clean-plugin.version}</version>
                </plugin>
                <plugin>
                    <groupId>org.apache.maven.plugins</groupId>
                    <artifactId>maven-eclipse-plugin</artifactId>
                    <version>${maven-eclipse-plugin.version}</version>
                    <configuration>
                        <downloadSources>true</downloadSources>
                        <downloadJavadocs>true</downloadJavadocs>
                    </configuration>
                </plugin>
                <plugin>
                    <groupId>org.apache.maven.plugins</groupId>
                    <artifactId>maven-enforcer-plugin</artifactId>
                    <version>${maven-enforcer-plugin.version}</version>
                    <executions>
                        <execution>
                            <id>enforce-versions</id>
                            <goals>
                                <goal>enforce</goal>
                            </goals>
                        </execution>
                        <execution>
                            <id>enforce-dependencyConvergence</id>
                            <configuration>
                                <rules>
                                    <DependencyConvergence />
                                </rules>
                                <fail>false</fail>
                            </configuration>
                            <goals>
                                <goal>enforce</goal>
                            </goals>
                        </execution>
                    </executions>
                    <configuration>
                        <rules>
                            <requireMavenVersion>
                                <message>You are running an older version of Maven. JHipster requires at least Maven ${maven.version}</message>
                                <version>[${maven.version},)</version>
                            </requireMavenVersion>
                            <requireJavaVersion>
                                <message>You are running an incompatible version of Java. JHipster supports JDK 8 to 12.</message>
                                <version>[1.8,13)</version>
                            </requireJavaVersion>
                        </rules>
                    </configuration>
                </plugin>
                <plugin>
                    <groupId>org.apache.maven.plugins</groupId>
                    <artifactId>maven-idea-plugin</artifactId>
                    <version>${maven-idea-plugin.version}</version>
                    <configuration>
                        <exclude>node_modules</exclude>
                    </configuration>
                </plugin>
                <plugin>
                    <groupId>org.apache.maven.plugins</groupId>
                    <artifactId>maven-resources-plugin</artifactId>
                    <version>${maven-resources-plugin.version}</version>
                    <executions>
                        <execution>
                            <id>default-resources</id>
                            <phase>validate</phase>
                            <goals>
                                <goal>copy-resources</goal>
                            </goals>
                            <configuration>
                                <outputDirectory>${project.build.directory}/classes</outputDirectory>
                                <useDefaultDelimiters>false</useDefaultDelimiters>
                                <delimiters>
                                    <delimiter>#</delimiter>
                                </delimiters>
                                <resources>
                                    <resource>
                                        <directory><%= SERVER_MAIN_RES_DIR %></directory>
                                        <filtering>true</filtering>
                                        <includes>
                                            <include>config/*.yml</include>
                                        </includes>
                                    </resource>
                                    <resource>
                                        <directory><%= SERVER_MAIN_RES_DIR %></directory>
                                        <filtering>false</filtering>
                                        <excludes>
                                            <exclude>config/*.yml</exclude>
                                        </excludes>
                                    </resource>
                                </resources>
                            </configuration>
                        </execution>
                    </executions>
                </plugin>
                <plugin>
                    <groupId>org.apache.maven.plugins</groupId>
                    <artifactId>maven-surefire-plugin</artifactId>
                    <version>${maven-surefire-plugin.version}</version>
                    <configuration>
                        <!-- Force alphabetical order to have a reproducible build -->
                        <runOrder>alphabetical</runOrder>
                        <reportsDirectory>${junit.utReportFolder}</reportsDirectory>
                        <excludes>
                            <exclude>**/*IT*</exclude>
                            <exclude>**/*IntTest*</exclude>
<%_ if (cucumberTests) { _%>
                            <exclude>**/*CucumberIT*</exclude>
<%_ } _%>
                        </excludes>
                    </configuration>
                </plugin>
                <plugin>
                    <groupId>org.apache.maven.plugins</groupId>
                    <artifactId>maven-failsafe-plugin</artifactId>
                    <version>${maven-failsafe-plugin.version}</version>
                    <configuration>
                        <!-- Due to spring-boot repackage, without adding this property test classes are not found
                             See https://github.com/spring-projects/spring-boot/issues/6254 -->
                        <classesDirectory>${project.build.outputDirectory}</classesDirectory>
                        <!-- Force alphabetical order to have a reproducible build -->
                        <runOrder>alphabetical</runOrder>
                        <reportsDirectory>${junit.itReportFolder}</reportsDirectory>
                        <includes>
                            <include>**/*IT*</include>
                            <include>**/*IntTest*</include>
<%_ if (cucumberTests) { _%>
                            <include>**/*CucumberIT*</include>
<%_ } _%>
                        </includes>
                    </configuration>
                    <executions>
                        <execution>
                            <id>integration-test</id>
                            <goals>
                                <goal>integration-test</goal>
                            </goals>
                        </execution>
                        <execution>
                            <id>verify</id>
                            <goals>
                                <goal>verify</goal>
                            </goals>
                        </execution>
                    </executions>
                </plugin>
<%_ if (enableSwaggerCodegen) { _%>
                <plugin>
                    <!--
                        Plugin that provides API-first development using openapi-generator to
                        generate Spring-MVC endpoint stubs at compile time from an OpenAPI definition file
                    -->
                    <groupId>org.openapitools</groupId>
                    <artifactId>openapi-generator-maven-plugin</artifactId>
                    <version>${openapi-generator-maven-plugin.version}</version>
                    <executions>
                        <execution>
                            <goals>
                                <goal>generate</goal>
                            </goals>
                            <configuration>
                                <inputSpec>${project.basedir}/<%= SERVER_MAIN_RES_DIR %>swagger/api.yml</inputSpec>
                                <generatorName>spring</generatorName>
                                <apiPackage><%= packageName %>.web.api</apiPackage>
                                <modelPackage><%= packageName %>.web.api.model</modelPackage>
                                <supportingFilesToGenerate>ApiUtil.java</supportingFilesToGenerate>
                                <importMappings>Problem=org.zalando.problem.Problem</importMappings>
                                <validateSpec>true</validateSpec>
                                <configOptions>
    <%_ if (reactive) { _%>
                                    <reactive>true</reactive>
    <%_ } _%>
                                    <delegatePattern>true</delegatePattern>
                                    <title><%= dasherizedBaseName %></title>
                                </configOptions>
                            </configuration>
                        </execution>
                    </executions>
                </plugin>
<%_ } _%>
                <plugin>
                    <groupId>org.sonarsource.scanner.maven</groupId>
                    <artifactId>sonar-maven-plugin</artifactId>
                    <version>${sonar-maven-plugin.version}</version>
                </plugin>
                <plugin>
                    <groupId>org.springframework.boot</groupId>
                    <artifactId>spring-boot-maven-plugin</artifactId>
                    <version>${spring-boot.version}</version>
<%_ if (cacheProvider === 'infinispan') { _%>
                    <configuration>
                        <jvmArguments>-Djgroups.tcp.address=NON_LOOPBACK -Djava.net.preferIPv4Stack=true</jvmArguments>
                    </configuration>
<%_ } _%>
                </plugin>
            </plugins>
        </pluginManagement>
    </build>
    <profiles>
<%_ if (databaseType === 'sql') { _%>
        <profile>
            <id>no-liquibase</id>
            <properties>
                <profile.no-liquibase>,no-liquibase</profile.no-liquibase>
            </properties>
        </profile>
<%_ } _%>
        <profile>
            <id>swagger</id>
            <properties>
                <profile.swagger>,swagger</profile.swagger>
            </properties>
        </profile>
        <profile>
            <id>tls</id>
            <properties>
                <profile.tls>,tls</profile.tls>
            </properties>
        </profile>
<%_ if (!skipClient) { _%>
        <profile>
            <id>webpack</id>
            <activation>
                <file>
                    <missing>${basedir}/<%= CLIENT_DIST_DIR %>app/main.bundle.js</missing>
                </file>
            </activation>
            <dependencies>
    <%_ if (!reactive) { _%>
                <dependency>
                    <groupId>org.springframework.boot</groupId>
                    <artifactId>spring-boot-starter-undertow</artifactId>
                </dependency>
    <%_ } _%>
                <dependency>
                    <groupId>org.springframework.boot</groupId>
                    <artifactId>spring-boot-devtools</artifactId>
                    <optional>true</optional>
                </dependency>
    <%_ if (devDatabaseType === 'h2Disk' || devDatabaseType === 'h2Memory') { _%>
                <dependency>
                    <groupId>com.h2database</groupId>
                    <artifactId>h2</artifactId>
                </dependency>
    <%_ } _%>
            </dependencies>
            <build>
                <plugins>
                    <plugin>
                        <groupId>com.github.eirslett</groupId>
                        <artifactId>frontend-maven-plugin</artifactId>
                        <executions>
    <%_ if (clientPackageManager === 'yarn') { _%>
                            <execution>
                                <id>install node and yarn</id>
                                <goals>
                                    <goal>install-node-and-yarn</goal>
                                </goals>
                                <configuration>
                                    <nodeVersion>${node.version}</nodeVersion>
                                    <yarnVersion>${yarn.version}</yarnVersion>
                                </configuration>
                            </execution>
                            <execution>
                                <id>yarn install</id>
                                <goals>
                                    <goal>yarn</goal>
                                </goals>
                            </execution>
    <%_ } else if (clientPackageManager === 'npm') { _%>
                            <execution>
                                <id>install node and npm</id>
                                <goals>
                                    <goal>install-node-and-npm</goal>
                                </goals>
                                <configuration>
                                    <nodeVersion>${node.version}</nodeVersion>
                                    <npmVersion>${npm.version}</npmVersion>
                                </configuration>
                            </execution>
                            <execution>
                                <id>npm install</id>
                                <goals>
                                    <goal>npm</goal>
                                </goals>
                            </execution>
    <%_ } _%>
                            <execution>
                                <id>webpack build dev</id>
                                <goals>
                                    <goal><%= clientPackageManager %></goal>
                                </goals>
                                <phase>generate-resources</phase>
                                <configuration>
                                    <arguments>run webpack:build</arguments>
                                    <environmentVariables>
                                        <APP_VERSION>${project.version}</APP_VERSION>
                                    </environmentVariables>
    <%_ if (clientPackageManager === 'yarn') { _%>
                                    <yarnInheritsProxyConfigFromMaven>false</yarnInheritsProxyConfigFromMaven>
    <%_ } else if (clientPackageManager === 'npm') { _%>
                                    <npmInheritsProxyConfigFromMaven>false</npmInheritsProxyConfigFromMaven>
    <%_ } _%>
                                </configuration>
                            </execution>
                        </executions>
                    </plugin>
                </plugins>
            </build>
            <properties>
                <!-- default Spring profiles -->
                <spring.profiles.active>dev<%_ if (databaseType === 'sql') { _%>${profile.no-liquibase}<%_ } _%></spring.profiles.active>
            </properties>
        </profile>
<%_ } _%>
        <profile>
            <id>dev</id>
            <activation>
                <activeByDefault>true</activeByDefault>
            </activation>
            <dependencies>
<%_ if (!reactive) { _%>
                <dependency>
                    <groupId>org.springframework.boot</groupId>
                    <artifactId>spring-boot-starter-undertow</artifactId>
                </dependency>
<%_ } _%>
                <dependency>
                    <groupId>org.springframework.boot</groupId>
                    <artifactId>spring-boot-devtools</artifactId>
                    <optional>true</optional>
                </dependency>
<%_ if (devDatabaseType === 'h2Disk' || devDatabaseType === 'h2Memory') { _%>
                <dependency>
                    <groupId>com.h2database</groupId>
                    <artifactId>h2</artifactId>
                </dependency>
<%_ } _%>
            </dependencies>
            <properties>
                <!-- default Spring profiles -->
                <spring.profiles.active>dev${profile.tls}<%_ if (databaseType === 'sql') { _%>${profile.no-liquibase}<%_ } _%></spring.profiles.active>
            </properties>
        </profile>
        <profile>
            <id>prod</id>
<%_ if (!reactive) { _%>
            <dependencies>
                <dependency>
                    <groupId>org.springframework.boot</groupId>
                    <artifactId>spring-boot-starter-undertow</artifactId>
                </dependency>
            </dependencies>
<%_ } _%>
            <build>
                <plugins>
                    <plugin>
                        <artifactId>maven-clean-plugin</artifactId>
                        <configuration>
                            <filesets>
                                <fileset>
                                    <directory><%= CLIENT_DIST_DIR %></directory>
                                </fileset>
                            </filesets>
                        </configuration>
                    </plugin>
                    <plugin>
                        <groupId>org.springframework.boot</groupId>
                        <artifactId>spring-boot-maven-plugin</artifactId>
                        <configuration>
                            <mainClass>${start-class}</mainClass>
                            <executable>true</executable>
                        </configuration>
                        <executions>
                            <execution>
                                <goals>
                                    <goal>build-info</goal>
                                </goals>
                            </execution>
                        </executions>
                    </plugin>
<%_ if (!skipClient) { _%>
                    <plugin>
                        <groupId>com.github.eirslett</groupId>
                        <artifactId>frontend-maven-plugin</artifactId>
                        <executions>
    <%_ if (clientPackageManager === 'yarn') { _%>
                            <execution>
                                <id>install node and yarn</id>
                                <goals>
                                    <goal>install-node-and-yarn</goal>
                                </goals>
                                <configuration>
                                    <nodeVersion>${node.version}</nodeVersion>
                                    <yarnVersion>${yarn.version}</yarnVersion>
                                </configuration>
                            </execution>
                            <execution>
                                <id>yarn install</id>
                                <goals>
                                    <goal>yarn</goal>
                                </goals>
                                <configuration>
                                    <arguments>install</arguments>
                                </configuration>
                            </execution>
    <%_ } else if (clientPackageManager === 'npm') { _%>
                            <execution>
                                <id>install node and npm</id>
                                <goals>
                                    <goal>install-node-and-npm</goal>
                                </goals>
                                <configuration>
                                    <nodeVersion>${node.version}</nodeVersion>
                                    <npmVersion>${npm.version}</npmVersion>
                                </configuration>
                            </execution>
                            <execution>
                                <id>npm install</id>
                                <goals>
                                    <goal>npm</goal>
                                </goals>
                                <configuration>
                                    <arguments>install</arguments>
                                </configuration>
                            </execution>
    <%_ } _%>
                            <execution>
                                <id>webpack build test</id>
                                <goals>
                                    <goal><%= clientPackageManager %></goal>
                                </goals>
                                <phase>test</phase>
                                <configuration>
                                    <arguments>run webpack:test</arguments>
    <%_ if (clientPackageManager === 'yarn') { _%>
                                    <yarnInheritsProxyConfigFromMaven>false</yarnInheritsProxyConfigFromMaven>
    <%_ } else if (clientPackageManager === 'npm') { _%>
                                    <npmInheritsProxyConfigFromMaven>false</npmInheritsProxyConfigFromMaven>
    <%_ } _%>
                                </configuration>
                            </execution>
                            <execution>
                                <id>webpack build prod</id>
                                <goals>
                                    <goal><%= clientPackageManager %></goal>
                                </goals>
                                <phase>generate-resources</phase>
                                <configuration>
                                    <arguments>run webpack:prod</arguments>
                                    <environmentVariables>
                                        <APP_VERSION>${project.version}</APP_VERSION>
                                    </environmentVariables>
    <%_ if (clientPackageManager === 'yarn') { _%>
                                    <yarnInheritsProxyConfigFromMaven>false</yarnInheritsProxyConfigFromMaven>
    <%_ } else if (clientPackageManager === 'npm') { _%>
                                    <npmInheritsProxyConfigFromMaven>false</npmInheritsProxyConfigFromMaven>
    <%_ } _%>
                                </configuration>
                            </execution>
                        </executions>
                    </plugin>
<%_ } _%>
                    <plugin>
                        <groupId>pl.project13.maven</groupId>
                        <artifactId>git-commit-id-plugin</artifactId>
                    </plugin>
                </plugins>
            </build>
            <properties>
                <!-- default Spring profiles -->
                <spring.profiles.active>prod${profile.swagger}<%_ if (databaseType === 'sql') { _%>${profile.no-liquibase}<%_ } _%></spring.profiles.active>
            </properties>
        </profile>
        <profile>
            <id>war</id>
            <build>
                <plugins>
                    <plugin>
                        <groupId>org.apache.maven.plugins</groupId>
                        <artifactId>maven-war-plugin</artifactId>
                        <version>${maven-war-plugin.version}</version>
                        <executions>
                            <execution>
                                <goals>
                                    <goal>war</goal>
                                </goals>
                                <phase>package</phase>
                            </execution>
                        </executions>
                        <configuration>
                            <warSourceIncludes>WEB-INF/**,META-INF/**</warSourceIncludes>
                            <failOnMissingWebXml>false</failOnMissingWebXml>
<%_ if (!skipClient) { _%>
                            <warSourceDirectory><%= CLIENT_DIST_DIR %></warSourceDirectory>
                            <webResources>
                                <resource>
                                    <directory><%= MAIN_DIR %>webapp</directory>
                                    <includes>
                                        <include>WEB-INF/**</include>
                                    </includes>
                                </resource>
                            </webResources>
<%_ } _%>
                        </configuration>
                    </plugin>
                </plugins>
            </build>
        </profile>
<%_ if (serviceDiscoveryType || applicationType === 'gateway' || applicationType === 'microservice' || applicationType === 'uaa') { _%>
        <profile>
            <!--
                Profile for tracing requests with Zipkin.
            -->
            <id>zipkin</id>
            <dependencies>
                <dependency>
                    <groupId>org.springframework.cloud</groupId>
                    <artifactId>spring-cloud-starter-zipkin</artifactId>
                </dependency>
            </dependencies>
        </profile>
<%_ } _%>
        <profile>
            <!--
                Profile for applying IDE-specific configuration.
                At the moment it configures MapStruct and Hibernate JPA Metamodel Generator, which you need when working
                with DTOs and entity filtering.
            -->
            <id>IDE</id>
            <dependencies>
                <dependency>
                    <groupId>org.mapstruct</groupId>
                    <artifactId>mapstruct-processor</artifactId>
                </dependency>
<%_ if (databaseType === 'sql') { _%>
                <dependency>
                    <groupId>org.hibernate</groupId>
                    <artifactId>hibernate-jpamodelgen</artifactId>
                </dependency>
<%_ } _%>
            </dependencies>
        </profile>
        <profile>
            <!-- This is automatically activated when working in Eclipse -->
            <id>eclipse</id>
            <activation>
                <property>
                    <name>m2e.version</name>
                </property>
            </activation>
            <dependencies>
                <!-- The following dependency is added due to issue #9175-->
                <dependency>
                    <groupId>org.springframework.boot</groupId>
                    <artifactId>spring-boot-starter-undertow</artifactId>
                </dependency>
            </dependencies>
            <build>
                <pluginManagement>
                    <plugins>
                        <!--
                            This plugin's configuration is used to store Eclipse m2e settings only.
                            It has no influence on the Maven build itself.
                            Remove when the m2e plugin can correctly bind to Maven lifecycle
                        -->
                        <plugin>
                            <groupId>org.eclipse.m2e</groupId>
                            <artifactId>lifecycle-mapping</artifactId>
                            <version>${lifecycle-mapping.version}</version>
                            <configuration>
                                <lifecycleMappingMetadata>
                                    <pluginExecutions>
                                        <pluginExecution>
                                            <pluginExecutionFilter>
                                                <groupId>org.jacoco</groupId>
                                                <artifactId>
                                                    jacoco-maven-plugin
                                                </artifactId>
                                                <versionRange>
                                                    ${jacoco-maven-plugin.version}
                                                </versionRange>
                                                <goals>
                                                    <goal>prepare-agent</goal>
                                                </goals>
                                            </pluginExecutionFilter>
                                            <action>
                                                <ignore/>
                                            </action>
                                        </pluginExecution>
<%_ if (!skipClient) { _%>
                                        <pluginExecution>
                                            <pluginExecutionFilter>
                                                <groupId>com.github.eirslett</groupId>
                                                <artifactId>frontend-maven-plugin</artifactId>
                                                <versionRange>${frontend-maven-plugin.version}</versionRange>
                                                <goals>
    <%_ if (clientPackageManager === 'yarn') { _%>
                                                    <goal>install-node-and-yarn</goal>
                                                    <goal>yarn</goal>
    <%_ } else if (clientPackageManager === 'npm') { _%>
                                                    <goal>install-node-and-npm</goal>
                                                    <goal>npm</goal>
    <%_ } _%>
                                                </goals>
                                            </pluginExecutionFilter>
                                            <action>
                                                <ignore/>
                                            </action>
                                        </pluginExecution>
<%_ } _%>
<%_ if (enableSwaggerCodegen) { _%>
                                        <pluginExecution>
                                            <pluginExecutionFilter>
                                                <groupId>org.openapitools</groupId>
                                                <artifactId>openapi-generator-maven-plugin</artifactId>
                                                <versionRange>${openapi-generator-maven-plugin.version}</versionRange>
                                                <goals>
                                                    <goal>generate</goal>
                                                </goals>
                                            </pluginExecutionFilter>
                                            <action>
                                                <ignore />
                                            </action>
                                        </pluginExecution>
<%_ } _%>
                                    </pluginExecutions>
                                </lifecycleMappingMetadata>
                            </configuration>
                        </plugin>
                    </plugins>
                </pluginManagement>
            </build>
        </profile>
        <!-- jhipster-needle-maven-add-profile -->
    </profiles>
</project><|MERGE_RESOLUTION|>--- conflicted
+++ resolved
@@ -91,11 +91,7 @@
         <profile.tls />
 
         <!-- Dependency versions -->
-<<<<<<< HEAD
-        <jhipster-dependencies.version>3.0.4-SNAPSHOT</jhipster-dependencies.version>
-=======
-        <jhipster-dependencies.version>3.0.4</jhipster-dependencies.version>
->>>>>>> e7ce8e00
+        <jhipster-dependencies.version>3.0.5-SNAPSHOT</jhipster-dependencies.version>
         <!-- The spring-boot version should match the one managed by
         https://mvnrepository.com/artifact/io.github.jhipster/jhipster-dependencies/${jhipster-dependencies.version} -->
         <spring-boot.version>2.1.6.RELEASE</spring-boot.version>
