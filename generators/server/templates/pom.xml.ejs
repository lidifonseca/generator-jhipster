--- conflicted
+++ resolved
@@ -126,17 +126,10 @@
 <%_ if (enableSwaggerCodegen) { _%>
         <jackson-databind-nullable.version>0.2.0</jackson-databind-nullable.version>
 <%_ } _%>
-<<<<<<< HEAD
-<%_ if (cacheProvider === 'ehcache') { _%>
-        <caffeine.version>2.8.0</caffeine.version>
-        <jcache.version>2.8.0</jcache.version>
-        <config.version>1.3.4</config.version>
-=======
 <%_ if (cacheProvider === 'caffeine') { _%>
         <caffeine.version>2.8.0</caffeine.version>
         <jcache.version>2.8.0</jcache.version>
         <typesafe.version>1.3.4</typesafe.version>
->>>>>>> 94c69acc
 <%_ } _%>
         <!-- Plugin versions -->
         <maven-clean-plugin.version>3.1.0</maven-clean-plugin.version>
@@ -432,22 +425,9 @@
             <artifactId>jcache</artifactId>
         </dependency>
         <dependency>
-<<<<<<< HEAD
-            <groupId>com.github.ben-manes.caffeine</groupId>
-            <artifactId>caffeine</artifactId>
-        </dependency>
-        <dependency>
-            <groupId>com.github.ben-manes.caffeine</groupId>
-            <artifactId>jcache</artifactId>
-        </dependency>
-        <dependency>
-            <groupId>com.typesafe</groupId>
-            <artifactId>config</artifactId>
-=======
             <groupId>com.typesafe</groupId>
             <artifactId>config</artifactId>
             <version>${typesafe.version}</version>
->>>>>>> 94c69acc
         </dependency>
     <%_ if (enableHibernateCache) { _%>
         <dependency>
