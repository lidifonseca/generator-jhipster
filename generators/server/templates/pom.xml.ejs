<%#
 Copyright 2013-2018 the original author or authors from the JHipster project.

 This file is part of the JHipster project, see https://www.jhipster.tech/
 for more information.

 Licensed under the Apache License, Version 2.0 (the "License");
 you may not use this file except in compliance with the License.
 You may obtain a copy of the License at

      http://www.apache.org/licenses/LICENSE-2.0

 Unless required by applicable law or agreed to in writing, software
 distributed under the License is distributed on an "AS IS" BASIS,
 WITHOUT WARRANTIES OR CONDITIONS OF ANY KIND, either express or implied.
 See the License for the specific language governing permissions and
 limitations under the License.
-%>
<?xml version="1.0" encoding="UTF-8"?>
<project xmlns="http://maven.apache.org/POM/4.0.0" xmlns:xsi="http://www.w3.org/2001/XMLSchema-instance" xsi:schemaLocation="http://maven.apache.org/POM/4.0.0 http://maven.apache.org/maven-v4_0_0.xsd">
    <modelVersion>4.0.0</modelVersion>

    <groupId><%= packageName %></groupId>
    <artifactId><%= dasherizedBaseName %></artifactId>
    <version>0.0.1-SNAPSHOT</version>
    <packaging>war</packaging>
    <name><%= humanizedBaseName %></name>

    <repositories>
    <%_ if (devDatabaseType === 'oracle' || prodDatabaseType === 'oracle') { _%>
    <!-- more information at https://blogs.oracle.com/dev2dev/entry/how_to_get_oracle_jdbc -->
        <repository>
            <id>maven.oracle.com</id>
            <name>oracle-maven-repo</name>
            <url>https://maven.oracle.com</url>
            <layout>default</layout>
            <releases>
                <enabled>true</enabled>
                <updatePolicy>always</updatePolicy>
            </releases>
        </repository>
    <%_ } _%>
        <!-- jhipster-needle-maven-repository -->
    </repositories>

    <!-- jhipster-needle-distribution-management -->

    <properties>
        <!-- Build properties -->
        <maven.version>3.0.0</maven.version>
        <java.version><%= JAVA_VERSION %></java.version>
        <scala.version><%= SCALA_VERSION %></scala.version>
        <node.version>v<%= NODE_VERSION %></node.version>
        <%_ if (clientPackageManager === 'npm') { _%>
        <npm.version><%= NPM_VERSION %></npm.version>
        <%_ } _%>
        <%_ if (clientPackageManager === 'yarn') { _%>
        <yarn.version>v<%= YARN_VERSION %></yarn.version>
        <%_ } _%>
        <project.build.sourceEncoding>UTF-8</project.build.sourceEncoding>
        <project.reporting.outputEncoding>UTF-8</project.reporting.outputEncoding>
        <project.testresult.directory>${project.build.directory}/test-results</project.testresult.directory>
        <maven.build.timestamp.format>yyyyMMddHHmmss</maven.build.timestamp.format>
        <maven.compiler.source>${java.version}</maven.compiler.source>
        <maven.compiler.target>${java.version}</maven.compiler.target>
        <argLine>-Djava.security.egd=file:/dev/./urandom -Xmx256m</argLine>
        <m2e.apt.activation>jdt_apt</m2e.apt.activation>
        <run.addResources>false</run.addResources>
        <!-- These remain empty unless the corresponding profile is active -->
        <profile.no-liquibase />
        <profile.swagger />
        <profile.tls />

        <!-- Dependency versions -->
<<<<<<< HEAD
        <jhipster-dependencies.version>2.0.28</jhipster-dependencies.version>
=======
        <jhipster-dependencies.version>2.1.0-SNAPSHOT</jhipster-dependencies.version>
>>>>>>> 7efc0619
        <!-- The spring-boot version should match the one managed by
        https://mvnrepository.com/artifact/io.github.jhipster/jhipster-dependencies/${jhipster-dependencies.version} -->
        <spring-boot.version>2.1.0.RELEASE</spring-boot.version>
        <%_ if (databaseType === 'sql') { _%>
        <!-- The hibernate version should match the one managed by
        https://mvnrepository.com/artifact/org.springframework.boot/spring-boot-dependencies/${spring-boot.version} -->
        <hibernate.version>5.3.7.Final</hibernate.version>
        <!-- The javassist version should match the one managed by
        https://mvnrepository.com/artifact/org.hibernate/hibernate-core/${hibernate.version} -->
        <javassist.version>3.23.1-GA</javassist.version>
        <!-- The liquibase version should match the one managed by
        https://mvnrepository.com/artifact/org.springframework.boot/spring-boot-dependencies/${spring-boot.version} -->
        <liquibase.version>3.6.2</liquibase.version>
        <liquibase-hibernate5.version>3.6</liquibase-hibernate5.version>
        <validation-api.version>2.0.1.Final</validation-api.version>
        <%_ } _%>
        <mapstruct.version>1.2.0.Final</mapstruct.version>

        <!-- Plugin versions -->
        <maven-clean-plugin.version>3.1.0</maven-clean-plugin.version>
        <maven-compiler-plugin.version>3.8.0</maven-compiler-plugin.version>
        <maven-eclipse-plugin.version>2.10</maven-eclipse-plugin.version>
        <maven-enforcer-plugin.version>3.0.0-M2</maven-enforcer-plugin.version>
        <maven-resources-plugin.version>3.1.0</maven-resources-plugin.version>
        <maven-surefire-plugin.version>2.22.1</maven-surefire-plugin.version>
        <maven-war-plugin.version>3.2.2</maven-war-plugin.version>
        <jib-maven-plugin.version>0.9.11</jib-maven-plugin.version>
        <%_ if (!skipClient) { _%>
        <frontend-maven-plugin.version>1.6</frontend-maven-plugin.version>
        <%_ } _%>
        <jacoco-maven-plugin.version>0.8.2</jacoco-maven-plugin.version>
        <lifecycle-mapping.version>1.0.0</lifecycle-mapping.version>
        <scala-maven-plugin.version>3.4.2</scala-maven-plugin.version>
        <sonar-maven-plugin.version>3.5.0.1254</sonar-maven-plugin.version>
        <%_ if (enableSwaggerCodegen) { _%>
        <openapi-generator-maven-plugin.version>3.3.0</openapi-generator-maven-plugin.version>
        <%_ } _%>
        <git-commit-id-plugin.version>2.2.5</git-commit-id-plugin.version>

        <!-- Sonar properties -->
        <sonar.host.url>http://localhost:9001</sonar.host.url>
        <sonar.exclusions><%= CLIENT_MAIN_SRC_DIR %>content/**/*.*, <%= CLIENT_MAIN_SRC_DIR %>i18n/*.js, <%= CLIENT_DIST_DIR %>**/*.*</sonar.exclusions>
        <sonar.issue.ignore.multicriteria>S3437,<% if (authenticationType === 'jwt') { %>S4502,<% } %>S4684,UndocumentedApi,BoldAndItalicTagsCheck</sonar.issue.ignore.multicriteria>
        <!-- Rule https://sonarcloud.io/coding_rules?open=Web%3ABoldAndItalicTagsCheck&rule_key=Web%3ABoldAndItalicTagsCheck is ignored. Even if we agree that using the "i" tag is an awful practice, this is what is recommended by http://fontawesome.io/examples/ -->
        <sonar.issue.ignore.multicriteria.BoldAndItalicTagsCheck.resourceKey><%= CLIENT_MAIN_SRC_DIR %>app/**/*.*</sonar.issue.ignore.multicriteria.BoldAndItalicTagsCheck.resourceKey>
        <sonar.issue.ignore.multicriteria.BoldAndItalicTagsCheck.ruleKey>Web:BoldAndItalicTagsCheck</sonar.issue.ignore.multicriteria.BoldAndItalicTagsCheck.ruleKey>
        <!-- Rule https://sonarcloud.io/coding_rules?open=squid%3AS3437&rule_key=squid%3AS3437 is ignored, as a JPA-managed field cannot be transient -->
        <sonar.issue.ignore.multicriteria.S3437.resourceKey><%= MAIN_DIR %>java/**/*</sonar.issue.ignore.multicriteria.S3437.resourceKey>
        <sonar.issue.ignore.multicriteria.S3437.ruleKey>squid:S3437</sonar.issue.ignore.multicriteria.S3437.ruleKey>
        <!-- Rule https://sonarcloud.io/coding_rules?open=squid%3AUndocumentedApi&rule_key=squid%3AUndocumentedApi is ignored, as we want to follow "clean code" guidelines and classes, methods and arguments names should be self-explanatory -->
        <sonar.issue.ignore.multicriteria.UndocumentedApi.resourceKey><%= MAIN_DIR %>java/**/*</sonar.issue.ignore.multicriteria.UndocumentedApi.resourceKey>
        <sonar.issue.ignore.multicriteria.UndocumentedApi.ruleKey>squid:UndocumentedApi</sonar.issue.ignore.multicriteria.UndocumentedApi.ruleKey>
        <%_ if (authenticationType === 'jwt') { _%>
        <!-- Rule https://sonarcloud.io/coding_rules?open=squid%3AS4502&rule_key=squid%3AS4502 is ignored, as for JWT tokens we are not subject to CSRF attack -->
        <sonar.issue.ignore.multicriteria.S4502.resourceKey><%= MAIN_DIR %>java/**/*</sonar.issue.ignore.multicriteria.S4502.resourceKey>
        <sonar.issue.ignore.multicriteria.S4502.ruleKey>squid:S4502</sonar.issue.ignore.multicriteria.S4502.ruleKey>
        <%_ } _%>
        <!-- Rule https://sonarcloud.io/coding_rules?open=squid%3AS4684&rule_key=squid%3AS4684 -->
        <sonar.issue.ignore.multicriteria.S4684.resourceKey><%= MAIN_DIR %>java/**/*</sonar.issue.ignore.multicriteria.S4684.resourceKey>
        <sonar.issue.ignore.multicriteria.S4684.ruleKey>squid:S4684</sonar.issue.ignore.multicriteria.S4684.ruleKey>
        <sonar.jacoco.reportPaths>${project.testresult.directory}/coverage/jacoco/jacoco.exec</sonar.jacoco.reportPaths>
        <sonar.java.codeCoveragePlugin>jacoco</sonar.java.codeCoveragePlugin>
        <%_ if (!skipClient) { _%>
        <sonar.testExecutionReportPaths>${project.testresult.directory}/jest/TESTS-results-sonar.xml</sonar.testExecutionReportPaths>
        <sonar.typescript.lcov.reportPaths>${project.testresult.directory}/lcov.info</sonar.typescript.lcov.reportPaths>
        <%_ } _%>
        <sonar.sources>${project.basedir}/<%= MAIN_DIR %></sonar.sources>
        <sonar.surefire.reportsPath>${project.testresult.directory}/surefire-reports</sonar.surefire.reportsPath>
        <sonar.tests>${project.basedir}/<%= TEST_DIR %></sonar.tests>

        <!-- jhipster-needle-maven-property -->
    </properties>

    <dependencyManagement>
        <dependencies>
            <dependency>
                <groupId>io.github.jhipster</groupId>
                <artifactId>jhipster-dependencies</artifactId>
                <version>${jhipster-dependencies.version}</version>
                <type>pom</type>
                <scope>import</scope>
            </dependency>
            <!-- jhipster-needle-maven-add-dependency-management -->
        </dependencies>
    </dependencyManagement>

    <dependencies>
        <dependency>
            <groupId>io.github.jhipster</groupId>
            <artifactId>jhipster-framework</artifactId>
            <%_ // TODO : remove dependency from jhipster-framework
                if (reactive) { _%>
            <exclusions>
                <exclusion>
                    <groupId>org.springframework</groupId>
                    <artifactId>spring-webmvc</artifactId>
                </exclusion>
            </exclusions>
            <%_ } _%>
        </dependency>

        <%_ if (cacheProvider !== 'no') { _%>
        <dependency>
            <groupId>org.springframework.boot</groupId>
            <artifactId>spring-boot-starter-cache</artifactId>
        </dependency>
        <%_ } _%>
        <dependency>
            <groupId>io.dropwizard.metrics</groupId>
            <artifactId>metrics-core</artifactId>
        </dependency>
        <dependency>
            <groupId>io.dropwizard.metrics</groupId>
            <artifactId>metrics-annotation</artifactId>
        </dependency>
        <dependency>
            <groupId>io.dropwizard.metrics</groupId>
            <artifactId>metrics-json</artifactId>
        </dependency>
        <dependency>
            <groupId>io.prometheus</groupId>
            <artifactId>simpleclient</artifactId>
        </dependency>
        <dependency>
            <groupId>io.prometheus</groupId>
            <artifactId>simpleclient_dropwizard</artifactId>
        </dependency>
        <dependency>
            <groupId>io.prometheus</groupId>
            <artifactId>simpleclient_servlet</artifactId>
        </dependency>
        <%_ if (['ehcache', 'infinispan'].includes(cacheProvider)) { _%>
        <dependency>
            <groupId>io.dropwizard.metrics</groupId>
            <artifactId>metrics-jcache</artifactId>
        </dependency>
        <%_ } _%>
        <dependency>
            <groupId>io.dropwizard.metrics</groupId>
            <artifactId>metrics-jmx</artifactId>
        </dependency>
        <dependency>
            <groupId>io.dropwizard.metrics</groupId>
            <artifactId>metrics-jvm</artifactId>
        </dependency>
        <dependency>
            <groupId>io.dropwizard.metrics</groupId>
            <artifactId>metrics-servlet</artifactId>
        </dependency>
        <dependency>
            <groupId>io.dropwizard.metrics</groupId>
            <artifactId>metrics-servlets</artifactId>
        </dependency>
        <%_ if (databaseType === 'sql') { _%>
        <dependency>
            <groupId>com.fasterxml.jackson.datatype</groupId>
            <artifactId>jackson-datatype-hibernate5</artifactId>
        </dependency>
        <%_ } _%>
        <dependency>
            <groupId>com.fasterxml.jackson.datatype</groupId>
            <artifactId>jackson-datatype-hppc</artifactId>
        </dependency>
        <dependency>
            <groupId>com.fasterxml.jackson.datatype</groupId>
            <artifactId>jackson-datatype-jsr310</artifactId>
        </dependency>
        <dependency>
            <groupId>com.fasterxml.jackson.module</groupId>
            <artifactId>jackson-module-afterburner</artifactId>
        </dependency>
        <dependency>
            <groupId>com.h2database</groupId>
            <artifactId>h2</artifactId>
            <scope>test</scope>
        </dependency>
        <%_ if (applicationType === 'gateway' && authenticationType === 'uaa') { _%>
        <dependency>
            <groupId>org.apache.httpcomponents</groupId>
            <artifactId>httpclient</artifactId>
        </dependency>
        <%_ } _%>
        <%_ if (cacheProvider === 'hazelcast') { _%>
        <dependency>
            <groupId>com.hazelcast</groupId>
            <artifactId>hazelcast</artifactId>
        </dependency>
        <%_ } _%>
        <%_ if (cacheProvider === 'hazelcast' && enableHibernateCache) { _%>
        <dependency>
            <groupId>com.hazelcast</groupId>
            <artifactId>hazelcast-hibernate52</artifactId>
        </dependency>
        <%_ } _%>
        <%_ if (cacheProvider === 'hazelcast') { _%>
        <dependency>
            <groupId>com.hazelcast</groupId>
            <artifactId>hazelcast-spring</artifactId>
        </dependency>
        <%_ } _%>
        <%_ if (cacheProvider === 'infinispan') { _%>
        <dependency>
            <groupId>org.infinispan</groupId>
            <artifactId>infinispan-hibernate-cache-v53</artifactId>
        </dependency>
        <dependency>
            <groupId>org.infinispan</groupId>
            <artifactId>infinispan-spring-boot-starter-embedded</artifactId>
        </dependency>
        <dependency>
            <groupId>org.infinispan</groupId>
            <artifactId>infinispan-core</artifactId>
        </dependency>
        <dependency>
            <groupId>org.infinispan</groupId>
            <artifactId>infinispan-jcache</artifactId>
        </dependency>
        <dependency>
            <groupId>org.infinispan</groupId>
            <artifactId>infinispan-cloud</artifactId>
        </dependency>
        <%_ } _%>
        <%_ if (cacheProvider === 'memcached') { _%>
        <dependency>
            <groupId>com.google.code.simple-spring-memcached</groupId>
            <artifactId>spring-cache</artifactId>
        </dependency>
        <dependency>
            <groupId>com.google.code.simple-spring-memcached</groupId>
            <artifactId>xmemcached-provider</artifactId>
        </dependency>
        <dependency>
            <groupId>com.googlecode.xmemcached</groupId>
            <artifactId>xmemcached</artifactId>
        </dependency>
        <%_ } _%>
        <dependency>
            <groupId>com.jayway.jsonpath</groupId>
            <artifactId>json-path</artifactId>
            <scope>test</scope>
            <!-- parent POM declares this dependency in default (compile) scope -->
        </dependency>
        <%_ if (!reactive) { _%>
        <dependency>
            <groupId>io.springfox</groupId>
            <artifactId>springfox-swagger2</artifactId>
        </dependency>
        <dependency>
            <groupId>io.springfox</groupId>
            <artifactId>springfox-bean-validators</artifactId>
        </dependency>
        <%_ } _%>
        <dependency>
            <groupId>com.ryantenney.metrics</groupId>
            <artifactId>metrics-spring</artifactId>
        </dependency>
        <%_ if (databaseType === 'sql') { _%>
        <dependency>
            <groupId>com.zaxxer</groupId>
            <artifactId>HikariCP</artifactId>
        </dependency>
        <%_ } _%>
        <%_ if (databaseType === 'cassandra') { _%>
        <dependency>
            <groupId>commons-codec</groupId>
            <artifactId>commons-codec</artifactId>
        </dependency>
        <%_ } _%>
        <dependency>
            <groupId>commons-io</groupId>
            <artifactId>commons-io</artifactId>
        </dependency>
        <dependency>
            <groupId>org.apache.commons</groupId>
            <artifactId>commons-lang3</artifactId>
        </dependency>
        <%_ if (databaseType === 'mongodb') { _%>
        <dependency>
            <groupId>de.flapdoodle.embed</groupId>
            <artifactId>de.flapdoodle.embed.mongo</artifactId>
            <scope>test</scope>
        </dependency>
        <%_ } _%>
        <%_ if (databaseType === 'couchbase') { _%>
        <dependency>
            <groupId>com.github.differentway</groupId>
            <artifactId>couchbase-testcontainer</artifactId>
            <scope>test</scope>
        </dependency>
        <dependency>
            <groupId>com.couchbase.client</groupId>
            <artifactId>java-client</artifactId>
        </dependency>
        <dependency>
            <groupId>com.couchbase.client</groupId>
            <artifactId>encryption</artifactId>
        </dependency>
        <%_ } _%>
        <%_ if (['ehcache', 'hazelcast', 'infinispan'].includes(cacheProvider)) { _%>
        <dependency>
            <groupId>javax.cache</groupId>
            <artifactId>cache-api</artifactId>
        </dependency>
        <%_ } _%>
        <%_ if (devDatabaseType === 'mysql' || prodDatabaseType === 'mysql') { _%>
        <dependency>
            <groupId>mysql</groupId>
            <artifactId>mysql-connector-java</artifactId>
        </dependency>
        <%_ } _%>
        <%_ if (devDatabaseType === 'mariadb' || prodDatabaseType === 'mariadb') { _%>
        <dependency>
            <groupId>org.mariadb.jdbc</groupId>
            <artifactId>mariadb-java-client</artifactId>
        </dependency>
        <%_ } _%>
        <%_ if (databaseType === 'cassandra') { _%>
        <dependency>
            <groupId>org.lz4</groupId>
            <artifactId>lz4-java</artifactId>
        </dependency>
        <%_ } _%>
        <%_ if (devDatabaseType === 'oracle' || prodDatabaseType === 'oracle') { _%>
        <!-- more information at https://blogs.oracle.com/dev2dev/entry/how_to_get_oracle_jdbc -->
        <dependency>
            <groupId>com.oracle.jdbc</groupId>
            <artifactId>ojdbc8</artifactId>
        </dependency>
        <%_ } _%>
        <%_ if (devDatabaseType === 'mssql' || prodDatabaseType === 'mssql') { _%>
        <dependency>
            <groupId>com.microsoft.sqlserver</groupId>
            <artifactId>mssql-jdbc</artifactId>
        </dependency>
        <dependency>
            <groupId>com.github.sabomichal</groupId>
            <artifactId>liquibase-mssql</artifactId>
        </dependency>
        <%_ } _%>
        <dependency>
            <groupId>org.assertj</groupId>
            <artifactId>assertj-core</artifactId>
            <scope>test</scope>
        </dependency>
        <%_ if (databaseType === 'cassandra') { _%>
        <dependency>
            <groupId>org.cassandraunit</groupId>
            <artifactId>cassandra-unit-spring</artifactId>
            <scope>test</scope>
        </dependency>
        <%_ } _%>
        <%_ if (cacheProvider === 'ehcache') { _%>
        <dependency>
            <groupId>org.ehcache</groupId>
            <artifactId>ehcache</artifactId>
        </dependency>
            <%_ if (enableHibernateCache) { _%>
        <dependency>
            <groupId>org.hibernate</groupId>
            <artifactId>hibernate-jcache</artifactId>
        </dependency>
            <%_ } _%>
        <%_ } _%>
        <%_ if (databaseType === 'sql') { _%>
        <dependency>
            <groupId>org.hibernate</groupId>
            <artifactId>hibernate-jpamodelgen</artifactId>
            <scope>provided</scope>
        </dependency>
        <dependency>
            <groupId>org.hibernate</groupId>
            <artifactId>hibernate-envers</artifactId>
        </dependency>
        <dependency>
            <groupId>org.hibernate.validator</groupId>
            <artifactId>hibernate-validator</artifactId>
        </dependency>
        <dependency>
            <groupId>org.liquibase</groupId>
            <artifactId>liquibase-core</artifactId>
        </dependency>
        <%_ } _%>
        <dependency>
            <groupId>net.logstash.logback</groupId>
            <artifactId>logstash-logback-encoder</artifactId>
        </dependency>
        <%_ if (databaseType === 'mongodb') { _%>
        <dependency>
            <groupId>com.github.mongobee</groupId>
            <artifactId>mongobee</artifactId>
        </dependency>
        <%_ } _%>
        <%_ if (databaseType === 'couchbase') { _%>
        <dependency>
            <groupId>com.github.differentway</groupId>
            <artifactId>couchmove</artifactId>
        </dependency>
        <%_ } _%>
        <%_ if (devDatabaseType === 'postgresql' || prodDatabaseType === 'postgresql') { _%>
        <dependency>
            <groupId>org.postgresql</groupId>
            <artifactId>postgresql</artifactId>
        </dependency>
        <%_ } _%>
        <dependency>
            <groupId>org.mapstruct</groupId>
            <artifactId>mapstruct-jdk8</artifactId>
        </dependency>
        <dependency>
            <groupId>org.mapstruct</groupId>
            <artifactId>mapstruct-processor</artifactId>
            <scope>provided</scope>
        </dependency>
        <dependency>
            <groupId>org.springframework.boot</groupId>
            <artifactId>spring-boot-configuration-processor</artifactId>
            <scope>provided</scope>
        </dependency>
        <dependency>
            <groupId>org.springframework.boot</groupId>
            <artifactId>spring-boot-loader-tools</artifactId>
        </dependency>
        <dependency>
            <groupId>org.springframework.boot</groupId>
            <artifactId>spring-boot-starter-actuator</artifactId>
        </dependency>
        <dependency>
            <groupId>org.springframework.boot</groupId>
            <artifactId>spring-boot-starter-aop</artifactId>
        </dependency>
        <%_ if (databaseType === 'sql') { _%>
        <dependency>
            <groupId>org.springframework.boot</groupId>
            <artifactId>spring-boot-starter-data-jpa</artifactId>
        </dependency>
        <%_ } _%>
        <%_ if (searchEngine === 'elasticsearch') { _%>
        <dependency>
            <groupId>org.springframework.boot</groupId>
            <artifactId>spring-boot-starter-data-elasticsearch</artifactId>
        </dependency>
        <!-- Spring Data Jest dependencies for Elasticsearch -->
        <dependency>
            <groupId>com.github.vanroy</groupId>
            <artifactId>spring-boot-starter-data-jest</artifactId>
            <exclusions>
                <exclusion>
                    <groupId>commons-logging</groupId>
                    <artifactId>commons-logging</artifactId>
                </exclusion>
            </exclusions>
        </dependency>
        <!-- log4j needed to create embedded elasticsearch instance -->
        <dependency>
            <groupId>org.apache.logging.log4j</groupId>
            <artifactId>log4j-api</artifactId>
            <version>2.7</version>
        </dependency>
        <dependency>
            <groupId>org.apache.logging.log4j</groupId>
            <artifactId>log4j-core</artifactId>
            <version>2.7</version>
        </dependency>
        <!-- end of Spring Data Jest dependencies -->
        <%_ } _%>
        <%_ if (['mongodb', 'cassandra', 'couchbase'].includes(databaseType)) { _%>
        <dependency>
            <groupId>org.springframework.boot</groupId>
            <artifactId>spring-boot-starter-data-<%=databaseType%><% if (reactive) { %>-reactive<% } %></artifactId>
        </dependency>
        <%_ } _%>
        <dependency>
            <groupId>org.springframework.boot</groupId>
            <artifactId>spring-boot-starter-logging</artifactId>
        </dependency>
        <dependency>
            <groupId>org.springframework.boot</groupId>
            <artifactId>spring-boot-starter-mail</artifactId>
        </dependency>
        <dependency>
            <groupId>org.springframework.boot</groupId>
            <artifactId>spring-boot-starter-security</artifactId>
        </dependency>
        <dependency>
            <groupId>org.springframework.boot</groupId>
            <artifactId>spring-boot-starter-thymeleaf</artifactId>
        </dependency>
        <dependency>
            <groupId>org.springframework.boot</groupId>
            <artifactId>spring-boot-starter-web<% if (reactive) { %>flux<% } %></artifactId>
        </dependency>
        <dependency>
            <groupId>org.springframework.boot</groupId>
            <artifactId>spring-boot-starter-test</artifactId>
            <scope>test</scope>
        </dependency>
        <dependency>
            <groupId>org.springframework.boot</groupId>
            <artifactId>spring-boot-test</artifactId>
            <scope>test</scope>
        </dependency>
        <dependency>
            <groupId>org.springframework.security</groupId>
            <artifactId>spring-security-test</artifactId>
            <scope>test</scope>
        </dependency>
        <%_ if (messageBroker === 'kafka') { _%>
        <!-- Kafka support -->
        <dependency>
            <groupId>org.springframework.cloud</groupId>
            <artifactId>spring-cloud-stream</artifactId>
        </dependency>
        <dependency>
            <groupId>org.springframework.cloud</groupId>
            <artifactId>spring-cloud-stream-binder-kafka</artifactId>
        </dependency>
        <dependency>
            <groupId>org.springframework.cloud</groupId>
            <artifactId>spring-cloud-stream-test-support</artifactId>
            <scope>test</scope>
        </dependency>
        <%_ } _%>
        <dependency>
            <groupId>org.zalando</groupId>
            <artifactId>problem-spring-web<% if (reactive) { %>flux<%_ } _%></artifactId>
        </dependency>
        <%_ if (websocket === 'spring-websocket') { _%>
        <dependency>
            <groupId>org.springframework.boot</groupId>
            <artifactId>spring-boot-starter-websocket</artifactId>
        </dependency>
        <%_ } _%>
        <%_ if (authenticationType === 'oauth2') { _%>
        <dependency>
            <groupId>org.springframework.security.oauth</groupId>
            <artifactId>spring-security-oauth2</artifactId>
        </dependency>
        <dependency>
            <groupId>org.springframework.security.oauth.boot</groupId>
            <artifactId>spring-security-oauth2-autoconfigure</artifactId>
        </dependency>
            <%_ if (applicationType === 'gateway' || applicationType === 'microservice') { _%>
        <dependency>
            <groupId>org.springframework.security</groupId>
            <artifactId>spring-security-jwt</artifactId>
        </dependency>
            <%_ } _%>
        <%_ } _%>
        <%_ if (authenticationType === 'jwt') { _%>
        <dependency>
            <groupId>io.jsonwebtoken</groupId>
            <artifactId>jjwt-api</artifactId>
        </dependency>
        <dependency>
            <groupId>io.jsonwebtoken</groupId>
            <artifactId>jjwt-impl</artifactId>
            <scope>runtime</scope>
        </dependency>
        <dependency>
            <groupId>io.jsonwebtoken</groupId>
            <artifactId>jjwt-jackson</artifactId>
            <scope>runtime</scope>
        </dependency>
        <%_ } _%>
        <%_ if (authenticationType === 'uaa') { _%>
        <dependency>
            <groupId>org.springframework.security.oauth</groupId>
            <artifactId>spring-security-oauth2</artifactId>
        </dependency>
        <dependency>
            <groupId>org.springframework.security</groupId>
            <artifactId>spring-security-jwt</artifactId>
        </dependency>
        <%_ } _%>
        <%_ if (databaseType === 'cassandra') { _%>
        <!-- DataStax driver -->
        <dependency>
            <groupId>com.datastax.cassandra</groupId>
            <artifactId>cassandra-driver-extras</artifactId>
        </dependency>
        <dependency>
            <groupId>com.datastax.cassandra</groupId>
            <artifactId>cassandra-driver-mapping</artifactId>
        </dependency>
        <%_ } _%>
        <!-- Spring Cloud -->
        <%_ if (applicationType === 'gateway' && serviceDiscoveryType) { _%>
        <dependency>
            <groupId>org.springframework.cloud</groupId>
            <artifactId>spring-cloud-starter-netflix-zuul</artifactId>
        </dependency>
        <dependency>
            <groupId>com.github.vladimir-bukhtoyarov</groupId>
            <artifactId>bucket4j-core</artifactId>
        </dependency>
        <dependency>
            <groupId>com.github.vladimir-bukhtoyarov</groupId>
            <artifactId>bucket4j-jcache</artifactId>
        </dependency>
        <%_ } _%>
        <%_ if (applicationType === 'microservice' || applicationType === 'gateway' || applicationType === 'uaa') { _%>
        <dependency>
            <groupId>org.springframework.cloud</groupId>
            <artifactId>spring-cloud-starter</artifactId>
        </dependency>
        <dependency>
            <groupId>org.springframework.cloud</groupId>
            <artifactId>spring-cloud-starter-netflix-ribbon</artifactId>
        </dependency>
        <dependency>
            <groupId>org.springframework.cloud</groupId>
            <artifactId>spring-cloud-starter-netflix-hystrix</artifactId>
        </dependency>
        <dependency>
            <groupId>org.springframework.retry</groupId>
            <artifactId>spring-retry</artifactId>
        </dependency>
        <%_ } _%>
        <%_ if (serviceDiscoveryType === 'eureka') { _%>
        <dependency>
            <groupId>org.springframework.cloud</groupId>
            <artifactId>spring-cloud-starter-netflix-eureka-client</artifactId>
        </dependency>
        <dependency>
            <groupId>org.springframework.cloud</groupId>
            <artifactId>spring-cloud-starter-config</artifactId>
        </dependency>
        <%_ } _%>
        <%_ if (serviceDiscoveryType === 'consul') { _%>
        <dependency>
            <groupId>org.springframework.cloud</groupId>
            <artifactId>spring-cloud-starter-consul-discovery</artifactId>
        </dependency>
        <dependency>
            <groupId>org.springframework.cloud</groupId>
            <artifactId>spring-cloud-starter-consul-config</artifactId>
        </dependency>
        <%_ } _%>
        <%_ if (authenticationType === 'oauth2' || authenticationType === 'uaa') { _%>
        <dependency>
            <groupId>org.springframework.cloud</groupId>
            <artifactId>spring-cloud-security</artifactId>
        </dependency>
        <%_ } _%>
        <%_ if (applicationType === 'microservice' || applicationType === 'gateway' || applicationType === 'uaa') { _%>
        <dependency>
            <groupId>org.springframework.cloud</groupId>
            <artifactId>spring-cloud-starter-openfeign</artifactId>
        </dependency>
        <%_ } _%>
        <dependency>
            <groupId>org.springframework.boot</groupId>
            <artifactId>spring-boot-starter-cloud-connectors</artifactId>
        </dependency>
        <!-- Security -->
        <dependency>
            <groupId>org.springframework.security</groupId>
            <artifactId>spring-security-data</artifactId>
        </dependency>
        <%_ if (websocket === 'spring-websocket') { _%>
        <dependency>
            <groupId>org.springframework.security</groupId>
            <artifactId>spring-security-messaging</artifactId>
        </dependency>
        <%_ } _%>
        <%_ if (cucumberTests) { _%>
        <!-- Cucumber -->
        <dependency>
            <groupId>io.cucumber</groupId>
            <artifactId>cucumber-junit</artifactId>
            <scope>test</scope>
        </dependency>
        <dependency>
            <groupId>io.cucumber</groupId>
            <artifactId>cucumber-spring</artifactId>
            <scope>test</scope>
        </dependency>
        <%_ } _%>
        <!-- jhipster-needle-maven-add-dependency -->
    </dependencies>

    <build>
        <defaultGoal>spring-boot:run</defaultGoal>
        <%_ if (cucumberTests) { _%>
        <testResources>
            <testResource>
                <directory><%= SERVER_TEST_RES_DIR %></directory>
            </testResource>
            <testResource>
                <directory><%= TEST_DIR %>features</directory>
            </testResource>
        </testResources>
        <%_ } _%>
        <plugins>
            <plugin>
                <groupId>org.apache.maven.plugins</groupId>
                <artifactId>maven-compiler-plugin</artifactId>
                <configuration>
                    <annotationProcessorPaths>
                        <path>
                            <groupId>org.mapstruct</groupId>
                            <artifactId>mapstruct-processor</artifactId>
                            <version>${mapstruct.version}</version>
                        </path>
<%_ if (databaseType === 'sql') { _%>
                        <!-- For JPA static metamodel generation -->
                        <path>
                            <groupId>org.hibernate</groupId>
                            <artifactId>hibernate-jpamodelgen</artifactId>
                            <version>${hibernate.version}</version>
                        </path>
<% } %>
                    </annotationProcessorPaths>
                </configuration>
            </plugin>
            <plugin>
                <groupId>org.apache.maven.plugins</groupId>
                <artifactId>maven-eclipse-plugin</artifactId>
            </plugin>
            <plugin>
                <groupId>org.apache.maven.plugins</groupId>
                <artifactId>maven-enforcer-plugin</artifactId>
            </plugin>
            <plugin>
                <groupId>org.apache.maven.plugins</groupId>
                <artifactId>maven-resources-plugin</artifactId>
            </plugin>
            <plugin>
                <groupId>org.apache.maven.plugins</groupId>
                <artifactId>maven-surefire-plugin</artifactId>
            </plugin>
            <plugin>
                <groupId>org.jacoco</groupId>
                <artifactId>jacoco-maven-plugin</artifactId>
            </plugin>
            <plugin>
                <groupId>org.sonarsource.scanner.maven</groupId>
                <artifactId>sonar-maven-plugin</artifactId>
            </plugin>
            <%_ if (databaseType === 'sql') { _%>
            <plugin>
                <groupId>org.liquibase</groupId>
                <artifactId>liquibase-maven-plugin</artifactId>
            </plugin>
            <%_ } _%>
            <plugin>
                <groupId>org.springframework.boot</groupId>
                <artifactId>spring-boot-maven-plugin</artifactId>
                <executions>
                    <execution>
                        <goals>
                            <goal>repackage</goal>
                        </goals>
                    </execution>
                </executions>
                <configuration>
                    <mainClass>${start-class}</mainClass>
                    <executable>true</executable>
                    <fork>true</fork>
                    <!--
                    Enable the line below to have remote debugging of your application on port 5005
                    <jvmArguments>-agentlib:jdwp=transport=dt_socket,server=y,suspend=n,address=5005</jvmArguments>
                    -->
                </configuration>
            </plugin>
            <plugin>
                <groupId>com.google.cloud.tools</groupId>
                <artifactId>jib-maven-plugin</artifactId>
            </plugin>
            <%_ if (enableSwaggerCodegen) { _%>
            <plugin>
                <!--
                    Plugin that provides API-first development using openapi-generator to
                    generate Spring-MVC endpoint stubs at compile time from an OpenAPI definition file
                -->
                <groupId>org.openapitools</groupId>
                <artifactId>openapi-generator-maven-plugin</artifactId>
            </plugin>
            <%_ } _%>
            <!-- jhipster-needle-maven-add-plugin -->
        </plugins>
        <pluginManagement>
            <plugins>
                <plugin>
                    <groupId>org.apache.maven.plugins</groupId>
                    <artifactId>maven-compiler-plugin</artifactId>
                    <version>${maven-compiler-plugin.version}</version>
                </plugin>
                <%_ if (!skipClient) { _%>
                <plugin>
                    <groupId>com.github.eirslett</groupId>
                    <artifactId>frontend-maven-plugin</artifactId>
                    <version>${frontend-maven-plugin.version}</version>
                </plugin>
                <%_ } _%>
                <plugin>
                    <groupId>pl.project13.maven</groupId>
                    <artifactId>git-commit-id-plugin</artifactId>
                    <version>${git-commit-id-plugin.version}</version>
                        <executions>
                            <execution>
                                <goals>
                                    <goal>revision</goal>
                                </goals>
                            </execution>
                        </executions>
                        <configuration>
                            <failOnNoGitDirectory>false</failOnNoGitDirectory>
                            <generateGitPropertiesFile>true</generateGitPropertiesFile>
                            <includeOnlyProperties>
                                <includeOnlyProperty>^git.commit.id.abbrev$</includeOnlyProperty>
                                <includeOnlyProperty>^git.commit.id.describe$</includeOnlyProperty>
                                <includeOnlyProperty>^git.branch$</includeOnlyProperty>
                            </includeOnlyProperties>
                    </configuration>
                </plugin>
                <plugin>
                    <groupId>org.jacoco</groupId>
                    <artifactId>jacoco-maven-plugin</artifactId>
                    <version>${jacoco-maven-plugin.version}</version>
                    <executions>
                        <execution>
                            <id>pre-unit-tests</id>
                            <goals>
                                <goal>prepare-agent</goal>
                            </goals>
                            <configuration>
                                <!-- Sets the path to the file which contains the execution data. -->
                                <destFile>${project.testresult.directory}/coverage/jacoco/jacoco.exec</destFile>
                            </configuration>
                        </execution>
                        <!-- Ensures that the code coverage report for unit tests is created after unit tests have been run -->
                        <execution>
                            <id>post-unit-test</id>
                            <phase>test</phase>
                            <goals>
                                <goal>report</goal>
                            </goals>
                            <configuration>
                                <dataFile>${project.testresult.directory}/coverage/jacoco/jacoco.exec</dataFile>
                                <outputDirectory>${project.testresult.directory}/coverage/jacoco</outputDirectory>
                            </configuration>
                        </execution>
                    </executions>
                </plugin>
                <plugin>
                    <groupId>com.google.cloud.tools</groupId>
                    <artifactId>jib-maven-plugin</artifactId>
                    <version>${jib-maven-plugin.version}</version>
                    <configuration>
                      <from>
                          <image><%= DOCKER_JAVA_JRE %></image>
                      </from>
                      <to>
                          <image><%= baseName.toLowerCase() %>:latest</image>
                      </to>
                      <container>
                          <entrypoint>
                              <shell>sh</shell>
                              <option>-c</option>
                              <arg>chmod +x /entrypoint.sh &amp;&amp; sync &amp;&amp; /entrypoint.sh</arg>
                          </entrypoint>
                          <ports>
                              <port><%= serverPort %></port>
                              <%_ if (cacheProvider === 'hazelcast') { _%>
                              <port>5701/udp</port>
                              <%_ } _%>
                          </ports>
                          <environment>
                              <%_ if (cacheProvider === 'infinispan') { _%><JAVA_OPTS>-Djgroups.tcp.address=NON_LOOPBACK -Djava.net.preferIPv4Stack=true</JAVA_OPTS><%_ } _%>
                              <SPRING_OUTPUT_ANSI_ENABLED>ALWAYS</SPRING_OUTPUT_ANSI_ENABLED>
                              <JHIPSTER_SLEEP>0</JHIPSTER_SLEEP>
                          </environment>
                          <useCurrentTimestamp>true</useCurrentTimestamp>
                      </container>
                  </configuration>
                </plugin>
                <!--
                    This plugin's configuration is used to store Eclipse m2e settings only.
                    It has no influence on the Maven build itself.
                    Remove when the m2e plugin can correctly bind to Maven lifecycle
                -->
                <plugin>
                    <groupId>org.eclipse.m2e</groupId>
                    <artifactId>lifecycle-mapping</artifactId>
                    <version>${lifecycle-mapping.version}</version>
                    <configuration>
                        <lifecycleMappingMetadata>
                            <pluginExecutions>
                                <pluginExecution>
                                    <pluginExecutionFilter>
                                        <groupId>org.jacoco</groupId>
                                        <artifactId>
                                            jacoco-maven-plugin
                                        </artifactId>
                                        <versionRange>
                                            ${jacoco-maven-plugin.version}
                                        </versionRange>
                                        <goals>
                                            <goal>prepare-agent</goal>
                                        </goals>
                                    </pluginExecutionFilter>
                                    <action>
                                        <ignore/>
                                    </action>
                                </pluginExecution>
                                <%_ if (!skipClient) { _%>
                                <pluginExecution>
                                    <pluginExecutionFilter>
                                        <groupId>com.github.eirslett</groupId>
                                        <artifactId>frontend-maven-plugin</artifactId>
                                        <versionRange>${frontend-maven-plugin.version}</versionRange>
                                        <goals>
                                            <%_ if (clientPackageManager === 'yarn') { _%>
                                            <goal>install-node-and-yarn</goal>
                                            <goal>yarn</goal>
                                            <%_ } else if (clientPackageManager === 'npm') { _%>
                                            <goal>install-node-and-npm</goal>
                                            <goal>npm</goal>
                                            <%_ } _%>
                                        </goals>
                                    </pluginExecutionFilter>
                                    <action>
                                        <ignore/>
                                    </action>
                                </pluginExecution>
                                <%_ } _%>
                                <%_ if (enableSwaggerCodegen) { _%>
                                <pluginExecution>
                                    <pluginExecutionFilter>
                                        <groupId>org.openapitools</groupId>
                                        <artifactId>openapi-generator-maven-plugin</artifactId>
                                        <versionRange>${openapi-generator-maven-plugin.version}</versionRange>
                                        <goals>
                                            <goal>generate</goal>
                                        </goals>
                                    </pluginExecutionFilter>
                                    <action>
                                        <ignore />
                                    </action>
                                </pluginExecution>
                                <%_ } _%>
                            </pluginExecutions>
                        </lifecycleMappingMetadata>
                    </configuration>
                </plugin>
<%_ if (databaseType === 'sql') { _%>
                <plugin>
                    <groupId>org.liquibase</groupId>
                    <artifactId>liquibase-maven-plugin</artifactId>
                    <version>${liquibase.version}</version>
                    <configuration>
                        <changeLogFile><%= SERVER_MAIN_RES_DIR %>config/liquibase/master.xml</changeLogFile>
                        <diffChangeLogFile><%= SERVER_MAIN_RES_DIR %>config/liquibase/changelog/${maven.build.timestamp}_changelog.xml</diffChangeLogFile>
                        <driver><% if (devDatabaseType === 'mysql') { %>com.mysql.jdbc.Driver<% } else if (devDatabaseType === 'mariadb') { %>org.mariadb.jdbc.Driver<% } else if (devDatabaseType === 'postgresql') { %>org.postgresql.Driver<% } else if (devDatabaseType === 'h2Disk') { %>org.h2.Driver<% } else if (devDatabaseType === 'oracle') { %>oracle.jdbc.OracleDriver<% } %></driver>
                        <url><% if (devDatabaseType === 'mysql') { %>jdbc:mysql://localhost:3306/<%= baseName %><% } else if (devDatabaseType === 'mariadb') { %>jdbc:mariadb://localhost:3306/<%= baseName %><% } else if (devDatabaseType === 'postgresql') { %>jdbc:postgresql://localhost:5432/<%= baseName %><% } else if (devDatabaseType === 'h2Disk') { %>jdbc:h2:file:./target/h2db/db/<%= lowercaseBaseName %><% } else if (devDatabaseType === 'oracle') { %>jdbc:oracle:thin:@localhost:1521:<%= baseName %><% } else if (devDatabaseType === 'mssql') { %>jdbc:sqlserver://localhost:1433;database=<%= baseName %><% } %></url>
                        <defaultSchemaName><% if (devDatabaseType === 'mysql') { %><%= baseName %><% } else if (devDatabaseType === 'postgresql') { %><% } %></defaultSchemaName>
                        <username><% if (devDatabaseType === 'mysql') { %>root<% } else if (devDatabaseType === 'postgresql' || devDatabaseType === 'h2Disk' || devDatabaseType === 'h2Memory') { %><%= baseName %><% } else if (devDatabaseType === 'mssql') { %>SA<% } %></username>
                        <password><% if (devDatabaseType === 'mssql') { %>yourStrong(!)Password<% } %></password>
                        <referenceUrl>hibernate:spring:<%=packageName%>.domain?dialect=<% if (devDatabaseType === 'mysql') { %>org.hibernate.dialect.MySQL5InnoDBDialect<% } else if (devDatabaseType === 'mariadb') { %>org.hibernate.dialect.MySQL5InnoDBDialect<% } else if (devDatabaseType === 'postgresql') { %>org.hibernate.dialect.PostgreSQL82Dialect<% } else if (devDatabaseType === 'h2Disk') { %>org.hibernate.dialect.H2Dialect<% } else if (devDatabaseType === 'oracle') { %>org.hibernate.dialect.Oracle12cDialect<% } else if (devDatabaseType === 'mssql') { %>org.hibernate.dialect.SQLServerDialect<% } %>&amp;hibernate.physical_naming_strategy=org.springframework.boot.orm.jpa.hibernate.SpringPhysicalNamingStrategy&amp;hibernate.implicit_naming_strategy=org.springframework.boot.orm.jpa.hibernate.SpringImplicitNamingStrategy</referenceUrl>
                        <verbose>true</verbose>
                        <logging>debug</logging>
                        <%_ if (authenticationType === 'oauth2') { _%>
                        <diffExcludeObjects>oauth_access_token, oauth_approvals, oauth_client_details, oauth_client_token, oauth_code, oauth_refresh_token</diffExcludeObjects>
                        <%_ } _%>
                    </configuration>
                    <dependencies>
                        <dependency>
                            <groupId>org.javassist</groupId>
                            <artifactId>javassist</artifactId>
                            <version>${javassist.version}</version>
                        </dependency>
                        <dependency>
                            <groupId>org.liquibase.ext</groupId>
                            <artifactId>liquibase-hibernate5</artifactId>
                            <version>${liquibase-hibernate5.version}</version>
                        </dependency>
                        <dependency>
                            <groupId>org.springframework.boot</groupId>
                            <artifactId>spring-boot-starter-data-jpa</artifactId>
                            <version>${spring-boot.version}</version>
                        </dependency>
                        <dependency>
                            <groupId>javax.validation</groupId>
                            <artifactId>validation-api</artifactId>
                            <version>${validation-api.version}</version>
                        </dependency>
                    </dependencies>
                </plugin>
<%_ } _%>
                <plugin>
                    <artifactId>maven-clean-plugin</artifactId>
                    <version>${maven-clean-plugin.version}</version>
                </plugin>
                <plugin>
                    <groupId>org.apache.maven.plugins</groupId>
                    <artifactId>maven-eclipse-plugin</artifactId>
                    <version>${maven-eclipse-plugin.version}</version>
                    <configuration>
                        <downloadSources>true</downloadSources>
                        <downloadJavadocs>true</downloadJavadocs>
                    </configuration>
                </plugin>
                <plugin>
                    <groupId>org.apache.maven.plugins</groupId>
                    <artifactId>maven-enforcer-plugin</artifactId>
                    <version>${maven-enforcer-plugin.version}</version>
                    <executions>
                        <execution>
                            <id>enforce-versions</id>
                            <goals>
                                <goal>enforce</goal>
                            </goals>
                        </execution>
                    </executions>
                    <configuration>
                        <rules>
                            <requireMavenVersion>
                                <message>You are running an older version of Maven. JHipster requires at least Maven ${maven.version}</message>
                                <version>[${maven.version},)</version>
                            </requireMavenVersion>
                            <requireJavaVersion>
                                <!-- Until JHipster supports JDK 9 -->
                                <message>You are running an incompatible version of Java. JHipster requires JDK ${java.version}</message>
                                <version>[1.8,1.9)</version>
                            </requireJavaVersion>
                        </rules>
                    </configuration>
                </plugin>
                <plugin>
                    <groupId>org.apache.maven.plugins</groupId>
                    <artifactId>maven-resources-plugin</artifactId>
                    <version>${maven-resources-plugin.version}</version>
                    <executions>
                        <execution>
                            <id>default-resources</id>
                            <phase>validate</phase>
                            <goals>
                                <goal>copy-resources</goal>
                            </goals>
                            <configuration>
                                <outputDirectory>target/classes</outputDirectory>
                                <useDefaultDelimiters>false</useDefaultDelimiters>
                                <delimiters>
                                    <delimiter>#</delimiter>
                                </delimiters>
                                <resources>
                                    <resource>
                                        <directory><%= SERVER_MAIN_RES_DIR %></directory>
                                        <filtering>true</filtering>
                                        <includes>
                                            <include>config/*.yml</include>
                                        </includes>
                                    </resource>
                                    <resource>
                                        <directory><%= SERVER_MAIN_RES_DIR %></directory>
                                        <filtering>false</filtering>
                                        <excludes>
                                            <exclude>config/*.yml</exclude>
                                        </excludes>
                                    </resource>
                                </resources>
                            </configuration>
                        </execution>
                        <execution>
                            <id>docker-resources</id>
                            <phase>verify</phase>
                            <goals>
                                <goal>copy-resources</goal>
                            </goals>
                            <configuration>
                                <outputDirectory>target/classes/static/</outputDirectory>
                                <resources>
                                    <resource>
                                        <directory>target/www</directory>
                                        <filtering>false</filtering>
                                    </resource>
                                </resources>
                            </configuration>
                        </execution>
                    </executions>
                </plugin>
                <plugin>
                    <groupId>org.apache.maven.plugins</groupId>
                    <artifactId>maven-surefire-plugin</artifactId>
                    <version>${maven-surefire-plugin.version}</version>
                    <%_ if (cucumberTests) { _%>
                    <executions>
                        <execution>
                            <id>default-test</id>
                            <configuration>
                                <excludes>
                                    <exclude>**/Abstract*.java</exclude>
                                    <exclude>**/*Cucumber*.java</exclude>
                                </excludes>
                            </configuration>
                        </execution>
                        <execution>
                            <id>without-cucumber</id>
                            <goals>
                                <goal>test</goal>
                            </goals>
                            <configuration>
                                <includes>
                                    <include>**/*Cucumber*.java</include>
                                </includes>
                            </configuration>
                        </execution>
                    </executions>
                    <%_ } _%>
                    <configuration>
                        <!-- Force alphabetical order to have a reproducible build -->
                        <runOrder>alphabetical</runOrder>
                        <!-- Fixes a bug which will be solved in next version after 2.22.1 then this can be removed -->
                        <!-- see: https://issues.apache.org/jira/browse/SUREFIRE-1588 -->
                        <useSystemClassLoader>false</useSystemClassLoader>
                    </configuration>
                </plugin>
                <plugin>
                    <groupId>org.apache.maven.plugins</groupId>
                    <artifactId>maven-war-plugin</artifactId>
                    <version>${maven-war-plugin.version}</version>
                </plugin>
                <%_ if (enableSwaggerCodegen) { _%>
                <plugin>
                    <!--
                        Plugin that provides API-first development using openapi-generator to
                        generate Spring-MVC endpoint stubs at compile time from an OpenAPI definition file
                    -->
                    <groupId>org.openapitools</groupId>
                    <artifactId>openapi-generator-maven-plugin</artifactId>
                    <version>${openapi-generator-maven-plugin.version}</version>
                    <executions>
                        <execution>
                            <goals>
                                <goal>generate</goal>
                            </goals>
                            <configuration>
                                <inputSpec>${project.basedir}/<%= SERVER_MAIN_RES_DIR %>swagger/api.yml</inputSpec>
                                <generatorName>spring</generatorName>
                                <apiPackage><%= packageName %>.web.api</apiPackage>
                                <modelPackage><%= packageName %>.web.api.model</modelPackage>
                                <supportingFilesToGenerate>ApiUtil.java</supportingFilesToGenerate>
                                <validateSpec>true</validateSpec>
                                <configOptions>
                                    <%_ if (reactive) { _%>
                                    <reactive>true</reactive>
                                    <%_ } _%>
                                    <delegatePattern>true</delegatePattern>
                                </configOptions>
                            </configuration>
                        </execution>
                    </executions>
                </plugin>
                <%_ } _%>
                <plugin>
                    <groupId>net.alchim31.maven</groupId>
                    <artifactId>scala-maven-plugin</artifactId>
                    <version>${scala-maven-plugin.version}</version>
                    <executions>
                        <execution>
                            <id>compile</id>
                            <phase>compile</phase>
                            <goals>
                                <goal>add-source</goal>
                                <goal>compile</goal>
                            </goals>
                        </execution>
                        <execution>
                            <id>test-compile</id>
                            <phase>test-compile</phase>
                            <goals>
                                <goal>add-source</goal>
                                <goal>testCompile</goal>
                            </goals>
                        </execution>
                    </executions>
                    <configuration>
                        <recompileMode>incremental</recompileMode>
                        <verbose>true</verbose>
                        <scalaVersion>${scala.version}</scalaVersion>
                    </configuration>
                </plugin>
                <plugin>
                    <groupId>org.sonarsource.scanner.maven</groupId>
                    <artifactId>sonar-maven-plugin</artifactId>
                    <version>${sonar-maven-plugin.version}</version>
                </plugin>
                <plugin>
                    <groupId>org.springframework.boot</groupId>
                    <artifactId>spring-boot-maven-plugin</artifactId>
                    <version>${spring-boot.version}</version>
                </plugin>
            </plugins>
        </pluginManagement>
    </build>
    <profiles>
        <profile>
            <id>no-liquibase</id>
            <properties>
                <profile.no-liquibase>,no-liquibase</profile.no-liquibase>
            </properties>
        </profile>
        <profile>
            <id>swagger</id>
            <properties>
                <profile.swagger>,swagger</profile.swagger>
            </properties>
        </profile>
        <profile>
            <id>tls</id>
            <properties>
                <profile.tls>,tls</profile.tls>
            </properties>
        </profile>
        <%_ if (!skipClient) { _%>
        <profile>
            <id>webpack</id>
            <activation>
                <file>
                    <missing>${basedir}/target/www/app/main.bundle.js</missing>
                </file>
            </activation>
            <dependencies>
                <dependency>
                    <groupId>org.springframework.boot</groupId>
                    <artifactId>spring-boot-starter-undertow</artifactId>
                </dependency>
                <dependency>
                    <groupId>org.springframework.boot</groupId>
                    <artifactId>spring-boot-devtools</artifactId>
                    <optional>true</optional>
                </dependency>
                <%_ if (devDatabaseType === 'h2Disk' || devDatabaseType === 'h2Memory') { _%>
                <dependency>
                    <groupId>com.h2database</groupId>
                    <artifactId>h2</artifactId>
                </dependency>
                <%_ } _%>
            </dependencies>
            <build>
                <plugins>
                    <plugin>
                        <groupId>com.github.eirslett</groupId>
                        <artifactId>frontend-maven-plugin</artifactId>
                        <executions>
                            <%_ if (clientPackageManager === 'yarn') { _%>
                            <execution>
                                <id>install node and yarn</id>
                                <goals>
                                    <goal>install-node-and-yarn</goal>
                                </goals>
                                <configuration>
                                    <nodeVersion>${node.version}</nodeVersion>
                                    <yarnVersion>${yarn.version}</yarnVersion>
                                </configuration>
                            </execution>
                            <execution>
                                <id>yarn install</id>
                                <goals>
                                    <goal>yarn</goal>
                                </goals>
                            </execution>
                            <%_ } else if (clientPackageManager === 'npm') { _%>
                            <execution>
                                <id>install node and npm</id>
                                <goals>
                                    <goal>install-node-and-npm</goal>
                                </goals>
                                <configuration>
                                    <nodeVersion>${node.version}</nodeVersion>
                                    <npmVersion>${npm.version}</npmVersion>
                                </configuration>
                            </execution>
                            <execution>
                                <id>npm install</id>
                                <goals>
                                    <goal>npm</goal>
                                </goals>
                            </execution>
                            <%_ } _%>
                            <execution>
                                <id>webpack build dev</id>
                                <goals>
                                    <goal><%= clientPackageManager %></goal>
                                </goals>
                                <phase>generate-resources</phase>
                                <configuration>
                                    <arguments>run webpack:build</arguments>
                                    <%_ if (clientPackageManager === 'yarn') { _%>
                                    <yarnInheritsProxyConfigFromMaven>false</yarnInheritsProxyConfigFromMaven>
                                    <%_ } else if (clientPackageManager === 'npm') { _%>
                                    <npmInheritsProxyConfigFromMaven>false</npmInheritsProxyConfigFromMaven>
                                    <%_ } _%>
                                </configuration>
                            </execution>
                        </executions>
                    </plugin>
                    <plugin>
                        <groupId>org.apache.maven.plugins</groupId>
                        <artifactId>maven-war-plugin</artifactId>
                        <configuration>
                            <failOnMissingWebXml>false</failOnMissingWebXml>
                            <warSourceDirectory><%= CLIENT_DIST_DIR %></warSourceDirectory>
                            <webResources>
                                <resource>
                                    <directory><%= MAIN_DIR %>webapp</directory>
                                    <includes>
                                        <include>WEB-INF/**</include>
                                    </includes>
                                </resource>
                            </webResources>
                        </configuration>
                    </plugin>
                </plugins>
            </build>
            <properties>
                <!-- default Spring profiles -->
                <spring.profiles.active>dev${profile.no-liquibase}</spring.profiles.active>
            </properties>
        </profile>
        <%_ } _%>
        <profile>
            <id>dev</id>
            <activation>
                <activeByDefault>true</activeByDefault>
            </activation>
            <dependencies>
                <dependency>
                    <groupId>org.springframework.boot</groupId>
                    <artifactId>spring-boot-starter-undertow</artifactId>
                </dependency>
                <dependency>
                    <groupId>org.springframework.boot</groupId>
                    <artifactId>spring-boot-devtools</artifactId>
                    <optional>true</optional>
                </dependency>
                <%_ if (devDatabaseType === 'h2Disk' || devDatabaseType === 'h2Memory') { _%>
                <dependency>
                    <groupId>com.h2database</groupId>
                    <artifactId>h2</artifactId>
                </dependency>
                <%_ } _%>
            </dependencies>
            <build>
                <plugins>
                    <plugin>
                        <groupId>org.apache.maven.plugins</groupId>
                        <artifactId>maven-war-plugin</artifactId>
                        <configuration>
                            <failOnMissingWebXml>false</failOnMissingWebXml>
                            <%_ if (!skipClient) { _%>
                            <warSourceDirectory><%= CLIENT_DIST_DIR %></warSourceDirectory>
                            <webResources>
                                <resource>
                                    <directory><%= MAIN_DIR %>webapp</directory>
                                    <includes>
                                        <include>WEB-INF/**</include>
                                    </includes>
                                </resource>
                            </webResources>
                            <%_ } _%>
                        </configuration>
                    </plugin>
                </plugins>
            </build>
            <properties>
                <!-- default Spring profiles -->
                <spring.profiles.active>dev${profile.tls}${profile.no-liquibase}</spring.profiles.active>
            </properties>
        </profile>
        <profile>
            <id>prod</id>
            <dependencies>
                <dependency>
                    <groupId>org.springframework.boot</groupId>
                    <artifactId>spring-boot-starter-undertow</artifactId>
                </dependency>
            </dependencies>
            <build>
                <plugins>
                    <plugin>
                        <artifactId>maven-clean-plugin</artifactId>
                        <configuration>
                            <filesets>
                                <fileset>
                                    <directory><%= CLIENT_DIST_DIR %></directory>
                                </fileset>
                            </filesets>
                        </configuration>
                    </plugin>
                    <plugin>
                        <groupId>org.apache.maven.plugins</groupId>
                        <artifactId>maven-war-plugin</artifactId>
                        <configuration>
                            <failOnMissingWebXml>false</failOnMissingWebXml>
                            <%_ if (!skipClient) { _%>
                            <warSourceDirectory><%= CLIENT_DIST_DIR %></warSourceDirectory>
                            <webResources>
                                <resource>
                                    <directory><%= MAIN_DIR %>webapp</directory>
                                    <includes>
                                        <include>WEB-INF/**</include>
                                    </includes>
                                </resource>
                            </webResources>
                            <%_ } _%>
                        </configuration>
                    </plugin>
                    <plugin>
                        <groupId>org.springframework.boot</groupId>
                        <artifactId>spring-boot-maven-plugin</artifactId>
                        <configuration>
                            <mainClass>${start-class}</mainClass>
                            <executable>true</executable>
                        </configuration>
                        <executions>
                            <execution>
                                <goals>
                                    <goal>build-info</goal>
                                </goals>
                            </execution>
                        </executions>
                    </plugin>
                    <%_ if (!skipClient) { _%>
                    <plugin>
                        <groupId>com.github.eirslett</groupId>
                        <artifactId>frontend-maven-plugin</artifactId>
                        <executions>
                            <%_ if (clientPackageManager === 'yarn') { _%>
                            <execution>
                                <id>install node and yarn</id>
                                <goals>
                                    <goal>install-node-and-yarn</goal>
                                </goals>
                                <configuration>
                                    <nodeVersion>${node.version}</nodeVersion>
                                    <yarnVersion>${yarn.version}</yarnVersion>
                                </configuration>
                            </execution>
                            <execution>
                                <id>yarn install</id>
                                <goals>
                                    <goal>yarn</goal>
                                </goals>
                                <configuration>
                                    <arguments>install</arguments>
                                </configuration>
                            </execution>
                            <%_ } else if (clientPackageManager === 'npm') { _%>
                            <execution>
                                <id>install node and npm</id>
                                <goals>
                                    <goal>install-node-and-npm</goal>
                                </goals>
                                <configuration>
                                    <nodeVersion>${node.version}</nodeVersion>
                                    <npmVersion>${npm.version}</npmVersion>
                                </configuration>
                            </execution>
                            <execution>
                                <id>npm install</id>
                                <goals>
                                    <goal>npm</goal>
                                </goals>
                                <configuration>
                                    <arguments>install</arguments>
                                </configuration>
                            </execution>
                            <%_ } _%>
                            <execution>
                                <id>webpack build test</id>
                                <goals>
                                    <goal><%= clientPackageManager %></goal>
                                </goals>
                                <phase>test</phase>
                                <configuration>
                                    <arguments>run webpack:test</arguments>
                                    <%_ if (clientPackageManager === 'yarn') { _%>
                                    <yarnInheritsProxyConfigFromMaven>false</yarnInheritsProxyConfigFromMaven>
                                    <%_ } else if (clientPackageManager === 'npm') { _%>
                                    <npmInheritsProxyConfigFromMaven>false</npmInheritsProxyConfigFromMaven>
                                    <%_ } _%>
                                </configuration>
                            </execution>
                            <execution>
                                <id>webpack build prod</id>
                                <goals>
                                    <goal><%= clientPackageManager %></goal>
                                </goals>
                                <phase>generate-resources</phase>
                                <configuration>
                                    <arguments>run webpack:prod</arguments>
                                    <%_ if (clientPackageManager === 'yarn') { _%>
                                    <yarnInheritsProxyConfigFromMaven>false</yarnInheritsProxyConfigFromMaven>
                                    <%_ } else if (clientPackageManager === 'npm') { _%>
                                    <npmInheritsProxyConfigFromMaven>false</npmInheritsProxyConfigFromMaven>
                                    <%_ } _%>
                                </configuration>
                            </execution>
                        </executions>
                    </plugin>
                    <%_ } _%>
                    <plugin>
                        <groupId>pl.project13.maven</groupId>
                        <artifactId>git-commit-id-plugin</artifactId>
                    </plugin>
                </plugins>
            </build>
            <properties>
                <!-- default Spring profiles -->
                <spring.profiles.active>prod${profile.swagger}${profile.no-liquibase}</spring.profiles.active>
            </properties>
        </profile>
        <profile>
            <!--
                Profile for doing "continuous compilation" with the Scala Maven plugin.
                It allows automatic compilation of Java classes as soon as they are saved.
                To use it, run in 3 terminals:
                - './mvnw -Pcc scala:cc' for continuous compilation of your classes
                - './mvnw -Pcc -Pdev' for hot reload of Spring boot
                - 'npm start/yarn start' for hot reload of the HTML/JavaScript asset
                Everything should hot reload automatically!
            -->
            <id>cc</id>
            <dependencies>
                <dependency>
                    <groupId>org.springframework.boot</groupId>
                    <artifactId>spring-boot-starter-undertow</artifactId>
                </dependency>
                <dependency>
                    <groupId>org.springframework.boot</groupId>
                    <artifactId>spring-boot-devtools</artifactId>
                    <optional>true</optional>
                </dependency>
            </dependencies>
            <build>
                <plugins>
                    <plugin>
                        <groupId>org.apache.maven.plugins</groupId>
                        <artifactId>maven-war-plugin</artifactId>
                        <configuration>
                            <failOnMissingWebXml>false</failOnMissingWebXml>
                            <warSourceDirectory><%= MAIN_DIR %>webapp/</warSourceDirectory>
                        </configuration>
                    </plugin>
                    <plugin>
                        <groupId>org.springframework.boot</groupId>
                        <artifactId>spring-boot-maven-plugin</artifactId>
                        <configuration>
                            <mainClass>${start-class}</mainClass>
                            <executable>true</executable>
                            <fork>true</fork>
                            <addResources>true</addResources>
                            <!--
                            Enable the line below to have remote debugging of your application on port 5005
                            <jvmArguments>-agentlib:jdwp=transport=dt_socket,server=y,suspend=n,address=5005</jvmArguments>
                            -->
                        </configuration>
                    </plugin>
                    <plugin>
                        <groupId>org.apache.maven.plugins</groupId>
                        <artifactId>maven-compiler-plugin</artifactId>
                        <executions>
                            <execution>
                                <id>default-compile</id>
                                <phase>none</phase>
                            </execution>
                            <execution>
                                <id>default-testCompile</id>
                                <phase>none</phase>
                            </execution>
                        </executions>
                    </plugin>
                    <plugin>
                        <groupId>net.alchim31.maven</groupId>
                        <artifactId>scala-maven-plugin</artifactId>
                    </plugin>
                </plugins>
            </build>
            <properties>
                <!-- default Spring profiles -->
                <spring.profiles.active>dev,swagger</spring.profiles.active>
            </properties>
        </profile>
        <%_ if (serviceDiscoveryType || applicationType === 'gateway' || applicationType === 'microservice' || applicationType === 'uaa') { _%>
        <profile>
            <!--
                Profile for tracing requests with Zipkin.
            -->
            <id>zipkin</id>
            <dependencies>
                <dependency>
                    <groupId>org.springframework.cloud</groupId>
                    <artifactId>spring-cloud-starter-zipkin</artifactId>
                </dependency>
            </dependencies>
        </profile>
        <%_ } _%>
        <profile>
            <!--
                Profile for applying IDE-specific configuration.
                At the moment it configures MapStruct and Hibernate JPA Metamodel Generator, which you need when working
                with DTOs and entity filtering.
            -->
            <id>IDE</id>
            <dependencies>
                <dependency>
                    <groupId>org.mapstruct</groupId>
                    <artifactId>mapstruct-processor</artifactId>
                </dependency>
<%_ if (databaseType === 'sql') { _%>
                <dependency>
                    <groupId>org.hibernate</groupId>
                    <artifactId>hibernate-jpamodelgen</artifactId>
                </dependency>
<%_ } _%>
            </dependencies>
        </profile>
        <!-- jhipster-needle-maven-add-profile -->
    </profiles>
</project><|MERGE_RESOLUTION|>--- conflicted
+++ resolved
@@ -72,11 +72,7 @@
         <profile.tls />
 
         <!-- Dependency versions -->
-<<<<<<< HEAD
         <jhipster-dependencies.version>2.0.28</jhipster-dependencies.version>
-=======
-        <jhipster-dependencies.version>2.1.0-SNAPSHOT</jhipster-dependencies.version>
->>>>>>> 7efc0619
         <!-- The spring-boot version should match the one managed by
         https://mvnrepository.com/artifact/io.github.jhipster/jhipster-dependencies/${jhipster-dependencies.version} -->
         <spring-boot.version>2.1.0.RELEASE</spring-boot.version>
