--- conflicted
+++ resolved
@@ -70,7 +70,6 @@
         <jhipster-dependencies.version>3.0.8-SNAPSHOT</jhipster-dependencies.version>
         <!-- The spring-boot version should match the one managed by
         https://mvnrepository.com/artifact/io.github.jhipster/jhipster-dependencies/${jhipster-dependencies.version} -->
-<<<<<<< HEAD
         <spring-boot.version>2.2.2.RELEASE</spring-boot.version>
 <%_ if (databaseType === 'sql') { _%>
         <!-- The spring framework version should match the one managed by
@@ -79,16 +78,6 @@
         <!-- The hibernate version should match the one managed by
         https://mvnrepository.com/artifact/org.springframework.boot/spring-boot-dependencies/${spring-boot.version} -->
         <hibernate.version>5.4.9.Final</hibernate.version>
-=======
-        <spring-boot.version>2.1.11.RELEASE</spring-boot.version>
-<%_ if (databaseType === 'sql') { _%>
-        <!-- The spring framework version should match the one managed by
-        https://mvnrepository.com/artifact/org.springframework.boot/spring-boot-dependencies/${spring-boot.version} -->
-        <spring.version>5.1.12.RELEASE</spring.version>
-        <!-- The hibernate version should match the one managed by
-        https://mvnrepository.com/artifact/org.springframework.boot/spring-boot-dependencies/${spring-boot.version} -->
-        <hibernate.version>5.3.14.Final</hibernate.version>
->>>>>>> 08f36bbe
         <!-- The javassist version should match the one managed by
         https://mvnrepository.com/artifact/org.hibernate/hibernate-core/${hibernate.version} -->
         <javassist.version>3.24.0-GA</javassist.version>
