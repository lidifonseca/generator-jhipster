--- conflicted
+++ resolved
@@ -40,22 +40,7 @@
                 <updatePolicy>always</updatePolicy>
             </releases>
         </repository>
-<<<<<<< HEAD
-<%_ } _%>
-        <!-- TODO To remove after final JHipster release -->
-        <repository>
-            <id>oss.sonatype.org-snapshot</id>
-            <url>http://oss.sonatype.org/content/repositories/snapshots</url>
-            <releases>
-                <enabled>false</enabled>
-            </releases>
-            <snapshots>
-                <enabled>true</enabled>
-            </snapshots>
-        </repository>
-=======
-    <%_ } _%>
->>>>>>> 413561df
+<%_ } _%>
         <!-- jhipster-needle-maven-repository -->
     </repositories>
 
@@ -88,19 +73,11 @@
         <m2e.apt.activation>jdt_apt</m2e.apt.activation>
         <run.addResources>false</run.addResources>
         <!-- These remain empty unless the corresponding profile is active -->
-<<<<<<< HEAD
 <%_ if (databaseType === 'sql') { _%>
         <profile.no-liquibase />
 <%_ } _%>
         <profile.swagger />
         <profile.tls />
-=======
-        <%_ if (databaseType === 'sql') { _%>
-        <profile.no-liquibase/>
-        <%_ } _%>
-        <profile.swagger/>
-        <profile.tls/>
->>>>>>> 413561df
 
         <!-- Dependency versions -->
         <jhipster-dependencies.version>3.0.1</jhipster-dependencies.version>
@@ -144,15 +121,9 @@
         <maven-resources-plugin.version>3.1.0</maven-resources-plugin.version>
         <maven-surefire-plugin.version>3.0.0-M3</maven-surefire-plugin.version>
         <maven-war-plugin.version>3.2.2</maven-war-plugin.version>
-<<<<<<< HEAD
 <%_ if (!skipClient) { _%>
-        <frontend-maven-plugin.version>1.7.5</frontend-maven-plugin.version>
-<%_ } _%>
-=======
-        <%_ if (!skipClient) { _%>
         <frontend-maven-plugin.version>1.7.6</frontend-maven-plugin.version>
-        <%_ } _%>
->>>>>>> 413561df
+<%_ } _%>
         <git-commit-id-plugin.version>2.2.6</git-commit-id-plugin.version>
         <jacoco-maven-plugin.version>0.8.3</jacoco-maven-plugin.version>
         <jib-maven-plugin.version>0.9.11</jib-maven-plugin.version>
@@ -344,13 +315,8 @@
             <groupId>com.couchbase.client</groupId>
             <artifactId>encryption</artifactId>
         </dependency>
-<<<<<<< HEAD
-<%_ } _%>
-<%_ if (['ehcache', 'hazelcast', 'infinispan'].includes(cacheProvider)) { _%>
-=======
-        <%_ } _%>
-        <%_ if (['ehcache', 'hazelcast', 'infinispan', 'memcached'].includes(cacheProvider)) { _%>
->>>>>>> 413561df
+<%_ } _%>
+<%_ if (['ehcache', 'hazelcast', 'infinispan', 'memcached'].includes(cacheProvider)) { _%>
         <dependency>
             <groupId>javax.cache</groupId>
             <artifactId>cache-api</artifactId>
@@ -863,6 +829,12 @@
                 <groupId>org.sonarsource.scanner.maven</groupId>
                 <artifactId>sonar-maven-plugin</artifactId>
             </plugin>
+<%_ if (databaseType === 'sql') { _%>
+            <plugin>
+                <groupId>org.liquibase</groupId>
+                <artifactId>liquibase-maven-plugin</artifactId>
+            </plugin>
+<%_ } _%>
             <plugin>
                 <groupId>org.springframework.boot</groupId>
                 <artifactId>spring-boot-maven-plugin</artifactId>
@@ -1050,12 +1022,13 @@
                         <defaultSchemaName><% if (devDatabaseType === 'mysql') { %><%= baseName %><% } else if (devDatabaseType === 'postgresql') { %><% } %></defaultSchemaName>
                         <username><% if (devDatabaseType === 'mysql') { %>root<% } else if (devDatabaseType === 'postgresql' || devDatabaseType === 'h2Disk' || devDatabaseType === 'h2Memory') { %><%= baseName %><% } else if (devDatabaseType === 'mssql') { %>SA<% } %></username>
                         <password><% if (devDatabaseType === 'mssql') { %>yourStrong(!)Password<% } %></password>
-                        <referenceUrl>hibernate:spring:<%=packageName%>.domain?dialect=<% if (devDatabaseType === 'mysql') { %>org.hibernate.dialect.MySQL5InnoDBDialect<% } else if (devDatabaseType === 'mariadb') { %>org.hibernate.dialect.MySQL5InnoDBDialect<% } else if (devDatabaseType === 'postgresql') { %>org.hibernate.dialect.PostgreSQL82Dialect<% } else if (devDatabaseType === 'h2Disk') { %>org.hibernate.dialect.H2Dialect<% } else if (devDatabaseType === 'oracle') { %>org.hibernate.dialect.Oracle12cDialect<% } else if (devDatabaseType === 'mssql') { %>org.hibernate.dialect.SQLServerDialect<% } %>&amp;hibernate.physical_naming_strategy=org.springframework.boot.orm.jpa.hibernate.SpringPhysicalNamingStrategy&amp;hibernate.implicit_naming_strategy=org.springframework.boot.orm.jpa.hibernate.SpringImplicitNamingStrategy</referenceUrl>
+                        <referenceUrl>hibernate:spring:<%=packageName%>.domain?dialect=<% if (devDatabaseType === 'mysql') { %>org.hibernate.dialect.MySQL5InnoDBDialect<% } else if (devDatabaseType === 'mariadb') { %>org.hibernate.dialect.MySQL5InnoDBDialect<% } else if (devDatabaseType === 'postgresql') { %>org.hibernate.dialect.PostgreSQL95Dialect<% } else if (devDatabaseType === 'h2Disk') { %>org.hibernate.dialect.H2Dialect<% } else if (devDatabaseType === 'oracle') { %>org.hibernate.dialect.Oracle12cDialect<% } else if (devDatabaseType === 'mssql') { %>org.hibernate.dialect.SQLServerDialect<% } %>&amp;hibernate.physical_naming_strategy=org.springframework.boot.orm.jpa.hibernate.SpringPhysicalNamingStrategy&amp;hibernate.implicit_naming_strategy=org.springframework.boot.orm.jpa.hibernate.SpringImplicitNamingStrategy</referenceUrl>
                         <verbose>true</verbose>
                         <logging>debug</logging>
-                        <%_ if (authenticationType === 'oauth2') { _%>
+                        <contexts>!test</contexts>
+    <%_ if (authenticationType === 'oauth2') { _%>
                         <diffExcludeObjects>oauth_access_token, oauth_approvals, oauth_client_details, oauth_client_token, oauth_code, oauth_refresh_token</diffExcludeObjects>
-                        <%_ } _%>
+    <%_ } _%>
                     </configuration>
                     <dependencies>
                         <dependency>
@@ -1240,6 +1213,45 @@
                         </excludes>
                     </configuration>
                 </plugin>
+                <plugin>
+                    <groupId>org.apache.maven.plugins</groupId>
+                    <artifactId>maven-failsafe-plugin</artifactId>
+                    <version>${maven-failsafe-plugin.version}</version>
+                    <configuration>
+                        <!-- Due to spring-boot repackage, without adding this property test classes are not found
+                             See https://github.com/spring-projects/spring-boot/issues/6254 -->
+                        <classesDirectory>${project.build.outputDirectory}</classesDirectory>
+                        <!-- Force alphabetical order to have a reproducible build -->
+                        <runOrder>alphabetical</runOrder>
+                        <reportsDirectory>${junit.itReportFolder}</reportsDirectory>
+                        <includes>
+                            <include>**/*IT*</include>
+                            <include>**/*IntTest*</include>
+                    <%_ if (cucumberTests) { _%>
+                            <include>**/*CucumberIT*</include>
+                    <%_ } _%>
+                        </includes>
+                    <%_ if (!cucumberTests) { _%>
+                        <excludes>
+                            <exclude>**/*CucumberIT*</exclude>
+                        </excludes>
+                    <%_ } _%>
+                    </configuration>
+                    <executions>
+                        <execution>
+                            <id>integration-test</id>
+                            <goals>
+                                <goal>integration-test</goal>
+                            </goals>
+                        </execution>
+                        <execution>
+                            <id>verify</id>
+                            <goals>
+                                <goal>verify</goal>
+                            </goals>
+                        </execution>
+                    </executions>
+                </plugin>
 <%_ if (enableSwaggerCodegen) { _%>
                 <plugin>
                     <!--
@@ -1282,11 +1294,11 @@
                     <groupId>org.springframework.boot</groupId>
                     <artifactId>spring-boot-maven-plugin</artifactId>
                     <version>${spring-boot.version}</version>
-                    <%_ if (cacheProvider === 'infinispan') { _%>
+<%_ if (cacheProvider === 'infinispan') { _%>
                     <configuration>
                         <jvmArguments>-Djgroups.tcp.address=NON_LOOPBACK -Djava.net.preferIPv4Stack=true</jvmArguments>
                     </configuration>
-                    <%_ } _%>
+<%_ } _%>
                 </plugin>
             </plugins>
         </pluginManagement>
