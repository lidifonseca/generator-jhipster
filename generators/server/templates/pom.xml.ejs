<%#
 Copyright 2013-2019 the original author or authors from the JHipster project.

 This file is part of the JHipster project, see https://www.jhipster.tech/
 for more information.

 Licensed under the Apache License, Version 2.0 (the "License");
 you may not use this file except in compliance with the License.
 You may obtain a copy of the License at

      http://www.apache.org/licenses/LICENSE-2.0

 Unless required by applicable law or agreed to in writing, software
 distributed under the License is distributed on an "AS IS" BASIS,
 WITHOUT WARRANTIES OR CONDITIONS OF ANY KIND, either express or implied.
 See the License for the specific language governing permissions and
 limitations under the License.
-%>
<?xml version="1.0" encoding="UTF-8"?>
<project xmlns="http://maven.apache.org/POM/4.0.0" xmlns:xsi="http://www.w3.org/2001/XMLSchema-instance" xsi:schemaLocation="http://maven.apache.org/POM/4.0.0 http://maven.apache.org/maven-v4_0_0.xsd">
    <modelVersion>4.0.0</modelVersion>

    <groupId><%= packageName %></groupId>
    <artifactId><%= dasherizedBaseName %></artifactId>
    <version>0.0.1-SNAPSHOT</version>
    <packaging>jar</packaging>
    <name><%= humanizedBaseName %></name>

    <repositories>
<%_ if (devDatabaseType === 'oracle' || prodDatabaseType === 'oracle') { _%>
    <!-- more information at https://blogs.oracle.com/dev2dev/entry/how_to_get_oracle_jdbc -->
        <repository>
            <id>maven.oracle.com</id>
            <name>oracle-maven-repo</name>
            <url>https://maven.oracle.com</url>
            <layout>default</layout>
            <releases>
                <enabled>true</enabled>
                <updatePolicy>always</updatePolicy>
            </releases>
        </repository>
<%_ } _%>
        <!-- TODO To remove after final JHipster release -->
        <repository>
            <id>oss.sonatype.org-snapshot</id>
            <url>http://oss.sonatype.org/content/repositories/snapshots</url>
            <releases>
                <enabled>false</enabled>
            </releases>
            <snapshots>
                <enabled>true</enabled>
            </snapshots>
        </repository>
        <!-- jhipster-needle-maven-repository -->
    </repositories>

    <pluginRepositories>
        <!-- jhipster-needle-maven-plugin-repository -->
    </pluginRepositories>

    <!-- jhipster-needle-distribution-management -->

    <properties>
        <!-- Build properties -->
        <maven.version>3.0.0</maven.version>
        <java.version><%= JAVA_VERSION %></java.version>
<%_ if (!skipClient) { _%>
        <node.version>v<%= NODE_VERSION %></node.version>
    <%_ if (clientPackageManager === 'npm') { _%>
        <npm.version><%= NPM_VERSION %></npm.version>
    <%_ } _%>
    <%_ if (clientPackageManager === 'yarn') { _%>
        <yarn.version>v<%= YARN_VERSION %></yarn.version>
    <%_ } _%>
<%_ } _%>
        <project.build.sourceEncoding>UTF-8</project.build.sourceEncoding>
        <project.reporting.outputEncoding>UTF-8</project.reporting.outputEncoding>
        <project.testresult.directory>${project.build.directory}/test-results</project.testresult.directory>
        <maven.build.timestamp.format>yyyyMMddHHmmss</maven.build.timestamp.format>
        <maven.compiler.source>${java.version}</maven.compiler.source>
        <maven.compiler.target>${java.version}</maven.compiler.target>
        <argLine>-Djava.security.egd=file:/dev/./urandom -Xmx256m</argLine>
        <m2e.apt.activation>jdt_apt</m2e.apt.activation>
        <run.addResources>false</run.addResources>
        <!-- These remain empty unless the corresponding profile is active -->
<%_ if (databaseType === 'sql') { _%>
        <profile.no-liquibase />
<%_ } _%>
        <profile.swagger />
        <profile.tls />

        <!-- Dependency versions -->
        <jhipster-dependencies.version>3.0.1-SNAPSHOT</jhipster-dependencies.version>
        <!-- The spring-boot version should match the one managed by
        https://mvnrepository.com/artifact/io.github.jhipster/jhipster-dependencies/${jhipster-dependencies.version} -->
<<<<<<< HEAD
        <spring-boot.version>2.1.3.RELEASE</spring-boot.version>
<%_ if (databaseType === 'sql') { _%>
=======
        <spring-boot.version>2.1.4.RELEASE</spring-boot.version>
        <%_ if (databaseType === 'sql') { _%>
>>>>>>> 53ff2b63
        <!-- The hibernate version should match the one managed by
        https://mvnrepository.com/artifact/org.springframework.boot/spring-boot-dependencies/${spring-boot.version} -->
        <hibernate.version>5.3.9.Final</hibernate.version>
        <!-- The javassist version should match the one managed by
        https://mvnrepository.com/artifact/org.hibernate/hibernate-core/${hibernate.version} -->
        <javassist.version>3.23.1-GA</javassist.version>
        <!-- The liquibase version should match the one managed by
        https://mvnrepository.com/artifact/org.springframework.boot/spring-boot-dependencies/${spring-boot.version} -->
        <liquibase.version>3.6.3</liquibase.version>
        <liquibase-hibernate5.version>3.6</liquibase-hibernate5.version>
    <%_ if (devDatabaseType === 'h2Disk') { _%>
        <h2.version>1.4.199</h2.version>
    <%_ } _%>
        <spring.version>5.1.5.RELEASE</spring.version>
        <validation-api.version>2.0.1.Final</validation-api.version>
<%_ } _%>
<%_ if (databaseType === 'sql' || authenticationType === 'uaa') { _%>
        <jaxb-runtime.version>2.3.2</jaxb-runtime.version>
<<<<<<< HEAD
<%_ } _%>
=======
        <%_ } _%>
        <%_ if (searchEngine === 'elasticsearch') { _%>
        <log4j2-mock.version>0.0.1</log4j2-mock.version>
        <%_ } _%>
>>>>>>> 53ff2b63
        <mapstruct.version>1.3.0.Final</mapstruct.version>

        <!-- Plugin versions -->
        <maven-clean-plugin.version>3.1.0</maven-clean-plugin.version>
        <maven-compiler-plugin.version>3.8.0</maven-compiler-plugin.version>
        <maven-javadoc-plugin.version>3.1.0</maven-javadoc-plugin.version>
        <maven-eclipse-plugin.version>2.10</maven-eclipse-plugin.version>
        <!-- We can't go to 3.0.0-M2 as it has a regression. See https://issues.apache.org/jira/browse/MENFORCER-306 -->
        <maven-enforcer-plugin.version>3.0.0-M1</maven-enforcer-plugin.version>
        <maven-failsafe-plugin.version>3.0.0-M3</maven-failsafe-plugin.version>
        <maven-idea-plugin.version>2.2.1</maven-idea-plugin.version>
        <maven-resources-plugin.version>3.1.0</maven-resources-plugin.version>
        <maven-surefire-plugin.version>3.0.0-M3</maven-surefire-plugin.version>
        <maven-war-plugin.version>3.2.2</maven-war-plugin.version>
<<<<<<< HEAD
        <jib-maven-plugin.version>0.9.11</jib-maven-plugin.version>
<%_ if (!skipClient) { _%>
        <frontend-maven-plugin.version>1.7.5</frontend-maven-plugin.version>
<%_ } _%>
=======
        <%_ if (!skipClient) { _%>
        <frontend-maven-plugin.version>1.7.5</frontend-maven-plugin.version>
        <%_ } _%>
        <git-commit-id-plugin.version>2.2.6</git-commit-id-plugin.version>
>>>>>>> 53ff2b63
        <jacoco-maven-plugin.version>0.8.3</jacoco-maven-plugin.version>
        <jib-maven-plugin.version>0.9.11</jib-maven-plugin.version>
        <lifecycle-mapping.version>1.0.0</lifecycle-mapping.version>
<<<<<<< HEAD
        <sonar-maven-plugin.version>3.6.0.1398</sonar-maven-plugin.version>
<%_ if (enableSwaggerCodegen) { _%>
        <openapi-generator-maven-plugin.version>3.3.4</openapi-generator-maven-plugin.version>
<%_ } _%>
        <git-commit-id-plugin.version>2.2.6</git-commit-id-plugin.version>
=======
        <%_ if (enableSwaggerCodegen) { _%>
        <openapi-generator-maven-plugin.version>3.3.4</openapi-generator-maven-plugin.version>
        <%_ } _%>
>>>>>>> 53ff2b63
        <properties-maven-plugin.version>1.0.0</properties-maven-plugin.version>
        <sonar-maven-plugin.version>3.6.0.1398</sonar-maven-plugin.version>
        <jacoco.reportFolder>${project.build.directory}/jacoco</jacoco.reportFolder>
        <jacoco.utReportFile>${jacoco.reportFolder}/test.exec</jacoco.utReportFile>
        <jacoco.itReportFile>${jacoco.reportFolder}/integrationTest.exec</jacoco.itReportFile>
        <junit.utReportFolder>${project.testresult.directory}/test</junit.utReportFolder>
        <junit.itReportFolder>${project.testresult.directory}/integrationTest</junit.itReportFolder>
        <!-- jhipster-needle-maven-property -->
    </properties>

    <dependencyManagement>
        <dependencies>
            <dependency>
                <groupId>io.github.jhipster</groupId>
                <artifactId>jhipster-dependencies</artifactId>
                <version>${jhipster-dependencies.version}</version>
                <type>pom</type>
                <scope>import</scope>
            </dependency>
            <!-- jhipster-needle-maven-add-dependency-management -->
        </dependencies>
    </dependencyManagement>

    <dependencies>
        <dependency>
            <groupId>io.github.jhipster</groupId>
            <artifactId>jhipster-framework</artifactId>
<%_ // TODO : remove dependency from jhipster-framework
    if (reactive) { _%>
            <exclusions>
                <exclusion>
                    <groupId>org.springframework</groupId>
                    <artifactId>spring-webmvc</artifactId>
                </exclusion>
            </exclusions>
<%_ } _%>
        </dependency>

<%_ if (cacheProvider !== 'no') { _%>
        <dependency>
            <groupId>org.springframework.boot</groupId>
            <artifactId>spring-boot-starter-cache</artifactId>
        </dependency>
<%_ } _%>
<%_ if (databaseType === 'sql') { _%>
        <dependency>
            <groupId>com.fasterxml.jackson.datatype</groupId>
            <artifactId>jackson-datatype-hibernate5</artifactId>
        </dependency>
<%_ } _%>
        <dependency>
            <groupId>com.fasterxml.jackson.datatype</groupId>
            <artifactId>jackson-datatype-hppc</artifactId>
        </dependency>
        <dependency>
            <groupId>com.fasterxml.jackson.datatype</groupId>
            <artifactId>jackson-datatype-jsr310</artifactId>
        </dependency>
        <dependency>
            <groupId>com.fasterxml.jackson.module</groupId>
            <artifactId>jackson-module-afterburner</artifactId>
        </dependency>
        <dependency>
            <groupId>com.h2database</groupId>
            <artifactId>h2</artifactId>
            <scope>test</scope>
        </dependency>
<%_ if (applicationType === 'gateway' && authenticationType === 'uaa') { _%>
        <dependency>
            <groupId>org.apache.httpcomponents</groupId>
            <artifactId>httpclient</artifactId>
        </dependency>
<%_ } _%>
<%_ if (cacheProvider === 'hazelcast') { _%>
        <dependency>
            <groupId>com.hazelcast</groupId>
            <artifactId>hazelcast</artifactId>
        </dependency>
<%_ } _%>
<%_ if (cacheProvider === 'hazelcast' && enableHibernateCache) { _%>
        <dependency>
            <groupId>com.hazelcast</groupId>
            <artifactId>hazelcast-hibernate53</artifactId>
        </dependency>
<%_ } _%>
<%_ if (cacheProvider === 'hazelcast') { _%>
        <dependency>
            <groupId>com.hazelcast</groupId>
            <artifactId>hazelcast-spring</artifactId>
        </dependency>
<%_ } _%>
<%_ if (cacheProvider === 'infinispan') { _%>
        <dependency>
            <groupId>org.infinispan</groupId>
            <artifactId>infinispan-hibernate-cache-v53</artifactId>
        </dependency>
        <dependency>
            <groupId>org.infinispan</groupId>
            <artifactId>infinispan-spring-boot-starter-embedded</artifactId>
        </dependency>
        <dependency>
            <groupId>org.infinispan</groupId>
            <artifactId>infinispan-core</artifactId>
        </dependency>
        <dependency>
            <groupId>org.infinispan</groupId>
            <artifactId>infinispan-jcache</artifactId>
        </dependency>
        <dependency>
            <groupId>org.infinispan</groupId>
            <artifactId>infinispan-cloud</artifactId>
        </dependency>
<%_ } _%>
<%_ if (cacheProvider === 'memcached') { _%>
        <dependency>
            <groupId>com.google.code.simple-spring-memcached</groupId>
            <artifactId>spring-cache</artifactId>
        </dependency>
        <dependency>
            <groupId>com.google.code.simple-spring-memcached</groupId>
            <artifactId>xmemcached-provider</artifactId>
        </dependency>
        <dependency>
            <groupId>com.googlecode.xmemcached</groupId>
            <artifactId>xmemcached</artifactId>
        </dependency>
<%_ } _%>
        <dependency>
            <groupId>com.jayway.jsonpath</groupId>
            <artifactId>json-path</artifactId>
            <scope>test</scope>
            <!-- parent POM declares this dependency in default (compile) scope -->
        </dependency>
<%_ if (!reactive) { _%>
        <dependency>
            <groupId>io.springfox</groupId>
            <artifactId>springfox-swagger2</artifactId>
        </dependency>
        <dependency>
            <groupId>io.springfox</groupId>
            <artifactId>springfox-bean-validators</artifactId>
        </dependency>
<%_ } _%>
<%_ if (databaseType === 'sql') { _%>
        <dependency>
            <groupId>com.zaxxer</groupId>
            <artifactId>HikariCP</artifactId>
        </dependency>
<%_ } _%>
<%_ if (databaseType === 'cassandra') { _%>
        <dependency>
            <groupId>commons-codec</groupId>
            <artifactId>commons-codec</artifactId>
        </dependency>
<%_ } _%>
        <dependency>
            <groupId>commons-io</groupId>
            <artifactId>commons-io</artifactId>
        </dependency>
        <dependency>
            <groupId>org.apache.commons</groupId>
            <artifactId>commons-lang3</artifactId>
        </dependency>
<%_ if (databaseType === 'mongodb') { _%>
        <dependency>
            <groupId>de.flapdoodle.embed</groupId>
            <artifactId>de.flapdoodle.embed.mongo</artifactId>
            <scope>test</scope>
        </dependency>
<%_ } _%>
<%_ if (databaseType === 'couchbase') { _%>
        <dependency>
            <groupId>com.github.differentway</groupId>
            <artifactId>couchbase-testcontainer</artifactId>
            <scope>test</scope>
        </dependency>
        <dependency>
            <groupId>com.couchbase.client</groupId>
            <artifactId>java-client</artifactId>
        </dependency>
        <dependency>
            <groupId>com.couchbase.client</groupId>
            <artifactId>encryption</artifactId>
        </dependency>
<%_ } _%>
<%_ if (['ehcache', 'hazelcast', 'infinispan'].includes(cacheProvider)) { _%>
        <dependency>
            <groupId>javax.cache</groupId>
            <artifactId>cache-api</artifactId>
        </dependency>
<%_ } _%>
<%_ if (devDatabaseType === 'mysql' || prodDatabaseType === 'mysql') { _%>
        <dependency>
            <groupId>mysql</groupId>
            <artifactId>mysql-connector-java</artifactId>
        </dependency>
<%_ } _%>
<%_ if (devDatabaseType === 'mariadb' || prodDatabaseType === 'mariadb') { _%>
        <dependency>
            <groupId>org.mariadb.jdbc</groupId>
            <artifactId>mariadb-java-client</artifactId>
        </dependency>
<%_ } _%>
<%_ if (databaseType === 'cassandra') { _%>
        <dependency>
            <groupId>org.lz4</groupId>
            <artifactId>lz4-java</artifactId>
        </dependency>
<%_ } _%>
<%_ if (devDatabaseType === 'oracle' || prodDatabaseType === 'oracle') { _%>
        <!-- more information at https://blogs.oracle.com/dev2dev/entry/how_to_get_oracle_jdbc -->
        <dependency>
            <groupId>com.oracle.jdbc</groupId>
            <artifactId>ojdbc8</artifactId>
        </dependency>
<%_ } _%>
<%_ if (devDatabaseType === 'mssql' || prodDatabaseType === 'mssql') { _%>
        <dependency>
            <groupId>com.microsoft.sqlserver</groupId>
            <artifactId>mssql-jdbc</artifactId>
        </dependency>
        <dependency>
            <groupId>com.github.sabomichal</groupId>
            <artifactId>liquibase-mssql</artifactId>
        </dependency>
<%_ } _%>
        <dependency>
            <groupId>org.junit.jupiter</groupId>
            <artifactId>junit-jupiter-engine</artifactId>
            <scope>test</scope>
        </dependency>
        <%_ if (cucumberTests) { _%>
        <dependency>
            <groupId>org.junit.vintage</groupId>
            <artifactId>junit-vintage-engine</artifactId>
            <scope>test</scope>
        </dependency>
        <%_ } _%>
        <dependency>
            <groupId>org.assertj</groupId>
            <artifactId>assertj-core</artifactId>
            <scope>test</scope>
        </dependency>
<%_ if (databaseType === 'cassandra') { _%>
        <dependency>
            <groupId>org.cassandraunit</groupId>
            <artifactId>cassandra-unit-spring</artifactId>
            <scope>test</scope>
        </dependency>
        <dependency>
            <groupId>org.testcontainers</groupId>
            <artifactId>database-commons</artifactId>
            <scope>test</scope>
        </dependency>
<%_ } _%>
<%_ if (cacheProvider === 'ehcache') { _%>
        <dependency>
            <groupId>org.ehcache</groupId>
            <artifactId>ehcache</artifactId>
        </dependency>
    <%_ if (enableHibernateCache) { _%>
        <dependency>
            <groupId>org.hibernate</groupId>
            <artifactId>hibernate-jcache</artifactId>
        </dependency>
    <%_ } _%>
<%_ } _%>
<%_ if (databaseType === 'sql') { _%>
        <dependency>
            <groupId>org.hibernate</groupId>
            <artifactId>hibernate-jpamodelgen</artifactId>
            <scope>provided</scope>
        </dependency>
        <dependency>
            <groupId>org.hibernate</groupId>
            <artifactId>hibernate-core</artifactId>
        </dependency>
        <dependency>
            <groupId>org.hibernate</groupId>
            <artifactId>hibernate-envers</artifactId>
        </dependency>
        <dependency>
            <groupId>org.hibernate.validator</groupId>
            <artifactId>hibernate-validator</artifactId>
        </dependency>
        <dependency>
            <groupId>org.liquibase</groupId>
            <artifactId>liquibase-core</artifactId>
        </dependency>
<%_ } _%>
        <dependency>
            <groupId>net.logstash.logback</groupId>
            <artifactId>logstash-logback-encoder</artifactId>
        </dependency>
<%_ if (databaseType === 'mongodb') { _%>
        <dependency>
            <groupId>com.github.mongobee</groupId>
            <artifactId>mongobee</artifactId>
        </dependency>
<%_ } _%>
<%_ if (databaseType === 'couchbase') { _%>
        <dependency>
            <groupId>com.github.differentway</groupId>
            <artifactId>couchmove</artifactId>
        </dependency>
<%_ } _%>
<%_ if (devDatabaseType === 'postgresql' || prodDatabaseType === 'postgresql') { _%>
        <dependency>
            <groupId>org.postgresql</groupId>
            <artifactId>postgresql</artifactId>
        </dependency>
<%_ } _%>
        <dependency>
            <groupId>org.mapstruct</groupId>
            <artifactId>mapstruct</artifactId>
        </dependency>
        <dependency>
            <groupId>org.mapstruct</groupId>
            <artifactId>mapstruct-processor</artifactId>
            <scope>provided</scope>
        </dependency>
        <dependency>
            <groupId>org.springframework.boot</groupId>
            <artifactId>spring-boot-configuration-processor</artifactId>
            <scope>provided</scope>
        </dependency>
        <dependency>
            <groupId>org.springframework.boot</groupId>
            <artifactId>spring-boot-loader-tools</artifactId>
        </dependency>
        <dependency>
            <groupId>org.springframework.boot</groupId>
            <artifactId>spring-boot-starter-actuator</artifactId>
        </dependency>
        <dependency>
            <groupId>org.springframework.boot</groupId>
            <artifactId>spring-boot-starter-aop</artifactId>
        </dependency>
<%_ if (databaseType === 'sql') { _%>
        <dependency>
            <groupId>org.springframework.boot</groupId>
            <artifactId>spring-boot-starter-data-jpa</artifactId>
        </dependency>
<%_ } _%>
<%_ if (searchEngine === 'elasticsearch') { _%>
        <dependency>
            <groupId>org.springframework.boot</groupId>
            <artifactId>spring-boot-starter-data-elasticsearch</artifactId>
        </dependency>
        <!-- Spring Data Jest dependencies for Elasticsearch -->
        <dependency>
            <groupId>com.github.vanroy</groupId>
            <artifactId>spring-boot-starter-data-jest</artifactId>
            <exclusions>
                <exclusion>
                    <groupId>commons-logging</groupId>
                    <artifactId>commons-logging</artifactId>
                </exclusion>
            </exclusions>
        </dependency>
        <!-- log4j2-mock needed to create embedded elasticsearch instance with SLF4J -->
        <dependency>
            <groupId>de.dentrassi.elasticsearch</groupId>
            <artifactId>log4j2-mock</artifactId>
            <version>${log4j2-mock.version}</version>
            <scope>runtime</scope>
        </dependency>
        <!-- end of Spring Data Jest dependencies -->
<%_ } _%>
<%_ if (['mongodb', 'cassandra', 'couchbase'].includes(databaseType)) { _%>
        <dependency>
            <groupId>org.springframework.boot</groupId>
            <artifactId>spring-boot-starter-data-<%=databaseType%><% if (reactive) { %>-reactive<% } %></artifactId>
        </dependency>
<%_ } _%>
<%_ if (reactive) { _%>
        <dependency>
            <groupId>org.springframework.boot</groupId>
            <artifactId>spring-boot-starter-validation</artifactId>
        </dependency>
        <dependency>
            <groupId>io.netty</groupId>
            <artifactId>netty-tcnative-boringssl-static</artifactId>
        </dependency>
<%_ } _%>
        <dependency>
            <groupId>org.springframework.boot</groupId>
            <artifactId>spring-boot-starter-logging</artifactId>
        </dependency>
        <dependency>
            <groupId>org.springframework.boot</groupId>
            <artifactId>spring-boot-starter-mail</artifactId>
        </dependency>
<%_ if (authenticationType !== 'oauth2') { _%>
        <dependency>
            <groupId>org.springframework.boot</groupId>
            <artifactId>spring-boot-starter-security</artifactId>
        </dependency>
<%_ } _%>
        <dependency>
            <groupId>org.springframework.boot</groupId>
            <artifactId>spring-boot-starter-thymeleaf</artifactId>
        </dependency>
        <dependency>
            <groupId>org.springframework.boot</groupId>
            <artifactId>spring-boot-starter-web<% if (reactive) { %>flux<% } %></artifactId>
        </dependency>
        <dependency>
            <groupId>org.springframework.boot</groupId>
            <artifactId>spring-boot-starter-test</artifactId>
            <scope>test</scope>

            <exclusions>
                <exclusion>
                    <groupId>junit</groupId>
                    <artifactId>junit</artifactId>
                </exclusion>
            </exclusions>
        </dependency>
        <dependency>
            <groupId>org.springframework.boot</groupId>
            <artifactId>spring-boot-test</artifactId>
            <scope>test</scope>
        </dependency>
        <dependency>
            <groupId>org.springframework.security</groupId>
            <artifactId>spring-security-test</artifactId>
            <scope>test</scope>
        </dependency>
<%_ if (messageBroker === 'kafka') { _%>
        <!-- Kafka support -->
        <dependency>
            <groupId>org.springframework.cloud</groupId>
            <artifactId>spring-cloud-stream</artifactId>
        </dependency>
        <dependency>
            <groupId>org.springframework.cloud</groupId>
            <artifactId>spring-cloud-stream-binder-kafka</artifactId>
        </dependency>
        <dependency>
            <groupId>org.springframework.cloud</groupId>
            <artifactId>spring-cloud-stream-test-support</artifactId>
            <scope>test</scope>
        </dependency>
<%_ } _%>
        <dependency>
            <groupId>org.zalando</groupId>
            <artifactId>problem-spring-web<% if (reactive) { %>flux<%_ } _%></artifactId>
        </dependency>
<%_ if (websocket === 'spring-websocket') { _%>
        <dependency>
            <groupId>org.springframework.boot</groupId>
            <artifactId>spring-boot-starter-websocket</artifactId>
        </dependency>
<%_ } _%>
<%_ if (authenticationType === 'oauth2') { _%>
        <!-- Spring Security OAuth 2.0 -->
        <dependency>
            <groupId>org.springframework.boot</groupId>
            <artifactId>spring-boot-starter-oauth2-client</artifactId>
        </dependency>
        <dependency>
            <groupId>org.springframework.boot</groupId>
            <artifactId>spring-boot-starter-oauth2-resource-server</artifactId>
        </dependency>
<%_ } _%>
<%_ if (authenticationType === 'jwt') { _%>
        <dependency>
            <groupId>io.jsonwebtoken</groupId>
            <artifactId>jjwt-api</artifactId>
        </dependency>
        <dependency>
            <groupId>io.jsonwebtoken</groupId>
            <artifactId>jjwt-impl</artifactId>
            <scope>runtime</scope>
        </dependency>
        <dependency>
            <groupId>io.jsonwebtoken</groupId>
            <artifactId>jjwt-jackson</artifactId>
            <scope>runtime</scope>
        </dependency>
<%_ } _%>
<%_ if (authenticationType === 'uaa') { _%>
        <dependency>
            <groupId>org.springframework.security.oauth</groupId>
            <artifactId>spring-security-oauth2</artifactId>
        </dependency>
        <dependency>
            <groupId>org.springframework.security</groupId>
            <artifactId>spring-security-jwt</artifactId>
        </dependency>
        <dependency>
            <groupId>org.glassfish.jaxb</groupId>
            <artifactId>jaxb-runtime</artifactId>
            <version>${jaxb-runtime.version}</version>
    <%_ if (databaseType !== 'sql') { _%>
            <scope>runtime</scope>
    <%_ } _%>
        </dependency>

<%_ } _%>
<%_ if (databaseType === 'cassandra') { _%>
        <!-- DataStax driver -->
        <dependency>
            <groupId>com.datastax.cassandra</groupId>
            <artifactId>cassandra-driver-extras</artifactId>
        </dependency>
        <dependency>
            <groupId>com.datastax.cassandra</groupId>
            <artifactId>cassandra-driver-mapping</artifactId>
        </dependency>
<%_ } _%>
        <!-- Spring Cloud -->
<%_ if (applicationType === 'gateway' && serviceDiscoveryType) { _%>
        <dependency>
            <groupId>org.springframework.cloud</groupId>
            <artifactId>spring-cloud-starter-netflix-zuul</artifactId>
        </dependency>
        <dependency>
            <groupId>com.github.vladimir-bukhtoyarov</groupId>
            <artifactId>bucket4j-core</artifactId>
        </dependency>
        <dependency>
            <groupId>com.github.vladimir-bukhtoyarov</groupId>
            <artifactId>bucket4j-jcache</artifactId>
        </dependency>
<%_ } _%>
<%_ if (applicationType === 'microservice' || applicationType === 'gateway' || applicationType === 'uaa') { _%>
        <dependency>
            <groupId>org.springframework.cloud</groupId>
            <artifactId>spring-cloud-starter</artifactId>
        </dependency>
        <dependency>
            <groupId>org.springframework.cloud</groupId>
            <artifactId>spring-cloud-starter-netflix-ribbon</artifactId>
        </dependency>
        <dependency>
            <groupId>org.springframework.cloud</groupId>
            <artifactId>spring-cloud-starter-netflix-hystrix</artifactId>
        </dependency>
        <dependency>
            <groupId>org.springframework.retry</groupId>
            <artifactId>spring-retry</artifactId>
        </dependency>
<%_ } _%>
<%_ if (serviceDiscoveryType === 'eureka') { _%>
        <dependency>
            <groupId>org.springframework.cloud</groupId>
            <artifactId>spring-cloud-starter-netflix-eureka-client</artifactId>
        </dependency>
        <dependency>
            <groupId>org.springframework.cloud</groupId>
            <artifactId>spring-cloud-starter-config</artifactId>
        </dependency>
<%_ } _%>
<%_ if (serviceDiscoveryType === 'consul') { _%>
        <dependency>
            <groupId>org.springframework.cloud</groupId>
            <artifactId>spring-cloud-starter-consul-discovery</artifactId>
        </dependency>
        <dependency>
            <groupId>org.springframework.cloud</groupId>
            <artifactId>spring-cloud-starter-consul-config</artifactId>
        </dependency>
<%_ } _%>
<%_ if (authenticationType === 'uaa') { _%>
        <dependency>
            <groupId>org.springframework.cloud</groupId>
            <artifactId>spring-cloud-security</artifactId>
        </dependency>
<%_ } _%>
<%_ if (applicationType === 'microservice' || applicationType === 'gateway' || applicationType === 'uaa') { _%>
        <dependency>
            <groupId>org.springframework.cloud</groupId>
            <artifactId>spring-cloud-starter-openfeign</artifactId>
        </dependency>
<%_ } _%>
        <dependency>
            <groupId>org.springframework.boot</groupId>
            <artifactId>spring-boot-starter-cloud-connectors</artifactId>
        </dependency>
        <dependency>
            <groupId>org.springframework.security</groupId>
            <artifactId>spring-security-data</artifactId>
        </dependency>
        <dependency>
            <groupId>io.micrometer</groupId>
            <artifactId>micrometer-registry-prometheus</artifactId>
        </dependency>
        <dependency>
            <groupId>io.dropwizard.metrics</groupId>
            <artifactId>metrics-core</artifactId>
        </dependency>
<%_ if (websocket === 'spring-websocket') { _%>
        <dependency>
            <groupId>org.springframework.security</groupId>
            <artifactId>spring-security-messaging</artifactId>
        </dependency>
<%_ } _%>
<%_ if (cucumberTests) { _%>
        <!-- Cucumber -->
        <dependency>
            <groupId>io.cucumber</groupId>
            <artifactId>cucumber-junit</artifactId>
            <scope>test</scope>
        </dependency>
        <dependency>
            <groupId>io.cucumber</groupId>
            <artifactId>cucumber-spring</artifactId>
            <scope>test</scope>
        </dependency>
<%_ } _%>
        <!-- jhipster-needle-maven-add-dependency -->
    </dependencies>

    <build>
        <defaultGoal>spring-boot:run</defaultGoal>
<%_ if (cucumberTests) { _%>
        <testResources>
            <testResource>
                <directory><%= SERVER_TEST_RES_DIR %></directory>
            </testResource>
            <testResource>
                <directory><%= TEST_DIR %>features</directory>
            </testResource>
        </testResources>
<%_ } _%>
        <plugins>
            <plugin>
                <groupId>org.apache.maven.plugins</groupId>
                <artifactId>maven-compiler-plugin</artifactId>
                <configuration>
                    <source>${java.version}</source>
                    <target>${java.version}</target>
                    <annotationProcessorPaths>
                        <path>
                            <groupId>org.mapstruct</groupId>
                            <artifactId>mapstruct-processor</artifactId>
                            <version>${mapstruct.version}</version>
                        </path>
<%_ if (databaseType === 'sql') { _%>
                        <!-- For JPA static metamodel generation -->
                        <path>
                            <groupId>org.hibernate</groupId>
                            <artifactId>hibernate-jpamodelgen</artifactId>
                            <version>${hibernate.version}</version>
                        </path>
    <%_ if (authenticationType !== 'uaa') { _%>
                        <path>
                            <groupId>org.glassfish.jaxb</groupId>
                            <artifactId>jaxb-runtime</artifactId>
                            <version>${jaxb-runtime.version}</version>
                        </path>
    <%_ } _%>
<%_ } _%>
                    </annotationProcessorPaths>
                </configuration>
            </plugin>
            <plugin>
                <groupId>org.apache.maven.plugins</groupId>
                <artifactId>maven-javadoc-plugin</artifactId>
                <version>${maven-javadoc-plugin.version}</version>
                <configuration>
                  <source>8</source>
                </configuration>
              </plugin>
            <plugin>
                <groupId>org.apache.maven.plugins</groupId>
                <artifactId>maven-eclipse-plugin</artifactId>
            </plugin>
            <plugin>
                <groupId>org.apache.maven.plugins</groupId>
                <artifactId>maven-enforcer-plugin</artifactId>
            </plugin>
            <plugin>
                <groupId>org.apache.maven.plugins</groupId>
                <artifactId>maven-failsafe-plugin</artifactId>
            </plugin>
            <plugin>
                <groupId>org.apache.maven.plugins</groupId>
                <artifactId>maven-idea-plugin</artifactId>
            </plugin>
            <plugin>
                <groupId>org.apache.maven.plugins</groupId>
                <artifactId>maven-resources-plugin</artifactId>
            </plugin>
            <plugin>
                <groupId>org.apache.maven.plugins</groupId>
                <artifactId>maven-surefire-plugin</artifactId>
            </plugin>
            <plugin>
                <groupId>org.jacoco</groupId>
                <artifactId>jacoco-maven-plugin</artifactId>
            </plugin>
            <plugin>
                <groupId>org.sonarsource.scanner.maven</groupId>
                <artifactId>sonar-maven-plugin</artifactId>
            </plugin>
            <plugin>
                <groupId>org.springframework.boot</groupId>
                <artifactId>spring-boot-maven-plugin</artifactId>
                <executions>
                    <execution>
                        <goals>
                            <goal>repackage</goal>
                        </goals>
                    </execution>
                </executions>
                <configuration>
                    <mainClass>${start-class}</mainClass>
                    <executable>true</executable>
                    <fork>true</fork>
                    <!--
                    Enable the line below to have remote debugging of your application on port 5005
                    <jvmArguments>-agentlib:jdwp=transport=dt_socket,server=y,suspend=n,address=5005</jvmArguments>
                    -->
                </configuration>
            </plugin>
            <plugin>
                <groupId>com.google.cloud.tools</groupId>
                <artifactId>jib-maven-plugin</artifactId>
            </plugin>
            <plugin>
                <groupId>org.codehaus.mojo</groupId>
                <artifactId>properties-maven-plugin</artifactId>
                <version>${properties-maven-plugin.version}</version>
                <executions>
                    <execution>
                        <phase>initialize</phase>
                        <goals>
                            <goal>read-project-properties</goal>
                        </goals>
                        <configuration>
                            <files>
                                <file>sonar-project.properties</file>
                            </files>
                        </configuration>
                    </execution>
                </executions>
            </plugin>
<%_ if (enableSwaggerCodegen) { _%>
            <plugin>
                <!--
                    Plugin that provides API-first development using openapi-generator to
                    generate Spring-MVC endpoint stubs at compile time from an OpenAPI definition file
                -->
                <groupId>org.openapitools</groupId>
                <artifactId>openapi-generator-maven-plugin</artifactId>
            </plugin>
<%_ } _%>
            <!-- jhipster-needle-maven-add-plugin -->
        </plugins>
        <pluginManagement>
            <plugins>
                <plugin>
                    <groupId>org.apache.maven.plugins</groupId>
                    <artifactId>maven-compiler-plugin</artifactId>
                    <version>${maven-compiler-plugin.version}</version>
                </plugin>
<%_ if (!skipClient) { _%>
                <plugin>
                    <groupId>com.github.eirslett</groupId>
                    <artifactId>frontend-maven-plugin</artifactId>
                    <version>${frontend-maven-plugin.version}</version>
                </plugin>
<%_ } _%>
                <plugin>
                    <groupId>pl.project13.maven</groupId>
                    <artifactId>git-commit-id-plugin</artifactId>
                    <version>${git-commit-id-plugin.version}</version>
                    <executions>
                        <execution>
                            <goals>
                                <goal>revision</goal>
                            </goals>
                        </execution>
                    </executions>
                    <configuration>
                        <failOnNoGitDirectory>false</failOnNoGitDirectory>
                        <generateGitPropertiesFile>true</generateGitPropertiesFile>
                        <includeOnlyProperties>
                            <includeOnlyProperty>^git.commit.id.abbrev$</includeOnlyProperty>
                            <includeOnlyProperty>^git.commit.id.describe$</includeOnlyProperty>
                            <includeOnlyProperty>^git.branch$</includeOnlyProperty>
                        </includeOnlyProperties>
                    </configuration>
                </plugin>
                <plugin>
                    <groupId>org.jacoco</groupId>
                    <artifactId>jacoco-maven-plugin</artifactId>
                    <version>${jacoco-maven-plugin.version}</version>
                    <executions>
                        <execution>
                            <id>pre-unit-tests</id>
                            <goals>
                                <goal>prepare-agent</goal>
                            </goals>
                            <configuration>
                                <!-- Sets the path to the file which contains the execution data. -->
                                <destFile>${jacoco.utReportFile}</destFile>
                            </configuration>
                        </execution>
                        <!-- Ensures that the code coverage report for unit tests is created after unit tests have been run -->
                        <execution>
                            <id>post-unit-test</id>
                            <phase>test</phase>
                            <goals>
                                <goal>report</goal>
                            </goals>
                            <configuration>
                                <dataFile>${jacoco.utReportFile}</dataFile>
                                <outputDirectory>${jacoco.reportFolder}</outputDirectory>
                            </configuration>
                        </execution>
                        <execution>
                            <id>pre-integration-tests</id>
                            <goals>
                                <goal>prepare-agent-integration</goal>
                            </goals>
                            <configuration>
                                <!-- Sets the path to the file which contains the execution data. -->
                                <destFile>${jacoco.itReportFile}</destFile>
                            </configuration>
                        </execution>
                        <!-- Ensures that the code coverage report for integration tests is created after integration tests have been run -->
                        <execution>
                            <id>post-integration-tests</id>
                            <phase>post-integration-test</phase>
                            <goals>
                                <goal>report-integration</goal>
                            </goals>
                            <configuration>
                                <dataFile>${jacoco.itReportFile}</dataFile>
                                <outputDirectory>${jacoco.reportFolder}</outputDirectory>
                            </configuration>
                        </execution>
                    </executions>
                </plugin>
                <plugin>
                    <groupId>com.google.cloud.tools</groupId>
                    <artifactId>jib-maven-plugin</artifactId>
                    <version>${jib-maven-plugin.version}</version>
                    <configuration>
                      <from>
                          <image><%= DOCKER_JAVA_JRE %></image>
                      </from>
                      <to>
                          <image><%= baseName.toLowerCase() %>:latest</image>
                      </to>
                      <container>
                          <entrypoint>
                              <shell>sh</shell>
                              <option>-c</option>
                              <arg>chmod +x /entrypoint.sh &amp;&amp; sync &amp;&amp; /entrypoint.sh</arg>
                          </entrypoint>
                          <ports>
                              <port><%= serverPort %></port>
                              <%_ if (cacheProvider === 'hazelcast') { _%>
                              <port>5701/udp</port>
                              <%_ } _%>
                          </ports>
                          <environment>
                              <%_ if (cacheProvider === 'infinispan') { _%><JAVA_OPTS>-Djgroups.tcp.address=NON_LOOPBACK -Djava.net.preferIPv4Stack=true</JAVA_OPTS><%_ } _%>
                              <SPRING_OUTPUT_ANSI_ENABLED>ALWAYS</SPRING_OUTPUT_ANSI_ENABLED>
                              <JHIPSTER_SLEEP>0</JHIPSTER_SLEEP>
                          </environment>
                          <useCurrentTimestamp>true</useCurrentTimestamp>
                      </container>
                  </configuration>
                </plugin>
<%_ if (databaseType === 'sql') { _%>
                <plugin>
                    <groupId>org.liquibase</groupId>
                    <artifactId>liquibase-maven-plugin</artifactId>
                    <version>${liquibase.version}</version>
                    <configuration>
                        <changeLogFile>${project.basedir}/<%= SERVER_MAIN_RES_DIR %>config/liquibase/master.xml</changeLogFile>
                        <diffChangeLogFile>${project.basedir}/<%= SERVER_MAIN_RES_DIR %>config/liquibase/changelog/${maven.build.timestamp}_changelog.xml</diffChangeLogFile>
                        <driver><% if (devDatabaseType === 'mysql') { %>com.mysql.jdbc.Driver<% } else if (devDatabaseType === 'mariadb') { %>org.mariadb.jdbc.Driver<% } else if (devDatabaseType === 'postgresql') { %>org.postgresql.Driver<% } else if (devDatabaseType === 'h2Disk') { %>org.h2.Driver<% } else if (devDatabaseType === 'oracle') { %>oracle.jdbc.OracleDriver<% } %></driver>
                        <url><% if (devDatabaseType === 'mysql') { %>jdbc:mysql://localhost:3306/<%= baseName %><% } else if (devDatabaseType === 'mariadb') { %>jdbc:mariadb://localhost:3306/<%= baseName %><% } else if (devDatabaseType === 'postgresql') { %>jdbc:postgresql://localhost:5432/<%= baseName %><% } else if (devDatabaseType === 'h2Disk') { %>jdbc:h2:file:${project.build.directory}/h2db/db/<%= lowercaseBaseName %><% } else if (devDatabaseType === 'oracle') { %>jdbc:oracle:thin:@localhost:1521:<%= baseName %><% } else if (devDatabaseType === 'mssql') { %>jdbc:sqlserver://localhost:1433;database=<%= baseName %><% } %></url>
                        <defaultSchemaName><% if (devDatabaseType === 'mysql') { %><%= baseName %><% } else if (devDatabaseType === 'postgresql') { %><% } %></defaultSchemaName>
                        <username><% if (devDatabaseType === 'mysql') { %>root<% } else if (devDatabaseType === 'postgresql' || devDatabaseType === 'h2Disk' || devDatabaseType === 'h2Memory') { %><%= baseName %><% } else if (devDatabaseType === 'mssql') { %>SA<% } %></username>
                        <password><% if (devDatabaseType === 'mssql') { %>yourStrong(!)Password<% } %></password>
                        <referenceUrl>hibernate:spring:<%=packageName%>.domain?dialect=<% if (devDatabaseType === 'mysql') { %>org.hibernate.dialect.MySQL5InnoDBDialect<% } else if (devDatabaseType === 'mariadb') { %>org.hibernate.dialect.MySQL5InnoDBDialect<% } else if (devDatabaseType === 'postgresql') { %>org.hibernate.dialect.PostgreSQL82Dialect<% } else if (devDatabaseType === 'h2Disk') { %>org.hibernate.dialect.H2Dialect<% } else if (devDatabaseType === 'oracle') { %>org.hibernate.dialect.Oracle12cDialect<% } else if (devDatabaseType === 'mssql') { %>org.hibernate.dialect.SQLServerDialect<% } %>&amp;hibernate.physical_naming_strategy=org.springframework.boot.orm.jpa.hibernate.SpringPhysicalNamingStrategy&amp;hibernate.implicit_naming_strategy=org.springframework.boot.orm.jpa.hibernate.SpringImplicitNamingStrategy</referenceUrl>
                        <verbose>true</verbose>
                        <logging>debug</logging>
                        <%_ if (authenticationType === 'oauth2') { _%>
                        <diffExcludeObjects>oauth_access_token, oauth_approvals, oauth_client_details, oauth_client_token, oauth_code, oauth_refresh_token</diffExcludeObjects>
                        <%_ } _%>
                    </configuration>
                    <dependencies>
                        <dependency>
                            <groupId>org.javassist</groupId>
                            <artifactId>javassist</artifactId>
                            <version>${javassist.version}</version>
                        </dependency>
                        <dependency>
                            <groupId>org.liquibase.ext</groupId>
                            <artifactId>liquibase-hibernate5</artifactId>
                            <version>${liquibase-hibernate5.version}</version>
                        </dependency>
                        <dependency>
                            <groupId>org.springframework.boot</groupId>
                            <artifactId>spring-boot-starter-data-jpa</artifactId>
                            <version>${spring-boot.version}</version>
                        </dependency>
                        <dependency>
                            <groupId>javax.validation</groupId>
                            <artifactId>validation-api</artifactId>
                            <version>${validation-api.version}</version>
                        </dependency>
        <%_ if (devDatabaseType === 'h2Disk') { _%>
                        <dependency>
                            <groupId>com.h2database</groupId>
                            <artifactId>h2</artifactId>
                            <version>${h2.version}</version>
                        </dependency>
        <%_ } _%>
                        <dependency>
                            <groupId>org.springframework</groupId>
                            <artifactId>spring-core</artifactId>
                            <version>${spring.version}</version>
                        </dependency>
                        <dependency>
                            <groupId>org.springframework</groupId>
                            <artifactId>spring-context</artifactId>
                            <version>${spring.version}</version>
                        </dependency>
                        <dependency>
                            <groupId>org.springframework</groupId>
                            <artifactId>spring-beans</artifactId>
                            <version>${spring.version}</version>
                        </dependency>
                    </dependencies>
                </plugin>
<%_ } _%>
                <plugin>
                    <artifactId>maven-clean-plugin</artifactId>
                    <version>${maven-clean-plugin.version}</version>
                </plugin>
                <plugin>
                    <groupId>org.apache.maven.plugins</groupId>
                    <artifactId>maven-eclipse-plugin</artifactId>
                    <version>${maven-eclipse-plugin.version}</version>
                    <configuration>
                        <downloadSources>true</downloadSources>
                        <downloadJavadocs>true</downloadJavadocs>
                    </configuration>
                </plugin>
                <plugin>
                    <groupId>org.apache.maven.plugins</groupId>
                    <artifactId>maven-enforcer-plugin</artifactId>
                    <version>${maven-enforcer-plugin.version}</version>
                    <executions>
                        <execution>
                            <id>enforce-versions</id>
                            <goals>
                                <goal>enforce</goal>
                            </goals>
                        </execution>
                    </executions>
                    <configuration>
                        <rules>
                            <requireMavenVersion>
                                <message>You are running an older version of Maven. JHipster requires at least Maven ${maven.version}</message>
                                <version>[${maven.version},)</version>
                            </requireMavenVersion>
                            <requireJavaVersion>
                                <message>You are running an incompatible version of Java. JHipster supports JDK 8 to 12.</message>
                                <version>[1.8,13)</version>
                            </requireJavaVersion>
                        </rules>
                    </configuration>
                </plugin>
                <plugin>
                    <groupId>org.apache.maven.plugins</groupId>
                    <artifactId>maven-failsafe-plugin</artifactId>
                    <version>${maven-failsafe-plugin.version}</version>
                    <configuration>
                        <!-- Due to spring-boot repackage, without adding this property test classes are not found
                             See https://github.com/spring-projects/spring-boot/issues/6254 -->
                        <classesDirectory>${project.build.outputDirectory}</classesDirectory>
                        <!-- Force alphabetical order to have a reproducible build -->
                        <runOrder>alphabetical</runOrder>
                        <reportsDirectory>${junit.itReportFolder}</reportsDirectory>
                        <includes>
                            <include>**/*IT*</include>
                            <include>**/*IntTest*</include>
<%_ if (cucumberTests) { _%>
                            <include>**/*CucumberIT*</include>
<%_ } _%>
                        </includes>
<%_ if (!cucumberTests) { _%>
                        <excludes>
                            <exclude>**/*CucumberIT*</exclude>
                        </excludes>
<%_ } _%>
                    </configuration>
                    <executions>
                        <execution>
                            <id>integration-test</id>
                            <goals>
                                <goal>integration-test</goal>
                            </goals>
                        </execution>
                        <execution>
                            <id>verify</id>
                            <goals>
                                <goal>verify</goal>
                            </goals>
                        </execution>
                    </executions>
                </plugin>
                <plugin>
                    <groupId>org.apache.maven.plugins</groupId>
                    <artifactId>maven-idea-plugin</artifactId>
                    <version>${maven-idea-plugin.version}</version>
                    <configuration>
                        <exclude>node_modules</exclude>
                    </configuration>
                </plugin>
                <plugin>
                    <groupId>org.apache.maven.plugins</groupId>
                    <artifactId>maven-resources-plugin</artifactId>
                    <version>${maven-resources-plugin.version}</version>
                    <executions>
                        <execution>
                            <id>default-resources</id>
                            <phase>validate</phase>
                            <goals>
                                <goal>copy-resources</goal>
                            </goals>
                            <configuration>
                                <outputDirectory>${project.build.directory}/classes</outputDirectory>
                                <useDefaultDelimiters>false</useDefaultDelimiters>
                                <delimiters>
                                    <delimiter>#</delimiter>
                                </delimiters>
                                <resources>
                                    <resource>
                                        <directory><%= SERVER_MAIN_RES_DIR %></directory>
                                        <filtering>true</filtering>
                                        <includes>
                                            <include>config/*.yml</include>
                                        </includes>
                                    </resource>
                                    <resource>
                                        <directory><%= SERVER_MAIN_RES_DIR %></directory>
                                        <filtering>false</filtering>
                                        <excludes>
                                            <exclude>config/*.yml</exclude>
                                        </excludes>
                                    </resource>
                                </resources>
                            </configuration>
                        </execution>
                    </executions>
                </plugin>
                <plugin>
                    <groupId>org.apache.maven.plugins</groupId>
                    <artifactId>maven-surefire-plugin</artifactId>
                    <version>${maven-surefire-plugin.version}</version>
                    <configuration>
                        <!-- Force alphabetical order to have a reproducible build -->
                        <runOrder>alphabetical</runOrder>
                        <reportsDirectory>${junit.utReportFolder}</reportsDirectory>
                        <excludes>
                            <exclude>**/*IT*</exclude>
                            <exclude>**/*IntTest*</exclude>
                            <exclude>**/*CucumberIT*</exclude>
                        </excludes>
                    </configuration>
                </plugin>
<%_ if (enableSwaggerCodegen) { _%>
                <plugin>
                    <!--
                        Plugin that provides API-first development using openapi-generator to
                        generate Spring-MVC endpoint stubs at compile time from an OpenAPI definition file
                    -->
                    <groupId>org.openapitools</groupId>
                    <artifactId>openapi-generator-maven-plugin</artifactId>
                    <version>${openapi-generator-maven-plugin.version}</version>
                    <executions>
                        <execution>
                            <goals>
                                <goal>generate</goal>
                            </goals>
                            <configuration>
                                <inputSpec>${project.basedir}/<%= SERVER_MAIN_RES_DIR %>swagger/api.yml</inputSpec>
                                <generatorName>spring</generatorName>
                                <apiPackage><%= packageName %>.web.api</apiPackage>
                                <modelPackage><%= packageName %>.web.api.model</modelPackage>
                                <supportingFilesToGenerate>ApiUtil.java</supportingFilesToGenerate>
                                <validateSpec>true</validateSpec>
                                <configOptions>
                                    <%_ if (reactive) { _%>
                                    <reactive>true</reactive>
                                    <%_ } _%>
                                    <delegatePattern>true</delegatePattern>
                                </configOptions>
                            </configuration>
                        </execution>
                    </executions>
                </plugin>
<%_ } _%>
                <plugin>
                    <groupId>org.sonarsource.scanner.maven</groupId>
                    <artifactId>sonar-maven-plugin</artifactId>
                    <version>${sonar-maven-plugin.version}</version>
                </plugin>
                <plugin>
                    <groupId>org.springframework.boot</groupId>
                    <artifactId>spring-boot-maven-plugin</artifactId>
                    <version>${spring-boot.version}</version>
                </plugin>
            </plugins>
        </pluginManagement>
    </build>
    <profiles>
<%_ if (databaseType === 'sql') { _%>
        <profile>
            <id>no-liquibase</id>
            <properties>
                <profile.no-liquibase>,no-liquibase</profile.no-liquibase>
            </properties>
        </profile>
<%_ } _%>
        <profile>
            <id>swagger</id>
            <properties>
                <profile.swagger>,swagger</profile.swagger>
            </properties>
        </profile>
        <profile>
            <id>tls</id>
            <properties>
                <profile.tls>,tls</profile.tls>
            </properties>
        </profile>
<%_ if (!skipClient) { _%>
        <profile>
            <id>webpack</id>
            <activation>
                <file>
                    <missing>${basedir}/<%= CLIENT_DIST_DIR %>app/main.bundle.js</missing>
                </file>
            </activation>
            <dependencies>
    <%_ if (!reactive) { _%>
                <dependency>
                    <groupId>org.springframework.boot</groupId>
                    <artifactId>spring-boot-starter-undertow</artifactId>
                </dependency>
    <%_ } _%>
                <dependency>
                    <groupId>org.springframework.boot</groupId>
                    <artifactId>spring-boot-devtools</artifactId>
                    <optional>true</optional>
                </dependency>
    <%_ if (devDatabaseType === 'h2Disk' || devDatabaseType === 'h2Memory') { _%>
                <dependency>
                    <groupId>com.h2database</groupId>
                    <artifactId>h2</artifactId>
                </dependency>
    <%_ } _%>
            </dependencies>
            <build>
                <plugins>
                    <plugin>
                        <groupId>com.github.eirslett</groupId>
                        <artifactId>frontend-maven-plugin</artifactId>
                        <executions>
    <%_ if (clientPackageManager === 'yarn') { _%>
                            <execution>
                                <id>install node and yarn</id>
                                <goals>
                                    <goal>install-node-and-yarn</goal>
                                </goals>
                                <configuration>
                                    <nodeVersion>${node.version}</nodeVersion>
                                    <yarnVersion>${yarn.version}</yarnVersion>
                                </configuration>
                            </execution>
                            <execution>
                                <id>yarn install</id>
                                <goals>
                                    <goal>yarn</goal>
                                </goals>
                            </execution>
    <%_ } else if (clientPackageManager === 'npm') { _%>
                            <execution>
                                <id>install node and npm</id>
                                <goals>
                                    <goal>install-node-and-npm</goal>
                                </goals>
                                <configuration>
                                    <nodeVersion>${node.version}</nodeVersion>
                                    <npmVersion>${npm.version}</npmVersion>
                                </configuration>
                            </execution>
                            <execution>
                                <id>npm install</id>
                                <goals>
                                    <goal>npm</goal>
                                </goals>
                            </execution>
    <%_ } _%>
                            <execution>
                                <id>webpack build dev</id>
                                <goals>
                                    <goal><%= clientPackageManager %></goal>
                                </goals>
                                <phase>generate-resources</phase>
                                <configuration>
                                    <arguments>run webpack:build</arguments>
    <%_ if (clientPackageManager === 'yarn') { _%>
                                    <yarnInheritsProxyConfigFromMaven>false</yarnInheritsProxyConfigFromMaven>
    <%_ } else if (clientPackageManager === 'npm') { _%>
                                    <npmInheritsProxyConfigFromMaven>false</npmInheritsProxyConfigFromMaven>
    <%_ } _%>
                                </configuration>
                            </execution>
                        </executions>
                    </plugin>
                </plugins>
            </build>
            <properties>
                <!-- default Spring profiles -->
                <spring.profiles.active>dev<%_ if (databaseType === 'sql') { _%>${profile.no-liquibase}<%_ } _%></spring.profiles.active>
            </properties>
        </profile>
<%_ } _%>
        <profile>
            <id>dev</id>
            <activation>
                <activeByDefault>true</activeByDefault>
            </activation>
            <dependencies>
<%_ if (!reactive) { _%>
                <dependency>
                    <groupId>org.springframework.boot</groupId>
                    <artifactId>spring-boot-starter-undertow</artifactId>
                </dependency>
<%_ } _%>
                <dependency>
                    <groupId>org.springframework.boot</groupId>
                    <artifactId>spring-boot-devtools</artifactId>
                    <optional>true</optional>
                </dependency>
<%_ if (devDatabaseType === 'h2Disk' || devDatabaseType === 'h2Memory') { _%>
                <dependency>
                    <groupId>com.h2database</groupId>
                    <artifactId>h2</artifactId>
                </dependency>
<%_ } _%>
            </dependencies>
            <properties>
                <!-- default Spring profiles -->
                <spring.profiles.active>dev${profile.tls}<%_ if (databaseType === 'sql') { _%>${profile.no-liquibase}<%_ } _%></spring.profiles.active>
            </properties>
        </profile>
        <profile>
            <id>prod</id>
<%_ if (!reactive) { _%>
            <dependencies>
                <dependency>
                    <groupId>org.springframework.boot</groupId>
                    <artifactId>spring-boot-starter-undertow</artifactId>
                </dependency>
            </dependencies>
<%_ } _%>
            <build>
                <plugins>
                    <plugin>
                        <artifactId>maven-clean-plugin</artifactId>
                        <configuration>
                            <filesets>
                                <fileset>
                                    <directory><%= CLIENT_DIST_DIR %></directory>
                                </fileset>
                            </filesets>
                        </configuration>
                    </plugin>
                    <plugin>
                        <groupId>org.springframework.boot</groupId>
                        <artifactId>spring-boot-maven-plugin</artifactId>
                        <configuration>
                            <mainClass>${start-class}</mainClass>
                            <executable>true</executable>
                        </configuration>
                        <executions>
                            <execution>
                                <goals>
                                    <goal>build-info</goal>
                                </goals>
                            </execution>
                        </executions>
                    </plugin>
<%_ if (!skipClient) { _%>
                    <plugin>
                        <groupId>com.github.eirslett</groupId>
                        <artifactId>frontend-maven-plugin</artifactId>
                        <executions>
    <%_ if (clientPackageManager === 'yarn') { _%>
                            <execution>
                                <id>install node and yarn</id>
                                <goals>
                                    <goal>install-node-and-yarn</goal>
                                </goals>
                                <configuration>
                                    <nodeVersion>${node.version}</nodeVersion>
                                    <yarnVersion>${yarn.version}</yarnVersion>
                                </configuration>
                            </execution>
                            <execution>
                                <id>yarn install</id>
                                <goals>
                                    <goal>yarn</goal>
                                </goals>
                                <configuration>
                                    <arguments>install</arguments>
                                </configuration>
                            </execution>
    <%_ } else if (clientPackageManager === 'npm') { _%>
                            <execution>
                                <id>install node and npm</id>
                                <goals>
                                    <goal>install-node-and-npm</goal>
                                </goals>
                                <configuration>
                                    <nodeVersion>${node.version}</nodeVersion>
                                    <npmVersion>${npm.version}</npmVersion>
                                </configuration>
                            </execution>
                            <execution>
                                <id>npm install</id>
                                <goals>
                                    <goal>npm</goal>
                                </goals>
                                <configuration>
                                    <arguments>install</arguments>
                                </configuration>
                            </execution>
    <%_ } _%>
                            <execution>
                                <id>webpack build test</id>
                                <goals>
                                    <goal><%= clientPackageManager %></goal>
                                </goals>
                                <phase>test</phase>
                                <configuration>
                                    <arguments>run webpack:test</arguments>
    <%_ if (clientPackageManager === 'yarn') { _%>
                                    <yarnInheritsProxyConfigFromMaven>false</yarnInheritsProxyConfigFromMaven>
    <%_ } else if (clientPackageManager === 'npm') { _%>
                                    <npmInheritsProxyConfigFromMaven>false</npmInheritsProxyConfigFromMaven>
    <%_ } _%>
                                </configuration>
                            </execution>
                            <execution>
                                <id>webpack build prod</id>
                                <goals>
                                    <goal><%= clientPackageManager %></goal>
                                </goals>
                                <phase>generate-resources</phase>
                                <configuration>
                                    <arguments>run webpack:prod</arguments>
    <%_ if (clientPackageManager === 'yarn') { _%>
                                    <yarnInheritsProxyConfigFromMaven>false</yarnInheritsProxyConfigFromMaven>
    <%_ } else if (clientPackageManager === 'npm') { _%>
                                    <npmInheritsProxyConfigFromMaven>false</npmInheritsProxyConfigFromMaven>
    <%_ } _%>
                                </configuration>
                            </execution>
                        </executions>
                    </plugin>
<%_ } _%>
                    <plugin>
                        <groupId>pl.project13.maven</groupId>
                        <artifactId>git-commit-id-plugin</artifactId>
                    </plugin>
                </plugins>
            </build>
            <properties>
                <!-- default Spring profiles -->
                <spring.profiles.active>prod${profile.swagger}<%_ if (databaseType === 'sql') { _%>${profile.no-liquibase}<%_ } _%></spring.profiles.active>
            </properties>
        </profile>
        <profile>
            <id>war</id>
            <build>
                <plugins>
                    <plugin>
                        <groupId>org.apache.maven.plugins</groupId>
                        <artifactId>maven-war-plugin</artifactId>
                        <version>${maven-war-plugin.version}</version>
                        <executions>
                            <execution>
                                <goals>
                                    <goal>war</goal>
                                </goals>
                                <phase>package</phase>
                            </execution>
                        </executions>
                        <configuration>
                            <warSourceIncludes>WEB-INF/**,META-INF/**</warSourceIncludes>
                            <failOnMissingWebXml>false</failOnMissingWebXml>
<%_ if (!skipClient) { _%>
                            <warSourceDirectory><%= CLIENT_DIST_DIR %></warSourceDirectory>
                            <webResources>
                                <resource>
                                    <directory><%= MAIN_DIR %>webapp</directory>
                                    <includes>
                                        <include>WEB-INF/**</include>
                                    </includes>
                                </resource>
                            </webResources>
<%_ } _%>
                        </configuration>
                    </plugin>
                </plugins>
            </build>
        </profile>
<%_ if (serviceDiscoveryType || applicationType === 'gateway' || applicationType === 'microservice' || applicationType === 'uaa') { _%>
        <profile>
            <!--
                Profile for tracing requests with Zipkin.
            -->
            <id>zipkin</id>
            <dependencies>
                <dependency>
                    <groupId>org.springframework.cloud</groupId>
                    <artifactId>spring-cloud-starter-zipkin</artifactId>
                </dependency>
            </dependencies>
        </profile>
<%_ } _%>
        <profile>
            <!--
                Profile for applying IDE-specific configuration.
                At the moment it configures MapStruct and Hibernate JPA Metamodel Generator, which you need when working
                with DTOs and entity filtering.
            -->
            <id>IDE</id>
            <dependencies>
                <dependency>
                    <groupId>org.mapstruct</groupId>
                    <artifactId>mapstruct-processor</artifactId>
                </dependency>
<%_ if (databaseType === 'sql') { _%>
                <dependency>
                    <groupId>org.hibernate</groupId>
                    <artifactId>hibernate-jpamodelgen</artifactId>
                </dependency>
<%_ } _%>
            </dependencies>
        </profile>
        <profile>
            <!-- This is automatically activated when working in Eclipse -->
            <id>eclipse</id>
            <activation>
                <property>
                    <name>m2e.version</name>
                </property>
            </activation>
            <dependencies>
                <!-- The following dependency is added due to issue #9175-->
                <dependency>
                    <groupId>org.springframework.boot</groupId>
                    <artifactId>spring-boot-starter-undertow</artifactId>
                </dependency>
            </dependencies>
            <build>
                <pluginManagement>
                    <plugins>
                        <!--
                            This plugin's configuration is used to store Eclipse m2e settings only.
                            It has no influence on the Maven build itself.
                            Remove when the m2e plugin can correctly bind to Maven lifecycle
                        -->
                        <plugin>
                            <groupId>org.eclipse.m2e</groupId>
                            <artifactId>lifecycle-mapping</artifactId>
                            <version>${lifecycle-mapping.version}</version>
                            <configuration>
                                <lifecycleMappingMetadata>
                                    <pluginExecutions>
                                        <pluginExecution>
                                            <pluginExecutionFilter>
                                                <groupId>org.jacoco</groupId>
                                                <artifactId>
                                                    jacoco-maven-plugin
                                                </artifactId>
                                                <versionRange>
                                                    ${jacoco-maven-plugin.version}
                                                </versionRange>
                                                <goals>
                                                    <goal>prepare-agent</goal>
                                                </goals>
                                            </pluginExecutionFilter>
                                            <action>
                                                <ignore/>
                                            </action>
                                        </pluginExecution>
<%_ if (!skipClient) { _%>
                                        <pluginExecution>
                                            <pluginExecutionFilter>
                                                <groupId>com.github.eirslett</groupId>
                                                <artifactId>frontend-maven-plugin</artifactId>
                                                <versionRange>${frontend-maven-plugin.version}</versionRange>
                                                <goals>
    <%_ if (clientPackageManager === 'yarn') { _%>
                                                    <goal>install-node-and-yarn</goal>
                                                    <goal>yarn</goal>
    <%_ } else if (clientPackageManager === 'npm') { _%>
                                                    <goal>install-node-and-npm</goal>
                                                    <goal>npm</goal>
    <%_ } _%>
                                                </goals>
                                            </pluginExecutionFilter>
                                            <action>
                                                <ignore/>
                                            </action>
                                        </pluginExecution>
<%_ } _%>
<%_ if (enableSwaggerCodegen) { _%>
                                        <pluginExecution>
                                            <pluginExecutionFilter>
                                                <groupId>org.openapitools</groupId>
                                                <artifactId>openapi-generator-maven-plugin</artifactId>
                                                <versionRange>${openapi-generator-maven-plugin.version}</versionRange>
                                                <goals>
                                                    <goal>generate</goal>
                                                </goals>
                                            </pluginExecutionFilter>
                                            <action>
                                                <ignore />
                                            </action>
                                        </pluginExecution>
<%_ } _%>
                                    </pluginExecutions>
                                </lifecycleMappingMetadata>
                            </configuration>
                        </plugin>
                    </plugins>
                </pluginManagement>
            </build>
        </profile>
        <!-- jhipster-needle-maven-add-profile -->
    </profiles>
</project><|MERGE_RESOLUTION|>--- conflicted
+++ resolved
@@ -93,13 +93,8 @@
         <jhipster-dependencies.version>3.0.1-SNAPSHOT</jhipster-dependencies.version>
         <!-- The spring-boot version should match the one managed by
         https://mvnrepository.com/artifact/io.github.jhipster/jhipster-dependencies/${jhipster-dependencies.version} -->
-<<<<<<< HEAD
-        <spring-boot.version>2.1.3.RELEASE</spring-boot.version>
-<%_ if (databaseType === 'sql') { _%>
-=======
         <spring-boot.version>2.1.4.RELEASE</spring-boot.version>
         <%_ if (databaseType === 'sql') { _%>
->>>>>>> 53ff2b63
         <!-- The hibernate version should match the one managed by
         https://mvnrepository.com/artifact/org.springframework.boot/spring-boot-dependencies/${spring-boot.version} -->
         <hibernate.version>5.3.9.Final</hibernate.version>
@@ -118,14 +113,10 @@
 <%_ } _%>
 <%_ if (databaseType === 'sql' || authenticationType === 'uaa') { _%>
         <jaxb-runtime.version>2.3.2</jaxb-runtime.version>
-<<<<<<< HEAD
-<%_ } _%>
-=======
-        <%_ } _%>
-        <%_ if (searchEngine === 'elasticsearch') { _%>
+<%_ } _%>
+<%_ if (searchEngine === 'elasticsearch') { _%>
         <log4j2-mock.version>0.0.1</log4j2-mock.version>
-        <%_ } _%>
->>>>>>> 53ff2b63
+<%_ } _%>
         <mapstruct.version>1.3.0.Final</mapstruct.version>
 
         <!-- Plugin versions -->
@@ -140,31 +131,16 @@
         <maven-resources-plugin.version>3.1.0</maven-resources-plugin.version>
         <maven-surefire-plugin.version>3.0.0-M3</maven-surefire-plugin.version>
         <maven-war-plugin.version>3.2.2</maven-war-plugin.version>
-<<<<<<< HEAD
-        <jib-maven-plugin.version>0.9.11</jib-maven-plugin.version>
 <%_ if (!skipClient) { _%>
         <frontend-maven-plugin.version>1.7.5</frontend-maven-plugin.version>
 <%_ } _%>
-=======
-        <%_ if (!skipClient) { _%>
-        <frontend-maven-plugin.version>1.7.5</frontend-maven-plugin.version>
-        <%_ } _%>
         <git-commit-id-plugin.version>2.2.6</git-commit-id-plugin.version>
->>>>>>> 53ff2b63
         <jacoco-maven-plugin.version>0.8.3</jacoco-maven-plugin.version>
         <jib-maven-plugin.version>0.9.11</jib-maven-plugin.version>
         <lifecycle-mapping.version>1.0.0</lifecycle-mapping.version>
-<<<<<<< HEAD
-        <sonar-maven-plugin.version>3.6.0.1398</sonar-maven-plugin.version>
 <%_ if (enableSwaggerCodegen) { _%>
         <openapi-generator-maven-plugin.version>3.3.4</openapi-generator-maven-plugin.version>
 <%_ } _%>
-        <git-commit-id-plugin.version>2.2.6</git-commit-id-plugin.version>
-=======
-        <%_ if (enableSwaggerCodegen) { _%>
-        <openapi-generator-maven-plugin.version>3.3.4</openapi-generator-maven-plugin.version>
-        <%_ } _%>
->>>>>>> 53ff2b63
         <properties-maven-plugin.version>1.0.0</properties-maven-plugin.version>
         <sonar-maven-plugin.version>3.6.0.1398</sonar-maven-plugin.version>
         <jacoco.reportFolder>${project.build.directory}/jacoco</jacoco.reportFolder>
