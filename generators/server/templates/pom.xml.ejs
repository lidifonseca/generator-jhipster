<%#
 Copyright 2013-2018 the original author or authors from the JHipster project.

 This file is part of the JHipster project, see https://www.jhipster.tech/
 for more information.

 Licensed under the Apache License, Version 2.0 (the "License");
 you may not use this file except in compliance with the License.
 You may obtain a copy of the License at

      http://www.apache.org/licenses/LICENSE-2.0

 Unless required by applicable law or agreed to in writing, software
 distributed under the License is distributed on an "AS IS" BASIS,
 WITHOUT WARRANTIES OR CONDITIONS OF ANY KIND, either express or implied.
 See the License for the specific language governing permissions and
 limitations under the License.
-%>
<?xml version="1.0" encoding="UTF-8"?>
<project xmlns="http://maven.apache.org/POM/4.0.0" xmlns:xsi="http://www.w3.org/2001/XMLSchema-instance" xsi:schemaLocation="http://maven.apache.org/POM/4.0.0 http://maven.apache.org/maven-v4_0_0.xsd">
    <modelVersion>4.0.0</modelVersion>

    <groupId><%= packageName %></groupId>
    <artifactId><%= dasherizedBaseName %></artifactId>
    <version>0.0.1-SNAPSHOT</version>
    <packaging>war</packaging>
    <name><%= humanizedBaseName %></name>

    <repositories>
    <%_ if (devDatabaseType === 'oracle' || prodDatabaseType === 'oracle') { _%>
    <!-- more information at https://blogs.oracle.com/dev2dev/entry/how_to_get_oracle_jdbc -->
        <repository>
            <id>maven.oracle.com</id>
            <name>oracle-maven-repo</name>
            <url>https://maven.oracle.com</url>
            <layout>default</layout>
            <releases>
                <enabled>true</enabled>
                <updatePolicy>always</updatePolicy>
            </releases>
        </repository>
    <%_ } _%>
        <!-- jhipster-needle-maven-repository -->
    </repositories>

    <!-- jhipster-needle-distribution-management -->

    <properties>
        <!-- Build properties -->
        <maven.version>3.0.0</maven.version>
        <java.version><%= JAVA_VERSION %></java.version>
        <scala.version><%= SCALA_VERSION %></scala.version>
        <node.version>v<%= NODE_VERSION %></node.version>
        <%_ if (clientPackageManager === 'npm') { _%>
        <npm.version><%= NPM_VERSION %></npm.version>
        <%_ } _%>
        <%_ if (clientPackageManager === 'yarn') { _%>
        <yarn.version>v<%= YARN_VERSION %></yarn.version>
        <%_ } _%>
        <project.build.sourceEncoding>UTF-8</project.build.sourceEncoding>
        <project.reporting.outputEncoding>UTF-8</project.reporting.outputEncoding>
        <project.testresult.directory>${project.build.directory}/test-results</project.testresult.directory>
        <maven.build.timestamp.format>yyyyMMddHHmmss</maven.build.timestamp.format>
        <maven.compiler.source>${java.version}</maven.compiler.source>
        <maven.compiler.target>${java.version}</maven.compiler.target>
        <argLine>-Djava.security.egd=file:/dev/./urandom -Xmx256m</argLine>
        <m2e.apt.activation>jdt_apt</m2e.apt.activation>
        <run.addResources>false</run.addResources>
        <!-- These remain empty unless the corresponding profile is active -->
        <profile.no-liquibase />
        <profile.swagger />
        <profile.tls />

        <!-- Dependency versions -->
        <jhipster-dependencies.version>2.0.25</jhipster-dependencies.version>
        <!-- The spring-boot version should match the one managed by
        https://mvnrepository.com/artifact/io.github.jhipster/jhipster-dependencies/${jhipster-dependencies.version} -->
        <spring-boot.version>2.0.5.RELEASE</spring-boot.version>
        <%_ if (databaseType === 'sql') { _%>
        <!-- The hibernate version should match the one managed by
        https://mvnrepository.com/artifact/org.springframework.boot/spring-boot-dependencies/${spring-boot.version} -->
        <hibernate.version>5.2.17.Final</hibernate.version>
        <!-- The javassist version should match the one managed by
        https://mvnrepository.com/artifact/org.hibernate/hibernate-core/${hibernate.version} -->
        <javassist.version>3.22.0-GA</javassist.version>
        <!-- The liquibase version should match the one managed by
        https://mvnrepository.com/artifact/org.springframework.boot/spring-boot-dependencies/${spring-boot.version} -->
        <liquibase.version>3.5.5</liquibase.version>
        <liquibase-hibernate5.version>3.6</liquibase-hibernate5.version>
        <validation-api.version>2.0.1.Final</validation-api.version>
        <%_ } _%>
        <mapstruct.version>1.2.0.Final</mapstruct.version>

        <!-- Plugin versions -->
        <maven-clean-plugin.version>3.1.0</maven-clean-plugin.version>
        <maven-compiler-plugin.version>3.8.0</maven-compiler-plugin.version>
        <maven-eclipse-plugin.version>2.10</maven-eclipse-plugin.version>
        <maven-enforcer-plugin.version>3.0.0-M2</maven-enforcer-plugin.version>
        <maven-resources-plugin.version>3.1.0</maven-resources-plugin.version>
        <maven-surefire-plugin.version>2.22.0</maven-surefire-plugin.version>
        <maven-war-plugin.version>3.2.2</maven-war-plugin.version>
        <jib-maven-plugin.version>0.9.11</jib-maven-plugin.version>
        <%_ if (!skipClient) { _%>
        <frontend-maven-plugin.version>1.6</frontend-maven-plugin.version>
        <%_ } _%>
        <jacoco-maven-plugin.version>0.8.2</jacoco-maven-plugin.version>
        <lifecycle-mapping.version>1.0.0</lifecycle-mapping.version>
        <scala-maven-plugin.version>3.4.2</scala-maven-plugin.version>
        <sonar-maven-plugin.version>3.5.0.1254</sonar-maven-plugin.version>
        <%_ if (enableSwaggerCodegen) { _%>
        <openapi-generator-maven-plugin.version>3.3.0</openapi-generator-maven-plugin.version>
        <%_ } _%>
        <git-commit-id-plugin.version>2.2.5</git-commit-id-plugin.version>

        <!-- Sonar properties -->
        <sonar.host.url>http://localhost:9001</sonar.host.url>
        <sonar.exclusions><%= CLIENT_MAIN_SRC_DIR %>content/**/*.*, <%= CLIENT_MAIN_SRC_DIR %>i18n/*.js, <%= CLIENT_DIST_DIR %>**/*.*</sonar.exclusions>
        <sonar.issue.ignore.multicriteria>S3437,<% if (authenticationType === 'jwt') { %>S4502,<% } %>S4684,UndocumentedApi,BoldAndItalicTagsCheck</sonar.issue.ignore.multicriteria>
        <!-- Rule https://sonarcloud.io/coding_rules?open=Web%3ABoldAndItalicTagsCheck&rule_key=Web%3ABoldAndItalicTagsCheck is ignored. Even if we agree that using the "i" tag is an awful practice, this is what is recommended by http://fontawesome.io/examples/ -->
        <sonar.issue.ignore.multicriteria.BoldAndItalicTagsCheck.resourceKey><%= CLIENT_MAIN_SRC_DIR %>app/**/*.*</sonar.issue.ignore.multicriteria.BoldAndItalicTagsCheck.resourceKey>
        <sonar.issue.ignore.multicriteria.BoldAndItalicTagsCheck.ruleKey>Web:BoldAndItalicTagsCheck</sonar.issue.ignore.multicriteria.BoldAndItalicTagsCheck.ruleKey>
        <!-- Rule https://sonarcloud.io/coding_rules?open=squid%3AS3437&rule_key=squid%3AS3437 is ignored, as a JPA-managed field cannot be transient -->
        <sonar.issue.ignore.multicriteria.S3437.resourceKey><%= MAIN_DIR %>java/**/*</sonar.issue.ignore.multicriteria.S3437.resourceKey>
        <sonar.issue.ignore.multicriteria.S3437.ruleKey>squid:S3437</sonar.issue.ignore.multicriteria.S3437.ruleKey>
        <!-- Rule https://sonarcloud.io/coding_rules?open=squid%3AUndocumentedApi&rule_key=squid%3AUndocumentedApi is ignored, as we want to follow "clean code" guidelines and classes, methods and arguments names should be self-explanatory -->
        <sonar.issue.ignore.multicriteria.UndocumentedApi.resourceKey><%= MAIN_DIR %>java/**/*</sonar.issue.ignore.multicriteria.UndocumentedApi.resourceKey>
        <sonar.issue.ignore.multicriteria.UndocumentedApi.ruleKey>squid:UndocumentedApi</sonar.issue.ignore.multicriteria.UndocumentedApi.ruleKey>
        <%_ if (authenticationType === 'jwt') { _%>
        <!-- Rule https://sonarcloud.io/coding_rules?open=squid%3AS4502&rule_key=squid%3AS4502 is ignored, as for JWT tokens we are not subject to CSRF attack -->
        <sonar.issue.ignore.multicriteria.S4502.resourceKey><%= MAIN_DIR %>java/**/*</sonar.issue.ignore.multicriteria.S4502.resourceKey>
        <sonar.issue.ignore.multicriteria.S4502.ruleKey>squid:S4502</sonar.issue.ignore.multicriteria.S4502.ruleKey>
        <%_ } _%>
        <!-- Rule https://sonarcloud.io/coding_rules?open=squid%3AS4684&rule_key=squid%3AS4684 -->
        <sonar.issue.ignore.multicriteria.S4684.resourceKey><%= MAIN_DIR %>java/**/*</sonar.issue.ignore.multicriteria.S4684.resourceKey>
        <sonar.issue.ignore.multicriteria.S4684.ruleKey>squid:S4684</sonar.issue.ignore.multicriteria.S4684.ruleKey>
        <sonar.jacoco.reportPaths>${project.testresult.directory}/coverage/jacoco/jacoco.exec</sonar.jacoco.reportPaths>
        <sonar.java.codeCoveragePlugin>jacoco</sonar.java.codeCoveragePlugin>
        <%_ if (!skipClient) { _%>
        <sonar.testExecutionReportPaths>${project.testresult.directory}/jest/TESTS-results-sonar.xml</sonar.testExecutionReportPaths>
        <sonar.typescript.lcov.reportPaths>${project.testresult.directory}/lcov.info</sonar.typescript.lcov.reportPaths>
        <%_ } _%>
        <sonar.sources>${project.basedir}/<%= MAIN_DIR %></sonar.sources>
        <sonar.surefire.reportsPath>${project.testresult.directory}/surefire-reports</sonar.surefire.reportsPath>
        <sonar.tests>${project.basedir}/<%= TEST_DIR %></sonar.tests>

        <!-- jhipster-needle-maven-property -->
    </properties>

    <dependencyManagement>
        <dependencies>
            <dependency>
                <groupId>io.github.jhipster</groupId>
                <artifactId>jhipster-dependencies</artifactId>
                <version>${jhipster-dependencies.version}</version>
                <type>pom</type>
                <scope>import</scope>
            </dependency>
            <!-- jhipster-needle-maven-add-dependency-management -->
        </dependencies>
    </dependencyManagement>

    <dependencies>
        <dependency>
            <groupId>io.github.jhipster</groupId>
            <artifactId>jhipster-framework</artifactId>
            <%_ // TODO : remove dependency from jhipster-framework
                if (reactive) { _%>
            <exclusions>
                <exclusion>
                    <groupId>org.springframework</groupId>
                    <artifactId>spring-webmvc</artifactId>
                </exclusion>
            </exclusions>
            <%_ } _%>
        </dependency>

        <%_ if (cacheProvider !== 'no') { _%>
        <dependency>
            <groupId>org.springframework.boot</groupId>
            <artifactId>spring-boot-starter-cache</artifactId>
        </dependency>
        <%_ } _%>
        <dependency>
            <groupId>io.dropwizard.metrics</groupId>
            <artifactId>metrics-core</artifactId>
        </dependency>
        <dependency>
            <groupId>io.dropwizard.metrics</groupId>
            <artifactId>metrics-annotation</artifactId>
        </dependency>
        <dependency>
            <groupId>io.dropwizard.metrics</groupId>
            <artifactId>metrics-json</artifactId>
        </dependency>
        <%_ if (['ehcache', 'infinispan'].includes(cacheProvider)) { _%>
        <dependency>
            <groupId>io.dropwizard.metrics</groupId>
            <artifactId>metrics-jcache</artifactId>
        </dependency>
        <%_ } _%>
        <dependency>
            <groupId>io.dropwizard.metrics</groupId>
            <artifactId>metrics-jvm</artifactId>
        </dependency>
        <dependency>
            <groupId>io.dropwizard.metrics</groupId>
            <artifactId>metrics-servlet</artifactId>
        </dependency>
        <dependency>
            <groupId>io.dropwizard.metrics</groupId>
            <artifactId>metrics-servlets</artifactId>
        </dependency>
        <%_ if (databaseType === 'sql') { _%>
        <dependency>
            <groupId>com.fasterxml.jackson.datatype</groupId>
            <artifactId>jackson-datatype-hibernate5</artifactId>
        </dependency>
        <%_ } _%>
        <dependency>
            <groupId>com.fasterxml.jackson.datatype</groupId>
            <artifactId>jackson-datatype-hppc</artifactId>
        </dependency>
        <dependency>
            <groupId>com.fasterxml.jackson.datatype</groupId>
            <artifactId>jackson-datatype-jsr310</artifactId>
        </dependency>
        <dependency>
            <groupId>com.fasterxml.jackson.module</groupId>
            <artifactId>jackson-module-afterburner</artifactId>
        </dependency>
        <dependency>
            <groupId>com.h2database</groupId>
            <artifactId>h2</artifactId>
            <scope>test</scope>
        </dependency>
        <%_ if (applicationType === 'gateway' && authenticationType === 'uaa') { _%>
        <dependency>
            <groupId>org.apache.httpcomponents</groupId>
            <artifactId>httpclient</artifactId>
        </dependency>
        <%_ } _%>
        <%_ if (cacheProvider === 'hazelcast') { _%>
        <dependency>
            <groupId>com.hazelcast</groupId>
            <artifactId>hazelcast</artifactId>
        </dependency>
        <%_ } _%>
        <%_ if (cacheProvider === 'hazelcast' && enableHibernateCache) { _%>
        <dependency>
            <groupId>com.hazelcast</groupId>
            <artifactId>hazelcast-hibernate52</artifactId>
        </dependency>
        <%_ } _%>
        <%_ if (cacheProvider === 'hazelcast') { _%>
        <dependency>
            <groupId>com.hazelcast</groupId>
            <artifactId>hazelcast-spring</artifactId>
        </dependency>
        <%_ } _%>
        <%_ if (cacheProvider === 'infinispan') { _%>
        <dependency>
            <groupId>org.hibernate</groupId>
            <artifactId>hibernate-infinispan</artifactId>
        </dependency>
        <%_ } _%>
        <%_ if (cacheProvider === 'infinispan') { _%>
        <dependency>
            <groupId>org.infinispan</groupId>
            <artifactId>infinispan-spring-boot-starter</artifactId>
        </dependency>
        <dependency>
            <groupId>org.infinispan</groupId>
            <artifactId>infinispan-core</artifactId>
        </dependency>
        <dependency>
            <groupId>org.infinispan</groupId>
            <artifactId>infinispan-jcache</artifactId>
        </dependency>
<!--
        <dependency>
            <groupId>org.infinispan</groupId>
            <artifactId>infinispan-cloud</artifactId>
        </dependency>
-->
        <%_ } _%>
        <%_ if (cacheProvider === 'memcached') { _%>
        <dependency>
            <groupId>com.google.code.simple-spring-memcached</groupId>
            <artifactId>spring-cache</artifactId>
        </dependency>
        <dependency>
            <groupId>com.google.code.simple-spring-memcached</groupId>
            <artifactId>xmemcached-provider</artifactId>
        </dependency>
        <dependency>
            <groupId>com.googlecode.xmemcached</groupId>
            <artifactId>xmemcached</artifactId>
        </dependency>
        <%_ } _%>
        <dependency>
            <groupId>com.jayway.jsonpath</groupId>
            <artifactId>json-path</artifactId>
            <scope>test</scope>
            <!-- parent POM declares this dependency in default (compile) scope -->
        </dependency>
        <%_ if (!reactive) { _%>
        <dependency>
            <groupId>io.springfox</groupId>
            <artifactId>springfox-swagger2</artifactId>
        </dependency>
        <dependency>
            <groupId>io.springfox</groupId>
            <artifactId>springfox-bean-validators</artifactId>
        </dependency>
        <%_ } _%>
        <%_ if (databaseType === 'sql') { _%>
        <dependency>
            <groupId>com.mattbertolini</groupId>
            <artifactId>liquibase-slf4j</artifactId>
        </dependency>
        <%_ } _%>
        <dependency>
            <groupId>com.ryantenney.metrics</groupId>
            <artifactId>metrics-spring</artifactId>
        </dependency>
        <%_ if (databaseType === 'sql') { _%>
        <dependency>
            <groupId>com.zaxxer</groupId>
            <artifactId>HikariCP</artifactId>
        </dependency>
        <%_ } _%>
        <%_ if (databaseType === 'cassandra') { _%>
        <dependency>
            <groupId>commons-codec</groupId>
            <artifactId>commons-codec</artifactId>
        </dependency>
        <%_ } _%>
        <dependency>
            <groupId>commons-io</groupId>
            <artifactId>commons-io</artifactId>
        </dependency>
        <dependency>
            <groupId>org.apache.commons</groupId>
            <artifactId>commons-lang3</artifactId>
        </dependency>
        <%_ if (databaseType === 'mongodb') { _%>
        <dependency>
            <groupId>de.flapdoodle.embed</groupId>
            <artifactId>de.flapdoodle.embed.mongo</artifactId>
            <scope>test</scope>
        </dependency>
        <%_ } _%>
        <%_ if (databaseType === 'couchbase') { _%>
        <dependency>
            <groupId>com.github.differentway</groupId>
            <artifactId>couchbase-testcontainer</artifactId>
            <scope>test</scope>
        </dependency>
        <dependency>
            <groupId>com.couchbase.client</groupId>
            <artifactId>java-client</artifactId>
        </dependency>
        <dependency>
            <groupId>com.couchbase.client</groupId>
            <artifactId>encryption</artifactId>
        </dependency>
        <%_ } _%>
        <%_ if (['ehcache', 'hazelcast', 'infinispan'].includes(cacheProvider)) { _%>
        <dependency>
            <groupId>javax.cache</groupId>
            <artifactId>cache-api</artifactId>
        </dependency>
        <%_ } _%>
        <%_ if (devDatabaseType === 'mysql' || prodDatabaseType === 'mysql') { _%>
        <dependency>
            <groupId>mysql</groupId>
            <artifactId>mysql-connector-java</artifactId>
        </dependency>
        <%_ } _%>
        <%_ if (devDatabaseType === 'mariadb' || prodDatabaseType === 'mariadb') { _%>
        <dependency>
            <groupId>org.mariadb.jdbc</groupId>
            <artifactId>mariadb-java-client</artifactId>
        </dependency>
        <%_ } _%>
        <%_ if (databaseType === 'cassandra') { _%>
        <dependency>
            <groupId>org.lz4</groupId>
            <artifactId>lz4-java</artifactId>
        </dependency>
        <%_ } _%>
        <%_ if (devDatabaseType === 'oracle' || prodDatabaseType === 'oracle') { _%>
        <!-- more information at https://blogs.oracle.com/dev2dev/entry/how_to_get_oracle_jdbc -->
        <dependency>
            <groupId>com.oracle.jdbc</groupId>
            <artifactId>ojdbc8</artifactId>
        </dependency>
        <%_ } _%>
        <%_ if (devDatabaseType === 'mssql' || prodDatabaseType === 'mssql') { _%>
        <dependency>
            <groupId>com.microsoft.sqlserver</groupId>
            <artifactId>mssql-jdbc</artifactId>
        </dependency>
        <dependency>
            <groupId>com.github.sabomichal</groupId>
            <artifactId>liquibase-mssql</artifactId>
        </dependency>
        <%_ } _%>
        <dependency>
            <groupId>org.assertj</groupId>
            <artifactId>assertj-core</artifactId>
            <scope>test</scope>
        </dependency>
        <%_ if (databaseType === 'cassandra') { _%>
        <dependency>
            <groupId>org.cassandraunit</groupId>
            <artifactId>cassandra-unit-spring</artifactId>
            <scope>test</scope>
        </dependency>
        <%_ } _%>
        <%_ if (cacheProvider === 'ehcache') { _%>
        <dependency>
            <groupId>org.ehcache</groupId>
            <artifactId>ehcache</artifactId>
        </dependency>
            <%_ if (enableHibernateCache) { _%>
        <dependency>
            <groupId>org.hibernate</groupId>
            <artifactId>hibernate-jcache</artifactId>
        </dependency>
            <%_ } _%>
        <%_ } _%>
        <%_ if (databaseType === 'sql') { _%>
        <dependency>
            <groupId>org.hibernate</groupId>
            <artifactId>hibernate-jpamodelgen</artifactId>
            <scope>provided</scope>
        </dependency>
        <dependency>
            <groupId>org.hibernate</groupId>
            <artifactId>hibernate-envers</artifactId>
        </dependency>
        <dependency>
            <groupId>org.hibernate.validator</groupId>
            <artifactId>hibernate-validator</artifactId>
        </dependency>
        <dependency>
            <groupId>org.liquibase</groupId>
            <artifactId>liquibase-core</artifactId>
        </dependency>
        <%_ } _%>
        <dependency>
            <groupId>net.logstash.logback</groupId>
            <artifactId>logstash-logback-encoder</artifactId>
        </dependency>
        <%_ if (databaseType === 'mongodb') { _%>
        <dependency>
            <groupId>com.github.mongobee</groupId>
            <artifactId>mongobee</artifactId>
        </dependency>
        <%_ } _%>
        <%_ if (databaseType === 'couchbase') { _%>
        <dependency>
            <groupId>com.github.differentway</groupId>
            <artifactId>couchmove</artifactId>
        </dependency>
        <%_ } _%>
        <%_ if (devDatabaseType === 'postgresql' || prodDatabaseType === 'postgresql') { _%>
        <dependency>
            <groupId>org.postgresql</groupId>
            <artifactId>postgresql</artifactId>
        </dependency>
        <%_ } _%>
        <dependency>
            <groupId>org.mapstruct</groupId>
            <artifactId>mapstruct-jdk8</artifactId>
        </dependency>
        <dependency>
            <groupId>org.mapstruct</groupId>
            <artifactId>mapstruct-processor</artifactId>
            <scope>provided</scope>
        </dependency>
        <dependency>
            <groupId>org.springframework.boot</groupId>
            <artifactId>spring-boot-configuration-processor</artifactId>
            <scope>provided</scope>
        </dependency>
        <dependency>
            <groupId>org.springframework.boot</groupId>
            <artifactId>spring-boot-loader-tools</artifactId>
        </dependency>
        <dependency>
            <groupId>org.springframework.boot</groupId>
            <artifactId>spring-boot-starter-actuator</artifactId>
        </dependency>
        <dependency>
            <groupId>org.springframework.boot</groupId>
            <artifactId>spring-boot-starter-aop</artifactId>
        </dependency>
        <%_ if (databaseType === 'sql') { _%>
        <dependency>
            <groupId>org.springframework.boot</groupId>
            <artifactId>spring-boot-starter-data-jpa</artifactId>
        </dependency>
        <%_ } _%>
        <%_ if (searchEngine === 'elasticsearch') { _%>
        <dependency>
            <groupId>org.springframework.boot</groupId>
            <artifactId>spring-boot-starter-data-elasticsearch</artifactId>
        </dependency>
        <!-- Spring Data Jest dependencies for Elasticsearch -->
        <dependency>
            <groupId>com.github.vanroy</groupId>
            <artifactId>spring-boot-starter-data-jest</artifactId>
            <exclusions>
                <exclusion>
                    <groupId>commons-logging</groupId>
                    <artifactId>commons-logging</artifactId>
                </exclusion>
            </exclusions>
        </dependency>
        <!-- log4j needed to create embedded elasticsearch instance -->
        <dependency>
            <groupId>org.apache.logging.log4j</groupId>
            <artifactId>log4j-api</artifactId>
        </dependency>
        <dependency>
            <groupId>org.apache.logging.log4j</groupId>
            <artifactId>log4j-core</artifactId>
        </dependency>
        <!-- end of Spring Data Jest dependencies -->
        <%_ } _%>
        <%_ if (['mongodb', 'cassandra', 'couchbase'].includes(databaseType)) { _%>
        <dependency>
            <groupId>org.springframework.boot</groupId>
            <artifactId>spring-boot-starter-data-<%=databaseType%><% if (reactive) { %>-reactive<% } %></artifactId>
        </dependency>
        <%_ } _%>
        <dependency>
            <groupId>org.springframework.boot</groupId>
            <artifactId>spring-boot-starter-logging</artifactId>
        </dependency>
        <dependency>
            <groupId>org.springframework.boot</groupId>
            <artifactId>spring-boot-starter-mail</artifactId>
        </dependency>
        <dependency>
            <groupId>org.springframework.boot</groupId>
            <artifactId>spring-boot-starter-security</artifactId>
        </dependency>
        <dependency>
            <groupId>org.springframework.boot</groupId>
            <artifactId>spring-boot-starter-thymeleaf</artifactId>
        </dependency>
        <dependency>
            <groupId>org.springframework.boot</groupId>
            <artifactId>spring-boot-starter-web<% if (reactive) { %>flux<% } %></artifactId>
        </dependency>
        <dependency>
            <groupId>org.springframework.boot</groupId>
            <artifactId>spring-boot-starter-test</artifactId>
            <scope>test</scope>
        </dependency>
        <dependency>
            <groupId>org.springframework.boot</groupId>
            <artifactId>spring-boot-test</artifactId>
            <scope>test</scope>
        </dependency>
        <dependency>
            <groupId>org.springframework.security</groupId>
            <artifactId>spring-security-test</artifactId>
            <scope>test</scope>
        </dependency>
        <%_ if (messageBroker === 'kafka') { _%>
        <!-- Kafka support -->
        <dependency>
            <groupId>org.springframework.cloud</groupId>
            <artifactId>spring-cloud-stream</artifactId>
        </dependency>
        <dependency>
            <groupId>org.springframework.cloud</groupId>
            <artifactId>spring-cloud-stream-binder-kafka</artifactId>
        </dependency>
        <dependency>
            <groupId>org.springframework.cloud</groupId>
            <artifactId>spring-cloud-stream-test-support</artifactId>
            <scope>test</scope>
        </dependency>
        <%_ } _%>
        <dependency>
            <groupId>org.zalando</groupId>
            <artifactId>problem-spring-web<% if (reactive) { %>flux<%_ } _%></artifactId>
        </dependency>
        <%_ if (websocket === 'spring-websocket') { _%>
        <dependency>
            <groupId>org.springframework.boot</groupId>
            <artifactId>spring-boot-starter-websocket</artifactId>
        </dependency>
        <%_ } _%>
        <%_ if (authenticationType === 'oauth2') { _%>
        <dependency>
            <groupId>org.springframework.security.oauth</groupId>
            <artifactId>spring-security-oauth2</artifactId>
        </dependency>
        <dependency>
            <groupId>org.springframework.security.oauth.boot</groupId>
            <artifactId>spring-security-oauth2-autoconfigure</artifactId>
        </dependency>
            <%_ if (applicationType === 'gateway' || applicationType === 'microservice') { _%>
        <dependency>
            <groupId>org.springframework.security</groupId>
            <artifactId>spring-security-jwt</artifactId>
        </dependency>
            <%_ } _%>
        <%_ } _%>
        <%_ if (authenticationType === 'jwt') { _%>
        <dependency>
            <groupId>io.jsonwebtoken</groupId>
            <artifactId>jjwt-api</artifactId>
        </dependency>
        <dependency>
            <groupId>io.jsonwebtoken</groupId>
            <artifactId>jjwt-impl</artifactId>
            <scope>runtime</scope>
        </dependency>
        <dependency>
            <groupId>io.jsonwebtoken</groupId>
            <artifactId>jjwt-jackson</artifactId>
            <scope>runtime</scope>
        </dependency>
        <%_ } _%>
        <%_ if (authenticationType === 'uaa') { _%>
        <dependency>
            <groupId>org.springframework.security.oauth</groupId>
            <artifactId>spring-security-oauth2</artifactId>
        </dependency>
        <dependency>
            <groupId>org.springframework.security</groupId>
            <artifactId>spring-security-jwt</artifactId>
        </dependency>
        <%_ } _%>
        <%_ if (databaseType === 'cassandra') { _%>
        <!-- DataStax driver -->
        <dependency>
            <groupId>com.datastax.cassandra</groupId>
            <artifactId>cassandra-driver-extras</artifactId>
        </dependency>
        <dependency>
            <groupId>com.datastax.cassandra</groupId>
            <artifactId>cassandra-driver-mapping</artifactId>
        </dependency>
        <%_ } _%>
        <!-- Spring Cloud -->
        <%_ if (applicationType === 'gateway' && serviceDiscoveryType) { _%>
        <dependency>
            <groupId>org.springframework.cloud</groupId>
            <artifactId>spring-cloud-starter-netflix-zuul</artifactId>
        </dependency>
        <dependency>
            <groupId>com.github.vladimir-bukhtoyarov</groupId>
            <artifactId>bucket4j-core</artifactId>
        </dependency>
        <dependency>
            <groupId>com.github.vladimir-bukhtoyarov</groupId>
            <artifactId>bucket4j-jcache</artifactId>
        </dependency>
        <%_ } _%>
        <%_ if (applicationType === 'microservice' || applicationType === 'gateway' || applicationType === 'uaa') { _%>
        <dependency>
            <groupId>org.springframework.cloud</groupId>
            <artifactId>spring-cloud-starter</artifactId>
        </dependency>
        <dependency>
            <groupId>org.springframework.cloud</groupId>
            <artifactId>spring-cloud-starter-netflix-ribbon</artifactId>
        </dependency>
        <dependency>
            <groupId>org.springframework.cloud</groupId>
            <artifactId>spring-cloud-starter-netflix-hystrix</artifactId>
        </dependency>
        <dependency>
            <groupId>org.springframework.retry</groupId>
            <artifactId>spring-retry</artifactId>
        </dependency>
        <%_ } _%>
        <%_ if (serviceDiscoveryType === 'eureka') { _%>
        <dependency>
            <groupId>org.springframework.cloud</groupId>
            <artifactId>spring-cloud-starter-netflix-eureka-client</artifactId>
        </dependency>
        <dependency>
            <groupId>org.springframework.cloud</groupId>
            <artifactId>spring-cloud-starter-config</artifactId>
        </dependency>
        <%_ } _%>
        <%_ if (serviceDiscoveryType === 'consul') { _%>
        <dependency>
            <groupId>org.springframework.cloud</groupId>
            <artifactId>spring-cloud-starter-consul-discovery</artifactId>
        </dependency>
        <dependency>
            <groupId>org.springframework.cloud</groupId>
            <artifactId>spring-cloud-starter-consul-config</artifactId>
        </dependency>
        <%_ } _%>
        <%_ if (authenticationType === 'oauth2' || authenticationType === 'uaa') { _%>
        <dependency>
            <groupId>org.springframework.cloud</groupId>
            <artifactId>spring-cloud-security</artifactId>
        </dependency>
        <%_ } _%>
        <%_ if (applicationType === 'microservice' || applicationType === 'gateway' || applicationType === 'uaa') { _%>
        <dependency>
            <groupId>org.springframework.cloud</groupId>
            <artifactId>spring-cloud-starter-openfeign</artifactId>
        </dependency>
        <%_ } _%>
        <dependency>
            <groupId>org.springframework.cloud</groupId>
            <artifactId>spring-cloud-spring-service-connector</artifactId>
        </dependency>
        <!-- Security -->
        <dependency>
            <groupId>org.springframework.security</groupId>
            <artifactId>spring-security-data</artifactId>
        </dependency>
        <%_ if (websocket === 'spring-websocket') { _%>
        <dependency>
            <groupId>org.springframework.security</groupId>
            <artifactId>spring-security-messaging</artifactId>
        </dependency>
        <%_ } _%>
        <%_ if (cucumberTests) { _%>
        <!-- Cucumber -->
        <dependency>
            <groupId>io.cucumber</groupId>
            <artifactId>cucumber-junit</artifactId>
            <scope>test</scope>
        </dependency>
        <dependency>
            <groupId>io.cucumber</groupId>
            <artifactId>cucumber-spring</artifactId>
            <scope>test</scope>
        </dependency>
        <%_ } _%>
        <!-- jhipster-needle-maven-add-dependency -->
    </dependencies>

    <build>
        <defaultGoal>spring-boot:run</defaultGoal>
        <%_ if (cucumberTests) { _%>
        <testResources>
            <testResource>
                <directory><%= SERVER_TEST_RES_DIR %></directory>
            </testResource>
            <testResource>
                <directory><%= TEST_DIR %>features</directory>
            </testResource>
        </testResources>
        <%_ } _%>
        <plugins>
            <plugin>
                <groupId>org.apache.maven.plugins</groupId>
                <artifactId>maven-compiler-plugin</artifactId>
                <configuration>
                    <annotationProcessorPaths>
                        <path>
                            <groupId>org.mapstruct</groupId>
                            <artifactId>mapstruct-processor</artifactId>
                            <version>${mapstruct.version}</version>
                        </path>
<%_ if (databaseType === 'sql') { _%>
                        <!-- For JPA static metamodel generation -->
                        <path>
                            <groupId>org.hibernate</groupId>
                            <artifactId>hibernate-jpamodelgen</artifactId>
                            <version>${hibernate.version}</version>
                        </path>
<% } %>
                    </annotationProcessorPaths>
                </configuration>
            </plugin>
            <plugin>
                <groupId>org.apache.maven.plugins</groupId>
                <artifactId>maven-eclipse-plugin</artifactId>
            </plugin>
            <plugin>
                <groupId>org.apache.maven.plugins</groupId>
                <artifactId>maven-enforcer-plugin</artifactId>
            </plugin>
            <plugin>
                <groupId>org.apache.maven.plugins</groupId>
                <artifactId>maven-resources-plugin</artifactId>
            </plugin>
            <plugin>
                <groupId>org.apache.maven.plugins</groupId>
                <artifactId>maven-surefire-plugin</artifactId>
            </plugin>
            <plugin>
                <groupId>org.jacoco</groupId>
                <artifactId>jacoco-maven-plugin</artifactId>
            </plugin>
            <plugin>
                <groupId>org.sonarsource.scanner.maven</groupId>
                <artifactId>sonar-maven-plugin</artifactId>
            </plugin>
            <%_ if (databaseType === 'sql') { _%>
            <plugin>
                <groupId>org.liquibase</groupId>
                <artifactId>liquibase-maven-plugin</artifactId>
            </plugin>
            <%_ } _%>
            <plugin>
                <groupId>org.springframework.boot</groupId>
                <artifactId>spring-boot-maven-plugin</artifactId>
                <executions>
                    <execution>
                        <goals>
                            <goal>repackage</goal>
                        </goals>
                    </execution>
                </executions>
                <configuration>
                    <mainClass>${start-class}</mainClass>
                    <executable>true</executable>
                    <fork>true</fork>
                    <!--
                    Enable the line below to have remote debugging of your application on port 5005
                    <jvmArguments>-agentlib:jdwp=transport=dt_socket,server=y,suspend=n,address=5005</jvmArguments>
                    -->
                </configuration>
            </plugin>
            <plugin>
                <groupId>com.google.cloud.tools</groupId>
                <artifactId>jib-maven-plugin</artifactId>
            </plugin>
            <%_ if (enableSwaggerCodegen) { _%>
            <plugin>
                <!--
                    Plugin that provides API-first development using openapi-generator to
                    generate Spring-MVC endpoint stubs at compile time from an OpenAPI definition file
                -->
                <groupId>org.openapitools</groupId>
                <artifactId>openapi-generator-maven-plugin</artifactId>
<<<<<<< HEAD
=======
                <version>${openapi-generator-maven-plugin.version}</version>
                <executions>
                    <execution>
                        <goals>
                            <goal>generate</goal>
                        </goals>
                        <configuration>
                            <inputSpec>${project.basedir}/<%= SERVER_MAIN_RES_DIR %>swagger/api.yml</inputSpec>
                            <generatorName>spring</generatorName>
                            <apiPackage><%= packageName %>.web.api</apiPackage>
                            <modelPackage><%= packageName %>.web.api.model</modelPackage>
                            <supportingFilesToGenerate>ApiUtil.java</supportingFilesToGenerate>
                            <validateSpec>true</validateSpec>
                            <configOptions>
                                <%_ if (reactive) { _%>
                                <reactive>true</reactive>
                                <%_ } _%>
                                <delegatePattern>true</delegatePattern>
                            </configOptions>
                        </configuration>
                    </execution>
                </executions>
>>>>>>> 5039f9ed
            </plugin>
            <%_ } _%>
            <!-- jhipster-needle-maven-add-plugin -->
        </plugins>
        <pluginManagement>
            <plugins>
                <plugin>
                    <groupId>org.apache.maven.plugins</groupId>
                    <artifactId>maven-compiler-plugin</artifactId>
                    <version>${maven-compiler-plugin.version}</version>
                </plugin>
                <plugin>
                    <groupId>com.github.eirslett</groupId>
                    <artifactId>frontend-maven-plugin</artifactId>
                    <version>${frontend-maven-plugin.version}</version>
                </plugin>
                <plugin>
                    <groupId>pl.project13.maven</groupId>
                    <artifactId>git-commit-id-plugin</artifactId>
                    <version>${git-commit-id-plugin.version}</version>
                        <executions>
                            <execution>
                                <goals>
                                    <goal>revision</goal>
                                </goals>
                            </execution>
                        </executions>
                        <configuration>
                            <failOnNoGitDirectory>false</failOnNoGitDirectory>
                            <generateGitPropertiesFile>true</generateGitPropertiesFile>
                            <includeOnlyProperties>
                                <includeOnlyProperty>^git.commit.id.abbrev$</includeOnlyProperty>
                                <includeOnlyProperty>^git.commit.id.describe$</includeOnlyProperty>
                                <includeOnlyProperty>^git.branch$</includeOnlyProperty>
                            </includeOnlyProperties>
                    </configuration>
                </plugin>
                <plugin>
                    <groupId>org.jacoco</groupId>
                    <artifactId>jacoco-maven-plugin</artifactId>
                    <version>${jacoco-maven-plugin.version}</version>
                    <executions>
                        <execution>
                            <id>pre-unit-tests</id>
                            <goals>
                                <goal>prepare-agent</goal>
                            </goals>
                            <configuration>
                                <!-- Sets the path to the file which contains the execution data. -->
                                <destFile>${project.testresult.directory}/coverage/jacoco/jacoco.exec</destFile>
                            </configuration>
                        </execution>
                        <!-- Ensures that the code coverage report for unit tests is created after unit tests have been run -->
                        <execution>
                            <id>post-unit-test</id>
                            <phase>test</phase>
                            <goals>
                                <goal>report</goal>
                            </goals>
                            <configuration>
                                <dataFile>${project.testresult.directory}/coverage/jacoco/jacoco.exec</dataFile>
                                <outputDirectory>${project.testresult.directory}/coverage/jacoco</outputDirectory>
                            </configuration>
                        </execution>
                    </executions>
                </plugin>
                <plugin>
                    <groupId>com.google.cloud.tools</groupId>
                    <artifactId>jib-maven-plugin</artifactId>
                    <version>${jib-maven-plugin.version}</version>
                    <configuration>
                      <from>
                          <image><%= DOCKER_JAVA_JRE %></image>
                      </from>
                      <to>
                          <image><%= baseName.toLowerCase() %>:latest</image>
                      </to>
                      <container>
                          <entrypoint>
                              <shell>sh</shell>
                              <option>-c</option>
                              <arg>chmod +x /entrypoint.sh &amp;&amp; sync &amp;&amp; /entrypoint.sh</arg>
                          </entrypoint>
                          <ports>
                              <port><%= serverPort %></port>
                              <%_ if (cacheProvider === 'hazelcast') { _%>
                              <port>5701/udp</port>
                              <%_ } _%>
                          </ports>
                          <environment>
                              <%_ if (cacheProvider === 'infinispan') { _%><JAVA_OPTS>-Djgroups.tcp.address=NON_LOOPBACK -Djava.net.preferIPv4Stack=true</JAVA_OPTS><%_ } _%>
                              <SPRING_OUTPUT_ANSI_ENABLED>ALWAYS</SPRING_OUTPUT_ANSI_ENABLED>
                              <JHIPSTER_SLEEP>0</JHIPSTER_SLEEP>
                          </environment>
                          <useCurrentTimestamp>true</useCurrentTimestamp>
                      </container>
                  </configuration>   
                </plugin>
                <!--
                    This plugin's configuration is used to store Eclipse m2e settings only.
                    It has no influence on the Maven build itself.
                    Remove when the m2e plugin can correctly bind to Maven lifecycle
                -->
                <plugin>
                    <groupId>org.eclipse.m2e</groupId>
                    <artifactId>lifecycle-mapping</artifactId>
                    <version>${lifecycle-mapping.version}</version>
                    <configuration>
                        <lifecycleMappingMetadata>
                            <pluginExecutions>
                                <pluginExecution>
                                    <pluginExecutionFilter>
                                        <groupId>org.jacoco</groupId>
                                        <artifactId>
                                            jacoco-maven-plugin
                                        </artifactId>
                                        <versionRange>
                                            ${jacoco-maven-plugin.version}
                                        </versionRange>
                                        <goals>
                                            <goal>prepare-agent</goal>
                                        </goals>
                                    </pluginExecutionFilter>
                                    <action>
                                        <ignore/>
                                    </action>
                                </pluginExecution>
                                <%_ if (!skipClient) { _%>
                                <pluginExecution>
                                    <pluginExecutionFilter>
                                        <groupId>com.github.eirslett</groupId>
                                        <artifactId>frontend-maven-plugin</artifactId>
                                        <versionRange>${frontend-maven-plugin.version}</versionRange>
                                        <goals>
                                            <%_ if (clientPackageManager === 'yarn') { _%>
                                            <goal>install-node-and-yarn</goal>
                                            <goal>yarn</goal>
                                            <%_ } else if (clientPackageManager === 'npm') { _%>
                                            <goal>install-node-and-npm</goal>
                                            <goal>npm</goal>
                                            <%_ } _%>
                                        </goals>
                                    </pluginExecutionFilter>
                                    <action>
                                        <ignore/>
                                    </action>
                                </pluginExecution>
                                <%_ } _%>
                                <%_ if (enableSwaggerCodegen) { _%>
                                <pluginExecution>
                                    <pluginExecutionFilter>
                                        <groupId>org.openapitools</groupId>
                                        <artifactId>openapi-generator-maven-plugin</artifactId>
                                        <versionRange>${openapi-generator-maven-plugin.version}</versionRange>
                                        <goals>
                                            <goal>generate</goal>
                                        </goals>
                                    </pluginExecutionFilter>
                                    <action>
                                        <ignore />
                                    </action>
                                </pluginExecution>
                                <%_ } _%>
                            </pluginExecutions>
                        </lifecycleMappingMetadata>
                    </configuration>
                </plugin>
<%_ if (databaseType === 'sql') { _%>
                <plugin>
                    <groupId>org.liquibase</groupId>
                    <artifactId>liquibase-maven-plugin</artifactId>
                    <version>${liquibase.version}</version>
                    <configuration>
                        <changeLogFile><%= SERVER_MAIN_RES_DIR %>config/liquibase/master.xml</changeLogFile>
                        <diffChangeLogFile><%= SERVER_MAIN_RES_DIR %>config/liquibase/changelog/${maven.build.timestamp}_changelog.xml</diffChangeLogFile>
                        <driver><% if (devDatabaseType === 'mysql') { %>com.mysql.jdbc.Driver<% } else if (devDatabaseType === 'mariadb') { %>org.mariadb.jdbc.Driver<% } else if (devDatabaseType === 'postgresql') { %>org.postgresql.Driver<% } else if (devDatabaseType === 'h2Disk') { %>org.h2.Driver<% } else if (devDatabaseType === 'oracle') { %>oracle.jdbc.OracleDriver<% } %></driver>
                        <url><% if (devDatabaseType === 'mysql') { %>jdbc:mysql://localhost:3306/<%= baseName %><% } else if (devDatabaseType === 'mariadb') { %>jdbc:mariadb://localhost:3306/<%= baseName %><% } else if (devDatabaseType === 'postgresql') { %>jdbc:postgresql://localhost:5432/<%= baseName %><% } else if (devDatabaseType === 'h2Disk') { %>jdbc:h2:file:./target/h2db/db/<%= lowercaseBaseName %><% } else if (devDatabaseType === 'oracle') { %>jdbc:oracle:thin:@localhost:1521:<%= baseName %><% } else if (devDatabaseType === 'mssql') { %>jdbc:sqlserver://localhost:1433;database=<%= baseName %><% } %></url>
                        <defaultSchemaName><% if (devDatabaseType === 'mysql') { %><%= baseName %><% } else if (devDatabaseType === 'postgresql') { %><% } %></defaultSchemaName>
                        <username><% if (devDatabaseType === 'mysql') { %>root<% } else if (devDatabaseType === 'postgresql' || devDatabaseType === 'h2Disk' || devDatabaseType === 'h2Memory') { %><%= baseName %><% } else if (devDatabaseType === 'mssql') { %>SA<% } %></username>
                        <password><% if (devDatabaseType === 'mssql') { %>yourStrong(!)Password<% } %></password>
                        <referenceUrl>hibernate:spring:<%=packageName%>.domain?dialect=<% if (devDatabaseType === 'mysql') { %>org.hibernate.dialect.MySQL5InnoDBDialect<% } else if (devDatabaseType === 'mariadb') { %>org.hibernate.dialect.MySQL5InnoDBDialect<% } else if (devDatabaseType === 'postgresql') { %>org.hibernate.dialect.PostgreSQL82Dialect<% } else if (devDatabaseType === 'h2Disk') { %>org.hibernate.dialect.H2Dialect<% } else if (devDatabaseType === 'oracle') { %>org.hibernate.dialect.Oracle12cDialect<% } else if (devDatabaseType === 'mssql') { %>org.hibernate.dialect.SQLServerDialect<% } %>&amp;hibernate.physical_naming_strategy=org.springframework.boot.orm.jpa.hibernate.SpringPhysicalNamingStrategy&amp;hibernate.implicit_naming_strategy=org.springframework.boot.orm.jpa.hibernate.SpringImplicitNamingStrategy</referenceUrl>
                        <verbose>true</verbose>
                        <logging>debug</logging>
                        <%_ if (authenticationType === 'oauth2') { _%>
                        <diffExcludeObjects>oauth_access_token, oauth_approvals, oauth_client_details, oauth_client_token, oauth_code, oauth_refresh_token</diffExcludeObjects>
                        <%_ } _%>
                    </configuration>
                    <dependencies>
                        <dependency>
                            <groupId>org.javassist</groupId>
                            <artifactId>javassist</artifactId>
                            <version>${javassist.version}</version>
                        </dependency>
                        <dependency>
                            <groupId>org.liquibase.ext</groupId>
                            <artifactId>liquibase-hibernate5</artifactId>
                            <version>${liquibase-hibernate5.version}</version>
                        </dependency>
                        <dependency>
                            <groupId>org.springframework.boot</groupId>
                            <artifactId>spring-boot-starter-data-jpa</artifactId>
                            <version>${spring-boot.version}</version>
                        </dependency>
                        <dependency>
                            <groupId>javax.validation</groupId>
                            <artifactId>validation-api</artifactId>
                            <version>${validation-api.version}</version>
                        </dependency>
                    </dependencies>
                </plugin>
<%_ } _%>
                <plugin>
                    <artifactId>maven-clean-plugin</artifactId>
                    <version>${maven-clean-plugin.version}</version>
                </plugin>
                <plugin>
                    <groupId>org.apache.maven.plugins</groupId>
                    <artifactId>maven-eclipse-plugin</artifactId>
                    <version>${maven-eclipse-plugin.version}</version>
                    <configuration>
                        <downloadSources>true</downloadSources>
                        <downloadJavadocs>true</downloadJavadocs>
                    </configuration>
                </plugin>
                <plugin>
                    <groupId>org.apache.maven.plugins</groupId>
                    <artifactId>maven-enforcer-plugin</artifactId>
                    <version>${maven-enforcer-plugin.version}</version>
                    <executions>
                        <execution>
                            <id>enforce-versions</id>
                            <goals>
                                <goal>enforce</goal>
                            </goals>
                        </execution>
                    </executions>
                    <configuration>
                        <rules>
                            <requireMavenVersion>
                                <message>You are running an older version of Maven. JHipster requires at least Maven ${maven.version}</message>
                                <version>[${maven.version},)</version>
                            </requireMavenVersion>
                            <requireJavaVersion>
                                <!-- Until JHipster supports JDK 9 -->
                                <message>You are running an incompatible version of Java. JHipster requires JDK ${java.version}</message>
                                <version>[1.8,1.9)</version>
                            </requireJavaVersion>
                        </rules>
                    </configuration>
                </plugin>
                <plugin>
                    <groupId>org.apache.maven.plugins</groupId>
                    <artifactId>maven-resources-plugin</artifactId>
                    <version>${maven-resources-plugin.version}</version>
                    <executions>
                        <execution>
                            <id>default-resources</id>
                            <phase>validate</phase>
                            <goals>
                                <goal>copy-resources</goal>
                            </goals>
                            <configuration>
                                <outputDirectory>target/classes</outputDirectory>
                                <useDefaultDelimiters>false</useDefaultDelimiters>
                                <delimiters>
                                    <delimiter>#</delimiter>
                                </delimiters>
                                <resources>
                                    <resource>
                                        <directory><%= SERVER_MAIN_RES_DIR %></directory>
                                        <filtering>true</filtering>
                                        <includes>
                                            <include>config/*.yml</include>
                                        </includes>
                                    </resource>
                                    <resource>
                                        <directory><%= SERVER_MAIN_RES_DIR %></directory>
                                        <filtering>false</filtering>
                                        <excludes>
                                            <exclude>config/*.yml</exclude>
                                        </excludes>
                                    </resource>
                                </resources>
                            </configuration>
                        </execution>
                        <execution>
                            <id>docker-resources</id>
                            <phase>verify</phase>
                            <goals>
                                <goal>copy-resources</goal>
                            </goals>
                            <configuration>
                                <outputDirectory>target/classes/static/</outputDirectory>
                                <resources>
                                    <resource>
                                        <directory>target/www</directory>
                                        <filtering>false</filtering>
                                    </resource>
                                </resources>
                            </configuration>
                        </execution>
                    </executions>
                </plugin>
                <plugin>
                    <groupId>org.apache.maven.plugins</groupId>
                    <artifactId>maven-surefire-plugin</artifactId>
                    <version>${maven-surefire-plugin.version}</version>
                    <%_ if (cucumberTests) { _%>
                    <executions>
                        <execution>
                            <id>default-test</id>
                            <configuration>
                                <excludes>
                                    <exclude>**/Abstract*.java</exclude>
                                    <exclude>**/*Cucumber*.java</exclude>
                                </excludes>
                            </configuration>
                        </execution>
                        <execution>
                            <id>without-cucumber</id>
                            <goals>
                                <goal>test</goal>
                            </goals>
                            <configuration>
                                <includes>
                                    <include>**/*Cucumber*.java</include>
                                </includes>
                            </configuration>
                        </execution>
                    </executions>
                    <%_ } _%>
                    <configuration>
                        <!-- Force alphabetical order to have a reproducible build -->
                        <runOrder>alphabetical</runOrder>
                    </configuration>
                </plugin>
                <plugin>
                    <groupId>org.apache.maven.plugins</groupId>
                    <artifactId>maven-war-plugin</artifactId>
                    <version>${maven-war-plugin.version}</version>
                </plugin>
                <%_ if (enableSwaggerCodegen) { _%>
                <plugin>
                    <!--
                        Plugin that provides API-first development using openapi-generator to
                        generate Spring-MVC endpoint stubs at compile time from an OpenAPI definition file
                    -->
                    <groupId>org.openapitools</groupId>
                    <artifactId>openapi-generator-maven-plugin</artifactId>
                    <version>${openapi-generator-maven-plugin.version}</version>
                    <executions>
                        <execution>
                            <goals>
                                <goal>generate</goal>
                            </goals>
                            <configuration>
                                <inputSpec>${project.basedir}/<%= SERVER_MAIN_RES_DIR %>swagger/api.yml</inputSpec>
                                <generatorName>spring</generatorName>
                                <apiPackage><%= packageName %>.web.api</apiPackage>
                                <modelPackage><%= packageName %>.web.api.model</modelPackage>
                                <supportingFilesToGenerate>ApiUtil.java</supportingFilesToGenerate>
                                <validateSpec>true</validateSpec>
                                <configOptions>
                                    <delegatePattern>true</delegatePattern>
                                </configOptions>
                            </configuration>
                        </execution>
                    </executions>
                </plugin>
                <%_ } _%>
                <plugin>
                    <groupId>net.alchim31.maven</groupId>
                    <artifactId>scala-maven-plugin</artifactId>
                    <version>${scala-maven-plugin.version}</version>
                    <executions>
                        <execution>
                            <id>compile</id>
                            <phase>compile</phase>
                            <goals>
                                <goal>add-source</goal>
                                <goal>compile</goal>
                            </goals>
                        </execution>
                        <execution>
                            <id>test-compile</id>
                            <phase>test-compile</phase>
                            <goals>
                                <goal>add-source</goal>
                                <goal>testCompile</goal>
                            </goals>
                        </execution>
                    </executions>
                    <configuration>
                        <recompileMode>incremental</recompileMode>
                        <verbose>true</verbose>
                        <scalaVersion>${scala.version}</scalaVersion>
                    </configuration>
                </plugin>
                <plugin>
                    <groupId>org.sonarsource.scanner.maven</groupId>
                    <artifactId>sonar-maven-plugin</artifactId>
                    <version>${sonar-maven-plugin.version}</version>
                </plugin>
                <plugin>
                    <groupId>org.springframework.boot</groupId>
                    <artifactId>spring-boot-maven-plugin</artifactId>
                    <version>${spring-boot.version}</version>
                </plugin>
            </plugins>
        </pluginManagement>
    </build>
    <profiles>
        <profile>
            <id>no-liquibase</id>
            <properties>
                <profile.no-liquibase>,no-liquibase</profile.no-liquibase>
            </properties>
        </profile>
        <profile>
            <id>swagger</id>
            <properties>
                <profile.swagger>,swagger</profile.swagger>
            </properties>
        </profile>
        <profile>
            <id>tls</id>
            <properties>
                <profile.tls>,tls</profile.tls>
            </properties>
        </profile>
        <%_ if (!skipClient) { _%>
        <profile>
            <id>webpack</id>
            <activation>
                <file>
                    <missing>${basedir}/target/www/app/main.bundle.js</missing>
                </file>
            </activation>
            <dependencies>
                <dependency>
                    <groupId>org.springframework.boot</groupId>
                    <artifactId>spring-boot-starter-undertow</artifactId>
                </dependency>
                <dependency>
                    <groupId>org.springframework.boot</groupId>
                    <artifactId>spring-boot-devtools</artifactId>
                    <optional>true</optional>
                </dependency>
                <%_ if (devDatabaseType === 'h2Disk' || devDatabaseType === 'h2Memory') { _%>
                <dependency>
                    <groupId>com.h2database</groupId>
                    <artifactId>h2</artifactId>
                </dependency>
                <%_ } _%>
            </dependencies>
            <build>
                <plugins>
                    <plugin>
                        <groupId>com.github.eirslett</groupId>
                        <artifactId>frontend-maven-plugin</artifactId>
                        <executions>
                            <%_ if (clientPackageManager === 'yarn') { _%>
                            <execution>
                                <id>install node and yarn</id>
                                <goals>
                                    <goal>install-node-and-yarn</goal>
                                </goals>
                                <configuration>
                                    <nodeVersion>${node.version}</nodeVersion>
                                    <yarnVersion>${yarn.version}</yarnVersion>
                                </configuration>
                            </execution>
                            <execution>
                                <id>yarn install</id>
                                <goals>
                                    <goal>yarn</goal>
                                </goals>
                            </execution>
                            <%_ } else if (clientPackageManager === 'npm') { _%>
                            <execution>
                                <id>install node and npm</id>
                                <goals>
                                    <goal>install-node-and-npm</goal>
                                </goals>
                                <configuration>
                                    <nodeVersion>${node.version}</nodeVersion>
                                    <npmVersion>${npm.version}</npmVersion>
                                </configuration>
                            </execution>
                            <execution>
                                <id>npm install</id>
                                <goals>
                                    <goal>npm</goal>
                                </goals>
                            </execution>
                            <%_ } _%>
                            <execution>
                                <id>webpack build dev</id>
                                <goals>
                                    <goal><%= clientPackageManager %></goal>
                                </goals>
                                <phase>generate-resources</phase>
                                <configuration>
                                    <arguments>run webpack:build</arguments>
                                    <%_ if (clientPackageManager === 'yarn') { _%>
                                    <yarnInheritsProxyConfigFromMaven>false</yarnInheritsProxyConfigFromMaven>
                                    <%_ } else if (clientPackageManager === 'npm') { _%>
                                    <npmInheritsProxyConfigFromMaven>false</npmInheritsProxyConfigFromMaven>
                                    <%_ } _%>
                                </configuration>
                            </execution>
                        </executions>
                    </plugin>
                    <plugin>
                        <groupId>org.apache.maven.plugins</groupId>
                        <artifactId>maven-war-plugin</artifactId>
                        <configuration>
                            <failOnMissingWebXml>false</failOnMissingWebXml>
                            <warSourceDirectory><%= CLIENT_DIST_DIR %></warSourceDirectory>
                            <webResources>
                                <resource>
                                    <directory><%= MAIN_DIR %>webapp</directory>
                                    <includes>
                                        <include>WEB-INF/**</include>
                                    </includes>
                                </resource>
                            </webResources>
                        </configuration>
                    </plugin>
                </plugins>
            </build>
            <properties>
                <!-- default Spring profiles -->
                <spring.profiles.active>dev${profile.no-liquibase}</spring.profiles.active>
            </properties>
        </profile>
        <%_ } _%>
        <profile>
            <id>dev</id>
            <activation>
                <activeByDefault>true</activeByDefault>
            </activation>
            <dependencies>
                <dependency>
                    <groupId>org.springframework.boot</groupId>
                    <artifactId>spring-boot-starter-undertow</artifactId>
                </dependency>
                <dependency>
                    <groupId>org.springframework.boot</groupId>
                    <artifactId>spring-boot-devtools</artifactId>
                    <optional>true</optional>
                </dependency>
                <%_ if (devDatabaseType === 'h2Disk' || devDatabaseType === 'h2Memory') { _%>
                <dependency>
                    <groupId>com.h2database</groupId>
                    <artifactId>h2</artifactId>
                </dependency>
                <%_ } _%>
            </dependencies>
            <build>
                <plugins>
                    <plugin>
                        <groupId>org.apache.maven.plugins</groupId>
                        <artifactId>maven-war-plugin</artifactId>
                        <configuration>
                            <failOnMissingWebXml>false</failOnMissingWebXml>
                            <%_ if (!skipClient) { _%>
                            <warSourceDirectory><%= CLIENT_DIST_DIR %></warSourceDirectory>
                            <webResources>
                                <resource>
                                    <directory><%= MAIN_DIR %>webapp</directory>
                                    <includes>
                                        <include>WEB-INF/**</include>
                                    </includes>
                                </resource>
                            </webResources>
                            <%_ } _%>
                        </configuration>
                    </plugin>
                </plugins>
            </build>
            <properties>
                <!-- default Spring profiles -->
                <spring.profiles.active>dev${profile.tls}${profile.no-liquibase}</spring.profiles.active>
            </properties>
        </profile>
        <profile>
            <id>prod</id>
            <dependencies>
                <dependency>
                    <groupId>org.springframework.boot</groupId>
                    <artifactId>spring-boot-starter-undertow</artifactId>
                </dependency>
            </dependencies>
            <build>
                <plugins>
                    <plugin>
                        <artifactId>maven-clean-plugin</artifactId>
                        <configuration>
                            <filesets>
                                <fileset>
                                    <directory><%= CLIENT_DIST_DIR %></directory>
                                </fileset>
                            </filesets>
                        </configuration>
                    </plugin>
                    <plugin>
                        <groupId>org.apache.maven.plugins</groupId>
                        <artifactId>maven-war-plugin</artifactId>
                        <configuration>
                            <failOnMissingWebXml>false</failOnMissingWebXml>
                            <%_ if (!skipClient) { _%>
                            <warSourceDirectory><%= CLIENT_DIST_DIR %></warSourceDirectory>
                            <webResources>
                                <resource>
                                    <directory><%= MAIN_DIR %>webapp</directory>
                                    <includes>
                                        <include>WEB-INF/**</include>
                                    </includes>
                                </resource>
                            </webResources>
                            <%_ } _%>
                        </configuration>
                    </plugin>
                    <plugin>
                        <groupId>org.springframework.boot</groupId>
                        <artifactId>spring-boot-maven-plugin</artifactId>
                        <configuration>
                            <mainClass>${start-class}</mainClass>
                            <executable>true</executable>
                        </configuration>
                        <executions>
                            <execution>
                                <goals>
                                    <goal>build-info</goal>
                                </goals>
                            </execution>
                        </executions>
                    </plugin>
                    <%_ if (!skipClient) { _%>
                    <plugin>
                        <groupId>com.github.eirslett</groupId>
                        <artifactId>frontend-maven-plugin</artifactId>
                        <executions>
                            <%_ if (clientPackageManager === 'yarn') { _%>
                            <execution>
                                <id>install node and yarn</id>
                                <goals>
                                    <goal>install-node-and-yarn</goal>
                                </goals>
                                <configuration>
                                    <nodeVersion>${node.version}</nodeVersion>
                                    <yarnVersion>${yarn.version}</yarnVersion>
                                </configuration>
                            </execution>
                            <execution>
                                <id>yarn install</id>
                                <goals>
                                    <goal>yarn</goal>
                                </goals>
                                <configuration>
                                    <arguments>install</arguments>
                                </configuration>
                            </execution>
                            <%_ } else if (clientPackageManager === 'npm') { _%>
                            <execution>
                                <id>install node and npm</id>
                                <goals>
                                    <goal>install-node-and-npm</goal>
                                </goals>
                                <configuration>
                                    <nodeVersion>${node.version}</nodeVersion>
                                    <npmVersion>${npm.version}</npmVersion>
                                </configuration>
                            </execution>
                            <execution>
                                <id>npm install</id>
                                <goals>
                                    <goal>npm</goal>
                                </goals>
                                <configuration>
                                    <arguments>install</arguments>
                                </configuration>
                            </execution>
                            <%_ } _%>
                            <execution>
                                <id>webpack build test</id>
                                <goals>
                                    <goal><%= clientPackageManager %></goal>
                                </goals>
                                <phase>test</phase>
                                <configuration>
                                    <arguments>run webpack:test</arguments>
                                    <%_ if (clientPackageManager === 'yarn') { _%>
                                    <yarnInheritsProxyConfigFromMaven>false</yarnInheritsProxyConfigFromMaven>
                                    <%_ } else if (clientPackageManager === 'npm') { _%>
                                    <npmInheritsProxyConfigFromMaven>false</npmInheritsProxyConfigFromMaven>
                                    <%_ } _%>
                                </configuration>
                            </execution>
                            <execution>
                                <id>webpack build prod</id>
                                <goals>
                                    <goal><%= clientPackageManager %></goal>
                                </goals>
                                <phase>generate-resources</phase>
                                <configuration>
                                    <arguments>run webpack:prod</arguments>
                                    <%_ if (clientPackageManager === 'yarn') { _%>
                                    <yarnInheritsProxyConfigFromMaven>false</yarnInheritsProxyConfigFromMaven>
                                    <%_ } else if (clientPackageManager === 'npm') { _%>
                                    <npmInheritsProxyConfigFromMaven>false</npmInheritsProxyConfigFromMaven>
                                    <%_ } _%>
                                </configuration>
                            </execution>
                        </executions>
                    </plugin>
                    <%_ } _%>
                    <plugin>
                        <groupId>pl.project13.maven</groupId>
                        <artifactId>git-commit-id-plugin</artifactId>
                    </plugin>
                </plugins>
            </build>
            <properties>
                <!-- default Spring profiles -->
                <spring.profiles.active>prod${profile.swagger}${profile.no-liquibase}</spring.profiles.active>
            </properties>
        </profile>
        <profile>
            <!--
                Profile for doing "continuous compilation" with the Scala Maven plugin.
                It allows automatic compilation of Java classes as soon as they are saved.
                To use it, run in 3 terminals:
                - './mvnw -Pcc scala:cc' for continuous compilation of your classes
                - './mvnw -Pcc -Pdev' for hot reload of Spring boot
                - 'npm start/yarn start' for hot reload of the HTML/JavaScript asset
                Everything should hot reload automatically!
            -->
            <id>cc</id>
            <dependencies>
                <dependency>
                    <groupId>org.springframework.boot</groupId>
                    <artifactId>spring-boot-starter-undertow</artifactId>
                </dependency>
                <dependency>
                    <groupId>org.springframework.boot</groupId>
                    <artifactId>spring-boot-devtools</artifactId>
                    <optional>true</optional>
                </dependency>
            </dependencies>
            <build>
                <plugins>
                    <plugin>
                        <groupId>org.apache.maven.plugins</groupId>
                        <artifactId>maven-war-plugin</artifactId>
                        <configuration>
                            <failOnMissingWebXml>false</failOnMissingWebXml>
                            <warSourceDirectory><%= MAIN_DIR %>webapp/</warSourceDirectory>
                        </configuration>
                    </plugin>
                    <plugin>
                        <groupId>org.springframework.boot</groupId>
                        <artifactId>spring-boot-maven-plugin</artifactId>
                        <configuration>
                            <mainClass>${start-class}</mainClass>
                            <executable>true</executable>
                            <fork>true</fork>
                            <addResources>true</addResources>
                            <!--
                            Enable the line below to have remote debugging of your application on port 5005
                            <jvmArguments>-agentlib:jdwp=transport=dt_socket,server=y,suspend=n,address=5005</jvmArguments>
                            -->
                        </configuration>
                    </plugin>
                    <plugin>
                        <groupId>org.apache.maven.plugins</groupId>
                        <artifactId>maven-compiler-plugin</artifactId>
                        <executions>
                            <execution>
                                <id>default-compile</id>
                                <phase>none</phase>
                            </execution>
                            <execution>
                                <id>default-testCompile</id>
                                <phase>none</phase>
                            </execution>
                        </executions>
                    </plugin>
                    <plugin>
                        <groupId>net.alchim31.maven</groupId>
                        <artifactId>scala-maven-plugin</artifactId>
                    </plugin>
                </plugins>
            </build>
            <properties>
                <!-- default Spring profiles -->
                <spring.profiles.active>dev,swagger</spring.profiles.active>
            </properties>
        </profile>
        <%_ if (serviceDiscoveryType || applicationType === 'gateway' || applicationType === 'microservice' || applicationType === 'uaa') { _%>
        <profile>
            <!--
                Profile for tracing requests with Zipkin.
            -->
            <id>zipkin</id>
            <dependencies>
                <dependency>
                    <groupId>org.springframework.cloud</groupId>
                    <artifactId>spring-cloud-starter-zipkin</artifactId>
                </dependency>
            </dependencies>
        </profile>
        <%_ } _%>
        <profile>
            <!--
                Profile for applying IDE-specific configuration.
                At the moment it configures MapStruct and Hibernate JPA Metamodel Generator, which you need when working
                with DTOs and entity filtering.
            -->
            <id>IDE</id>
            <dependencies>
                <dependency>
                    <groupId>org.mapstruct</groupId>
                    <artifactId>mapstruct-processor</artifactId>
                </dependency>
<%_ if (databaseType === 'sql') { _%>
                <dependency>
                    <groupId>org.hibernate</groupId>
                    <artifactId>hibernate-jpamodelgen</artifactId>
                </dependency>
<%_ } _%>
            </dependencies>
        </profile>
        <!-- jhipster-needle-maven-add-profile -->
    </profiles>
</project><|MERGE_RESOLUTION|>--- conflicted
+++ resolved
@@ -518,15 +518,6 @@
                     <artifactId>commons-logging</artifactId>
                 </exclusion>
             </exclusions>
-        </dependency>
-        <!-- log4j needed to create embedded elasticsearch instance -->
-        <dependency>
-            <groupId>org.apache.logging.log4j</groupId>
-            <artifactId>log4j-api</artifactId>
-        </dependency>
-        <dependency>
-            <groupId>org.apache.logging.log4j</groupId>
-            <artifactId>log4j-core</artifactId>
         </dependency>
         <!-- end of Spring Data Jest dependencies -->
         <%_ } _%>
@@ -842,31 +833,6 @@
                 -->
                 <groupId>org.openapitools</groupId>
                 <artifactId>openapi-generator-maven-plugin</artifactId>
-<<<<<<< HEAD
-=======
-                <version>${openapi-generator-maven-plugin.version}</version>
-                <executions>
-                    <execution>
-                        <goals>
-                            <goal>generate</goal>
-                        </goals>
-                        <configuration>
-                            <inputSpec>${project.basedir}/<%= SERVER_MAIN_RES_DIR %>swagger/api.yml</inputSpec>
-                            <generatorName>spring</generatorName>
-                            <apiPackage><%= packageName %>.web.api</apiPackage>
-                            <modelPackage><%= packageName %>.web.api.model</modelPackage>
-                            <supportingFilesToGenerate>ApiUtil.java</supportingFilesToGenerate>
-                            <validateSpec>true</validateSpec>
-                            <configOptions>
-                                <%_ if (reactive) { _%>
-                                <reactive>true</reactive>
-                                <%_ } _%>
-                                <delegatePattern>true</delegatePattern>
-                            </configOptions>
-                        </configuration>
-                    </execution>
-                </executions>
->>>>>>> 5039f9ed
             </plugin>
             <%_ } _%>
             <!-- jhipster-needle-maven-add-plugin -->
@@ -1230,6 +1196,9 @@
                                 <supportingFilesToGenerate>ApiUtil.java</supportingFilesToGenerate>
                                 <validateSpec>true</validateSpec>
                                 <configOptions>
+                                    <%_ if (reactive) { _%>
+                                    <reactive>true</reactive>
+                                    <%_ } _%>
                                     <delegatePattern>true</delegatePattern>
                                 </configOptions>
                             </configuration>
