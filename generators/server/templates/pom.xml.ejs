<%#
 Copyright 2013-2020 the original author or authors from the JHipster project.

 This file is part of the JHipster project, see https://www.jhipster.tech/
 for more information.

 Licensed under the Apache License, Version 2.0 (the "License");
 you may not use this file except in compliance with the License.
 You may obtain a copy of the License at

      http://www.apache.org/licenses/LICENSE-2.0

 Unless required by applicable law or agreed to in writing, software
 distributed under the License is distributed on an "AS IS" BASIS,
 WITHOUT WARRANTIES OR CONDITIONS OF ANY KIND, either express or implied.
 See the License for the specific language governing permissions and
 limitations under the License.
-%>
<?xml version="1.0" encoding="UTF-8"?>
<project xmlns="http://maven.apache.org/POM/4.0.0" xmlns:xsi="http://www.w3.org/2001/XMLSchema-instance"
         xsi:schemaLocation="http://maven.apache.org/POM/4.0.0 http://maven.apache.org/maven-v4_0_0.xsd">
    <modelVersion>4.0.0</modelVersion>

    <groupId><%= packageName %></groupId>
    <artifactId><%= dasherizedBaseName %></artifactId>
    <version>0.0.1-SNAPSHOT</version>
    <packaging>jar</packaging>
    <name><%= humanizedBaseName %></name>

    <repositories>
        <%_ if (reactive && (applicationType === 'gateway' || applicationType === 'monolith')) { _%>
        <repository>
            <id>springfox-snapshots</id>
            <url>https://oss.jfrog.org/artifactory/oss-snapshot-local/</url>
            <snapshots>
                <enabled>true</enabled>
            </snapshots>
        </repository>
        <%_ } _%>
        <%_ if (!SPRING_BOOT_VERSION.endsWith('RELEASE')) { _%>
        <repository>
            <id>spring-milestone</id>
            <url>https://repo.spring.io/milestone</url>
        </repository>
        <%_ } _%>
        <%_ if (JHIPSTER_DEPENDENCIES_VERSION.endsWith('-SNAPSHOT')) { _%>
        <repository>
            <id>ossrh-snapshots</id>
            <url>https://oss.sonatype.org/content/repositories/snapshots/</url>
            <releases>
                <enabled>false</enabled>
            </releases>
        </repository>
        <%_ } _%>
        <!-- jhipster-needle-maven-repository -->
    </repositories>

    <pluginRepositories>
        <%_ if (!SPRING_BOOT_VERSION.endsWith('RELEASE')) { _%>
        <pluginRepository>
            <id>spring-milestones</id>
            <name>Spring Milestones</name>
            <url>https://repo.spring.io/milestone</url>
        </pluginRepository>
        <%_ } _%>
        <!-- jhipster-needle-maven-plugin-repository -->
    </pluginRepositories>

    <!-- jhipster-needle-distribution-management -->

    <properties>
        <!-- Build properties -->
        <maven.version>3.3.9</maven.version>
        <java.version><%= JAVA_VERSION %></java.version>
<%_ if (!skipClient) { _%>
        <node.version>v<%= NODE_VERSION %></node.version>
    <%_ if (clientPackageManager === 'npm') { _%>
        <npm.version><%= NPM_VERSION %></npm.version>
    <%_ } _%>
    <%_ if (clientPackageManager === 'yarn') { _%>
        <yarn.version>v<%= YARN_VERSION %></yarn.version>
    <%_ } _%>
<%_ } _%>
        <project.build.sourceEncoding>UTF-8</project.build.sourceEncoding>
        <project.reporting.outputEncoding>UTF-8</project.reporting.outputEncoding>
        <project.testresult.directory>${project.build.directory}/test-results</project.testresult.directory>
        <maven.build.timestamp.format>yyyyMMddHHmmss</maven.build.timestamp.format>
        <maven.compiler.source>${java.version}</maven.compiler.source>
        <maven.compiler.target>${java.version}</maven.compiler.target>
        <argLine>-Djava.security.egd=file:/dev/./urandom -Xmx256m</argLine>
        <m2e.apt.activation>jdt_apt</m2e.apt.activation>
        <run.addResources>false</run.addResources>
        <!-- These remain empty unless the corresponding profile is active -->
<%_ if (databaseType === 'sql') { _%>
        <profile.no-liquibase />
<%_ } _%>
        <profile.swagger />
        <profile.tls />

        <!-- Dependency versions -->
        <jhipster-dependencies.version><%= JHIPSTER_DEPENDENCIES_VERSION %></jhipster-dependencies.version>
        <!-- The spring-boot version should match the one managed by
        https://mvnrepository.com/artifact/io.github.jhipster/jhipster-dependencies/${jhipster-dependencies.version} -->
        <spring-boot.version><%= SPRING_BOOT_VERSION %></spring-boot.version>
<%_ if (databaseType === 'sql') { _%>
        <!-- The hibernate version should match the one managed by
        https://mvnrepository.com/artifact/org.springframework.boot/spring-boot-dependencies/${spring-boot.version} -->
        <hibernate.version><%= HIBERNATE_VERSION %></hibernate.version>
    <%_ if (!reactive) { _%>
        <!-- The javassist version should match the one managed by
        https://mvnrepository.com/artifact/org.hibernate/hibernate-core/${hibernate.version} -->
        <javassist.version>3.24.0-GA</javassist.version>
    <%_ } _%>
        <!-- The liquibase version should match the one managed by
        https://mvnrepository.com/artifact/org.springframework.boot/spring-boot-dependencies/${spring-boot.version} -->
        <liquibase.version><%= LIQUIBASE_VERSION %></liquibase.version>
    <%_ if (!reactive) { _%>
        <liquibase-hibernate5.version>3.8</liquibase-hibernate5.version>
    <%_ } _%>
    <%_ if (devDatabaseType === 'h2Disk') { _%>
        <h2.version>1.4.200</h2.version>
    <%_ } _%>
        <validation-api.version>2.0.1.Final</validation-api.version>
<%_ } _%>
<%_ if (reactive) { _%>
        <blockhound-junit-platform.version>1.0.3.RELEASE</blockhound-junit-platform.version>
<<<<<<< HEAD
=======
        <netty-common.version>4.1.50.Final</netty-common.version>
>>>>>>> da8c1e86
<%_ } _%>
<%_ if (databaseType === 'sql' || authenticationType === 'uaa') { _%>
        <jaxb-runtime.version>2.3.3</jaxb-runtime.version>
<%_ } _%>
<<<<<<< HEAD
<%_ if (databaseType === 'cassandra') { _%>
        <!-- The cassandra driver version should match the one managed by
        https://mvnrepository.com/artifact/org.springframework.boot/spring-boot-dependencies/${spring-boot.version} -->
        <cassandra-driver.version>4.6.0</cassandra-driver.version>
<%_ } _%>
        <archunit-junit5.version>0.13.1</archunit-junit5.version>
=======
        <archunit-junit5.version>0.14.1</archunit-junit5.version>
>>>>>>> da8c1e86
<%_ if (searchEngine === 'elasticsearch') { _%>
        <log4j2-mock.version>0.0.2</log4j2-mock.version>
<%_ } _%>
        <mapstruct.version>1.3.1.Final</mapstruct.version>
<%_ if (enableSwaggerCodegen) { _%>
        <jackson-databind-nullable.version><%= JACKSON_DATABIND_NULLABLE_VERSION %></jackson-databind-nullable.version>
<%_ } _%>
<%_ if (cacheProvider === 'caffeine') { _%>
        <caffeine.version>2.8.4</caffeine.version>
        <typesafe.version>1.4.0</typesafe.version>
<%_ } _%>
<%_ if (reactive && (applicationType === 'gateway' || applicationType === 'monolith')) { _%>
        <springfox.version>3.0.0-SNAPSHOT</springfox.version>
<%_ } _%>
        <!-- Plugin versions -->
        <maven-clean-plugin.version>3.1.0</maven-clean-plugin.version>
        <maven-compiler-plugin.version>3.8.1</maven-compiler-plugin.version>
        <maven-javadoc-plugin.version>3.2.0</maven-javadoc-plugin.version>
        <maven-eclipse-plugin.version>2.10</maven-eclipse-plugin.version>
        <maven-enforcer-plugin.version>3.0.0-M3</maven-enforcer-plugin.version>
        <maven-failsafe-plugin.version>3.0.0-M4</maven-failsafe-plugin.version>
        <maven-idea-plugin.version>2.2.1</maven-idea-plugin.version>
        <maven-resources-plugin.version>3.1.0</maven-resources-plugin.version>
        <maven-surefire-plugin.version>3.0.0-M4</maven-surefire-plugin.version>
        <maven-war-plugin.version>3.2.3</maven-war-plugin.version>
        <maven-checkstyle.version>3.1.1</maven-checkstyle.version>
        <checkstyle.version>8.32</checkstyle.version>
        <spring-nohttp-checkstyle.version>0.0.4.RELEASE</spring-nohttp-checkstyle.version>
<%_ if (!skipClient) { _%>
        <frontend-maven-plugin.version>1.10.0</frontend-maven-plugin.version>
<%_ } _%>
        <git-commit-id-plugin.version>4.0.0</git-commit-id-plugin.version>
        <jacoco-maven-plugin.version><%= JACOCO_VERSION %></jacoco-maven-plugin.version>
        <jib-maven-plugin.version><%= JIB_VERSION %></jib-maven-plugin.version>
        <lifecycle-mapping.version>1.0.0</lifecycle-mapping.version>
<%_ if (enableSwaggerCodegen) { _%>
        <openapi-generator-maven-plugin.version>4.3.1</openapi-generator-maven-plugin.version>
<%_ } _%>
        <properties-maven-plugin.version>1.0.0</properties-maven-plugin.version>
        <sonar-maven-plugin.version>3.7.0.1746</sonar-maven-plugin.version>
        <jacoco.utReportFolder>${project.build.directory}/jacoco/test</jacoco.utReportFolder>
        <jacoco.utReportFile>${jacoco.utReportFolder}/test.exec</jacoco.utReportFile>
        <jacoco.itReportFolder>${project.build.directory}/jacoco/integrationTest</jacoco.itReportFolder>
        <jacoco.itReportFile>${jacoco.itReportFolder}/integrationTest.exec</jacoco.itReportFile>
        <junit.utReportFolder>${project.testresult.directory}/test</junit.utReportFolder>
        <junit.itReportFolder>${project.testresult.directory}/integrationTest</junit.itReportFolder>
        <!-- jhipster-needle-maven-property -->
    </properties>

    <dependencyManagement>
        <dependencies>
            <dependency>
                <groupId>io.github.jhipster</groupId>
                <artifactId>jhipster-dependencies</artifactId>
                <version>${jhipster-dependencies.version}</version>
                <type>pom</type>
                <scope>import</scope>
            </dependency>
            <!-- jhipster-needle-maven-add-dependency-management -->
        </dependencies>
    </dependencyManagement>

    <dependencies>
        <dependency>
            <groupId>io.github.jhipster</groupId>
            <artifactId>jhipster-framework</artifactId>
<%_ // TODO : remove dependency from jhipster-framework
    if (reactive) { _%>
            <exclusions>
                <exclusion>
                    <groupId>org.springframework</groupId>
                    <artifactId>spring-webmvc</artifactId>
                </exclusion>
            </exclusions>
<%_ } _%>
        </dependency>
        <dependency>
            <groupId>javax.annotation</groupId>
            <artifactId>javax.annotation-api</artifactId>
        </dependency>
<%_ // This is useful for major Spring Boot migration
    // FIXME: remove the condition on JHIPSTER_DEPENDENCIES_VERSION once Spring Boot 2.3 migration is done
    if (JHIPSTER_DEPENDENCIES_VERSION.endsWith('-SNAPSHOT') || !SPRING_BOOT_VERSION.endsWith('RELEASE')) { _%>
        <dependency>
            <groupId>org.springframework.boot</groupId>
            <artifactId>spring-boot-properties-migrator</artifactId>
            <scope>runtime</scope>
        </dependency>
<%_ } _%>
<%_ if (cacheProvider !== 'no') { _%>
        <dependency>
            <groupId>org.springframework.boot</groupId>
            <artifactId>spring-boot-starter-cache</artifactId>
        </dependency>
<%_ } _%>
<%_ if (databaseType === 'sql') { _%>
        <dependency>
            <groupId>com.fasterxml.jackson.module</groupId>
            <artifactId>jackson-module-jaxb-annotations</artifactId>
        </dependency>
    <%_ if (!reactive) { _%>
        <dependency>
            <groupId>com.fasterxml.jackson.datatype</groupId>
            <artifactId>jackson-datatype-hibernate5</artifactId>
        </dependency>
    <%_ } _%>
<%_ } _%>
        <dependency>
            <groupId>com.fasterxml.jackson.datatype</groupId>
            <artifactId>jackson-datatype-hppc</artifactId>
        </dependency>
        <dependency>
            <groupId>com.fasterxml.jackson.datatype</groupId>
            <artifactId>jackson-datatype-jsr310</artifactId>
        </dependency>
<%_ if (databaseType === 'sql') { _%>
        <dependency>
            <groupId>com.h2database</groupId>
            <artifactId>h2</artifactId>
            <scope>test</scope>
        </dependency>
    <%_ if (reactive) { _%>
        <dependency>
            <groupId>io.r2dbc</groupId>
            <artifactId>r2dbc-h2</artifactId>
            <scope>test</scope>
        </dependency>
    <%_ } _%>
<%_ } _%>
<%_ if (applicationType === 'gateway' && authenticationType === 'uaa') { _%>
        <dependency>
            <groupId>org.apache.httpcomponents</groupId>
            <artifactId>httpclient</artifactId>
        </dependency>
<%_ } _%>
<%_ if (cacheProvider === 'hazelcast') { _%>
        <dependency>
            <groupId>com.hazelcast</groupId>
            <artifactId>hazelcast</artifactId>
        </dependency>
<%_ } _%>
<%_ if (cacheProvider === 'hazelcast' && enableHibernateCache) { _%>
        <dependency>
            <groupId>com.hazelcast</groupId>
            <artifactId>hazelcast-hibernate53</artifactId>
        </dependency>
<%_ } _%>
<%_ if (cacheProvider === 'hazelcast') { _%>
        <dependency>
            <groupId>com.hazelcast</groupId>
            <artifactId>hazelcast-spring</artifactId>
        </dependency>
<%_ } _%>
<%_ if (cacheProvider === 'infinispan') { _%>
        <dependency>
            <groupId>org.infinispan</groupId>
            <artifactId>infinispan-hibernate-cache-v53</artifactId>
        </dependency>
        <dependency>
            <groupId>org.infinispan</groupId>
            <artifactId>infinispan-spring-boot-starter-embedded</artifactId>
        </dependency>
        <dependency>
            <groupId>org.infinispan</groupId>
            <artifactId>infinispan-core</artifactId>
        </dependency>
        <dependency>
            <groupId>org.infinispan</groupId>
            <artifactId>infinispan-jcache</artifactId>
        </dependency>
<%_ } _%>
<%_ if (cacheProvider === 'memcached') { _%>
        <dependency>
            <groupId>com.google.code.simple-spring-memcached</groupId>
            <artifactId>spring-cache</artifactId>
        </dependency>
        <dependency>
            <groupId>com.google.code.simple-spring-memcached</groupId>
            <artifactId>xmemcached-provider</artifactId>
        </dependency>
        <dependency>
            <groupId>com.googlecode.xmemcached</groupId>
            <artifactId>xmemcached</artifactId>
        </dependency>
<%_ } _%>
<%_ if (cacheProvider === 'redis' && enableHibernateCache) { _%>
        <dependency>
            <groupId>org.hibernate</groupId>
            <artifactId>hibernate-jcache</artifactId>
        </dependency>
<%_ } _%>
<%_ if (cacheProvider === 'redis') { _%>
        <dependency>
            <groupId>org.redisson</groupId>
            <artifactId>redisson</artifactId>
        </dependency>
        <dependency>
            <groupId>org.testcontainers</groupId>
            <artifactId>testcontainers</artifactId>
            <scope>test</scope>
        </dependency>
<%_ } _%>
<%_ if (!reactive) { _%>
        <dependency>
            <groupId>io.springfox</groupId>
            <artifactId>springfox-swagger2</artifactId>
        </dependency>
        <dependency>
            <groupId>io.springfox</groupId>
            <artifactId>springfox-bean-validators</artifactId>
        </dependency>
<%_ } else if (applicationType === 'gateway' || applicationType === 'monolith') { _%>
        <dependency>
            <groupId>io.springfox</groupId>
            <artifactId>springfox-swagger2</artifactId>
            <version>${springfox.version}</version>
        </dependency>
        <dependency>
            <groupId>io.springfox</groupId>
            <artifactId>springfox-swagger-ui</artifactId>
            <version>${springfox.version}</version>
        </dependency>
        <dependency>
            <groupId>io.springfox</groupId>
            <artifactId>springfox-spring-webflux</artifactId>
            <version>${springfox.version}</version>
        </dependency>
<%_ } _%>
<%_ if (databaseType === 'sql') { _%>
        <dependency>
            <groupId>com.zaxxer</groupId>
            <artifactId>HikariCP</artifactId>
        </dependency>
<%_ } _%>
<%_ if (databaseType === 'cassandra' || databaseType === 'couchbase') { _%>
        <dependency>
            <groupId>commons-codec</groupId>
            <artifactId>commons-codec</artifactId>
        </dependency>
<%_ } _%>
<%_ if (enableSwaggerCodegen) { _%>
        <dependency>
            <groupId>org.openapitools</groupId>
            <artifactId>jackson-databind-nullable</artifactId>
            <version>${jackson-databind-nullable.version}</version>
        </dependency>
<%_ } _%>
<%_ if (databaseType === 'mongodb') { _%>
        <dependency>
            <groupId>de.flapdoodle.embed</groupId>
            <artifactId>de.flapdoodle.embed.mongo</artifactId>
            <scope>test</scope>
        </dependency>
<%_ } _%>
<%_ if (databaseType === 'couchbase') { _%>
        <dependency>
            <groupId>org.testcontainers</groupId>
            <artifactId>couchbase</artifactId>
            <scope>test</scope>
        </dependency>
        <dependency>
            <groupId>com.couchbase.client</groupId>
            <artifactId>java-client</artifactId>
        </dependency>
        <dependency>
            <groupId>com.couchbase.client</groupId>
            <artifactId>encryption</artifactId>
        </dependency>
<%_ } _%>
<%_ if (databaseType === 'neo4j') { _%>
        <dependency>
            <groupId>org.neo4j.springframework.data</groupId>
            <artifactId>spring-data-neo4j-rx-spring-boot-starter</artifactId>
        </dependency>
        <dependency>
            <groupId>eu.michael-simons.neo4j</groupId>
            <artifactId>neo4j-migrations-spring-boot-starter</artifactId>
        </dependency>
        <dependency>
            <groupId>org.testcontainers</groupId>
            <artifactId>neo4j</artifactId>
            <scope>test</scope>
        </dependency>
        <dependency>
            <groupId>org.testcontainers</groupId>
            <artifactId>testcontainers</artifactId>
            <scope>test</scope>
        </dependency>
        <dependency>
            <groupId>org.testcontainers</groupId>
            <artifactId>junit-jupiter</artifactId>
            <scope>test</scope>
        </dependency>
<%_ } _%>
<%_ if (databaseType === 'sql' && !reactive) { _%>
        <dependency>
            <groupId>org.testcontainers</groupId>
    <%_ if (prodDatabaseType === 'mysql') { _%>
            <artifactId>mysql</artifactId>
    <%_ } else if (prodDatabaseType === 'mariadb') { _%>
            <artifactId>mariadb</artifactId>
    <%_ } else if (prodDatabaseType === 'postgresql') { _%>
            <artifactId>postgresql</artifactId>
    <%_ } else if (prodDatabaseType === 'mssql') { _%>
            <artifactId>mssqlserver</artifactId>
    <%_ } else if (prodDatabaseType === 'oracle') { _%>
            <artifactId>oracle-xe</artifactId>
    <%_ } _%>
            <scope>test</scope>
        </dependency>
<%_ } _%>
<%_ if (['ehcache', 'caffeine', 'hazelcast', 'infinispan', 'memcached'].includes(cacheProvider)) { _%>
        <dependency>
            <groupId>javax.cache</groupId>
            <artifactId>cache-api</artifactId>
        </dependency>
<%_ } _%>
<%_ if (prodDatabaseType === 'mysql') { _%>
        <dependency>
            <groupId>mysql</groupId>
            <artifactId>mysql-connector-java</artifactId>
        </dependency>
    <%_ if (reactive) { _%>
        <dependency>
            <groupId>dev.miku</groupId>
            <artifactId>r2dbc-mysql</artifactId>
        </dependency>
    <%_ } _%>
<%_ } _%>
<%_ if (prodDatabaseType === 'mariadb') { _%>
        <dependency>
            <groupId>org.mariadb.jdbc</groupId>
            <artifactId>mariadb-java-client</artifactId>
        </dependency>
<%_ } _%>
<%_ if (databaseType === 'cassandra') { _%>
        <dependency>
            <groupId>org.lz4</groupId>
            <artifactId>lz4-java</artifactId>
        </dependency>
<%_ } _%>
<%_ if (prodDatabaseType === 'oracle') { _%>
        <dependency>
            <groupId>com.oracle.database.jdbc</groupId>
            <artifactId>ojdbc8</artifactId>
        </dependency>
<%_ } _%>
<%_ if (prodDatabaseType === 'mssql') { _%>
        <dependency>
            <groupId>com.microsoft.sqlserver</groupId>
            <artifactId>mssql-jdbc</artifactId>
        </dependency>
        <dependency>
            <groupId>com.github.sabomichal</groupId>
            <artifactId>liquibase-mssql</artifactId>
        </dependency>
    <%_ if (reactive) { _%>
        <dependency>
            <groupId>io.r2dbc</groupId>
            <artifactId>r2dbc-mssql</artifactId>
        </dependency>
    <%_ } _%>
<%_ } _%>
<%_ if (databaseType === 'cassandra') { _%>
        <dependency>
            <groupId>org.cassandraunit</groupId>
            <artifactId>cassandra-unit-spring</artifactId>
            <scope>test</scope>
        </dependency>
        <dependency>
            <groupId>org.testcontainers</groupId>
            <artifactId>database-commons</artifactId>
            <scope>test</scope>
        </dependency>
<%_ } _%>
<%_ if (cacheProvider === 'ehcache') { _%>
        <dependency>
            <groupId>org.ehcache</groupId>
            <artifactId>ehcache</artifactId>
        </dependency>
    <%_ if (enableHibernateCache) { _%>
        <dependency>
            <groupId>org.hibernate</groupId>
            <artifactId>hibernate-jcache</artifactId>
        </dependency>
    <%_ } _%>
<%_ } _%>
<%_ if (cacheProvider === 'caffeine') { _%>
        <dependency>
            <groupId>com.github.ben-manes.caffeine</groupId>
            <artifactId>caffeine</artifactId>
            <version>${caffeine.version}</version>
        </dependency>
        <dependency>
            <groupId>com.github.ben-manes.caffeine</groupId>
            <artifactId>jcache</artifactId>
            <version>${caffeine.version}</version>
        </dependency>
        <dependency>
            <groupId>com.typesafe</groupId>
            <artifactId>config</artifactId>
            <version>${typesafe.version}</version>
        </dependency>
    <%_ if (enableHibernateCache) { _%>
        <dependency>
            <groupId>org.hibernate</groupId>
            <artifactId>hibernate-jcache</artifactId>
        </dependency>
    <%_ } _%>
<%_ } _%>
<%_ if (databaseType === 'sql') { _%>
        <dependency>
            <groupId>org.hibernate</groupId>
            <artifactId>hibernate-jpamodelgen</artifactId>
            <scope>provided</scope>
        </dependency>
        <dependency>
            <groupId>org.hibernate</groupId>
            <artifactId>hibernate-core</artifactId>
        </dependency>
        <dependency>
            <groupId>org.hibernate.validator</groupId>
            <artifactId>hibernate-validator</artifactId>
        </dependency>
        <dependency>
            <groupId>org.liquibase</groupId>
            <artifactId>liquibase-core</artifactId>
            <!-- Inherited version from Spring Boot can't be used because of regressions -->
            <version>${liquibase.version}</version>
        </dependency>
<%_ } _%>
        <dependency>
            <groupId>net.logstash.logback</groupId>
            <artifactId>logstash-logback-encoder</artifactId>
        </dependency>
<%_ if (databaseType === 'mongodb') { _%>
        <dependency>
            <groupId>com.github.cloudyrock.mongock</groupId>
            <artifactId>mongock-spring-v5</artifactId>
        </dependency>
        <dependency>
            <groupId>com.github.cloudyrock.mongock</groupId>
            <artifactId>mongodb-springdata-v3-driver</artifactId>
        </dependency>
<%_ } _%>
<%_ if (databaseType === 'couchbase') { _%>
        <dependency>
            <groupId>com.github.differentway</groupId>
            <artifactId>couchmove</artifactId>
        </dependency>
<%_ } _%>
<%_ if (prodDatabaseType === 'postgresql') { _%>
        <dependency>
            <groupId>org.postgresql</groupId>
            <artifactId>postgresql</artifactId>
        </dependency>
        <%_ if (reactive) { _%>
        <dependency>
            <groupId>io.r2dbc</groupId>
            <artifactId>r2dbc-postgresql</artifactId>
        </dependency>
        <%_ } _%>
<%_ } _%>
        <dependency>
            <groupId>org.mapstruct</groupId>
            <artifactId>mapstruct</artifactId>
        </dependency>
        <dependency>
            <groupId>org.mapstruct</groupId>
            <artifactId>mapstruct-processor</artifactId>
            <scope>provided</scope>
        </dependency>
        <dependency>
            <groupId>org.springframework.boot</groupId>
            <artifactId>spring-boot-configuration-processor</artifactId>
            <scope>provided</scope>
        </dependency>
        <dependency>
            <groupId>org.springframework.boot</groupId>
            <artifactId>spring-boot-loader-tools</artifactId>
        </dependency>
        <dependency>
            <groupId>org.springframework.boot</groupId>
            <artifactId>spring-boot-starter-actuator</artifactId>
        </dependency>
        <dependency>
            <groupId>org.springframework.boot</groupId>
            <artifactId>spring-boot-starter-aop</artifactId>
        </dependency>
<%_ if (databaseType === 'sql') { _%>
    <%_ if (!reactive) { _%>
        <dependency>
            <groupId>org.springframework.boot</groupId>
            <artifactId>spring-boot-starter-data-jpa</artifactId>
        </dependency>
    <%_ } else { _%>
        <dependency>
            <groupId>org.springframework.boot</groupId>
            <artifactId>spring-boot-starter-data-r2dbc</artifactId>
        </dependency>
    <%_ } _%>
<%_ } _%>
<%_ if (searchEngine === 'elasticsearch') { _%>
        <dependency>
            <groupId>org.springframework.boot</groupId>
            <artifactId>spring-boot-starter-data-elasticsearch</artifactId>
        </dependency>
<%_ } _%>
<%_ if (['mongodb', 'cassandra', 'couchbase'].includes(databaseType)) { _%>
        <dependency>
            <groupId>org.springframework.boot</groupId>
            <artifactId>spring-boot-starter-data-<%= databaseType %><% if (reactive) { %>-reactive<% } %></artifactId>
        </dependency>
<%_ } _%>
<%_ if (reactive) { _%>
        <dependency>
            <groupId>org.springframework.boot</groupId>
            <artifactId>spring-boot-starter-validation</artifactId>
        </dependency>
        <dependency>
            <groupId>io.netty</groupId>
            <artifactId>netty-tcnative-boringssl-static</artifactId>
        </dependency>
<%_ } _%>
        <dependency>
            <groupId>org.springframework.boot</groupId>
            <artifactId>spring-boot-starter-logging</artifactId>
        </dependency>
        <dependency>
            <groupId>org.springframework.boot</groupId>
            <artifactId>spring-boot-starter-mail</artifactId>
        </dependency>
<%_ if (authenticationType !== 'oauth2') { _%>
        <dependency>
            <groupId>org.springframework.boot</groupId>
            <artifactId>spring-boot-starter-security</artifactId>
        </dependency>
<%_ } _%>
        <dependency>
            <groupId>org.springframework.boot</groupId>
            <artifactId>spring-boot-starter-thymeleaf</artifactId>
        </dependency>
        <dependency>
            <groupId>org.springframework.boot</groupId>
            <artifactId>spring-boot-starter-web<% if (reactive) { %>flux<% } %></artifactId>
        </dependency>
        <dependency>
            <groupId>org.springframework.boot</groupId>
            <artifactId>spring-boot-starter-test</artifactId>
            <scope>test</scope>
            <%_ if (cucumberTests === false) { _%>
            <exclusions>
                <exclusion>
                    <groupId>org.junit.vintage</groupId>
                    <artifactId>junit-vintage-engine</artifactId>
                </exclusion>
            </exclusions>
            <%_ } _%>
        </dependency>
        <dependency>
            <groupId>org.springframework.boot</groupId>
            <artifactId>spring-boot-test</artifactId>
            <scope>test</scope>
        </dependency>
        <dependency>
            <groupId>org.springframework.security</groupId>
            <artifactId>spring-security-test</artifactId>
            <scope>test</scope>
        </dependency>
<%_ if (reactive) { _%>
        <!-- # Temporarily disabled see https://github.com/jhipster/generator-jhipster/issues/11599
        <dependency>
            <groupId>io.projectreactor.tools</groupId>
            <artifactId>blockhound-junit-platform</artifactId>
            <version>${blockhound-junit-platform.version}</version>
            <scope>test</scope>
        </dependency>
        -->
<%_ } _%>
        <dependency>
            <groupId>com.tngtech.archunit</groupId>
            <artifactId>archunit-junit5-api</artifactId>
            <version>${archunit-junit5.version}</version>
            <scope>test</scope>
        </dependency>
        <!-- Adding the engine dependency to the surefire-plugin unfortunately does not work in the current version. -->
        <!-- https://www.archunit.org/userguide/html/000_Index.html#_junit_5 -->
        <dependency>
            <groupId>com.tngtech.archunit</groupId>
            <artifactId>archunit-junit5-engine</artifactId>
            <version>${archunit-junit5.version}</version>
            <scope>test</scope>
        </dependency>
<%_ if (messageBroker === 'kafka') { _%>
    <%_ if (!reactive) { _%>
        <dependency>
            <groupId>org.apache.kafka</groupId>
            <artifactId>kafka-clients</artifactId>
        </dependency>
    <%_ } else { _%>
        <dependency>
            <groupId>io.projectreactor.kafka</groupId>
            <artifactId>reactor-kafka</artifactId>
        </dependency>
    <%_ } _%>
        <dependency>
            <groupId>org.testcontainers</groupId>
            <artifactId>kafka</artifactId>
            <scope>test</scope>
        </dependency>
<%_ } _%>
        <dependency>
            <groupId>org.zalando</groupId>
            <artifactId>problem-spring-web<% if (reactive) { %>flux<%_ } _%></artifactId>
        </dependency>
<%_ if (websocket === 'spring-websocket') { _%>
        <dependency>
            <groupId>org.springframework.boot</groupId>
            <artifactId>spring-boot-starter-websocket</artifactId>
        </dependency>
<%_ } _%>
<%_ if (authenticationType === 'oauth2') { _%>
        <!-- Spring Security OAuth 2.0 -->
        <dependency>
            <groupId>org.springframework.boot</groupId>
            <artifactId>spring-boot-starter-oauth2-client</artifactId>
        </dependency>
        <dependency>
            <groupId>org.springframework.boot</groupId>
            <artifactId>spring-boot-starter-oauth2-resource-server</artifactId>
        </dependency>
<%_ } _%>
<%_ if (authenticationType === 'jwt') { _%>
        <dependency>
            <groupId>io.jsonwebtoken</groupId>
            <artifactId>jjwt-api</artifactId>
        </dependency>
        <dependency>
            <groupId>io.jsonwebtoken</groupId>
            <artifactId>jjwt-impl</artifactId>
            <scope>runtime</scope>
        </dependency>
        <dependency>
            <groupId>io.jsonwebtoken</groupId>
            <artifactId>jjwt-jackson</artifactId>
            <scope><% if (reactive) { %>compile<% } else { %>runtime<% } %></scope>
        </dependency>
<%_ } _%>
<%_ if (authenticationType === 'uaa') { _%>
        <dependency>
            <groupId>org.springframework.security.oauth</groupId>
            <artifactId>spring-security-oauth2</artifactId>
        </dependency>
        <dependency>
            <groupId>org.springframework.security</groupId>
            <artifactId>spring-security-jwt</artifactId>
        </dependency>
<%_ } _%>
<%_ if (authenticationType === 'uaa') { _%>
        <dependency>
            <groupId>org.glassfish.jaxb</groupId>
            <artifactId>jaxb-runtime</artifactId>
            <version>${jaxb-runtime.version}</version>
    <%_ if (databaseType !== 'sql') { _%>
            <scope>runtime</scope>
    <%_ } _%>
        </dependency>
<%_ } _%>
<%_ if (databaseType === 'cassandra') { _%>
        <!-- DataStax driver -->
        <dependency>
            <groupId>com.datastax.oss</groupId>
            <artifactId>java-driver-mapper-runtime</artifactId>
        </dependency>
<%_ } _%>
        <!-- Spring Cloud -->
<%_ if (applicationType === 'gateway') { _%>
        <%_ if (!reactive) { _%>
        <dependency>
            <groupId>org.springframework.cloud</groupId>
            <artifactId>spring-cloud-starter-netflix-zuul</artifactId>
        </dependency>
        <%_ } else { _%>
        <dependency>
            <groupId>org.springframework.cloud</groupId>
            <artifactId>spring-cloud-starter-gateway</artifactId>
        </dependency>
        <%_ } _%>
        <dependency>
            <groupId>com.github.vladimir-bukhtoyarov</groupId>
            <artifactId>bucket4j-core</artifactId>
        </dependency>
        <dependency>
            <groupId>com.github.vladimir-bukhtoyarov</groupId>
            <artifactId>bucket4j-jcache</artifactId>
        </dependency>
<%_ } _%>
<%_ if (applicationType === 'microservice' || applicationType === 'gateway' || applicationType === 'uaa') { _%>
        <dependency>
            <groupId>org.springframework.cloud</groupId>
            <artifactId>spring-cloud-starter</artifactId>
        </dependency>
        <dependency>
            <groupId>org.springframework.cloud</groupId>
            <artifactId>spring-cloud-starter-netflix-ribbon</artifactId>
        </dependency>
        <dependency>
            <groupId>org.springframework.cloud</groupId>
            <artifactId>spring-cloud-starter-netflix-hystrix</artifactId>
        </dependency>
        <dependency>
            <groupId>org.springframework.retry</groupId>
            <artifactId>spring-retry</artifactId>
        </dependency>
<%_ } _%>
<%_ if (serviceDiscoveryType === 'eureka') { _%>
        <dependency>
            <groupId>org.springframework.cloud</groupId>
            <artifactId>spring-cloud-starter-netflix-eureka-client</artifactId>
        </dependency>
        <dependency>
            <groupId>org.springframework.cloud</groupId>
            <artifactId>spring-cloud-starter-config</artifactId>
        </dependency>
<%_ } _%>
<%_ if (serviceDiscoveryType === 'consul') { _%>
        <dependency>
            <groupId>org.springframework.cloud</groupId>
            <artifactId>spring-cloud-starter-consul-discovery</artifactId>
        </dependency>
        <dependency>
            <groupId>org.springframework.cloud</groupId>
            <artifactId>spring-cloud-starter-consul-config</artifactId>
        </dependency>
<%_ } _%>
<%_ if (authenticationType === 'uaa' || (applicationType === 'gateway' && authenticationType === 'oauth2' && reactive)) { _%>
        <dependency>
            <groupId>org.springframework.cloud</groupId>
            <artifactId>spring-cloud-starter-security</artifactId>
        </dependency>
<%_ } _%>
<%_ if (applicationType === 'microservice' || applicationType === 'gateway' || applicationType === 'uaa') { _%>
        <dependency>
            <groupId>org.springframework.cloud</groupId>
            <artifactId>spring-cloud-starter-openfeign</artifactId>
        </dependency>
<%_ } _%>
        <dependency>
            <groupId>org.springframework.cloud</groupId>
            <artifactId>spring-cloud-spring-service-connector</artifactId>
        </dependency>
        <dependency>
            <groupId>org.springframework.security</groupId>
            <artifactId>spring-security-data</artifactId>
        </dependency>
        <dependency>
            <groupId>io.micrometer</groupId>
            <artifactId>micrometer-registry-prometheus</artifactId>
        </dependency>
        <dependency>
            <groupId>io.dropwizard.metrics</groupId>
            <artifactId>metrics-core</artifactId>
        </dependency>
<%_ if (websocket === 'spring-websocket') { _%>
        <dependency>
            <groupId>org.springframework.security</groupId>
            <artifactId>spring-security-messaging</artifactId>
        </dependency>
<%_ } _%>
<%_ if (cucumberTests) { _%>
        <!-- Cucumber -->
        <dependency>
            <groupId>io.cucumber</groupId>
            <artifactId>cucumber-junit</artifactId>
            <scope>test</scope>
        </dependency>
        <dependency>
            <groupId>io.cucumber</groupId>
            <artifactId>cucumber-spring</artifactId>
            <scope>test</scope>
        </dependency>
<%_ } _%>
        <!-- jhipster-needle-maven-add-dependency -->
    </dependencies>

    <build>
        <defaultGoal>spring-boot:run</defaultGoal>
<%_ if (cucumberTests) { _%>
        <testResources>
            <testResource>
                <directory><%= SERVER_TEST_RES_DIR %></directory>
            </testResource>
            <testResource>
                <directory><%= TEST_DIR %>features</directory>
            </testResource>
        </testResources>
<%_ } _%>
        <plugins>
            <plugin>
                <groupId>org.apache.maven.plugins</groupId>
                <artifactId>maven-compiler-plugin</artifactId>
            </plugin>
            <plugin>
                <groupId>org.apache.maven.plugins</groupId>
                <artifactId>maven-checkstyle-plugin</artifactId>
            </plugin>
            <plugin>
                <groupId>org.apache.maven.plugins</groupId>
                <artifactId>maven-javadoc-plugin</artifactId>
            </plugin>
            <plugin>
                <groupId>org.apache.maven.plugins</groupId>
                <artifactId>maven-eclipse-plugin</artifactId>
            </plugin>
            <plugin>
                <groupId>org.apache.maven.plugins</groupId>
                <artifactId>maven-enforcer-plugin</artifactId>
            </plugin>
            <plugin>
                <groupId>org.apache.maven.plugins</groupId>
                <artifactId>maven-failsafe-plugin</artifactId>
            </plugin>
            <plugin>
                <groupId>org.apache.maven.plugins</groupId>
                <artifactId>maven-idea-plugin</artifactId>
            </plugin>
            <plugin>
                <groupId>org.apache.maven.plugins</groupId>
                <artifactId>maven-resources-plugin</artifactId>
            </plugin>
            <plugin>
                <groupId>org.apache.maven.plugins</groupId>
                <artifactId>maven-surefire-plugin</artifactId>
            </plugin>
            <plugin>
                <groupId>org.jacoco</groupId>
                <artifactId>jacoco-maven-plugin</artifactId>
            </plugin>
            <plugin>
                <groupId>org.sonarsource.scanner.maven</groupId>
                <artifactId>sonar-maven-plugin</artifactId>
            </plugin>
<%_ if (databaseType === 'sql' && !reactive) { _%>
            <plugin>
                <groupId>org.liquibase</groupId>
                <artifactId>liquibase-maven-plugin</artifactId>
            </plugin>
<%_ } _%>
            <plugin>
                <groupId>org.springframework.boot</groupId>
                <artifactId>spring-boot-maven-plugin</artifactId>
            </plugin>
            <plugin>
                <groupId>com.google.cloud.tools</groupId>
                <artifactId>jib-maven-plugin</artifactId>
            </plugin>
            <plugin>
                <groupId>org.codehaus.mojo</groupId>
                <artifactId>properties-maven-plugin</artifactId>
            </plugin>
<%_ if (enableSwaggerCodegen) { _%>
            <plugin>
                <!--
                    Plugin that provides API-first development using openapi-generator to
                    generate Spring-MVC endpoint stubs at compile time from an OpenAPI definition file
                -->
                <groupId>org.openapitools</groupId>
                <artifactId>openapi-generator-maven-plugin</artifactId>
            </plugin>
<%_ } _%>
            <!-- jhipster-needle-maven-add-plugin -->
        </plugins>
        <pluginManagement>
            <plugins>
                <plugin>
                    <groupId>org.apache.maven.plugins</groupId>
                    <artifactId>maven-checkstyle-plugin</artifactId>
                    <version>${maven-checkstyle.version}</version>
                    <dependencies>
                        <dependency>
                            <groupId>com.puppycrawl.tools</groupId>
                            <artifactId>checkstyle</artifactId>
                            <version>${checkstyle.version}</version>
                        </dependency>
                        <dependency>
                            <groupId>io.spring.nohttp</groupId>
                            <artifactId>nohttp-checkstyle</artifactId>
                            <version>${spring-nohttp-checkstyle.version}</version>
                        </dependency>
                    </dependencies>
                    <configuration>
                        <configLocation>checkstyle.xml</configLocation>
                        <includes>pom.xml,README.md</includes>
                        <excludes>.git/**/*,target/**/*,node_modules/**/*,node/**/*</excludes>
                        <sourceDirectories>./</sourceDirectories>
                    </configuration>
                    <executions>
                        <execution>
                            <goals>
                                <goal>check</goal>
                            </goals>
                        </execution>
                    </executions>
                </plugin>
                <plugin>
                    <groupId>org.apache.maven.plugins</groupId>
                    <artifactId>maven-compiler-plugin</artifactId>
                    <version>${maven-compiler-plugin.version}</version>
                    <configuration>
                        <source>${java.version}</source>
                        <target>${java.version}</target>
                        <annotationProcessorPaths>
                            <path>
                                <groupId>org.springframework.boot</groupId>
                                <artifactId>spring-boot-configuration-processor</artifactId>
                                <version>${spring-boot.version}</version>
                            </path>
                            <path>
                                <groupId>org.mapstruct</groupId>
                                <artifactId>mapstruct-processor</artifactId>
                                <version>${mapstruct.version}</version>
                            </path>
<%_ if (databaseType === 'sql') { _%>
                            <!-- For JPA static metamodel generation -->
                            <path>
                                <groupId>org.hibernate</groupId>
                                <artifactId>hibernate-jpamodelgen</artifactId>
                                <version>${hibernate.version}</version>
                            </path>
                            <path>
                                <groupId>org.glassfish.jaxb</groupId>
                                <artifactId>jaxb-runtime</artifactId>
                                <version>${jaxb-runtime.version}</version>
                            </path>
<%_ } _%>
<%_ if (databaseType === 'cassandra') { _%>
                            <path>
                                <groupId>com.datastax.oss</groupId>
                                <artifactId>java-driver-mapper-processor</artifactId>
                                <version>${cassandra-driver.version}</version>
                            </path>
<%_ } _%>
                            <!-- jhipster-needle-maven-add-annotation-processor -->
                        </annotationProcessorPaths>
                    </configuration>
                </plugin>
                <plugin>
                    <groupId>org.apache.maven.plugins</groupId>
                    <artifactId>maven-javadoc-plugin</artifactId>
                    <version>${maven-javadoc-plugin.version}</version>
                    <configuration>
                        <source>${maven.compiler.source}</source>
                    </configuration>
                </plugin>
                <plugin>
                    <groupId>org.apache.maven.plugins</groupId>
                    <artifactId>maven-war-plugin</artifactId>
                    <version>${maven-war-plugin.version}</version>
                    <executions>
                        <execution>
                            <id>default-war</id>
                            <goals>
                                <goal>war</goal>
                            </goals>
                            <phase>package</phase>
                        </execution>
                    </executions>
                    <configuration>
                        <warSourceIncludes>WEB-INF/**,META-INF/**</warSourceIncludes>
                        <failOnMissingWebXml>false</failOnMissingWebXml>
<%_ if (!skipClient) { _%>
                        <warSourceDirectory><%= CLIENT_DIST_DIR %></warSourceDirectory>
                        <webResources>
                            <resource>
                                <directory><%= MAIN_DIR %>webapp</directory>
                                <includes>
                                    <include>WEB-INF/**</include>
                                </includes>
                            </resource>
                        </webResources>
<%_ } _%>
                    </configuration>
                </plugin>
<%_ if (!skipClient) { _%>
                <plugin>
                    <groupId>com.github.eirslett</groupId>
                    <artifactId>frontend-maven-plugin</artifactId>
                    <version>${frontend-maven-plugin.version}</version>
                </plugin>
<%_ } _%>
                <plugin>
                    <groupId>org.codehaus.mojo</groupId>
                    <artifactId>properties-maven-plugin</artifactId>
                    <version>${properties-maven-plugin.version}</version>
                    <executions>
                        <execution>
                            <phase>initialize</phase>
                            <goals>
                                <goal>read-project-properties</goal>
                            </goals>
                            <configuration>
                                <files>
                                    <file>sonar-project.properties</file>
                                </files>
                            </configuration>
                        </execution>
                    </executions>
                </plugin>

                <plugin>
                    <groupId>pl.project13.maven</groupId>
                    <artifactId>git-commit-id-plugin</artifactId>
                    <version>${git-commit-id-plugin.version}</version>
                    <executions>
                        <execution>
                            <goals>
                                <goal>revision</goal>
                            </goals>
                        </execution>
                    </executions>
                    <configuration>
                        <failOnNoGitDirectory>false</failOnNoGitDirectory>
                        <failOnUnableToExtractRepoInfo>false</failOnUnableToExtractRepoInfo>
                        <generateGitPropertiesFile>true</generateGitPropertiesFile>
                        <includeOnlyProperties>
                            <includeOnlyProperty>^git.commit.id.abbrev$</includeOnlyProperty>
                            <includeOnlyProperty>^git.commit.id.describe$</includeOnlyProperty>
                            <includeOnlyProperty>^git.branch$</includeOnlyProperty>
                        </includeOnlyProperties>
                    </configuration>
                </plugin>
                <plugin>
                    <groupId>org.jacoco</groupId>
                    <artifactId>jacoco-maven-plugin</artifactId>
                    <version>${jacoco-maven-plugin.version}</version>
                    <executions>
                        <execution>
                            <id>pre-unit-tests</id>
                            <goals>
                                <goal>prepare-agent</goal>
                            </goals>
                            <configuration>
                                <!-- Sets the path to the file which contains the execution data. -->
                                <destFile>${jacoco.utReportFile}</destFile>
                            </configuration>
                        </execution>
                        <!-- Ensures that the code coverage report for unit tests is created after unit tests have been run -->
                        <execution>
                            <id>post-unit-test</id>
                            <phase>test</phase>
                            <goals>
                                <goal>report</goal>
                            </goals>
                            <configuration>
                                <dataFile>${jacoco.utReportFile}</dataFile>
                                <outputDirectory>${jacoco.utReportFolder}</outputDirectory>
                            </configuration>
                        </execution>
                        <execution>
                            <id>pre-integration-tests</id>
                            <goals>
                                <goal>prepare-agent-integration</goal>
                            </goals>
                            <configuration>
                                <!-- Sets the path to the file which contains the execution data. -->
                                <destFile>${jacoco.itReportFile}</destFile>
                            </configuration>
                        </execution>
                        <!-- Ensures that the code coverage report for integration tests is created after integration tests have been run -->
                        <execution>
                            <id>post-integration-tests</id>
                            <phase>post-integration-test</phase>
                            <goals>
                                <goal>report-integration</goal>
                            </goals>
                            <configuration>
                                <dataFile>${jacoco.itReportFile}</dataFile>
                                <outputDirectory>${jacoco.itReportFolder}</outputDirectory>
                            </configuration>
                        </execution>
                    </executions>
                </plugin>
                <plugin>
                    <groupId>com.google.cloud.tools</groupId>
                    <artifactId>jib-maven-plugin</artifactId>
                    <version>${jib-maven-plugin.version}</version>
                    <configuration>
                        <from>
                            <image><%= DOCKER_JAVA_JRE %></image>
                        </from>
                        <to>
                            <image><%= baseName.toLowerCase() %>:latest</image>
                        </to>
                        <container>
                            <entrypoint>
                                <shell>bash</shell>
                                <option>-c</option>
                                <arg>/entrypoint.sh</arg>
                            </entrypoint>
                            <ports>
                                <port><%= serverPort %></port>
                                <%_ if (cacheProvider === 'hazelcast') { _%>
                                <port>5701/udp</port>
                                <%_ } _%>
                            </ports>
                            <environment>
                                <%_ if (cacheProvider === 'infinispan') { _%>
                                <JAVA_OPTS>-Djgroups.tcp.address=NON_LOOPBACK -Djava.net.preferIPv4Stack=true</JAVA_OPTS>
                                <%_ } _%>
                                <SPRING_OUTPUT_ANSI_ENABLED>ALWAYS</SPRING_OUTPUT_ANSI_ENABLED>
                                <JHIPSTER_SLEEP>0</JHIPSTER_SLEEP>
                            </environment>
                            <creationTime>USE_CURRENT_TIMESTAMP</creationTime>
                        </container>
                        <extraDirectories>
                            <paths><%= MAIN_DIR %>jib</paths>
                            <permissions>
                                <permission>
                                    <file>/entrypoint.sh</file>
                                    <mode>755</mode>
                                </permission>
                            </permissions>
                        </extraDirectories>
                    </configuration>
                </plugin>
<%_ if (databaseType === 'sql' && !reactive) { _%>
                <plugin>
                    <groupId>org.liquibase</groupId>
                    <artifactId>liquibase-maven-plugin</artifactId>
                    <version>${liquibase.version}</version>
                    <configuration>
                        <changeLogFile>${project.basedir}/<%= SERVER_MAIN_RES_DIR %>config/liquibase/master.xml</changeLogFile>
                        <diffChangeLogFile>${project.basedir}/<%= SERVER_MAIN_RES_DIR %>config/liquibase/changelog/${maven.build.timestamp}_changelog.xml</diffChangeLogFile>
                        <driver><% if (devDatabaseType === 'mysql') { %>com.mysql.cj.jdbc.Driver<% } else if (devDatabaseType === 'mariadb') { %>org.mariadb.jdbc.Driver<% } else if (devDatabaseType === 'postgresql') { %>org.postgresql.Driver<% } else if (devDatabaseType === 'h2Disk') { %>org.h2.Driver<% } else if (devDatabaseType === 'oracle') { %>oracle.jdbc.OracleDriver<% } %></driver>
                        <url><% if (['mysql', 'mariadb', 'postgresql', 'mssql'].includes(devDatabaseType)) { %><%- getJDBCUrl(devDatabaseType, { hostname: 'localhost', databaseName: baseName, skipExtraOptions: true }) %><% } else if (devDatabaseType === 'h2Disk') { %><%- getJDBCUrl(devDatabaseType, { localDirectory: '${project.build.directory}/h2db/db', databaseName: lowercaseBaseName, skipExtraOptions: true }) %><% } else if (devDatabaseType === 'oracle') { %><%- getJDBCUrl(devDatabaseType, { hostname: 'localhost', databaseName: 'xe', skipExtraOptions: true}) %><% } %></url>
                        <defaultSchemaName><% if (devDatabaseType === 'mysql') { %><%= baseName %><% } else if (devDatabaseType === 'postgresql') { %><% } %></defaultSchemaName>
                        <username><% if (devDatabaseType === 'mysql') { %>root<% } else if (devDatabaseType === 'postgresql' || devDatabaseType === 'h2Disk' || devDatabaseType === 'h2Memory') { %><%= baseName %><% } else if (devDatabaseType === 'mssql') { %>SA<% } %></username>
                        <password><% if (devDatabaseType === 'mssql') { %>yourStrong(!)Password<% } %></password>
                        <referenceUrl>hibernate:spring:<%= packageName %>.domain?dialect=<% if (devDatabaseType === 'mysql') { %>org.hibernate.dialect.MySQL8Dialect<% } else if (devDatabaseType === 'mariadb') { %>org.hibernate.dialect.MariaDB103Dialect<% } else if (devDatabaseType === 'postgresql') { %>io.github.jhipster.domain.util.FixedPostgreSQL10Dialect<% } else if (devDatabaseType === 'h2Disk') { %>org.hibernate.dialect.H2Dialect<% } else if (devDatabaseType === 'oracle') { %>org.hibernate.dialect.Oracle12cDialect<% } else if (devDatabaseType === 'mssql') { %>org.hibernate.dialect.SQLServer2012Dialect<% } %>&amp;hibernate.physical_naming_strategy=org.springframework.boot.orm.jpa.hibernate.SpringPhysicalNamingStrategy&amp;hibernate.implicit_naming_strategy=org.springframework.boot.orm.jpa.hibernate.SpringImplicitNamingStrategy</referenceUrl>
                        <verbose>true</verbose>
                        <logging>debug</logging>
                        <contexts>!test</contexts>
    <%_ if (authenticationType === 'oauth2') { _%>
                        <diffExcludeObjects>oauth_access_token, oauth_approvals, oauth_client_details, oauth_client_token, oauth_code, oauth_refresh_token</diffExcludeObjects>
    <%_ } _%>
                    </configuration>
                    <dependencies>
                        <dependency>
                            <groupId>org.liquibase</groupId>
                            <artifactId>liquibase-core</artifactId>
                            <version>${liquibase.version}</version>
                        </dependency>
                        <dependency>
                            <groupId>org.liquibase.ext</groupId>
                            <artifactId>liquibase-hibernate5</artifactId>
                            <version>${liquibase-hibernate5.version}</version>
                        </dependency>
                        <dependency>
                            <groupId>org.springframework.boot</groupId>
                            <artifactId>spring-boot-starter-data-jpa</artifactId>
                            <version>${spring-boot.version}</version>
                        </dependency>
                        <dependency>
                            <groupId>javax.validation</groupId>
                            <artifactId>validation-api</artifactId>
                            <version>${validation-api.version}</version>
                        </dependency>
                        <dependency>
                            <groupId>org.javassist</groupId>
                            <artifactId>javassist</artifactId>
                            <version>${javassist.version}</version>
                        </dependency>
    <%_ if (devDatabaseType === 'postgresql') { _%>
                        <dependency>
                            <groupId>io.github.jhipster</groupId>
                            <artifactId>jhipster-framework</artifactId>
                            <version>${jhipster-dependencies.version}</version>
                        </dependency>
    <%_ } _%>
    <%_ if (devDatabaseType === 'h2Disk') { _%>
                        <dependency>
                            <groupId>com.h2database</groupId>
                            <artifactId>h2</artifactId>
                            <version>${h2.version}</version>
                        </dependency>
    <%_ } _%>
                    </dependencies>
                </plugin>
<%_ } _%>
                <plugin>
                    <artifactId>maven-clean-plugin</artifactId>
                    <version>${maven-clean-plugin.version}</version>
                </plugin>
                <plugin>
                    <groupId>org.apache.maven.plugins</groupId>
                    <artifactId>maven-eclipse-plugin</artifactId>
                    <version>${maven-eclipse-plugin.version}</version>
                    <configuration>
                        <downloadSources>true</downloadSources>
                        <downloadJavadocs>true</downloadJavadocs>
                    </configuration>
                </plugin>
                <plugin>
                    <groupId>org.apache.maven.plugins</groupId>
                    <artifactId>maven-enforcer-plugin</artifactId>
                    <version>${maven-enforcer-plugin.version}</version>
                    <executions>
                        <execution>
                            <id>enforce-versions</id>
                            <goals>
                                <goal>enforce</goal>
                            </goals>
                        </execution>
                        <execution>
                            <id>enforce-dependencyConvergence</id>
                            <configuration>
                                <rules>
                                    <DependencyConvergence />
                                </rules>
                                <fail>false</fail>
                            </configuration>
                            <goals>
                                <goal>enforce</goal>
                            </goals>
                        </execution>
                    </executions>
                    <configuration>
                        <rules>
                            <requireMavenVersion>
                                <message>You are running an older version of Maven. JHipster requires at least Maven ${maven.version}</message>
                                <version>[${maven.version},)</version>
                            </requireMavenVersion>
                            <requireJavaVersion>
                                <message>You are running an incompatible version of Java. JHipster supports JDK 8 to 14.</message>
                                <version>[1.8,15)</version>
                            </requireJavaVersion>
                        </rules>
                    </configuration>
                </plugin>
                <plugin>
                    <groupId>org.apache.maven.plugins</groupId>
                    <artifactId>maven-idea-plugin</artifactId>
                    <version>${maven-idea-plugin.version}</version>
                    <configuration>
                        <exclude>node_modules</exclude>
                    </configuration>
                </plugin>
                <plugin>
                    <groupId>org.apache.maven.plugins</groupId>
                    <artifactId>maven-resources-plugin</artifactId>
                    <version>${maven-resources-plugin.version}</version>
                    <executions>
                        <execution>
                            <id>default-resources</id>
                            <phase>validate</phase>
                            <goals>
                                <goal>copy-resources</goal>
                            </goals>
                            <configuration>
                                <outputDirectory>${project.build.directory}/classes</outputDirectory>
                                <useDefaultDelimiters>false</useDefaultDelimiters>
                                <delimiters>
                                    <delimiter>#</delimiter>
                                </delimiters>
                                <resources>
                                    <resource>
                                        <directory><%= SERVER_MAIN_RES_DIR %></directory>
                                        <filtering>true</filtering>
                                        <includes>
                                            <include>config/*.yml</include>
                                        </includes>
                                    </resource>
                                    <resource>
                                        <directory><%= SERVER_MAIN_RES_DIR %></directory>
                                        <filtering>false</filtering>
                                        <excludes>
                                            <exclude>config/*.yml</exclude>
                                        </excludes>
                                    </resource>
                                </resources>
                            </configuration>
                        </execution>
                    </executions>
                </plugin>
                <plugin>
                    <groupId>org.apache.maven.plugins</groupId>
                    <artifactId>maven-surefire-plugin</artifactId>
                    <version>${maven-surefire-plugin.version}</version>
                    <configuration>
                        <!-- Force alphabetical order to have a reproducible build -->
                        <runOrder>alphabetical</runOrder>
                        <reportsDirectory>${junit.utReportFolder}</reportsDirectory>
                        <excludes>
                            <exclude>**/*IT*</exclude>
                            <exclude>**/*IntTest*</exclude>
                        </excludes>
                    </configuration>
                </plugin>
                <plugin>
                    <groupId>org.apache.maven.plugins</groupId>
                    <artifactId>maven-failsafe-plugin</artifactId>
                    <version>${maven-failsafe-plugin.version}</version>
                    <configuration>
                        <!-- Due to spring-boot repackage, without adding this property test classes are not found
                             See https://github.com/spring-projects/spring-boot/issues/6254 -->
                        <classesDirectory>${project.build.outputDirectory}</classesDirectory>
                        <!-- Force alphabetical order to have a reproducible build -->
                        <runOrder>alphabetical</runOrder>
                        <reportsDirectory>${junit.itReportFolder}</reportsDirectory>
                        <includes>
                            <include>**/*IT*</include>
                            <include>**/*IntTest*</include>
                        </includes>
                    </configuration>
                    <executions>
                        <execution>
                            <id>integration-test</id>
                            <goals>
                                <goal>integration-test</goal>
                            </goals>
                        </execution>
                        <execution>
                            <id>verify</id>
                            <goals>
                                <goal>verify</goal>
                            </goals>
                        </execution>
                    </executions>
                </plugin>
<%_ if (enableSwaggerCodegen) { _%>
                <plugin>
                    <!--
                        Plugin that provides API-first development using openapi-generator to
                        generate Spring-MVC endpoint stubs at compile time from an OpenAPI definition file
                    -->
                    <groupId>org.openapitools</groupId>
                    <artifactId>openapi-generator-maven-plugin</artifactId>
                    <version>${openapi-generator-maven-plugin.version}</version>
                    <executions>
                        <execution>
                            <goals>
                                <goal>generate</goal>
                            </goals>
                            <configuration>
                                <inputSpec>${project.basedir}/<%= SERVER_MAIN_RES_DIR %>swagger/api.yml</inputSpec>
                                <generatorName>spring</generatorName>
                                <apiPackage><%= packageName %>.web.api</apiPackage>
                                <modelPackage><%= packageName %>.web.api.model</modelPackage>
                                <supportingFilesToGenerate>ApiUtil.java</supportingFilesToGenerate>
                                <importMappings>Problem=org.zalando.problem.Problem</importMappings>
                                <skipValidateSpec>false</skipValidateSpec>
                                <configOptions>
    <%_ if (reactive) { _%>
                                    <reactive>true</reactive>
    <%_ } _%>
                                    <delegatePattern>true</delegatePattern>
                                    <title><%= dasherizedBaseName %></title>
                                </configOptions>
                            </configuration>
                        </execution>
                    </executions>
                </plugin>
<%_ } _%>
                <plugin>
                    <groupId>org.sonarsource.scanner.maven</groupId>
                    <artifactId>sonar-maven-plugin</artifactId>
                    <version>${sonar-maven-plugin.version}</version>
                </plugin>
                <plugin>
                    <groupId>org.springframework.boot</groupId>
                    <artifactId>spring-boot-maven-plugin</artifactId>
                    <version>${spring-boot.version}</version>
                    <executions>
                        <execution>
                            <goals>
                                <goal>repackage</goal>
                            </goals>
                        </execution>
                    </executions>
                    <configuration>
                        <mainClass>${start-class}</mainClass>
<%_ if (embeddableLaunchScript) { _%>
                        <executable>true</executable>
<%_ } _%>
                        <fork>true</fork>
                        <!--
                        Enable the line below to have remote debugging of your application on port 5005
                        <jvmArguments>-agentlib:jdwp=transport=dt_socket,server=y,suspend=n,address=5005</jvmArguments>
                        -->
<%_ if (cacheProvider === 'infinispan') { _%>
                        <jvmArguments>-Djgroups.tcp.address=NON_LOOPBACK -Djava.net.preferIPv4Stack=true</jvmArguments>
<%_ } _%>
                    </configuration>

                </plugin>
                <!-- jhipster-needle-maven-add-plugin-management -->
            </plugins>
        </pluginManagement>
    </build>
    <profiles>
<%_ if (databaseType === 'sql') { _%>
        <profile>
            <id>no-liquibase</id>
            <properties>
                <profile.no-liquibase>,no-liquibase</profile.no-liquibase>
            </properties>
        </profile>
<%_ } _%>
        <profile>
            <id>swagger</id>
            <properties>
                <profile.swagger>,swagger</profile.swagger>
            </properties>
        </profile>
        <profile>
            <id>tls</id>
            <properties>
                <profile.tls>,tls</profile.tls>
            </properties>
        </profile>
<%_ if (!skipClient) { _%>
        <profile>
            <id>webpack</id>
            <activation>
                <activeByDefault>true</activeByDefault>
            </activation>
            <dependencies>
    <%_ if (devDatabaseType === 'h2Disk' || devDatabaseType === 'h2Memory') { _%>
                <dependency>
                    <groupId>com.h2database</groupId>
                    <artifactId>h2</artifactId>
                </dependency>
        <%_ if (reactive) { _%>
                <dependency>
                    <groupId>io.r2dbc</groupId>
                    <artifactId>r2dbc-h2</artifactId>
                </dependency>
        <%_ } _%>
    <%_ } _%>
            </dependencies>
            <build>
                <plugins>
                    <plugin>
                        <groupId>com.github.eirslett</groupId>
                        <artifactId>frontend-maven-plugin</artifactId>
                        <executions>
    <%_ if (clientPackageManager === 'yarn') { _%>
                            <execution>
                                <id>install node and yarn</id>
                                <goals>
                                    <goal>install-node-and-yarn</goal>
                                </goals>
                                <configuration>
                                    <nodeVersion>${node.version}</nodeVersion>
                                    <yarnVersion>${yarn.version}</yarnVersion>
                                </configuration>
                            </execution>
                            <execution>
                                <id>yarn install</id>
                                <goals>
                                    <goal>yarn</goal>
                                </goals>
                            </execution>
    <%_ } else if (clientPackageManager === 'npm') { _%>
                            <execution>
                                <id>install node and npm</id>
                                <goals>
                                    <goal>install-node-and-npm</goal>
                                </goals>
                                <configuration>
                                    <nodeVersion>${node.version}</nodeVersion>
                                    <npmVersion>${npm.version}</npmVersion>
                                </configuration>
                            </execution>
                            <execution>
                                <id>npm install</id>
                                <goals>
                                    <goal>npm</goal>
                                </goals>
                            </execution>
    <%_ } _%>
                            <execution>
                                <id>webpack build dev</id>
                                <goals>
                                    <goal><%= clientPackageManager %></goal>
                                </goals>
                                <phase>generate-resources</phase>
                                <configuration>
                                    <arguments>run webpack:build</arguments>
                                    <environmentVariables>
                                        <APP_VERSION>${project.version}</APP_VERSION>
                                    </environmentVariables>
    <%_ if (clientPackageManager === 'yarn') { _%>
                                    <yarnInheritsProxyConfigFromMaven>false</yarnInheritsProxyConfigFromMaven>
    <%_ } else if (clientPackageManager === 'npm') { _%>
                                    <npmInheritsProxyConfigFromMaven>false</npmInheritsProxyConfigFromMaven>
    <%_ } _%>
                                </configuration>
                            </execution>
                        </executions>
                    </plugin>
                </plugins>
            </build>
            <properties>
                <!-- default Spring profiles -->
                <spring.profiles.active>dev<%_ if (databaseType === 'sql') { _%>${profile.no-liquibase}<%_ } _%></spring.profiles.active>
            </properties>
        </profile>
<%_ } _%>
        <profile>
            <id>dev</id>
            <activation>
                <activeByDefault>true</activeByDefault>
            </activation>
            <dependencies>
<%_ if (!reactive) { _%>
                <dependency>
                    <groupId>org.springframework.boot</groupId>
                    <artifactId>spring-boot-starter-undertow</artifactId>
                </dependency>
<%_ } _%>
                <dependency>
                    <groupId>org.springframework.boot</groupId>
                    <artifactId>spring-boot-devtools</artifactId>
                    <optional>true</optional>
                </dependency>
<%_ if (devDatabaseType === 'h2Disk' || devDatabaseType === 'h2Memory') { _%>
                <dependency>
                    <groupId>com.h2database</groupId>
                    <artifactId>h2</artifactId>
                </dependency>
    <%_ if (reactive) { _%>
                <dependency>
                    <groupId>io.r2dbc</groupId>
                    <artifactId>r2dbc-h2</artifactId>
                </dependency>
    <%_ } _%>
<%_ } _%>
            </dependencies>
            <properties>
                <!-- default Spring profiles -->
                <spring.profiles.active>dev${profile.tls}<%_ if (databaseType === 'sql') { _%>${profile.no-liquibase}<%_ } _%></spring.profiles.active>
            </properties>
        </profile>
        <profile>
            <id>prod</id>
<%_ if (!reactive) { _%>
            <dependencies>
                <dependency>
                    <groupId>org.springframework.boot</groupId>
                    <artifactId>spring-boot-starter-undertow</artifactId>
                </dependency>
            </dependencies>
<%_ } _%>
            <build>
                <plugins>
                    <plugin>
                        <artifactId>maven-clean-plugin</artifactId>
                        <configuration>
                            <filesets>
                                <fileset>
                                    <directory><%= CLIENT_DIST_DIR %></directory>
                                </fileset>
                            </filesets>
                        </configuration>
                    </plugin>
                    <plugin>
                        <groupId>org.springframework.boot</groupId>
                        <artifactId>spring-boot-maven-plugin</artifactId>
                        <executions>
                            <execution>
                                <goals>
                                    <goal>build-info</goal>
                                </goals>
                            </execution>
                        </executions>
                    </plugin>
<%_ if (!skipClient) { _%>
                    <plugin>
                        <groupId>com.github.eirslett</groupId>
                        <artifactId>frontend-maven-plugin</artifactId>
                        <executions>
    <%_ if (clientPackageManager === 'yarn') { _%>
                            <execution>
                                <id>install node and yarn</id>
                                <goals>
                                    <goal>install-node-and-yarn</goal>
                                </goals>
                                <configuration>
                                    <nodeVersion>${node.version}</nodeVersion>
                                    <yarnVersion>${yarn.version}</yarnVersion>
                                </configuration>
                            </execution>
                            <execution>
                                <id>yarn install</id>
                                <goals>
                                    <goal>yarn</goal>
                                </goals>
                                <configuration>
                                    <arguments>install</arguments>
                                </configuration>
                            </execution>
    <%_ } else if (clientPackageManager === 'npm') { _%>
                            <execution>
                                <id>install node and npm</id>
                                <goals>
                                    <goal>install-node-and-npm</goal>
                                </goals>
                                <configuration>
                                    <nodeVersion>${node.version}</nodeVersion>
                                    <npmVersion>${npm.version}</npmVersion>
                                </configuration>
                            </execution>
                            <execution>
                                <id>npm install</id>
                                <goals>
                                    <goal>npm</goal>
                                </goals>
                                <configuration>
                                    <arguments>install</arguments>
                                </configuration>
                            </execution>
    <%_ } _%>
                            <execution>
                                <id>webpack build test</id>
                                <goals>
                                    <goal><%= clientPackageManager %></goal>
                                </goals>
                                <phase>test</phase>
                                <configuration>
                                    <arguments>run webpack:test</arguments>
    <%_ if (clientPackageManager === 'yarn') { _%>
                                    <yarnInheritsProxyConfigFromMaven>false</yarnInheritsProxyConfigFromMaven>
    <%_ } else if (clientPackageManager === 'npm') { _%>
                                    <npmInheritsProxyConfigFromMaven>false</npmInheritsProxyConfigFromMaven>
    <%_ } _%>
                                </configuration>
                            </execution>
                            <execution>
                                <id>webpack build prod</id>
                                <goals>
                                    <goal><%= clientPackageManager %></goal>
                                </goals>
                                <phase>generate-resources</phase>
                                <configuration>
                                    <arguments>run webpack:prod</arguments>
                                    <environmentVariables>
                                        <APP_VERSION>${project.version}</APP_VERSION>
                                    </environmentVariables>
    <%_ if (clientPackageManager === 'yarn') { _%>
                                    <yarnInheritsProxyConfigFromMaven>false</yarnInheritsProxyConfigFromMaven>
    <%_ } else if (clientPackageManager === 'npm') { _%>
                                    <npmInheritsProxyConfigFromMaven>false</npmInheritsProxyConfigFromMaven>
    <%_ } _%>
                                </configuration>
                            </execution>
                        </executions>
                    </plugin>
<%_ } _%>
                    <plugin>
                        <groupId>pl.project13.maven</groupId>
                        <artifactId>git-commit-id-plugin</artifactId>
                    </plugin>
                </plugins>
            </build>
            <properties>
                <!-- default Spring profiles -->
                <spring.profiles.active>prod${profile.swagger}${profile.tls}<%_ if (databaseType === 'sql') { _%>${profile.no-liquibase}<%_ } _%></spring.profiles.active>
            </properties>
        </profile>
        <profile>
            <id>war</id>
            <build>
                <plugins>
                    <plugin>
                        <groupId>org.apache.maven.plugins</groupId>
                        <artifactId>maven-war-plugin</artifactId>
                    </plugin>
                </plugins>
            </build>
        </profile>
<%_ if (serviceDiscoveryType || applicationType === 'gateway' || applicationType === 'microservice' || applicationType === 'uaa') { _%>
        <profile>
            <!--
                Profile for tracing requests with Zipkin.
            -->
            <id>zipkin</id>
            <dependencies>
                <dependency>
                    <groupId>org.springframework.cloud</groupId>
                    <artifactId>spring-cloud-starter-zipkin</artifactId>
                </dependency>
            </dependencies>
        </profile>
<%_ } _%>
        <profile>
            <!--
                Profile for applying IDE-specific configuration.
                At the moment it configures MapStruct and Hibernate JPA Metamodel Generator, which you need when working
                with DTOs and entity filtering.
            -->
            <id>IDE</id>
            <dependencies>
                <dependency>
                    <groupId>org.mapstruct</groupId>
                    <artifactId>mapstruct-processor</artifactId>
                </dependency>
<%_ if (databaseType === 'sql') { _%>
                <dependency>
                    <groupId>org.hibernate</groupId>
                    <artifactId>hibernate-jpamodelgen</artifactId>
                </dependency>
<%_ } _%>
            </dependencies>
        </profile>
        <profile>
            <!-- This is automatically activated when working in Eclipse -->
            <id>eclipse</id>
            <activation>
                <property>
                    <name>m2e.version</name>
                </property>
            </activation>
            <dependencies>
                <!-- The following dependency is added due to issue #9175-->
                <dependency>
                    <groupId>org.springframework.boot</groupId>
                    <artifactId>spring-boot-starter-undertow</artifactId>
                </dependency>
            </dependencies>
            <build>
                <pluginManagement>
                    <plugins>
                        <!--
                            This plugin's configuration is used to store Eclipse m2e settings only.
                            It has no influence on the Maven build itself.
                            Remove when the m2e plugin can correctly bind to Maven lifecycle
                        -->
                        <plugin>
                            <groupId>org.eclipse.m2e</groupId>
                            <artifactId>lifecycle-mapping</artifactId>
                            <version>${lifecycle-mapping.version}</version>
                            <configuration>
                                <lifecycleMappingMetadata>
                                    <pluginExecutions>
                                        <pluginExecution>
                                            <pluginExecutionFilter>
                                                <groupId>org.jacoco</groupId>
                                                <artifactId>
                                                    jacoco-maven-plugin
                                                </artifactId>
                                                <versionRange>
                                                    ${jacoco-maven-plugin.version}
                                                </versionRange>
                                                <goals>
                                                    <goal>prepare-agent</goal>
                                                </goals>
                                            </pluginExecutionFilter>
                                            <action>
                                                <ignore/>
                                            </action>
                                        </pluginExecution>
<%_ if (!skipClient) { _%>
                                        <pluginExecution>
                                            <pluginExecutionFilter>
                                                <groupId>com.github.eirslett</groupId>
                                                <artifactId>frontend-maven-plugin</artifactId>
                                                <versionRange>${frontend-maven-plugin.version}</versionRange>
                                                <goals>
    <%_ if (clientPackageManager === 'yarn') { _%>
                                                    <goal>install-node-and-yarn</goal>
                                                    <goal>yarn</goal>
    <%_ } else if (clientPackageManager === 'npm') { _%>
                                                    <goal>install-node-and-npm</goal>
                                                    <goal>npm</goal>
    <%_ } _%>
                                                </goals>
                                            </pluginExecutionFilter>
                                            <action>
                                                <ignore/>
                                            </action>
                                        </pluginExecution>
<%_ } _%>
<%_ if (enableSwaggerCodegen) { _%>
                                        <pluginExecution>
                                            <pluginExecutionFilter>
                                                <groupId>org.openapitools</groupId>
                                                <artifactId>openapi-generator-maven-plugin</artifactId>
                                                <versionRange>${openapi-generator-maven-plugin.version}</versionRange>
                                                <goals>
                                                    <goal>generate</goal>
                                                </goals>
                                            </pluginExecutionFilter>
                                            <action>
                                                <ignore />
                                            </action>
                                        </pluginExecution>
<%_ } _%>
                                    </pluginExecutions>
                                </lifecycleMappingMetadata>
                            </configuration>
                        </plugin>
                    </plugins>
                </pluginManagement>
            </build>
        </profile>
        <!-- jhipster-needle-maven-add-profile -->
    </profiles>
</project><|MERGE_RESOLUTION|>--- conflicted
+++ resolved
@@ -124,24 +124,16 @@
 <%_ } _%>
 <%_ if (reactive) { _%>
         <blockhound-junit-platform.version>1.0.3.RELEASE</blockhound-junit-platform.version>
-<<<<<<< HEAD
-=======
-        <netty-common.version>4.1.50.Final</netty-common.version>
->>>>>>> da8c1e86
 <%_ } _%>
 <%_ if (databaseType === 'sql' || authenticationType === 'uaa') { _%>
         <jaxb-runtime.version>2.3.3</jaxb-runtime.version>
 <%_ } _%>
-<<<<<<< HEAD
 <%_ if (databaseType === 'cassandra') { _%>
         <!-- The cassandra driver version should match the one managed by
         https://mvnrepository.com/artifact/org.springframework.boot/spring-boot-dependencies/${spring-boot.version} -->
         <cassandra-driver.version>4.6.0</cassandra-driver.version>
 <%_ } _%>
-        <archunit-junit5.version>0.13.1</archunit-junit5.version>
-=======
         <archunit-junit5.version>0.14.1</archunit-junit5.version>
->>>>>>> da8c1e86
 <%_ if (searchEngine === 'elasticsearch') { _%>
         <log4j2-mock.version>0.0.2</log4j2-mock.version>
 <%_ } _%>
