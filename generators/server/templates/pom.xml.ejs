<%#
 Copyright 2013-2019 the original author or authors from the JHipster project.

 This file is part of the JHipster project, see https://www.jhipster.tech/
 for more information.

 Licensed under the Apache License, Version 2.0 (the "License");
 you may not use this file except in compliance with the License.
 You may obtain a copy of the License at

      http://www.apache.org/licenses/LICENSE-2.0

 Unless required by applicable law or agreed to in writing, software
 distributed under the License is distributed on an "AS IS" BASIS,
 WITHOUT WARRANTIES OR CONDITIONS OF ANY KIND, either express or implied.
 See the License for the specific language governing permissions and
 limitations under the License.
-%>
<?xml version="1.0" encoding="UTF-8"?>
<project xmlns="http://maven.apache.org/POM/4.0.0" xmlns:xsi="http://www.w3.org/2001/XMLSchema-instance" xsi:schemaLocation="http://maven.apache.org/POM/4.0.0 http://maven.apache.org/maven-v4_0_0.xsd">
    <modelVersion>4.0.0</modelVersion>

    <groupId><%= packageName %></groupId>
    <artifactId><%= dasherizedBaseName %></artifactId>
    <version>0.0.1-SNAPSHOT</version>
    <packaging>war</packaging>
    <name><%= humanizedBaseName %></name>

    <repositories>
    <%_ if (devDatabaseType === 'oracle' || prodDatabaseType === 'oracle') { _%>
    <!-- more information at https://blogs.oracle.com/dev2dev/entry/how_to_get_oracle_jdbc -->
        <repository>
            <id>maven.oracle.com</id>
            <name>oracle-maven-repo</name>
            <url>https://maven.oracle.com</url>
            <layout>default</layout>
            <releases>
                <enabled>true</enabled>
                <updatePolicy>always</updatePolicy>
            </releases>
        </repository>
    <%_ } _%>
        <!-- TODO To remove after final JHipster release -->
        <repository>
            <id>oss.sonatype.org-snapshot</id>
            <url>http://oss.sonatype.org/content/repositories/snapshots</url>
            <releases>
                <enabled>false</enabled>
            </releases>
            <snapshots>
                <enabled>true</enabled>
            </snapshots>
        </repository>
        <!-- TODO To remove after final Spring-cloud 2.1 release -->
        <repository>
            <id>spring-milestones</id>
            <name>Spring Milestones</name>
            <url>http://repo.spring.io/milestone</url>
            <snapshots>
                <enabled>false</enabled>
            </snapshots>
        </repository>
        <!-- jhipster-needle-maven-repository -->
    </repositories>

    <!-- TODO To remove after final Spring-cloud 2.1 release -->
    <pluginRepositories>
        <pluginRepository>
            <id>spring-milestones</id>
            <name>Spring Milestones</name>
            <url>http://repo.spring.io/milestone</url>
            <snapshots>
                <enabled>false</enabled>
            </snapshots>
        </pluginRepository>
    </pluginRepositories>

    <!-- jhipster-needle-distribution-management -->

    <properties>
        <!-- Build properties -->
        <maven.version>3.0.0</maven.version>
        <java.version><%= JAVA_VERSION %></java.version>
        <scala.version><%= SCALA_VERSION %></scala.version>
        <node.version>v<%= NODE_VERSION %></node.version>
        <%_ if (clientPackageManager === 'npm') { _%>
        <npm.version><%= NPM_VERSION %></npm.version>
        <%_ } _%>
        <%_ if (clientPackageManager === 'yarn') { _%>
        <yarn.version>v<%= YARN_VERSION %></yarn.version>
        <%_ } _%>
        <project.build.sourceEncoding>UTF-8</project.build.sourceEncoding>
        <project.reporting.outputEncoding>UTF-8</project.reporting.outputEncoding>
        <project.testresult.directory>${project.build.directory}/test-results</project.testresult.directory>
        <maven.build.timestamp.format>yyyyMMddHHmmss</maven.build.timestamp.format>
        <maven.compiler.source>${java.version}</maven.compiler.source>
        <maven.compiler.target>${java.version}</maven.compiler.target>
        <argLine>-Djava.security.egd=file:/dev/./urandom -Xmx256m</argLine>
        <m2e.apt.activation>jdt_apt</m2e.apt.activation>
        <run.addResources>false</run.addResources>
        <!-- These remain empty unless the corresponding profile is active -->
        <%_ if (databaseType === 'sql') { _%>
        <profile.no-liquibase />
        <%_ } _%>
        <profile.swagger />
        <profile.tls />

        <!-- Dependency versions -->
<<<<<<< HEAD
        <jhipster-dependencies.version>2.1.0-SNAPSHOT</jhipster-dependencies.version>
=======
        <jhipster-dependencies.version>2.1.0</jhipster-dependencies.version>
>>>>>>> 65bf1d77
        <!-- The spring-boot version should match the one managed by
        https://mvnrepository.com/artifact/io.github.jhipster/jhipster-dependencies/${jhipster-dependencies.version} -->
        <spring-boot.version>2.1.1.RELEASE</spring-boot.version>
        <%_ if (databaseType === 'sql') { _%>
        <!-- The hibernate version should match the one managed by
        https://mvnrepository.com/artifact/org.springframework.boot/spring-boot-dependencies/${spring-boot.version} -->
        <hibernate.version>5.3.7.Final</hibernate.version>
        <!-- The javassist version should match the one managed by
        https://mvnrepository.com/artifact/org.hibernate/hibernate-core/${hibernate.version} -->
        <javassist.version>3.23.1-GA</javassist.version>
        <%_ if (databaseType === 'sql') { _%>
        <!-- The liquibase version should match the one managed by
        https://mvnrepository.com/artifact/org.springframework.boot/spring-boot-dependencies/${spring-boot.version} -->
        <liquibase.version>3.6.2</liquibase.version>
        <liquibase-hibernate5.version>3.6</liquibase-hibernate5.version>
        <%_ } _%>
        <validation-api.version>2.0.1.Final</validation-api.version>
        <%_ } _%>
        <mapstruct.version>1.2.0.Final</mapstruct.version>

        <!-- Plugin versions -->
        <maven-clean-plugin.version>3.1.0</maven-clean-plugin.version>
        <maven-compiler-plugin.version>3.8.0</maven-compiler-plugin.version>
        <maven-eclipse-plugin.version>2.10</maven-eclipse-plugin.version>
        <maven-enforcer-plugin.version>3.0.0-M2</maven-enforcer-plugin.version>
        <maven-resources-plugin.version>3.1.0</maven-resources-plugin.version>
        <maven-surefire-plugin.version>3.0.0-M2</maven-surefire-plugin.version>
        <maven-war-plugin.version>3.2.2</maven-war-plugin.version>
        <jib-maven-plugin.version>0.9.11</jib-maven-plugin.version>
        <%_ if (!skipClient) { _%>
        <frontend-maven-plugin.version>1.6</frontend-maven-plugin.version>
        <%_ } _%>
        <jacoco-maven-plugin.version>0.8.2</jacoco-maven-plugin.version>
        <lifecycle-mapping.version>1.0.0</lifecycle-mapping.version>
        <scala-maven-plugin.version>3.4.4</scala-maven-plugin.version>
        <sonar-maven-plugin.version>3.5.0.1254</sonar-maven-plugin.version>
        <%_ if (enableSwaggerCodegen) { _%>
        <openapi-generator-maven-plugin.version>3.3.4</openapi-generator-maven-plugin.version>
        <%_ } _%>
        <git-commit-id-plugin.version>2.2.5</git-commit-id-plugin.version>

        <!-- Sonar properties -->
        <sonar.host.url>http://localhost:9001</sonar.host.url>
        <sonar.exclusions><%= CLIENT_MAIN_SRC_DIR %>content/**/*.*, <%= CLIENT_MAIN_SRC_DIR %>i18n/*.js, <%= CLIENT_DIST_DIR %>**/*.*</sonar.exclusions>
        <sonar.issue.ignore.multicriteria>S3437,<% if (authenticationType === 'jwt') { %>S4502,<% } %>S4684,UndocumentedApi,BoldAndItalicTagsCheck</sonar.issue.ignore.multicriteria>
        <!-- Rule https://sonarcloud.io/coding_rules?open=Web%3ABoldAndItalicTagsCheck&rule_key=Web%3ABoldAndItalicTagsCheck is ignored. Even if we agree that using the "i" tag is an awful practice, this is what is recommended by http://fontawesome.io/examples/ -->
        <sonar.issue.ignore.multicriteria.BoldAndItalicTagsCheck.resourceKey><%= CLIENT_MAIN_SRC_DIR %>app/**/*.*</sonar.issue.ignore.multicriteria.BoldAndItalicTagsCheck.resourceKey>
        <sonar.issue.ignore.multicriteria.BoldAndItalicTagsCheck.ruleKey>Web:BoldAndItalicTagsCheck</sonar.issue.ignore.multicriteria.BoldAndItalicTagsCheck.ruleKey>
        <!-- Rule https://sonarcloud.io/coding_rules?open=squid%3AS3437&rule_key=squid%3AS3437 is ignored, as a JPA-managed field cannot be transient -->
        <sonar.issue.ignore.multicriteria.S3437.resourceKey><%= MAIN_DIR %>java/**/*</sonar.issue.ignore.multicriteria.S3437.resourceKey>
        <sonar.issue.ignore.multicriteria.S3437.ruleKey>squid:S3437</sonar.issue.ignore.multicriteria.S3437.ruleKey>
        <!-- Rule https://sonarcloud.io/coding_rules?open=squid%3AUndocumentedApi&rule_key=squid%3AUndocumentedApi is ignored, as we want to follow "clean code" guidelines and classes, methods and arguments names should be self-explanatory -->
        <sonar.issue.ignore.multicriteria.UndocumentedApi.resourceKey><%= MAIN_DIR %>java/**/*</sonar.issue.ignore.multicriteria.UndocumentedApi.resourceKey>
        <sonar.issue.ignore.multicriteria.UndocumentedApi.ruleKey>squid:UndocumentedApi</sonar.issue.ignore.multicriteria.UndocumentedApi.ruleKey>
        <%_ if (authenticationType === 'jwt') { _%>
        <!-- Rule https://sonarcloud.io/coding_rules?open=squid%3AS4502&rule_key=squid%3AS4502 is ignored, as for JWT tokens we are not subject to CSRF attack -->
        <sonar.issue.ignore.multicriteria.S4502.resourceKey><%= MAIN_DIR %>java/**/*</sonar.issue.ignore.multicriteria.S4502.resourceKey>
        <sonar.issue.ignore.multicriteria.S4502.ruleKey>squid:S4502</sonar.issue.ignore.multicriteria.S4502.ruleKey>
        <%_ } _%>
        <!-- Rule https://sonarcloud.io/coding_rules?open=squid%3AS4684&rule_key=squid%3AS4684 -->
        <sonar.issue.ignore.multicriteria.S4684.resourceKey><%= MAIN_DIR %>java/**/*</sonar.issue.ignore.multicriteria.S4684.resourceKey>
        <sonar.issue.ignore.multicriteria.S4684.ruleKey>squid:S4684</sonar.issue.ignore.multicriteria.S4684.ruleKey>
        <sonar.jacoco.reportPaths>${project.testresult.directory}/coverage/jacoco/jacoco.exec</sonar.jacoco.reportPaths>
        <sonar.java.codeCoveragePlugin>jacoco</sonar.java.codeCoveragePlugin>
        <%_ if (!skipClient) { _%>
        <sonar.testExecutionReportPaths>${project.testresult.directory}/jest/TESTS-results-sonar.xml</sonar.testExecutionReportPaths>
        <sonar.typescript.lcov.reportPaths>${project.testresult.directory}/lcov.info</sonar.typescript.lcov.reportPaths>
        <%_ } _%>
        <sonar.sources>${project.basedir}/<%= MAIN_DIR %></sonar.sources>
        <sonar.surefire.reportsPath>${project.testresult.directory}/surefire-reports</sonar.surefire.reportsPath>
        <sonar.tests>${project.basedir}/<%= TEST_DIR %></sonar.tests>

        <!-- jhipster-needle-maven-property -->
    </properties>

    <dependencyManagement>
        <dependencies>
            <dependency>
                <groupId>io.github.jhipster</groupId>
                <artifactId>jhipster-dependencies</artifactId>
                <version>${jhipster-dependencies.version}</version>
                <type>pom</type>
                <scope>import</scope>
            </dependency>
            <!-- jhipster-needle-maven-add-dependency-management -->
        </dependencies>
    </dependencyManagement>

    <dependencies>
        <dependency>
            <groupId>io.github.jhipster</groupId>
            <artifactId>jhipster-framework</artifactId>
            <%_ // TODO : remove dependency from jhipster-framework
                if (reactive) { _%>
            <exclusions>
                <exclusion>
                    <groupId>org.springframework</groupId>
                    <artifactId>spring-webmvc</artifactId>
                </exclusion>
            </exclusions>
            <%_ } _%>
        </dependency>

        <%_ if (cacheProvider !== 'no') { _%>
        <dependency>
            <groupId>org.springframework.boot</groupId>
            <artifactId>spring-boot-starter-cache</artifactId>
        </dependency>
        <%_ } _%>
<<<<<<< HEAD
        <dependency>
            <groupId>io.dropwizard.metrics</groupId>
            <artifactId>metrics-core</artifactId>
        </dependency>
        <dependency>
            <groupId>io.dropwizard.metrics</groupId>
            <artifactId>metrics-annotation</artifactId>
        </dependency>
        <dependency>
            <groupId>io.dropwizard.metrics</groupId>
            <artifactId>metrics-json</artifactId>
        </dependency>
        <dependency>
            <groupId>io.prometheus</groupId>
            <artifactId>simpleclient</artifactId>
        </dependency>
        <dependency>
            <groupId>io.prometheus</groupId>
            <artifactId>simpleclient_dropwizard</artifactId>
        </dependency>
        <dependency>
            <groupId>io.prometheus</groupId>
            <artifactId>simpleclient_servlet</artifactId>
        </dependency>
        <%_ if (['ehcache', 'infinispan'].includes(cacheProvider)) { _%>
        <dependency>
            <groupId>io.dropwizard.metrics</groupId>
            <artifactId>metrics-jcache</artifactId>
        </dependency>
        <%_ } _%>
        <dependency>
            <groupId>io.dropwizard.metrics</groupId>
            <artifactId>metrics-jmx</artifactId>
        </dependency>
        <dependency>
            <groupId>io.dropwizard.metrics</groupId>
            <artifactId>metrics-jvm</artifactId>
        </dependency>
        <dependency>
            <groupId>io.dropwizard.metrics</groupId>
            <artifactId>metrics-servlet</artifactId>
        </dependency>
        <dependency>
            <groupId>io.dropwizard.metrics</groupId>
            <artifactId>metrics-servlets</artifactId>
        </dependency>
=======
>>>>>>> 65bf1d77
        <%_ if (databaseType === 'sql') { _%>
        <dependency>
            <groupId>com.fasterxml.jackson.datatype</groupId>
            <artifactId>jackson-datatype-hibernate5</artifactId>
        </dependency>
        <%_ } _%>
        <dependency>
            <groupId>com.fasterxml.jackson.datatype</groupId>
            <artifactId>jackson-datatype-hppc</artifactId>
        </dependency>
        <dependency>
            <groupId>com.fasterxml.jackson.datatype</groupId>
            <artifactId>jackson-datatype-jsr310</artifactId>
        </dependency>
        <dependency>
            <groupId>com.fasterxml.jackson.module</groupId>
            <artifactId>jackson-module-afterburner</artifactId>
        </dependency>
        <dependency>
            <groupId>com.h2database</groupId>
            <artifactId>h2</artifactId>
            <scope>test</scope>
        </dependency>
        <%_ if (applicationType === 'gateway' && authenticationType === 'uaa') { _%>
        <dependency>
            <groupId>org.apache.httpcomponents</groupId>
            <artifactId>httpclient</artifactId>
        </dependency>
        <%_ } _%>
        <%_ if (cacheProvider === 'hazelcast') { _%>
        <dependency>
            <groupId>com.hazelcast</groupId>
            <artifactId>hazelcast</artifactId>
        </dependency>
        <%_ } _%>
        <%_ if (cacheProvider === 'hazelcast' && enableHibernateCache) { _%>
        <dependency>
            <groupId>com.hazelcast</groupId>
            <artifactId>hazelcast-hibernate53</artifactId>
        </dependency>
        <%_ } _%>
        <%_ if (cacheProvider === 'hazelcast') { _%>
        <dependency>
            <groupId>com.hazelcast</groupId>
            <artifactId>hazelcast-spring</artifactId>
        </dependency>
        <%_ } _%>
        <%_ if (cacheProvider === 'infinispan') { _%>
        <dependency>
            <groupId>org.infinispan</groupId>
            <artifactId>infinispan-hibernate-cache-v53</artifactId>
        </dependency>
        <dependency>
            <groupId>org.infinispan</groupId>
            <artifactId>infinispan-spring-boot-starter-embedded</artifactId>
        </dependency>
        <dependency>
            <groupId>org.infinispan</groupId>
            <artifactId>infinispan-core</artifactId>
        </dependency>
        <dependency>
            <groupId>org.infinispan</groupId>
            <artifactId>infinispan-jcache</artifactId>
        </dependency>
        <dependency>
            <groupId>org.infinispan</groupId>
            <artifactId>infinispan-cloud</artifactId>
        </dependency>
        <%_ } _%>
        <%_ if (cacheProvider === 'memcached') { _%>
        <dependency>
            <groupId>com.google.code.simple-spring-memcached</groupId>
            <artifactId>spring-cache</artifactId>
        </dependency>
        <dependency>
            <groupId>com.google.code.simple-spring-memcached</groupId>
            <artifactId>xmemcached-provider</artifactId>
        </dependency>
        <dependency>
            <groupId>com.googlecode.xmemcached</groupId>
            <artifactId>xmemcached</artifactId>
        </dependency>
        <%_ } _%>
        <dependency>
            <groupId>com.jayway.jsonpath</groupId>
            <artifactId>json-path</artifactId>
            <scope>test</scope>
            <!-- parent POM declares this dependency in default (compile) scope -->
        </dependency>
        <%_ if (!reactive) { _%>
        <dependency>
            <groupId>io.springfox</groupId>
            <artifactId>springfox-swagger2</artifactId>
        </dependency>
        <dependency>
            <groupId>io.springfox</groupId>
            <artifactId>springfox-bean-validators</artifactId>
        </dependency>
        <%_ } _%>
<<<<<<< HEAD
        <dependency>
            <groupId>com.ryantenney.metrics</groupId>
            <artifactId>metrics-spring</artifactId>
        </dependency>
=======
        <%_ if (databaseType === 'sql') { _%>
        <dependency>
            <groupId>com.mattbertolini</groupId>
            <artifactId>liquibase-slf4j</artifactId>
        </dependency>
        <%_ } _%>
>>>>>>> 65bf1d77
        <%_ if (databaseType === 'sql') { _%>
        <dependency>
            <groupId>com.zaxxer</groupId>
            <artifactId>HikariCP</artifactId>
        </dependency>
        <%_ } _%>
        <%_ if (databaseType === 'cassandra') { _%>
        <dependency>
            <groupId>commons-codec</groupId>
            <artifactId>commons-codec</artifactId>
        </dependency>
        <%_ } _%>
        <dependency>
            <groupId>commons-io</groupId>
            <artifactId>commons-io</artifactId>
        </dependency>
        <dependency>
            <groupId>org.apache.commons</groupId>
            <artifactId>commons-lang3</artifactId>
        </dependency>
        <%_ if (databaseType === 'mongodb') { _%>
        <dependency>
            <groupId>de.flapdoodle.embed</groupId>
            <artifactId>de.flapdoodle.embed.mongo</artifactId>
            <scope>test</scope>
        </dependency>
        <%_ } _%>
        <%_ if (databaseType === 'couchbase') { _%>
        <dependency>
            <groupId>com.github.differentway</groupId>
            <artifactId>couchbase-testcontainer</artifactId>
            <scope>test</scope>
        </dependency>
        <dependency>
            <groupId>com.couchbase.client</groupId>
            <artifactId>java-client</artifactId>
        </dependency>
        <dependency>
            <groupId>com.couchbase.client</groupId>
            <artifactId>encryption</artifactId>
        </dependency>
        <%_ } _%>
        <%_ if (['ehcache', 'hazelcast', 'infinispan'].includes(cacheProvider)) { _%>
        <dependency>
            <groupId>javax.cache</groupId>
            <artifactId>cache-api</artifactId>
        </dependency>
        <%_ } _%>
        <%_ if (devDatabaseType === 'mysql' || prodDatabaseType === 'mysql') { _%>
        <dependency>
            <groupId>mysql</groupId>
            <artifactId>mysql-connector-java</artifactId>
        </dependency>
        <%_ } _%>
        <%_ if (devDatabaseType === 'mariadb' || prodDatabaseType === 'mariadb') { _%>
        <dependency>
            <groupId>org.mariadb.jdbc</groupId>
            <artifactId>mariadb-java-client</artifactId>
        </dependency>
        <%_ } _%>
        <%_ if (databaseType === 'cassandra') { _%>
        <dependency>
            <groupId>org.lz4</groupId>
            <artifactId>lz4-java</artifactId>
        </dependency>
        <%_ } _%>
        <%_ if (devDatabaseType === 'oracle' || prodDatabaseType === 'oracle') { _%>
        <!-- more information at https://blogs.oracle.com/dev2dev/entry/how_to_get_oracle_jdbc -->
        <dependency>
            <groupId>com.oracle.jdbc</groupId>
            <artifactId>ojdbc8</artifactId>
        </dependency>
        <%_ } _%>
        <%_ if (devDatabaseType === 'mssql' || prodDatabaseType === 'mssql') { _%>
        <dependency>
            <groupId>com.microsoft.sqlserver</groupId>
            <artifactId>mssql-jdbc</artifactId>
        </dependency>
        <dependency>
            <groupId>com.github.sabomichal</groupId>
            <artifactId>liquibase-mssql</artifactId>
        </dependency>
        <%_ } _%>
        <dependency>
            <groupId>org.assertj</groupId>
            <artifactId>assertj-core</artifactId>
            <scope>test</scope>
        </dependency>
        <%_ if (databaseType === 'cassandra') { _%>
        <dependency>
            <groupId>org.cassandraunit</groupId>
            <artifactId>cassandra-unit-spring</artifactId>
            <scope>test</scope>
        </dependency>
        <dependency>
            <groupId>org.testcontainers</groupId>
            <artifactId>database-commons</artifactId>
            <scope>test</scope>
        </dependency>
        <%_ } _%>
        <%_ if (cacheProvider === 'ehcache') { _%>
        <dependency>
            <groupId>org.ehcache</groupId>
            <artifactId>ehcache</artifactId>
        </dependency>
            <%_ if (enableHibernateCache) { _%>
        <dependency>
            <groupId>org.hibernate</groupId>
            <artifactId>hibernate-jcache</artifactId>
        </dependency>
            <%_ } _%>
        <%_ } _%>
        <%_ if (databaseType === 'sql') { _%>
        <dependency>
            <groupId>org.hibernate</groupId>
            <artifactId>hibernate-jpamodelgen</artifactId>
            <scope>provided</scope>
        </dependency>
        <dependency>
            <groupId>org.hibernate</groupId>
            <artifactId>hibernate-core</artifactId>
        </dependency>
        <dependency>
            <groupId>org.hibernate</groupId>
            <artifactId>hibernate-envers</artifactId>
        </dependency>
        <dependency>
            <groupId>org.hibernate.validator</groupId>
            <artifactId>hibernate-validator</artifactId>
        </dependency>
        <dependency>
            <groupId>org.liquibase</groupId>
            <artifactId>liquibase-core</artifactId>
        </dependency>
        <%_ } _%>
        <dependency>
            <groupId>net.logstash.logback</groupId>
            <artifactId>logstash-logback-encoder</artifactId>
        </dependency>
        <%_ if (databaseType === 'mongodb') { _%>
        <dependency>
            <groupId>com.github.mongobee</groupId>
            <artifactId>mongobee</artifactId>
        </dependency>
        <%_ } _%>
        <%_ if (databaseType === 'couchbase') { _%>
        <dependency>
            <groupId>com.github.differentway</groupId>
            <artifactId>couchmove</artifactId>
        </dependency>
        <%_ } _%>
        <%_ if (devDatabaseType === 'postgresql' || prodDatabaseType === 'postgresql') { _%>
        <dependency>
            <groupId>org.postgresql</groupId>
            <artifactId>postgresql</artifactId>
        </dependency>
        <%_ } _%>
        <dependency>
            <groupId>org.mapstruct</groupId>
            <artifactId>mapstruct-jdk8</artifactId>
        </dependency>
        <dependency>
            <groupId>org.mapstruct</groupId>
            <artifactId>mapstruct-processor</artifactId>
            <scope>provided</scope>
        </dependency>
        <dependency>
            <groupId>org.springframework.boot</groupId>
            <artifactId>spring-boot-configuration-processor</artifactId>
            <scope>provided</scope>
        </dependency>
        <dependency>
            <groupId>org.springframework.boot</groupId>
            <artifactId>spring-boot-loader-tools</artifactId>
        </dependency>
        <dependency>
            <groupId>org.springframework.boot</groupId>
            <artifactId>spring-boot-starter-actuator</artifactId>
        </dependency>
        <dependency>
            <groupId>org.springframework.boot</groupId>
            <artifactId>spring-boot-starter-aop</artifactId>
        </dependency>
        <%_ if (databaseType === 'sql') { _%>
        <dependency>
            <groupId>org.springframework.boot</groupId>
            <artifactId>spring-boot-starter-data-jpa</artifactId>
        </dependency>
        <%_ } _%>
        <%_ if (searchEngine === 'elasticsearch') { _%>
        <dependency>
            <groupId>org.springframework.boot</groupId>
            <artifactId>spring-boot-starter-data-elasticsearch</artifactId>
        </dependency>
        <!-- Spring Data Jest dependencies for Elasticsearch -->
        <dependency>
            <groupId>com.github.vanroy</groupId>
            <artifactId>spring-boot-starter-data-jest</artifactId>
            <exclusions>
                <exclusion>
                    <groupId>commons-logging</groupId>
                    <artifactId>commons-logging</artifactId>
                </exclusion>
            </exclusions>
        </dependency>
        <!-- log4j needed to create embedded elasticsearch instance -->
        <dependency>
            <groupId>org.apache.logging.log4j</groupId>
            <artifactId>log4j-api</artifactId>
            <version>2.7</version>
        </dependency>
        <dependency>
            <groupId>org.apache.logging.log4j</groupId>
            <artifactId>log4j-core</artifactId>
            <version>2.7</version>
        </dependency>
        <!-- end of Spring Data Jest dependencies -->
        <%_ } _%>
        <%_ if (['mongodb', 'cassandra', 'couchbase'].includes(databaseType)) { _%>
        <dependency>
            <groupId>org.springframework.boot</groupId>
            <artifactId>spring-boot-starter-data-<%=databaseType%><% if (reactive) { %>-reactive<% } %></artifactId>
        </dependency>
        <%_ } _%>
        <dependency>
            <groupId>org.springframework.boot</groupId>
            <artifactId>spring-boot-starter-logging</artifactId>
        </dependency>
        <dependency>
            <groupId>org.springframework.boot</groupId>
            <artifactId>spring-boot-starter-mail</artifactId>
        </dependency>
        <dependency>
            <groupId>org.springframework.boot</groupId>
            <artifactId>spring-boot-starter-security</artifactId>
        </dependency>
        <dependency>
            <groupId>org.springframework.boot</groupId>
            <artifactId>spring-boot-starter-thymeleaf</artifactId>
        </dependency>
        <dependency>
            <groupId>org.springframework.boot</groupId>
            <artifactId>spring-boot-starter-web<% if (reactive) { %>flux<% } %></artifactId>
        </dependency>
        <dependency>
            <groupId>org.springframework.boot</groupId>
            <artifactId>spring-boot-starter-test</artifactId>
            <scope>test</scope>
        </dependency>
        <dependency>
            <groupId>org.springframework.boot</groupId>
            <artifactId>spring-boot-test</artifactId>
            <scope>test</scope>
        </dependency>
        <dependency>
            <groupId>org.springframework.security</groupId>
            <artifactId>spring-security-test</artifactId>
            <scope>test</scope>
        </dependency>
        <%_ if (messageBroker === 'kafka') { _%>
        <!-- Kafka support -->
        <dependency>
            <groupId>org.springframework.cloud</groupId>
            <artifactId>spring-cloud-stream</artifactId>
        </dependency>
        <dependency>
            <groupId>org.springframework.cloud</groupId>
            <artifactId>spring-cloud-stream-binder-kafka</artifactId>
        </dependency>
        <dependency>
            <groupId>org.springframework.cloud</groupId>
            <artifactId>spring-cloud-stream-test-support</artifactId>
            <scope>test</scope>
        </dependency>
        <%_ } _%>
        <dependency>
            <groupId>org.zalando</groupId>
            <artifactId>problem-spring-web<% if (reactive) { %>flux<%_ } _%></artifactId>
        </dependency>
        <%_ if (websocket === 'spring-websocket') { _%>
        <dependency>
            <groupId>org.springframework.boot</groupId>
            <artifactId>spring-boot-starter-websocket</artifactId>
        </dependency>
        <%_ } _%>
        <%_ if (authenticationType === 'oauth2') { _%>
        <dependency>
            <groupId>org.springframework.security.oauth</groupId>
            <artifactId>spring-security-oauth2</artifactId>
        </dependency>
        <dependency>
            <groupId>org.springframework.security.oauth.boot</groupId>
            <artifactId>spring-security-oauth2-autoconfigure</artifactId>
        </dependency>
            <%_ if (applicationType === 'gateway' || applicationType === 'microservice') { _%>
        <dependency>
            <groupId>org.springframework.security</groupId>
            <artifactId>spring-security-jwt</artifactId>
        </dependency>
            <%_ } _%>
        <%_ } _%>
        <%_ if (authenticationType === 'jwt') { _%>
        <dependency>
            <groupId>io.jsonwebtoken</groupId>
            <artifactId>jjwt-api</artifactId>
        </dependency>
        <dependency>
            <groupId>io.jsonwebtoken</groupId>
            <artifactId>jjwt-impl</artifactId>
            <scope>runtime</scope>
        </dependency>
        <dependency>
            <groupId>io.jsonwebtoken</groupId>
            <artifactId>jjwt-jackson</artifactId>
            <scope>runtime</scope>
        </dependency>
        <%_ } _%>
        <%_ if (authenticationType === 'uaa') { _%>
        <dependency>
            <groupId>org.springframework.security.oauth</groupId>
            <artifactId>spring-security-oauth2</artifactId>
        </dependency>
        <dependency>
            <groupId>org.springframework.security</groupId>
            <artifactId>spring-security-jwt</artifactId>
        </dependency>
        <%_ } _%>
        <%_ if (databaseType === 'cassandra') { _%>
        <!-- DataStax driver -->
        <dependency>
            <groupId>com.datastax.cassandra</groupId>
            <artifactId>cassandra-driver-extras</artifactId>
        </dependency>
        <dependency>
            <groupId>com.datastax.cassandra</groupId>
            <artifactId>cassandra-driver-mapping</artifactId>
        </dependency>
        <%_ } _%>
        <!-- Spring Cloud -->
        <%_ if (applicationType === 'gateway' && serviceDiscoveryType) { _%>
        <dependency>
            <groupId>org.springframework.cloud</groupId>
            <artifactId>spring-cloud-starter-netflix-zuul</artifactId>
        </dependency>
        <dependency>
            <groupId>com.github.vladimir-bukhtoyarov</groupId>
            <artifactId>bucket4j-core</artifactId>
        </dependency>
        <dependency>
            <groupId>com.github.vladimir-bukhtoyarov</groupId>
            <artifactId>bucket4j-jcache</artifactId>
        </dependency>
        <%_ } _%>
        <%_ if (applicationType === 'microservice' || applicationType === 'gateway' || applicationType === 'uaa') { _%>
        <dependency>
            <groupId>org.springframework.cloud</groupId>
            <artifactId>spring-cloud-starter</artifactId>
        </dependency>
        <dependency>
            <groupId>org.springframework.cloud</groupId>
            <artifactId>spring-cloud-starter-netflix-ribbon</artifactId>
        </dependency>
        <dependency>
            <groupId>org.springframework.cloud</groupId>
            <artifactId>spring-cloud-starter-netflix-hystrix</artifactId>
        </dependency>
        <dependency>
            <groupId>org.springframework.retry</groupId>
            <artifactId>spring-retry</artifactId>
        </dependency>
        <%_ } _%>
        <%_ if (serviceDiscoveryType === 'eureka') { _%>
        <dependency>
            <groupId>org.springframework.cloud</groupId>
            <artifactId>spring-cloud-starter-netflix-eureka-client</artifactId>
        </dependency>
        <dependency>
            <groupId>org.springframework.cloud</groupId>
            <artifactId>spring-cloud-starter-config</artifactId>
        </dependency>
        <%_ } _%>
        <%_ if (serviceDiscoveryType === 'consul') { _%>
        <dependency>
            <groupId>org.springframework.cloud</groupId>
            <artifactId>spring-cloud-starter-consul-discovery</artifactId>
        </dependency>
        <dependency>
            <groupId>org.springframework.cloud</groupId>
            <artifactId>spring-cloud-starter-consul-config</artifactId>
        </dependency>
        <%_ } _%>
        <%_ if (authenticationType === 'oauth2' || authenticationType === 'uaa') { _%>
        <dependency>
            <groupId>org.springframework.cloud</groupId>
            <artifactId>spring-cloud-security</artifactId>
        </dependency>
        <%_ } _%>
        <%_ if (applicationType === 'microservice' || applicationType === 'gateway' || applicationType === 'uaa') { _%>
        <dependency>
            <groupId>org.springframework.cloud</groupId>
            <artifactId>spring-cloud-starter-openfeign</artifactId>
        </dependency>
        <%_ } _%>
        <dependency>
            <groupId>org.springframework.boot</groupId>
            <artifactId>spring-boot-starter-cloud-connectors</artifactId>
        </dependency>
        <!-- Security -->
        <dependency>
            <groupId>org.springframework.security</groupId>
            <artifactId>spring-security-data</artifactId>
        </dependency>
        <dependency>
            <groupId>io.micrometer</groupId>
            <artifactId>micrometer-registry-prometheus</artifactId>
        </dependency>
        <dependency>
            <groupId>io.dropwizard.metrics</groupId>
            <artifactId>metrics-core</artifactId>
        </dependency>
        <%_ if (websocket === 'spring-websocket') { _%>
        <dependency>
            <groupId>org.springframework.security</groupId>
            <artifactId>spring-security-messaging</artifactId>
        </dependency>
        <%_ } _%>
        <%_ if (cucumberTests) { _%>
        <!-- Cucumber -->
        <dependency>
            <groupId>io.cucumber</groupId>
            <artifactId>cucumber-junit</artifactId>
            <scope>test</scope>
        </dependency>
        <dependency>
            <groupId>io.cucumber</groupId>
            <artifactId>cucumber-spring</artifactId>
            <scope>test</scope>
        </dependency>
        <%_ } _%>
        <!-- jhipster-needle-maven-add-dependency -->
    </dependencies>

    <build>
        <defaultGoal>spring-boot:run</defaultGoal>
        <%_ if (cucumberTests) { _%>
        <testResources>
            <testResource>
                <directory><%= SERVER_TEST_RES_DIR %></directory>
            </testResource>
            <testResource>
                <directory><%= TEST_DIR %>features</directory>
            </testResource>
        </testResources>
        <%_ } _%>
        <plugins>
            <plugin>
                <groupId>org.apache.maven.plugins</groupId>
                <artifactId>maven-compiler-plugin</artifactId>
                <configuration>
                    <source>${java.version}</source>
                    <target>${java.version}</target>
                    <annotationProcessorPaths>
                        <path>
                            <groupId>org.mapstruct</groupId>
                            <artifactId>mapstruct-processor</artifactId>
                            <version>${mapstruct.version}</version>
                        </path>
<%_ if (databaseType === 'sql') { _%>
                        <!-- For JPA static metamodel generation -->
                        <path>
                            <groupId>org.hibernate</groupId>
                            <artifactId>hibernate-jpamodelgen</artifactId>
                            <version>${hibernate.version}</version>
                        </path>
                        <path>
                            <groupId>javax.xml.bind</groupId>
                            <artifactId>jaxb-api</artifactId>
                            <version>2.3.1</version>
                        </path>
                        <path>
                            <groupId>com.sun.xml.bind</groupId>
                            <artifactId>jaxb-impl</artifactId>
                            <version>2.3.1</version>
                        </path>
<%_ } _%>
                    </annotationProcessorPaths>
                </configuration>
            </plugin>
            <plugin>
                <groupId>org.apache.maven.plugins</groupId>
                <artifactId>maven-eclipse-plugin</artifactId>
            </plugin>
            <plugin>
                <groupId>org.apache.maven.plugins</groupId>
                <artifactId>maven-enforcer-plugin</artifactId>
            </plugin>
            <plugin>
                <groupId>org.apache.maven.plugins</groupId>
                <artifactId>maven-resources-plugin</artifactId>
            </plugin>
            <plugin>
                <groupId>org.apache.maven.plugins</groupId>
                <artifactId>maven-surefire-plugin</artifactId>
            </plugin>
            <plugin>
                <groupId>org.jacoco</groupId>
                <artifactId>jacoco-maven-plugin</artifactId>
            </plugin>
            <plugin>
                <groupId>org.sonarsource.scanner.maven</groupId>
                <artifactId>sonar-maven-plugin</artifactId>
            </plugin>
            <%_ if (databaseType === 'sql') { _%>
            <plugin>
                <groupId>org.liquibase</groupId>
                <artifactId>liquibase-maven-plugin</artifactId>
            </plugin>
            <%_ } _%>
            <plugin>
                <groupId>org.springframework.boot</groupId>
                <artifactId>spring-boot-maven-plugin</artifactId>
                <executions>
                    <execution>
                        <goals>
                            <goal>repackage</goal>
                        </goals>
                    </execution>
                </executions>
                <configuration>
                    <mainClass>${start-class}</mainClass>
                    <executable>true</executable>
                    <fork>true</fork>
                    <!--
                    Enable the line below to have remote debugging of your application on port 5005
                    <jvmArguments>-agentlib:jdwp=transport=dt_socket,server=y,suspend=n,address=5005</jvmArguments>
                    -->
                </configuration>
            </plugin>
            <plugin>
                <groupId>com.google.cloud.tools</groupId>
                <artifactId>jib-maven-plugin</artifactId>
            </plugin>
            <%_ if (enableSwaggerCodegen) { _%>
            <plugin>
                <!--
                    Plugin that provides API-first development using openapi-generator to
                    generate Spring-MVC endpoint stubs at compile time from an OpenAPI definition file
                -->
                <groupId>org.openapitools</groupId>
                <artifactId>openapi-generator-maven-plugin</artifactId>
            </plugin>
            <%_ } _%>
            <!-- jhipster-needle-maven-add-plugin -->
        </plugins>
        <pluginManagement>
            <plugins>
                <plugin>
                    <groupId>org.apache.maven.plugins</groupId>
                    <artifactId>maven-compiler-plugin</artifactId>
                    <version>${maven-compiler-plugin.version}</version>
                </plugin>
                <%_ if (!skipClient) { _%>
                <plugin>
                    <groupId>com.github.eirslett</groupId>
                    <artifactId>frontend-maven-plugin</artifactId>
                    <version>${frontend-maven-plugin.version}</version>
                </plugin>
                <%_ } _%>
                <plugin>
                    <groupId>pl.project13.maven</groupId>
                    <artifactId>git-commit-id-plugin</artifactId>
                    <version>${git-commit-id-plugin.version}</version>
                        <executions>
                            <execution>
                                <goals>
                                    <goal>revision</goal>
                                </goals>
                            </execution>
                        </executions>
                        <configuration>
                            <failOnNoGitDirectory>false</failOnNoGitDirectory>
                            <generateGitPropertiesFile>true</generateGitPropertiesFile>
                            <includeOnlyProperties>
                                <includeOnlyProperty>^git.commit.id.abbrev$</includeOnlyProperty>
                                <includeOnlyProperty>^git.commit.id.describe$</includeOnlyProperty>
                                <includeOnlyProperty>^git.branch$</includeOnlyProperty>
                            </includeOnlyProperties>
                    </configuration>
                </plugin>
                <plugin>
                    <groupId>org.jacoco</groupId>
                    <artifactId>jacoco-maven-plugin</artifactId>
                    <version>${jacoco-maven-plugin.version}</version>
                    <executions>
                        <execution>
                            <id>pre-unit-tests</id>
                            <goals>
                                <goal>prepare-agent</goal>
                            </goals>
                            <configuration>
                                <!-- Sets the path to the file which contains the execution data. -->
                                <destFile>${project.testresult.directory}/coverage/jacoco/jacoco.exec</destFile>
                            </configuration>
                        </execution>
                        <!-- Ensures that the code coverage report for unit tests is created after unit tests have been run -->
                        <execution>
                            <id>post-unit-test</id>
                            <phase>test</phase>
                            <goals>
                                <goal>report</goal>
                            </goals>
                            <configuration>
                                <dataFile>${project.testresult.directory}/coverage/jacoco/jacoco.exec</dataFile>
                                <outputDirectory>${project.testresult.directory}/coverage/jacoco</outputDirectory>
                            </configuration>
                        </execution>
                    </executions>
                </plugin>
                <plugin>
                    <groupId>com.google.cloud.tools</groupId>
                    <artifactId>jib-maven-plugin</artifactId>
                    <version>${jib-maven-plugin.version}</version>
                    <configuration>
                      <from>
                          <image><%= DOCKER_JAVA_JRE %></image>
                      </from>
                      <to>
                          <image><%= baseName.toLowerCase() %>:latest</image>
                      </to>
                      <container>
                          <entrypoint>
                              <shell>sh</shell>
                              <option>-c</option>
                              <arg>chmod +x /entrypoint.sh &amp;&amp; sync &amp;&amp; /entrypoint.sh</arg>
                          </entrypoint>
                          <ports>
                              <port><%= serverPort %></port>
                              <%_ if (cacheProvider === 'hazelcast') { _%>
                              <port>5701/udp</port>
                              <%_ } _%>
                          </ports>
                          <environment>
                              <%_ if (cacheProvider === 'infinispan') { _%><JAVA_OPTS>-Djgroups.tcp.address=NON_LOOPBACK -Djava.net.preferIPv4Stack=true</JAVA_OPTS><%_ } _%>
                              <SPRING_OUTPUT_ANSI_ENABLED>ALWAYS</SPRING_OUTPUT_ANSI_ENABLED>
                              <JHIPSTER_SLEEP>0</JHIPSTER_SLEEP>
                          </environment>
                          <useCurrentTimestamp>true</useCurrentTimestamp>
                      </container>
                  </configuration>
                </plugin>
<%_ if (databaseType === 'sql') { _%>
                <plugin>
                    <groupId>org.liquibase</groupId>
                    <artifactId>liquibase-maven-plugin</artifactId>
                    <version>${liquibase.version}</version>
                    <configuration>
                        <changeLogFile><%= SERVER_MAIN_RES_DIR %>config/liquibase/master.xml</changeLogFile>
                        <diffChangeLogFile><%= SERVER_MAIN_RES_DIR %>config/liquibase/changelog/${maven.build.timestamp}_changelog.xml</diffChangeLogFile>
                        <driver><% if (devDatabaseType === 'mysql') { %>com.mysql.jdbc.Driver<% } else if (devDatabaseType === 'mariadb') { %>org.mariadb.jdbc.Driver<% } else if (devDatabaseType === 'postgresql') { %>org.postgresql.Driver<% } else if (devDatabaseType === 'h2Disk') { %>org.h2.Driver<% } else if (devDatabaseType === 'oracle') { %>oracle.jdbc.OracleDriver<% } %></driver>
                        <url><% if (devDatabaseType === 'mysql') { %>jdbc:mysql://localhost:3306/<%= baseName %><% } else if (devDatabaseType === 'mariadb') { %>jdbc:mariadb://localhost:3306/<%= baseName %><% } else if (devDatabaseType === 'postgresql') { %>jdbc:postgresql://localhost:5432/<%= baseName %><% } else if (devDatabaseType === 'h2Disk') { %>jdbc:h2:file:./target/h2db/db/<%= lowercaseBaseName %><% } else if (devDatabaseType === 'oracle') { %>jdbc:oracle:thin:@localhost:1521:<%= baseName %><% } else if (devDatabaseType === 'mssql') { %>jdbc:sqlserver://localhost:1433;database=<%= baseName %><% } %></url>
                        <defaultSchemaName><% if (devDatabaseType === 'mysql') { %><%= baseName %><% } else if (devDatabaseType === 'postgresql') { %><% } %></defaultSchemaName>
                        <username><% if (devDatabaseType === 'mysql') { %>root<% } else if (devDatabaseType === 'postgresql' || devDatabaseType === 'h2Disk' || devDatabaseType === 'h2Memory') { %><%= baseName %><% } else if (devDatabaseType === 'mssql') { %>SA<% } %></username>
                        <password><% if (devDatabaseType === 'mssql') { %>yourStrong(!)Password<% } %></password>
                        <referenceUrl>hibernate:spring:<%=packageName%>.domain?dialect=<% if (devDatabaseType === 'mysql') { %>org.hibernate.dialect.MySQL5InnoDBDialect<% } else if (devDatabaseType === 'mariadb') { %>org.hibernate.dialect.MySQL5InnoDBDialect<% } else if (devDatabaseType === 'postgresql') { %>org.hibernate.dialect.PostgreSQL82Dialect<% } else if (devDatabaseType === 'h2Disk') { %>org.hibernate.dialect.H2Dialect<% } else if (devDatabaseType === 'oracle') { %>org.hibernate.dialect.Oracle12cDialect<% } else if (devDatabaseType === 'mssql') { %>org.hibernate.dialect.SQLServerDialect<% } %>&amp;hibernate.physical_naming_strategy=org.springframework.boot.orm.jpa.hibernate.SpringPhysicalNamingStrategy&amp;hibernate.implicit_naming_strategy=org.springframework.boot.orm.jpa.hibernate.SpringImplicitNamingStrategy</referenceUrl>
                        <verbose>true</verbose>
                        <logging>debug</logging>
                        <%_ if (authenticationType === 'oauth2') { _%>
                        <diffExcludeObjects>oauth_access_token, oauth_approvals, oauth_client_details, oauth_client_token, oauth_code, oauth_refresh_token</diffExcludeObjects>
                        <%_ } _%>
                    </configuration>
                    <dependencies>
                        <dependency>
                            <groupId>org.javassist</groupId>
                            <artifactId>javassist</artifactId>
                            <version>${javassist.version}</version>
                        </dependency>
                        <%_ if (databaseType === 'sql') { _%>
                        <dependency>
                            <groupId>org.liquibase.ext</groupId>
                            <artifactId>liquibase-hibernate5</artifactId>
                            <version>${liquibase-hibernate5.version}</version>
                        </dependency>
                        <%_ } _%>
                        <dependency>
                            <groupId>org.springframework.boot</groupId>
                            <artifactId>spring-boot-starter-data-jpa</artifactId>
                            <version>${spring-boot.version}</version>
                        </dependency>
                        <dependency>
                            <groupId>javax.validation</groupId>
                            <artifactId>validation-api</artifactId>
                            <version>${validation-api.version}</version>
                        </dependency>
                    </dependencies>
                </plugin>
<%_ } _%>
                <plugin>
                    <artifactId>maven-clean-plugin</artifactId>
                    <version>${maven-clean-plugin.version}</version>
                </plugin>
                <plugin>
                    <groupId>org.apache.maven.plugins</groupId>
                    <artifactId>maven-eclipse-plugin</artifactId>
                    <version>${maven-eclipse-plugin.version}</version>
                    <configuration>
                        <downloadSources>true</downloadSources>
                        <downloadJavadocs>true</downloadJavadocs>
                    </configuration>
                </plugin>
                <plugin>
                    <groupId>org.apache.maven.plugins</groupId>
                    <artifactId>maven-enforcer-plugin</artifactId>
                    <version>${maven-enforcer-plugin.version}</version>
                    <executions>
                        <execution>
                            <id>enforce-versions</id>
                            <goals>
                                <goal>enforce</goal>
                            </goals>
                        </execution>
                    </executions>
                    <configuration>
                        <rules>
                            <requireMavenVersion>
                                <message>You are running an older version of Maven. JHipster requires at least Maven ${maven.version}</message>
                                <version>[${maven.version},)</version>
                            </requireMavenVersion>
                            <requireJavaVersion>
                                <message>You are running an incompatible version of Java. JHipster supports JDK 8 to 11.</message>
                                <version>[1.8,12)</version>
                            </requireJavaVersion>
                        </rules>
                    </configuration>
                </plugin>
                <plugin>
                    <groupId>org.apache.maven.plugins</groupId>
                    <artifactId>maven-resources-plugin</artifactId>
                    <version>${maven-resources-plugin.version}</version>
                    <executions>
                        <execution>
                            <id>default-resources</id>
                            <phase>validate</phase>
                            <goals>
                                <goal>copy-resources</goal>
                            </goals>
                            <configuration>
                                <outputDirectory>target/classes</outputDirectory>
                                <useDefaultDelimiters>false</useDefaultDelimiters>
                                <delimiters>
                                    <delimiter>#</delimiter>
                                </delimiters>
                                <resources>
                                    <resource>
                                        <directory><%= SERVER_MAIN_RES_DIR %></directory>
                                        <filtering>true</filtering>
                                        <includes>
                                            <include>config/*.yml</include>
                                        </includes>
                                    </resource>
                                    <resource>
                                        <directory><%= SERVER_MAIN_RES_DIR %></directory>
                                        <filtering>false</filtering>
                                        <excludes>
                                            <exclude>config/*.yml</exclude>
                                        </excludes>
                                    </resource>
                                </resources>
                            </configuration>
                        </execution>
                        <execution>
                            <id>jib-www-resources</id>
                            <phase>verify</phase>
                            <goals>
                                <goal>copy-resources</goal>
                            </goals>
                            <configuration>
                                <outputDirectory>target/classes/static/</outputDirectory>
                                <resources>
                                    <resource>
                                        <directory>target/www</directory>
                                        <filtering>false</filtering>
                                    </resource>
                                </resources>
                            </configuration>
                        </execution>
                    </executions>
                </plugin>
                <plugin>
                    <groupId>org.apache.maven.plugins</groupId>
                    <artifactId>maven-surefire-plugin</artifactId>
                    <version>${maven-surefire-plugin.version}</version>
                    <%_ if (cucumberTests) { _%>
                    <executions>
                        <execution>
                            <id>default-test</id>
                            <configuration>
                                <excludes>
                                    <exclude>**/Abstract*.java</exclude>
                                    <exclude>**/*Cucumber*.java</exclude>
                                </excludes>
                            </configuration>
                        </execution>
                        <execution>
                            <id>without-cucumber</id>
                            <goals>
                                <goal>test</goal>
                            </goals>
                            <configuration>
                                <includes>
                                    <include>**/*Cucumber*.java</include>
                                </includes>
                            </configuration>
                        </execution>
                    </executions>
                    <%_ } _%>
                    <configuration>
                        <!-- Force alphabetical order to have a reproducible build -->
                        <runOrder>alphabetical</runOrder>
                        <!-- Fixes a bug which will be solved in next version after 2.22.1 then this can be removed -->
                        <!-- see: https://issues.apache.org/jira/browse/SUREFIRE-1588 -->
                        <useSystemClassLoader>false</useSystemClassLoader>
                    </configuration>
                </plugin>
                <plugin>
                    <groupId>org.apache.maven.plugins</groupId>
                    <artifactId>maven-war-plugin</artifactId>
                    <version>${maven-war-plugin.version}</version>
                </plugin>
                <%_ if (enableSwaggerCodegen) { _%>
                <plugin>
                    <!--
                        Plugin that provides API-first development using openapi-generator to
                        generate Spring-MVC endpoint stubs at compile time from an OpenAPI definition file
                    -->
                    <groupId>org.openapitools</groupId>
                    <artifactId>openapi-generator-maven-plugin</artifactId>
                    <version>${openapi-generator-maven-plugin.version}</version>
                    <executions>
                        <execution>
                            <goals>
                                <goal>generate</goal>
                            </goals>
                            <configuration>
                                <inputSpec>${project.basedir}/<%= SERVER_MAIN_RES_DIR %>swagger/api.yml</inputSpec>
                                <generatorName>spring</generatorName>
                                <apiPackage><%= packageName %>.web.api</apiPackage>
                                <modelPackage><%= packageName %>.web.api.model</modelPackage>
                                <supportingFilesToGenerate>ApiUtil.java</supportingFilesToGenerate>
                                <validateSpec>true</validateSpec>
                                <configOptions>
                                    <%_ if (reactive) { _%>
                                    <reactive>true</reactive>
                                    <%_ } _%>
                                    <delegatePattern>true</delegatePattern>
                                </configOptions>
                            </configuration>
                        </execution>
                    </executions>
                </plugin>
                <%_ } _%>
                <plugin>
                    <groupId>net.alchim31.maven</groupId>
                    <artifactId>scala-maven-plugin</artifactId>
                    <version>${scala-maven-plugin.version}</version>
                    <executions>
                        <execution>
                            <id>compile</id>
                            <phase>compile</phase>
                            <goals>
                                <goal>add-source</goal>
                                <goal>compile</goal>
                            </goals>
                        </execution>
                        <execution>
                            <id>test-compile</id>
                            <phase>test-compile</phase>
                            <goals>
                                <goal>add-source</goal>
                                <goal>testCompile</goal>
                            </goals>
                        </execution>
                    </executions>
                    <configuration>
                        <recompileMode>incremental</recompileMode>
                        <verbose>true</verbose>
                        <scalaVersion>${scala.version}</scalaVersion>
                    </configuration>
                </plugin>
                <plugin>
                    <groupId>org.sonarsource.scanner.maven</groupId>
                    <artifactId>sonar-maven-plugin</artifactId>
                    <version>${sonar-maven-plugin.version}</version>
                </plugin>
                <plugin>
                    <groupId>org.springframework.boot</groupId>
                    <artifactId>spring-boot-maven-plugin</artifactId>
                    <version>${spring-boot.version}</version>
                </plugin>
            </plugins>
        </pluginManagement>
    </build>
    <profiles>
        <%_ if (databaseType === 'sql') { _%>
        <profile>
            <id>no-liquibase</id>
            <properties>
                <profile.no-liquibase>,no-liquibase</profile.no-liquibase>
            </properties>
        </profile>
        <%_ } _%>
        <profile>
            <id>swagger</id>
            <properties>
                <profile.swagger>,swagger</profile.swagger>
            </properties>
        </profile>
        <profile>
            <id>tls</id>
            <properties>
                <profile.tls>,tls</profile.tls>
            </properties>
        </profile>
        <%_ if (!skipClient) { _%>
        <profile>
            <id>webpack</id>
            <activation>
                <file>
                    <missing>${basedir}/target/www/app/main.bundle.js</missing>
                </file>
            </activation>
            <dependencies>
                <dependency>
                    <groupId>org.springframework.boot</groupId>
                    <artifactId>spring-boot-starter-undertow</artifactId>
                </dependency>
                <dependency>
                    <groupId>org.springframework.boot</groupId>
                    <artifactId>spring-boot-devtools</artifactId>
                    <optional>true</optional>
                </dependency>
                <%_ if (devDatabaseType === 'h2Disk' || devDatabaseType === 'h2Memory') { _%>
                <dependency>
                    <groupId>com.h2database</groupId>
                    <artifactId>h2</artifactId>
                </dependency>
                <%_ } _%>
            </dependencies>
            <build>
                <plugins>
                    <plugin>
                        <groupId>com.github.eirslett</groupId>
                        <artifactId>frontend-maven-plugin</artifactId>
                        <executions>
                            <%_ if (clientPackageManager === 'yarn') { _%>
                            <execution>
                                <id>install node and yarn</id>
                                <goals>
                                    <goal>install-node-and-yarn</goal>
                                </goals>
                                <configuration>
                                    <nodeVersion>${node.version}</nodeVersion>
                                    <yarnVersion>${yarn.version}</yarnVersion>
                                </configuration>
                            </execution>
                            <execution>
                                <id>yarn install</id>
                                <goals>
                                    <goal>yarn</goal>
                                </goals>
                            </execution>
                            <%_ } else if (clientPackageManager === 'npm') { _%>
                            <execution>
                                <id>install node and npm</id>
                                <goals>
                                    <goal>install-node-and-npm</goal>
                                </goals>
                                <configuration>
                                    <nodeVersion>${node.version}</nodeVersion>
                                    <npmVersion>${npm.version}</npmVersion>
                                </configuration>
                            </execution>
                            <execution>
                                <id>npm install</id>
                                <goals>
                                    <goal>npm</goal>
                                </goals>
                            </execution>
                            <%_ } _%>
                            <execution>
                                <id>webpack build dev</id>
                                <goals>
                                    <goal><%= clientPackageManager %></goal>
                                </goals>
                                <phase>generate-resources</phase>
                                <configuration>
                                    <arguments>run webpack:build</arguments>
                                    <%_ if (clientPackageManager === 'yarn') { _%>
                                    <yarnInheritsProxyConfigFromMaven>false</yarnInheritsProxyConfigFromMaven>
                                    <%_ } else if (clientPackageManager === 'npm') { _%>
                                    <npmInheritsProxyConfigFromMaven>false</npmInheritsProxyConfigFromMaven>
                                    <%_ } _%>
                                </configuration>
                            </execution>
                        </executions>
                    </plugin>
                    <plugin>
                        <groupId>org.apache.maven.plugins</groupId>
                        <artifactId>maven-war-plugin</artifactId>
                        <configuration>
                            <failOnMissingWebXml>false</failOnMissingWebXml>
                            <warSourceDirectory><%= CLIENT_DIST_DIR %></warSourceDirectory>
                            <webResources>
                                <resource>
                                    <directory><%= MAIN_DIR %>webapp</directory>
                                    <includes>
                                        <include>WEB-INF/**</include>
                                    </includes>
                                </resource>
                            </webResources>
                        </configuration>
                    </plugin>
                </plugins>
            </build>
            <properties>
                <!-- default Spring profiles -->
                <spring.profiles.active>dev<%_ if (databaseType === 'sql') { _%>${profile.no-liquibase}<%_ } _%></spring.profiles.active>
            </properties>
        </profile>
        <%_ } _%>
        <profile>
            <id>dev</id>
            <activation>
                <activeByDefault>true</activeByDefault>
            </activation>
            <dependencies>
                <dependency>
                    <groupId>org.springframework.boot</groupId>
                    <artifactId>spring-boot-starter-undertow</artifactId>
                </dependency>
                <dependency>
                    <groupId>org.springframework.boot</groupId>
                    <artifactId>spring-boot-devtools</artifactId>
                    <optional>true</optional>
                </dependency>
                <%_ if (devDatabaseType === 'h2Disk' || devDatabaseType === 'h2Memory') { _%>
                <dependency>
                    <groupId>com.h2database</groupId>
                    <artifactId>h2</artifactId>
                </dependency>
                <%_ } _%>
            </dependencies>
            <build>
                <plugins>
                    <plugin>
                        <groupId>org.apache.maven.plugins</groupId>
                        <artifactId>maven-war-plugin</artifactId>
                        <configuration>
                            <failOnMissingWebXml>false</failOnMissingWebXml>
                            <%_ if (!skipClient) { _%>
                            <warSourceDirectory><%= CLIENT_DIST_DIR %></warSourceDirectory>
                            <webResources>
                                <resource>
                                    <directory><%= MAIN_DIR %>webapp</directory>
                                    <includes>
                                        <include>WEB-INF/**</include>
                                    </includes>
                                </resource>
                            </webResources>
                            <%_ } _%>
                        </configuration>
                    </plugin>
                </plugins>
            </build>
            <properties>
                <!-- default Spring profiles -->
                <spring.profiles.active>dev${profile.tls}<%_ if (databaseType === 'sql') { _%>${profile.no-liquibase}<%_ } _%></spring.profiles.active>
            </properties>
        </profile>
        <profile>
            <id>prod</id>
            <dependencies>
                <dependency>
                    <groupId>org.springframework.boot</groupId>
                    <artifactId>spring-boot-starter-undertow</artifactId>
                </dependency>
            </dependencies>
            <build>
                <plugins>
                    <plugin>
                        <artifactId>maven-clean-plugin</artifactId>
                        <configuration>
                            <filesets>
                                <fileset>
                                    <directory><%= CLIENT_DIST_DIR %></directory>
                                </fileset>
                            </filesets>
                        </configuration>
                    </plugin>
                    <plugin>
                        <groupId>org.apache.maven.plugins</groupId>
                        <artifactId>maven-war-plugin</artifactId>
                        <configuration>
                            <failOnMissingWebXml>false</failOnMissingWebXml>
                            <%_ if (!skipClient) { _%>
                            <warSourceDirectory><%= CLIENT_DIST_DIR %></warSourceDirectory>
                            <webResources>
                                <resource>
                                    <directory><%= MAIN_DIR %>webapp</directory>
                                    <includes>
                                        <include>WEB-INF/**</include>
                                    </includes>
                                </resource>
                            </webResources>
                            <%_ } _%>
                        </configuration>
                    </plugin>
                    <plugin>
                        <groupId>org.springframework.boot</groupId>
                        <artifactId>spring-boot-maven-plugin</artifactId>
                        <configuration>
                            <mainClass>${start-class}</mainClass>
                            <executable>true</executable>
                        </configuration>
                        <executions>
                            <execution>
                                <goals>
                                    <goal>build-info</goal>
                                </goals>
                            </execution>
                        </executions>
                    </plugin>
                    <%_ if (!skipClient) { _%>
                    <plugin>
                        <groupId>com.github.eirslett</groupId>
                        <artifactId>frontend-maven-plugin</artifactId>
                        <executions>
                            <%_ if (clientPackageManager === 'yarn') { _%>
                            <execution>
                                <id>install node and yarn</id>
                                <goals>
                                    <goal>install-node-and-yarn</goal>
                                </goals>
                                <configuration>
                                    <nodeVersion>${node.version}</nodeVersion>
                                    <yarnVersion>${yarn.version}</yarnVersion>
                                </configuration>
                            </execution>
                            <execution>
                                <id>yarn install</id>
                                <goals>
                                    <goal>yarn</goal>
                                </goals>
                                <configuration>
                                    <arguments>install</arguments>
                                </configuration>
                            </execution>
                            <%_ } else if (clientPackageManager === 'npm') { _%>
                            <execution>
                                <id>install node and npm</id>
                                <goals>
                                    <goal>install-node-and-npm</goal>
                                </goals>
                                <configuration>
                                    <nodeVersion>${node.version}</nodeVersion>
                                    <npmVersion>${npm.version}</npmVersion>
                                </configuration>
                            </execution>
                            <execution>
                                <id>npm install</id>
                                <goals>
                                    <goal>npm</goal>
                                </goals>
                                <configuration>
                                    <arguments>install</arguments>
                                </configuration>
                            </execution>
                            <%_ } _%>
                            <execution>
                                <id>webpack build test</id>
                                <goals>
                                    <goal><%= clientPackageManager %></goal>
                                </goals>
                                <phase>test</phase>
                                <configuration>
                                    <arguments>run webpack:test</arguments>
                                    <%_ if (clientPackageManager === 'yarn') { _%>
                                    <yarnInheritsProxyConfigFromMaven>false</yarnInheritsProxyConfigFromMaven>
                                    <%_ } else if (clientPackageManager === 'npm') { _%>
                                    <npmInheritsProxyConfigFromMaven>false</npmInheritsProxyConfigFromMaven>
                                    <%_ } _%>
                                </configuration>
                            </execution>
                            <execution>
                                <id>webpack build prod</id>
                                <goals>
                                    <goal><%= clientPackageManager %></goal>
                                </goals>
                                <phase>generate-resources</phase>
                                <configuration>
                                    <arguments>run webpack:prod</arguments>
                                    <%_ if (clientPackageManager === 'yarn') { _%>
                                    <yarnInheritsProxyConfigFromMaven>false</yarnInheritsProxyConfigFromMaven>
                                    <%_ } else if (clientPackageManager === 'npm') { _%>
                                    <npmInheritsProxyConfigFromMaven>false</npmInheritsProxyConfigFromMaven>
                                    <%_ } _%>
                                </configuration>
                            </execution>
                        </executions>
                    </plugin>
                    <%_ } _%>
                    <plugin>
                        <groupId>pl.project13.maven</groupId>
                        <artifactId>git-commit-id-plugin</artifactId>
                    </plugin>
                </plugins>
            </build>
            <properties>
                <!-- default Spring profiles -->
                <spring.profiles.active>prod${profile.swagger}<%_ if (databaseType === 'sql') { _%>${profile.no-liquibase}<%_ } _%></spring.profiles.active>
            </properties>
        </profile>
        <profile>
            <!--
                Profile for doing "continuous compilation" with the Scala Maven plugin.
                It allows automatic compilation of Java classes as soon as they are saved.
                To use it, run in 3 terminals:
                - './mvnw -Pcc scala:cc' for continuous compilation of your classes
                - './mvnw -Pcc -Pdev' for hot reload of Spring boot
                - 'npm start/yarn start' for hot reload of the HTML/JavaScript asset
                Everything should hot reload automatically!
            -->
            <id>cc</id>
            <dependencies>
                <dependency>
                    <groupId>org.springframework.boot</groupId>
                    <artifactId>spring-boot-starter-undertow</artifactId>
                </dependency>
                <dependency>
                    <groupId>org.springframework.boot</groupId>
                    <artifactId>spring-boot-devtools</artifactId>
                    <optional>true</optional>
                </dependency>
            </dependencies>
            <build>
                <plugins>
                    <plugin>
                        <groupId>org.apache.maven.plugins</groupId>
                        <artifactId>maven-war-plugin</artifactId>
                        <configuration>
                            <failOnMissingWebXml>false</failOnMissingWebXml>
                            <warSourceDirectory><%= MAIN_DIR %>webapp/</warSourceDirectory>
                        </configuration>
                    </plugin>
                    <plugin>
                        <groupId>org.springframework.boot</groupId>
                        <artifactId>spring-boot-maven-plugin</artifactId>
                        <configuration>
                            <mainClass>${start-class}</mainClass>
                            <executable>true</executable>
                            <fork>true</fork>
                            <addResources>true</addResources>
                            <!--
                            Enable the line below to have remote debugging of your application on port 5005
                            <jvmArguments>-agentlib:jdwp=transport=dt_socket,server=y,suspend=n,address=5005</jvmArguments>
                            -->
                        </configuration>
                    </plugin>
                    <plugin>
                        <groupId>org.apache.maven.plugins</groupId>
                        <artifactId>maven-compiler-plugin</artifactId>
                        <executions>
                            <execution>
                                <id>default-compile</id>
                                <phase>none</phase>
                            </execution>
                            <execution>
                                <id>default-testCompile</id>
                                <phase>none</phase>
                            </execution>
                        </executions>
                    </plugin>
                    <plugin>
                        <groupId>net.alchim31.maven</groupId>
                        <artifactId>scala-maven-plugin</artifactId>
                    </plugin>
                </plugins>
            </build>
            <properties>
                <!-- default Spring profiles -->
                <spring.profiles.active>dev,swagger</spring.profiles.active>
            </properties>
        </profile>
        <%_ if (serviceDiscoveryType || applicationType === 'gateway' || applicationType === 'microservice' || applicationType === 'uaa') { _%>
        <profile>
            <!--
                Profile for tracing requests with Zipkin.
            -->
            <id>zipkin</id>
            <dependencies>
                <dependency>
                    <groupId>org.springframework.cloud</groupId>
                    <artifactId>spring-cloud-starter-zipkin</artifactId>
                </dependency>
            </dependencies>
        </profile>
        <%_ } _%>
        <profile>
            <!--
                Profile for applying IDE-specific configuration.
                At the moment it configures MapStruct and Hibernate JPA Metamodel Generator, which you need when working
                with DTOs and entity filtering.
            -->
            <id>IDE</id>
            <dependencies>
                <dependency>
                    <groupId>org.mapstruct</groupId>
                    <artifactId>mapstruct-processor</artifactId>
                </dependency>
<%_ if (databaseType === 'sql') { _%>
                <dependency>
                    <groupId>org.hibernate</groupId>
                    <artifactId>hibernate-jpamodelgen</artifactId>
                </dependency>
<%_ } _%>
            </dependencies>
        </profile>
        <profile>
            <!-- This is automatically activated when working in Eclipse -->
            <id>eclipse</id>
            <activation>
                <property>
                    <name>m2e.version</name>
                </property>
            </activation>
            <build>
                <pluginManagement>
                    <plugins>
                        <!--
                            This plugin's configuration is used to store Eclipse m2e settings only.
                            It has no influence on the Maven build itself.
                            Remove when the m2e plugin can correctly bind to Maven lifecycle
                        -->
                        <plugin>
                            <groupId>org.eclipse.m2e</groupId>
                            <artifactId>lifecycle-mapping</artifactId>
                            <version>${lifecycle-mapping.version}</version>
                            <configuration>
                                <lifecycleMappingMetadata>
                                    <pluginExecutions>
                                        <pluginExecution>
                                            <pluginExecutionFilter>
                                                <groupId>org.jacoco</groupId>
                                                <artifactId>
                                                    jacoco-maven-plugin
                                                </artifactId>
                                                <versionRange>
                                                    ${jacoco-maven-plugin.version}
                                                </versionRange>
                                                <goals>
                                                    <goal>prepare-agent</goal>
                                                </goals>
                                            </pluginExecutionFilter>
                                            <action>
                                                <ignore/>
                                            </action>
                                        </pluginExecution>
                                        <%_ if (!skipClient) { _%>
                                        <pluginExecution>
                                            <pluginExecutionFilter>
                                                <groupId>com.github.eirslett</groupId>
                                        <artifactId>frontend-maven-plugin</artifactId>
                                                <versionRange>${frontend-maven-plugin.version}</versionRange>
                                                <goals>
                                                    <%_ if (clientPackageManager === 'yarn') { _%>
                                                    <goal>install-node-and-yarn</goal>
                                                    <goal>yarn</goal>
                                                    <%_ } else if (clientPackageManager === 'npm') { _%>
                                                    <goal>install-node-and-npm</goal>
                                                    <goal>npm</goal>
                                                    <%_ } _%>
                                                </goals>
                                            </pluginExecutionFilter>
                                            <action>
                                                <ignore/>
                                            </action>
                                        </pluginExecution>
                                        <%_ } _%>
                                        <%_ if (enableSwaggerCodegen) { _%>
                                        <pluginExecution>
                                            <pluginExecutionFilter>
                                                <groupId>org.openapitools</groupId>
                                                <artifactId>openapi-generator-maven-plugin</artifactId>
                                                <versionRange>${openapi-generator-maven-plugin.version}</versionRange>
                                                <goals>
                                                    <goal>generate</goal>
                                                </goals>
                                            </pluginExecutionFilter>
                                            <action>
                                                <ignore />
                                            </action>
                                        </pluginExecution>
                                        <%_ } _%>
                                    </pluginExecutions>
                                </lifecycleMappingMetadata>
                            </configuration>
                        </plugin>
                    </plugins>
                </pluginManagement>
            </build>
        </profile>
        <!-- jhipster-needle-maven-add-profile -->
    </profiles>
</project><|MERGE_RESOLUTION|>--- conflicted
+++ resolved
@@ -106,11 +106,7 @@
         <profile.tls />
 
         <!-- Dependency versions -->
-<<<<<<< HEAD
-        <jhipster-dependencies.version>2.1.0-SNAPSHOT</jhipster-dependencies.version>
-=======
-        <jhipster-dependencies.version>2.1.0</jhipster-dependencies.version>
->>>>>>> 65bf1d77
+        <jhipster-dependencies.version>2.2.0-SNAPSHOT</jhipster-dependencies.version>
         <!-- The spring-boot version should match the one managed by
         https://mvnrepository.com/artifact/io.github.jhipster/jhipster-dependencies/${jhipster-dependencies.version} -->
         <spring-boot.version>2.1.1.RELEASE</spring-boot.version>
@@ -220,55 +216,6 @@
             <artifactId>spring-boot-starter-cache</artifactId>
         </dependency>
         <%_ } _%>
-<<<<<<< HEAD
-        <dependency>
-            <groupId>io.dropwizard.metrics</groupId>
-            <artifactId>metrics-core</artifactId>
-        </dependency>
-        <dependency>
-            <groupId>io.dropwizard.metrics</groupId>
-            <artifactId>metrics-annotation</artifactId>
-        </dependency>
-        <dependency>
-            <groupId>io.dropwizard.metrics</groupId>
-            <artifactId>metrics-json</artifactId>
-        </dependency>
-        <dependency>
-            <groupId>io.prometheus</groupId>
-            <artifactId>simpleclient</artifactId>
-        </dependency>
-        <dependency>
-            <groupId>io.prometheus</groupId>
-            <artifactId>simpleclient_dropwizard</artifactId>
-        </dependency>
-        <dependency>
-            <groupId>io.prometheus</groupId>
-            <artifactId>simpleclient_servlet</artifactId>
-        </dependency>
-        <%_ if (['ehcache', 'infinispan'].includes(cacheProvider)) { _%>
-        <dependency>
-            <groupId>io.dropwizard.metrics</groupId>
-            <artifactId>metrics-jcache</artifactId>
-        </dependency>
-        <%_ } _%>
-        <dependency>
-            <groupId>io.dropwizard.metrics</groupId>
-            <artifactId>metrics-jmx</artifactId>
-        </dependency>
-        <dependency>
-            <groupId>io.dropwizard.metrics</groupId>
-            <artifactId>metrics-jvm</artifactId>
-        </dependency>
-        <dependency>
-            <groupId>io.dropwizard.metrics</groupId>
-            <artifactId>metrics-servlet</artifactId>
-        </dependency>
-        <dependency>
-            <groupId>io.dropwizard.metrics</groupId>
-            <artifactId>metrics-servlets</artifactId>
-        </dependency>
-=======
->>>>>>> 65bf1d77
         <%_ if (databaseType === 'sql') { _%>
         <dependency>
             <groupId>com.fasterxml.jackson.datatype</groupId>
@@ -368,19 +315,6 @@
             <artifactId>springfox-bean-validators</artifactId>
         </dependency>
         <%_ } _%>
-<<<<<<< HEAD
-        <dependency>
-            <groupId>com.ryantenney.metrics</groupId>
-            <artifactId>metrics-spring</artifactId>
-        </dependency>
-=======
-        <%_ if (databaseType === 'sql') { _%>
-        <dependency>
-            <groupId>com.mattbertolini</groupId>
-            <artifactId>liquibase-slf4j</artifactId>
-        </dependency>
-        <%_ } _%>
->>>>>>> 65bf1d77
         <%_ if (databaseType === 'sql') { _%>
         <dependency>
             <groupId>com.zaxxer</groupId>
