<%#
 Copyright 2013-2018 the original author or authors from the JHipster project.

 This file is part of the JHipster project, see https://www.jhipster.tech/
 for more information.

 Licensed under the Apache License, Version 2.0 (the "License");
 you may not use this file except in compliance with the License.
 You may obtain a copy of the License at

      http://www.apache.org/licenses/LICENSE-2.0

 Unless required by applicable law or agreed to in writing, software
 distributed under the License is distributed on an "AS IS" BASIS,
 WITHOUT WARRANTIES OR CONDITIONS OF ANY KIND, either express or implied.
 See the License for the specific language governing permissions and
 limitations under the License.
-%>
<?xml version="1.0" encoding="UTF-8"?>
<project xmlns="http://maven.apache.org/POM/4.0.0" xmlns:xsi="http://www.w3.org/2001/XMLSchema-instance" xsi:schemaLocation="http://maven.apache.org/POM/4.0.0 http://maven.apache.org/maven-v4_0_0.xsd">
    <modelVersion>4.0.0</modelVersion>

    <groupId><%= packageName %></groupId>
    <artifactId><%= dasherizedBaseName %></artifactId>
    <version>0.0.1-SNAPSHOT</version>
    <packaging>war</packaging>
    <name><%= humanizedBaseName %></name>

    <repositories>
    <%_ if (devDatabaseType === 'oracle' || prodDatabaseType === 'oracle') { _%>
    <!-- more information at https://blogs.oracle.com/dev2dev/entry/how_to_get_oracle_jdbc -->
        <repository>
            <id>maven.oracle.com</id>
            <name>oracle-maven-repo</name>
            <url>https://maven.oracle.com</url>
            <layout>default</layout>
            <releases>
                <enabled>true</enabled>
                <updatePolicy>always</updatePolicy>
            </releases>
        </repository>
    <%_ } _%>
        <!-- TODO To remove after final JHipster release -->
        <repository>
            <id>oss.sonatype.org-snapshot</id>
            <url>http://oss.sonatype.org/content/repositories/snapshots</url>
            <releases>
                <enabled>false</enabled>
            </releases>
            <snapshots>
                <enabled>true</enabled>
            </snapshots>
        </repository>
        <!-- TODO To remove after final Spring-cloud 2.1 release -->
        <repository>
            <id>spring-milestones</id>
            <name>Spring Milestones</name>
            <url>http://repo.spring.io/milestone</url>
            <snapshots>
                <enabled>false</enabled>
            </snapshots>
        </repository>
        <!-- jhipster-needle-maven-repository -->
    </repositories>

    <!-- TODO To remove after final Spring-cloud 2.1 release -->
    <pluginRepositories>
        <pluginRepository>
            <id>spring-milestones</id>
            <name>Spring Milestones</name>
            <url>http://repo.spring.io/milestone</url>
            <snapshots>
                <enabled>false</enabled>
            </snapshots>
        </pluginRepository>
    </pluginRepositories>

    <!-- jhipster-needle-distribution-management -->

    <properties>
        <!-- Build properties -->
        <maven.version>3.0.0</maven.version>
        <java.version><%= JAVA_VERSION %></java.version>
        <scala.version><%= SCALA_VERSION %></scala.version>
        <node.version>v<%= NODE_VERSION %></node.version>
        <%_ if (clientPackageManager === 'npm') { _%>
        <npm.version><%= NPM_VERSION %></npm.version>
        <%_ } _%>
        <%_ if (clientPackageManager === 'yarn') { _%>
        <yarn.version>v<%= YARN_VERSION %></yarn.version>
        <%_ } _%>
        <project.build.sourceEncoding>UTF-8</project.build.sourceEncoding>
        <project.reporting.outputEncoding>UTF-8</project.reporting.outputEncoding>
        <project.testresult.directory>${project.build.directory}/test-results</project.testresult.directory>
        <maven.build.timestamp.format>yyyyMMddHHmmss</maven.build.timestamp.format>
        <maven.compiler.source>${java.version}</maven.compiler.source>
        <maven.compiler.target>${java.version}</maven.compiler.target>
        <argLine>-Djava.security.egd=file:/dev/./urandom -Xmx256m</argLine>
        <m2e.apt.activation>jdt_apt</m2e.apt.activation>
        <run.addResources>false</run.addResources>
        <!-- These remain empty unless the corresponding profile is active -->
        <%_ if (databaseType === 'sql') { _%>
        <profile.no-liquibase />
        <%_ } _%>
        <profile.swagger />
        <profile.tls />

        <!-- Dependency versions -->
<<<<<<< HEAD
        <jhipster-dependencies.version>2.1.0-SNAPSHOT</jhipster-dependencies.version>
        <!-- The spring-boot version should match the one managed by
        https://mvnrepository.com/artifact/io.github.jhipster/jhipster-dependencies/${jhipster-dependencies.version} -->
        <spring-boot.version>2.1.1.RELEASE</spring-boot.version>
=======
        <jhipster-dependencies.version>2.0.29</jhipster-dependencies.version>
        <!-- The spring-boot version should match the one managed by
        https://mvnrepository.com/artifact/io.github.jhipster/jhipster-dependencies/${jhipster-dependencies.version} -->
        <spring-boot.version>2.0.7.RELEASE</spring-boot.version>
>>>>>>> 17097162
        <%_ if (databaseType === 'sql') { _%>
        <!-- The hibernate version should match the one managed by
        https://mvnrepository.com/artifact/org.springframework.boot/spring-boot-dependencies/${spring-boot.version} -->
        <hibernate.version>5.3.7.Final</hibernate.version>
        <!-- The javassist version should match the one managed by
        https://mvnrepository.com/artifact/org.hibernate/hibernate-core/${hibernate.version} -->
<<<<<<< HEAD
        <javassist.version>3.23.1-GA</javassist.version>
=======
        <javassist.version>3.22.0-GA</javassist.version>
        <%_ if (databaseType === 'sql') { _%>
>>>>>>> 17097162
        <!-- The liquibase version should match the one managed by
        https://mvnrepository.com/artifact/org.springframework.boot/spring-boot-dependencies/${spring-boot.version} -->
        <liquibase.version>3.6.2</liquibase.version>
        <liquibase-hibernate5.version>3.6</liquibase-hibernate5.version>
        <%_ } _%>
        <validation-api.version>2.0.1.Final</validation-api.version>
        <%_ } _%>
        <mapstruct.version>1.2.0.Final</mapstruct.version>

        <!-- Plugin versions -->
        <maven-clean-plugin.version>3.1.0</maven-clean-plugin.version>
        <maven-compiler-plugin.version>3.8.0</maven-compiler-plugin.version>
        <maven-eclipse-plugin.version>2.10</maven-eclipse-plugin.version>
        <maven-enforcer-plugin.version>3.0.0-M2</maven-enforcer-plugin.version>
        <maven-resources-plugin.version>3.1.0</maven-resources-plugin.version>
        <maven-surefire-plugin.version>3.0.0-M2</maven-surefire-plugin.version>
        <maven-war-plugin.version>3.2.2</maven-war-plugin.version>
        <jib-maven-plugin.version>0.9.11</jib-maven-plugin.version>
        <%_ if (!skipClient) { _%>
        <frontend-maven-plugin.version>1.6</frontend-maven-plugin.version>
        <%_ } _%>
        <jacoco-maven-plugin.version>0.8.2</jacoco-maven-plugin.version>
        <lifecycle-mapping.version>1.0.0</lifecycle-mapping.version>
        <scala-maven-plugin.version>3.4.4</scala-maven-plugin.version>
        <sonar-maven-plugin.version>3.5.0.1254</sonar-maven-plugin.version>
        <%_ if (enableSwaggerCodegen) { _%>
        <openapi-generator-maven-plugin.version>3.3.4</openapi-generator-maven-plugin.version>
        <%_ } _%>
        <git-commit-id-plugin.version>2.2.5</git-commit-id-plugin.version>

        <!-- Sonar properties -->
        <sonar.host.url>http://localhost:9001</sonar.host.url>
        <sonar.exclusions><%= CLIENT_MAIN_SRC_DIR %>content/**/*.*, <%= CLIENT_MAIN_SRC_DIR %>i18n/*.js, <%= CLIENT_DIST_DIR %>**/*.*</sonar.exclusions>
        <sonar.issue.ignore.multicriteria>S3437,<% if (authenticationType === 'jwt') { %>S4502,<% } %>S4684,UndocumentedApi,BoldAndItalicTagsCheck</sonar.issue.ignore.multicriteria>
        <!-- Rule https://sonarcloud.io/coding_rules?open=Web%3ABoldAndItalicTagsCheck&rule_key=Web%3ABoldAndItalicTagsCheck is ignored. Even if we agree that using the "i" tag is an awful practice, this is what is recommended by http://fontawesome.io/examples/ -->
        <sonar.issue.ignore.multicriteria.BoldAndItalicTagsCheck.resourceKey><%= CLIENT_MAIN_SRC_DIR %>app/**/*.*</sonar.issue.ignore.multicriteria.BoldAndItalicTagsCheck.resourceKey>
        <sonar.issue.ignore.multicriteria.BoldAndItalicTagsCheck.ruleKey>Web:BoldAndItalicTagsCheck</sonar.issue.ignore.multicriteria.BoldAndItalicTagsCheck.ruleKey>
        <!-- Rule https://sonarcloud.io/coding_rules?open=squid%3AS3437&rule_key=squid%3AS3437 is ignored, as a JPA-managed field cannot be transient -->
        <sonar.issue.ignore.multicriteria.S3437.resourceKey><%= MAIN_DIR %>java/**/*</sonar.issue.ignore.multicriteria.S3437.resourceKey>
        <sonar.issue.ignore.multicriteria.S3437.ruleKey>squid:S3437</sonar.issue.ignore.multicriteria.S3437.ruleKey>
        <!-- Rule https://sonarcloud.io/coding_rules?open=squid%3AUndocumentedApi&rule_key=squid%3AUndocumentedApi is ignored, as we want to follow "clean code" guidelines and classes, methods and arguments names should be self-explanatory -->
        <sonar.issue.ignore.multicriteria.UndocumentedApi.resourceKey><%= MAIN_DIR %>java/**/*</sonar.issue.ignore.multicriteria.UndocumentedApi.resourceKey>
        <sonar.issue.ignore.multicriteria.UndocumentedApi.ruleKey>squid:UndocumentedApi</sonar.issue.ignore.multicriteria.UndocumentedApi.ruleKey>
        <%_ if (authenticationType === 'jwt') { _%>
        <!-- Rule https://sonarcloud.io/coding_rules?open=squid%3AS4502&rule_key=squid%3AS4502 is ignored, as for JWT tokens we are not subject to CSRF attack -->
        <sonar.issue.ignore.multicriteria.S4502.resourceKey><%= MAIN_DIR %>java/**/*</sonar.issue.ignore.multicriteria.S4502.resourceKey>
        <sonar.issue.ignore.multicriteria.S4502.ruleKey>squid:S4502</sonar.issue.ignore.multicriteria.S4502.ruleKey>
        <%_ } _%>
        <!-- Rule https://sonarcloud.io/coding_rules?open=squid%3AS4684&rule_key=squid%3AS4684 -->
        <sonar.issue.ignore.multicriteria.S4684.resourceKey><%= MAIN_DIR %>java/**/*</sonar.issue.ignore.multicriteria.S4684.resourceKey>
        <sonar.issue.ignore.multicriteria.S4684.ruleKey>squid:S4684</sonar.issue.ignore.multicriteria.S4684.ruleKey>
        <sonar.jacoco.reportPaths>${project.testresult.directory}/coverage/jacoco/jacoco.exec</sonar.jacoco.reportPaths>
        <sonar.java.codeCoveragePlugin>jacoco</sonar.java.codeCoveragePlugin>
        <%_ if (!skipClient) { _%>
        <sonar.testExecutionReportPaths>${project.testresult.directory}/jest/TESTS-results-sonar.xml</sonar.testExecutionReportPaths>
        <sonar.typescript.lcov.reportPaths>${project.testresult.directory}/lcov.info</sonar.typescript.lcov.reportPaths>
        <%_ } _%>
        <sonar.sources>${project.basedir}/<%= MAIN_DIR %></sonar.sources>
        <sonar.surefire.reportsPath>${project.testresult.directory}/surefire-reports</sonar.surefire.reportsPath>
        <sonar.tests>${project.basedir}/<%= TEST_DIR %></sonar.tests>

        <!-- jhipster-needle-maven-property -->
    </properties>

    <dependencyManagement>
        <dependencies>
            <dependency>
                <groupId>io.github.jhipster</groupId>
                <artifactId>jhipster-dependencies</artifactId>
                <version>${jhipster-dependencies.version}</version>
                <type>pom</type>
                <scope>import</scope>
            </dependency>
            <!-- jhipster-needle-maven-add-dependency-management -->
        </dependencies>
    </dependencyManagement>

    <dependencies>
        <dependency>
            <groupId>io.github.jhipster</groupId>
            <artifactId>jhipster-framework</artifactId>
            <%_ // TODO : remove dependency from jhipster-framework
                if (reactive) { _%>
            <exclusions>
                <exclusion>
                    <groupId>org.springframework</groupId>
                    <artifactId>spring-webmvc</artifactId>
                </exclusion>
            </exclusions>
            <%_ } _%>
        </dependency>

        <%_ if (cacheProvider !== 'no') { _%>
        <dependency>
            <groupId>org.springframework.boot</groupId>
            <artifactId>spring-boot-starter-cache</artifactId>
        </dependency>
        <%_ } _%>
        <dependency>
            <groupId>io.dropwizard.metrics</groupId>
            <artifactId>metrics-core</artifactId>
        </dependency>
        <dependency>
            <groupId>io.dropwizard.metrics</groupId>
            <artifactId>metrics-annotation</artifactId>
        </dependency>
        <dependency>
            <groupId>io.dropwizard.metrics</groupId>
            <artifactId>metrics-json</artifactId>
        </dependency>
        <dependency>
            <groupId>io.prometheus</groupId>
            <artifactId>simpleclient</artifactId>
        </dependency>
        <dependency>
            <groupId>io.prometheus</groupId>
            <artifactId>simpleclient_dropwizard</artifactId>
        </dependency>
        <dependency>
            <groupId>io.prometheus</groupId>
            <artifactId>simpleclient_servlet</artifactId>
        </dependency>
        <%_ if (['ehcache', 'infinispan'].includes(cacheProvider)) { _%>
        <dependency>
            <groupId>io.dropwizard.metrics</groupId>
            <artifactId>metrics-jcache</artifactId>
        </dependency>
        <%_ } _%>
        <dependency>
            <groupId>io.dropwizard.metrics</groupId>
            <artifactId>metrics-jmx</artifactId>
        </dependency>
        <dependency>
            <groupId>io.dropwizard.metrics</groupId>
            <artifactId>metrics-jvm</artifactId>
        </dependency>
        <dependency>
            <groupId>io.dropwizard.metrics</groupId>
            <artifactId>metrics-servlet</artifactId>
        </dependency>
        <dependency>
            <groupId>io.dropwizard.metrics</groupId>
            <artifactId>metrics-servlets</artifactId>
        </dependency>
        <%_ if (databaseType === 'sql') { _%>
        <dependency>
            <groupId>com.fasterxml.jackson.datatype</groupId>
            <artifactId>jackson-datatype-hibernate5</artifactId>
        </dependency>
        <%_ } _%>
        <dependency>
            <groupId>com.fasterxml.jackson.datatype</groupId>
            <artifactId>jackson-datatype-hppc</artifactId>
        </dependency>
        <dependency>
            <groupId>com.fasterxml.jackson.datatype</groupId>
            <artifactId>jackson-datatype-jsr310</artifactId>
        </dependency>
        <dependency>
            <groupId>com.fasterxml.jackson.module</groupId>
            <artifactId>jackson-module-afterburner</artifactId>
        </dependency>
        <dependency>
            <groupId>com.h2database</groupId>
            <artifactId>h2</artifactId>
            <scope>test</scope>
        </dependency>
        <%_ if (applicationType === 'gateway' && authenticationType === 'uaa') { _%>
        <dependency>
            <groupId>org.apache.httpcomponents</groupId>
            <artifactId>httpclient</artifactId>
        </dependency>
        <%_ } _%>
        <%_ if (cacheProvider === 'hazelcast') { _%>
        <dependency>
            <groupId>com.hazelcast</groupId>
            <artifactId>hazelcast</artifactId>
        </dependency>
        <%_ } _%>
        <%_ if (cacheProvider === 'hazelcast' && enableHibernateCache) { _%>
        <dependency>
            <groupId>com.hazelcast</groupId>
            <artifactId>hazelcast-hibernate53</artifactId>
        </dependency>
        <%_ } _%>
        <%_ if (cacheProvider === 'hazelcast') { _%>
        <dependency>
            <groupId>com.hazelcast</groupId>
            <artifactId>hazelcast-spring</artifactId>
        </dependency>
        <%_ } _%>
        <%_ if (cacheProvider === 'infinispan') { _%>
        <dependency>
            <groupId>org.infinispan</groupId>
            <artifactId>infinispan-hibernate-cache-v53</artifactId>
        </dependency>
        <dependency>
            <groupId>org.infinispan</groupId>
            <artifactId>infinispan-spring-boot-starter-embedded</artifactId>
        </dependency>
        <dependency>
            <groupId>org.infinispan</groupId>
            <artifactId>infinispan-core</artifactId>
        </dependency>
        <dependency>
            <groupId>org.infinispan</groupId>
            <artifactId>infinispan-jcache</artifactId>
        </dependency>
        <dependency>
            <groupId>org.infinispan</groupId>
            <artifactId>infinispan-cloud</artifactId>
        </dependency>
        <%_ } _%>
        <%_ if (cacheProvider === 'memcached') { _%>
        <dependency>
            <groupId>com.google.code.simple-spring-memcached</groupId>
            <artifactId>spring-cache</artifactId>
        </dependency>
        <dependency>
            <groupId>com.google.code.simple-spring-memcached</groupId>
            <artifactId>xmemcached-provider</artifactId>
        </dependency>
        <dependency>
            <groupId>com.googlecode.xmemcached</groupId>
            <artifactId>xmemcached</artifactId>
        </dependency>
        <%_ } _%>
        <dependency>
            <groupId>com.jayway.jsonpath</groupId>
            <artifactId>json-path</artifactId>
            <scope>test</scope>
            <!-- parent POM declares this dependency in default (compile) scope -->
        </dependency>
        <%_ if (!reactive) { _%>
        <dependency>
            <groupId>io.springfox</groupId>
            <artifactId>springfox-swagger2</artifactId>
        </dependency>
        <dependency>
            <groupId>io.springfox</groupId>
            <artifactId>springfox-bean-validators</artifactId>
        </dependency>
        <%_ } _%>
        <dependency>
            <groupId>com.ryantenney.metrics</groupId>
            <artifactId>metrics-spring</artifactId>
        </dependency>
        <%_ if (databaseType === 'sql') { _%>
        <dependency>
            <groupId>com.zaxxer</groupId>
            <artifactId>HikariCP</artifactId>
        </dependency>
        <%_ } _%>
        <%_ if (databaseType === 'cassandra') { _%>
        <dependency>
            <groupId>commons-codec</groupId>
            <artifactId>commons-codec</artifactId>
        </dependency>
        <%_ } _%>
        <dependency>
            <groupId>commons-io</groupId>
            <artifactId>commons-io</artifactId>
        </dependency>
        <dependency>
            <groupId>org.apache.commons</groupId>
            <artifactId>commons-lang3</artifactId>
        </dependency>
        <%_ if (databaseType === 'mongodb') { _%>
        <dependency>
            <groupId>de.flapdoodle.embed</groupId>
            <artifactId>de.flapdoodle.embed.mongo</artifactId>
            <scope>test</scope>
        </dependency>
        <%_ } _%>
        <%_ if (databaseType === 'couchbase') { _%>
        <dependency>
            <groupId>com.github.differentway</groupId>
            <artifactId>couchbase-testcontainer</artifactId>
            <scope>test</scope>
        </dependency>
        <dependency>
            <groupId>com.couchbase.client</groupId>
            <artifactId>java-client</artifactId>
        </dependency>
        <dependency>
            <groupId>com.couchbase.client</groupId>
            <artifactId>encryption</artifactId>
        </dependency>
        <%_ } _%>
        <%_ if (['ehcache', 'hazelcast', 'infinispan'].includes(cacheProvider)) { _%>
        <dependency>
            <groupId>javax.cache</groupId>
            <artifactId>cache-api</artifactId>
        </dependency>
        <%_ } _%>
        <%_ if (devDatabaseType === 'mysql' || prodDatabaseType === 'mysql') { _%>
        <dependency>
            <groupId>mysql</groupId>
            <artifactId>mysql-connector-java</artifactId>
        </dependency>
        <%_ } _%>
        <%_ if (devDatabaseType === 'mariadb' || prodDatabaseType === 'mariadb') { _%>
        <dependency>
            <groupId>org.mariadb.jdbc</groupId>
            <artifactId>mariadb-java-client</artifactId>
        </dependency>
        <%_ } _%>
        <%_ if (databaseType === 'cassandra') { _%>
        <dependency>
            <groupId>org.lz4</groupId>
            <artifactId>lz4-java</artifactId>
        </dependency>
        <%_ } _%>
        <%_ if (devDatabaseType === 'oracle' || prodDatabaseType === 'oracle') { _%>
        <!-- more information at https://blogs.oracle.com/dev2dev/entry/how_to_get_oracle_jdbc -->
        <dependency>
            <groupId>com.oracle.jdbc</groupId>
            <artifactId>ojdbc8</artifactId>
        </dependency>
        <%_ } _%>
        <%_ if (devDatabaseType === 'mssql' || prodDatabaseType === 'mssql') { _%>
        <dependency>
            <groupId>com.microsoft.sqlserver</groupId>
            <artifactId>mssql-jdbc</artifactId>
        </dependency>
        <dependency>
            <groupId>com.github.sabomichal</groupId>
            <artifactId>liquibase-mssql</artifactId>
        </dependency>
        <%_ } _%>
        <dependency>
            <groupId>org.assertj</groupId>
            <artifactId>assertj-core</artifactId>
            <scope>test</scope>
        </dependency>
        <%_ if (databaseType === 'cassandra') { _%>
        <dependency>
            <groupId>org.cassandraunit</groupId>
            <artifactId>cassandra-unit-spring</artifactId>
            <scope>test</scope>
        </dependency>
        <%_ } _%>
        <%_ if (cacheProvider === 'ehcache') { _%>
        <dependency>
            <groupId>org.ehcache</groupId>
            <artifactId>ehcache</artifactId>
        </dependency>
            <%_ if (enableHibernateCache) { _%>
        <dependency>
            <groupId>org.hibernate</groupId>
            <artifactId>hibernate-jcache</artifactId>
        </dependency>
            <%_ } _%>
        <%_ } _%>
        <%_ if (databaseType === 'sql') { _%>
        <dependency>
            <groupId>org.hibernate</groupId>
            <artifactId>hibernate-jpamodelgen</artifactId>
            <scope>provided</scope>
        </dependency>
        <dependency>
            <groupId>org.hibernate</groupId>
            <artifactId>hibernate-core</artifactId>
        </dependency>
        <dependency>
            <groupId>org.hibernate</groupId>
            <artifactId>hibernate-envers</artifactId>
        </dependency>
        <dependency>
            <groupId>org.hibernate.validator</groupId>
            <artifactId>hibernate-validator</artifactId>
        </dependency>
        <dependency>
            <groupId>org.liquibase</groupId>
            <artifactId>liquibase-core</artifactId>
        </dependency>
        <%_ } _%>
        <dependency>
            <groupId>net.logstash.logback</groupId>
            <artifactId>logstash-logback-encoder</artifactId>
        </dependency>
        <%_ if (databaseType === 'mongodb') { _%>
        <dependency>
            <groupId>com.github.mongobee</groupId>
            <artifactId>mongobee</artifactId>
        </dependency>
        <%_ } _%>
        <%_ if (databaseType === 'couchbase') { _%>
        <dependency>
            <groupId>com.github.differentway</groupId>
            <artifactId>couchmove</artifactId>
        </dependency>
        <%_ } _%>
        <%_ if (devDatabaseType === 'postgresql' || prodDatabaseType === 'postgresql') { _%>
        <dependency>
            <groupId>org.postgresql</groupId>
            <artifactId>postgresql</artifactId>
        </dependency>
        <%_ } _%>
        <dependency>
            <groupId>org.mapstruct</groupId>
            <artifactId>mapstruct-jdk8</artifactId>
        </dependency>
        <dependency>
            <groupId>org.mapstruct</groupId>
            <artifactId>mapstruct-processor</artifactId>
            <scope>provided</scope>
        </dependency>
        <dependency>
            <groupId>org.springframework.boot</groupId>
            <artifactId>spring-boot-configuration-processor</artifactId>
            <scope>provided</scope>
        </dependency>
        <dependency>
            <groupId>org.springframework.boot</groupId>
            <artifactId>spring-boot-loader-tools</artifactId>
        </dependency>
        <dependency>
            <groupId>org.springframework.boot</groupId>
            <artifactId>spring-boot-starter-actuator</artifactId>
        </dependency>
        <dependency>
            <groupId>org.springframework.boot</groupId>
            <artifactId>spring-boot-starter-aop</artifactId>
        </dependency>
        <%_ if (databaseType === 'sql') { _%>
        <dependency>
            <groupId>org.springframework.boot</groupId>
            <artifactId>spring-boot-starter-data-jpa</artifactId>
        </dependency>
        <%_ } _%>
        <%_ if (searchEngine === 'elasticsearch') { _%>
        <dependency>
            <groupId>org.springframework.boot</groupId>
            <artifactId>spring-boot-starter-data-elasticsearch</artifactId>
        </dependency>
        <!-- Spring Data Jest dependencies for Elasticsearch -->
        <dependency>
            <groupId>com.github.vanroy</groupId>
            <artifactId>spring-boot-starter-data-jest</artifactId>
            <exclusions>
                <exclusion>
                    <groupId>commons-logging</groupId>
                    <artifactId>commons-logging</artifactId>
                </exclusion>
            </exclusions>
        </dependency>
        <!-- log4j needed to create embedded elasticsearch instance -->
        <dependency>
            <groupId>org.apache.logging.log4j</groupId>
            <artifactId>log4j-api</artifactId>
            <version>2.7</version>
        </dependency>
        <dependency>
            <groupId>org.apache.logging.log4j</groupId>
            <artifactId>log4j-core</artifactId>
            <version>2.7</version>
        </dependency>
        <!-- end of Spring Data Jest dependencies -->
        <%_ } _%>
        <%_ if (['mongodb', 'cassandra', 'couchbase'].includes(databaseType)) { _%>
        <dependency>
            <groupId>org.springframework.boot</groupId>
            <artifactId>spring-boot-starter-data-<%=databaseType%><% if (reactive) { %>-reactive<% } %></artifactId>
        </dependency>
        <%_ } _%>
        <dependency>
            <groupId>org.springframework.boot</groupId>
            <artifactId>spring-boot-starter-logging</artifactId>
        </dependency>
        <dependency>
            <groupId>org.springframework.boot</groupId>
            <artifactId>spring-boot-starter-mail</artifactId>
        </dependency>
        <dependency>
            <groupId>org.springframework.boot</groupId>
            <artifactId>spring-boot-starter-security</artifactId>
        </dependency>
        <dependency>
            <groupId>org.springframework.boot</groupId>
            <artifactId>spring-boot-starter-thymeleaf</artifactId>
        </dependency>
        <dependency>
            <groupId>org.springframework.boot</groupId>
            <artifactId>spring-boot-starter-web<% if (reactive) { %>flux<% } %></artifactId>
        </dependency>
        <dependency>
            <groupId>org.springframework.boot</groupId>
            <artifactId>spring-boot-starter-test</artifactId>
            <scope>test</scope>
        </dependency>
        <dependency>
            <groupId>org.springframework.boot</groupId>
            <artifactId>spring-boot-test</artifactId>
            <scope>test</scope>
        </dependency>
        <dependency>
            <groupId>org.springframework.security</groupId>
            <artifactId>spring-security-test</artifactId>
            <scope>test</scope>
        </dependency>
        <%_ if (messageBroker === 'kafka') { _%>
        <!-- Kafka support -->
        <dependency>
            <groupId>org.springframework.cloud</groupId>
            <artifactId>spring-cloud-stream</artifactId>
        </dependency>
        <dependency>
            <groupId>org.springframework.cloud</groupId>
            <artifactId>spring-cloud-stream-binder-kafka</artifactId>
        </dependency>
        <dependency>
            <groupId>org.springframework.cloud</groupId>
            <artifactId>spring-cloud-stream-test-support</artifactId>
            <scope>test</scope>
        </dependency>
        <%_ } _%>
        <dependency>
            <groupId>org.zalando</groupId>
            <artifactId>problem-spring-web<% if (reactive) { %>flux<%_ } _%></artifactId>
        </dependency>
        <%_ if (websocket === 'spring-websocket') { _%>
        <dependency>
            <groupId>org.springframework.boot</groupId>
            <artifactId>spring-boot-starter-websocket</artifactId>
        </dependency>
        <%_ } _%>
        <%_ if (authenticationType === 'oauth2') { _%>
        <dependency>
            <groupId>org.springframework.security.oauth</groupId>
            <artifactId>spring-security-oauth2</artifactId>
        </dependency>
        <dependency>
            <groupId>org.springframework.security.oauth.boot</groupId>
            <artifactId>spring-security-oauth2-autoconfigure</artifactId>
        </dependency>
            <%_ if (applicationType === 'gateway' || applicationType === 'microservice') { _%>
        <dependency>
            <groupId>org.springframework.security</groupId>
            <artifactId>spring-security-jwt</artifactId>
        </dependency>
            <%_ } _%>
        <%_ } _%>
        <%_ if (authenticationType === 'jwt') { _%>
        <dependency>
            <groupId>io.jsonwebtoken</groupId>
            <artifactId>jjwt-api</artifactId>
        </dependency>
        <dependency>
            <groupId>io.jsonwebtoken</groupId>
            <artifactId>jjwt-impl</artifactId>
            <scope>runtime</scope>
        </dependency>
        <dependency>
            <groupId>io.jsonwebtoken</groupId>
            <artifactId>jjwt-jackson</artifactId>
            <scope>runtime</scope>
        </dependency>
        <%_ } _%>
        <%_ if (authenticationType === 'uaa') { _%>
        <dependency>
            <groupId>org.springframework.security.oauth</groupId>
            <artifactId>spring-security-oauth2</artifactId>
        </dependency>
        <dependency>
            <groupId>org.springframework.security</groupId>
            <artifactId>spring-security-jwt</artifactId>
        </dependency>
        <%_ } _%>
        <%_ if (databaseType === 'cassandra') { _%>
        <!-- DataStax driver -->
        <dependency>
            <groupId>com.datastax.cassandra</groupId>
            <artifactId>cassandra-driver-extras</artifactId>
        </dependency>
        <dependency>
            <groupId>com.datastax.cassandra</groupId>
            <artifactId>cassandra-driver-mapping</artifactId>
        </dependency>
        <%_ } _%>
        <!-- Spring Cloud -->
        <%_ if (applicationType === 'gateway' && serviceDiscoveryType) { _%>
        <dependency>
            <groupId>org.springframework.cloud</groupId>
            <artifactId>spring-cloud-starter-netflix-zuul</artifactId>
        </dependency>
        <dependency>
            <groupId>com.github.vladimir-bukhtoyarov</groupId>
            <artifactId>bucket4j-core</artifactId>
        </dependency>
        <dependency>
            <groupId>com.github.vladimir-bukhtoyarov</groupId>
            <artifactId>bucket4j-jcache</artifactId>
        </dependency>
        <%_ } _%>
        <%_ if (applicationType === 'microservice' || applicationType === 'gateway' || applicationType === 'uaa') { _%>
        <dependency>
            <groupId>org.springframework.cloud</groupId>
            <artifactId>spring-cloud-starter</artifactId>
        </dependency>
        <dependency>
            <groupId>org.springframework.cloud</groupId>
            <artifactId>spring-cloud-starter-netflix-ribbon</artifactId>
        </dependency>
        <dependency>
            <groupId>org.springframework.cloud</groupId>
            <artifactId>spring-cloud-starter-netflix-hystrix</artifactId>
        </dependency>
        <dependency>
            <groupId>org.springframework.retry</groupId>
            <artifactId>spring-retry</artifactId>
        </dependency>
        <%_ } _%>
        <%_ if (serviceDiscoveryType === 'eureka') { _%>
        <dependency>
            <groupId>org.springframework.cloud</groupId>
            <artifactId>spring-cloud-starter-netflix-eureka-client</artifactId>
        </dependency>
        <dependency>
            <groupId>org.springframework.cloud</groupId>
            <artifactId>spring-cloud-starter-config</artifactId>
        </dependency>
        <%_ } _%>
        <%_ if (serviceDiscoveryType === 'consul') { _%>
        <dependency>
            <groupId>org.springframework.cloud</groupId>
            <artifactId>spring-cloud-starter-consul-discovery</artifactId>
        </dependency>
        <dependency>
            <groupId>org.springframework.cloud</groupId>
            <artifactId>spring-cloud-starter-consul-config</artifactId>
        </dependency>
        <%_ } _%>
        <%_ if (authenticationType === 'oauth2' || authenticationType === 'uaa') { _%>
        <dependency>
            <groupId>org.springframework.cloud</groupId>
            <artifactId>spring-cloud-security</artifactId>
        </dependency>
        <%_ } _%>
        <%_ if (applicationType === 'microservice' || applicationType === 'gateway' || applicationType === 'uaa') { _%>
        <dependency>
            <groupId>org.springframework.cloud</groupId>
            <artifactId>spring-cloud-starter-openfeign</artifactId>
        </dependency>
        <%_ } _%>
        <dependency>
            <groupId>org.springframework.boot</groupId>
            <artifactId>spring-boot-starter-cloud-connectors</artifactId>
        </dependency>
        <!-- Security -->
        <dependency>
            <groupId>org.springframework.security</groupId>
            <artifactId>spring-security-data</artifactId>
        </dependency>
        <%_ if (websocket === 'spring-websocket') { _%>
        <dependency>
            <groupId>org.springframework.security</groupId>
            <artifactId>spring-security-messaging</artifactId>
        </dependency>
        <%_ } _%>
        <%_ if (cucumberTests) { _%>
        <!-- Cucumber -->
        <dependency>
            <groupId>io.cucumber</groupId>
            <artifactId>cucumber-junit</artifactId>
            <scope>test</scope>
        </dependency>
        <dependency>
            <groupId>io.cucumber</groupId>
            <artifactId>cucumber-spring</artifactId>
            <scope>test</scope>
        </dependency>
        <%_ } _%>
        <!-- jhipster-needle-maven-add-dependency -->
    </dependencies>

    <build>
        <defaultGoal>spring-boot:run</defaultGoal>
        <%_ if (cucumberTests) { _%>
        <testResources>
            <testResource>
                <directory><%= SERVER_TEST_RES_DIR %></directory>
            </testResource>
            <testResource>
                <directory><%= TEST_DIR %>features</directory>
            </testResource>
        </testResources>
        <%_ } _%>
        <plugins>
            <plugin>
                <groupId>org.apache.maven.plugins</groupId>
                <artifactId>maven-compiler-plugin</artifactId>
                <configuration>
                    <source>${java.version}</source>
                    <target>${java.version}</target>
                    <annotationProcessorPaths>
                        <path>
                            <groupId>org.mapstruct</groupId>
                            <artifactId>mapstruct-processor</artifactId>
                            <version>${mapstruct.version}</version>
                        </path>
<%_ if (databaseType === 'sql') { _%>
                        <!-- For JPA static metamodel generation -->
                        <path>
                            <groupId>org.hibernate</groupId>
                            <artifactId>hibernate-jpamodelgen</artifactId>
                            <version>${hibernate.version}</version>
                        </path>
                        <path>
                            <groupId>javax.xml.bind</groupId>
                            <artifactId>jaxb-api</artifactId>
                            <version>2.3.1</version>
                        </path>
                        <path>
                            <groupId>com.sun.xml.bind</groupId>
                            <artifactId>jaxb-impl</artifactId>
                            <version>2.3.1</version>
                        </path>
<%_ } _%>
                    </annotationProcessorPaths>
                </configuration>
            </plugin>
            <plugin>
                <groupId>org.apache.maven.plugins</groupId>
                <artifactId>maven-eclipse-plugin</artifactId>
            </plugin>
            <plugin>
                <groupId>org.apache.maven.plugins</groupId>
                <artifactId>maven-enforcer-plugin</artifactId>
            </plugin>
            <plugin>
                <groupId>org.apache.maven.plugins</groupId>
                <artifactId>maven-resources-plugin</artifactId>
            </plugin>
            <plugin>
                <groupId>org.apache.maven.plugins</groupId>
                <artifactId>maven-surefire-plugin</artifactId>
            </plugin>
            <plugin>
                <groupId>org.jacoco</groupId>
                <artifactId>jacoco-maven-plugin</artifactId>
            </plugin>
            <plugin>
                <groupId>org.sonarsource.scanner.maven</groupId>
                <artifactId>sonar-maven-plugin</artifactId>
            </plugin>
            <%_ if (databaseType === 'sql') { _%>
            <plugin>
                <groupId>org.liquibase</groupId>
                <artifactId>liquibase-maven-plugin</artifactId>
            </plugin>
            <%_ } _%>
            <plugin>
                <groupId>org.springframework.boot</groupId>
                <artifactId>spring-boot-maven-plugin</artifactId>
                <executions>
                    <execution>
                        <goals>
                            <goal>repackage</goal>
                        </goals>
                    </execution>
                </executions>
                <configuration>
                    <mainClass>${start-class}</mainClass>
                    <executable>true</executable>
                    <fork>true</fork>
                    <!--
                    Enable the line below to have remote debugging of your application on port 5005
                    <jvmArguments>-agentlib:jdwp=transport=dt_socket,server=y,suspend=n,address=5005</jvmArguments>
                    -->
                </configuration>
            </plugin>
            <plugin>
                <groupId>com.google.cloud.tools</groupId>
                <artifactId>jib-maven-plugin</artifactId>
            </plugin>
            <%_ if (enableSwaggerCodegen) { _%>
            <plugin>
                <!--
                    Plugin that provides API-first development using openapi-generator to
                    generate Spring-MVC endpoint stubs at compile time from an OpenAPI definition file
                -->
                <groupId>org.openapitools</groupId>
                <artifactId>openapi-generator-maven-plugin</artifactId>
            </plugin>
            <%_ } _%>
            <!-- jhipster-needle-maven-add-plugin -->
        </plugins>
        <pluginManagement>
            <plugins>
                <plugin>
                    <groupId>org.apache.maven.plugins</groupId>
                    <artifactId>maven-compiler-plugin</artifactId>
                    <version>${maven-compiler-plugin.version}</version>
                </plugin>
                <%_ if (!skipClient) { _%>
                <plugin>
                    <groupId>com.github.eirslett</groupId>
                    <artifactId>frontend-maven-plugin</artifactId>
                    <version>${frontend-maven-plugin.version}</version>
                </plugin>
                <%_ } _%>
                <plugin>
                    <groupId>pl.project13.maven</groupId>
                    <artifactId>git-commit-id-plugin</artifactId>
                    <version>${git-commit-id-plugin.version}</version>
                        <executions>
                            <execution>
                                <goals>
                                    <goal>revision</goal>
                                </goals>
                            </execution>
                        </executions>
                        <configuration>
                            <failOnNoGitDirectory>false</failOnNoGitDirectory>
                            <generateGitPropertiesFile>true</generateGitPropertiesFile>
                            <includeOnlyProperties>
                                <includeOnlyProperty>^git.commit.id.abbrev$</includeOnlyProperty>
                                <includeOnlyProperty>^git.commit.id.describe$</includeOnlyProperty>
                                <includeOnlyProperty>^git.branch$</includeOnlyProperty>
                            </includeOnlyProperties>
                    </configuration>
                </plugin>
                <plugin>
                    <groupId>org.jacoco</groupId>
                    <artifactId>jacoco-maven-plugin</artifactId>
                    <version>${jacoco-maven-plugin.version}</version>
                    <executions>
                        <execution>
                            <id>pre-unit-tests</id>
                            <goals>
                                <goal>prepare-agent</goal>
                            </goals>
                            <configuration>
                                <!-- Sets the path to the file which contains the execution data. -->
                                <destFile>${project.testresult.directory}/coverage/jacoco/jacoco.exec</destFile>
                            </configuration>
                        </execution>
                        <!-- Ensures that the code coverage report for unit tests is created after unit tests have been run -->
                        <execution>
                            <id>post-unit-test</id>
                            <phase>test</phase>
                            <goals>
                                <goal>report</goal>
                            </goals>
                            <configuration>
                                <dataFile>${project.testresult.directory}/coverage/jacoco/jacoco.exec</dataFile>
                                <outputDirectory>${project.testresult.directory}/coverage/jacoco</outputDirectory>
                            </configuration>
                        </execution>
                    </executions>
                </plugin>
                <plugin>
                    <groupId>com.google.cloud.tools</groupId>
                    <artifactId>jib-maven-plugin</artifactId>
                    <version>${jib-maven-plugin.version}</version>
                    <configuration>
                      <from>
                          <image><%= DOCKER_JAVA_JRE %></image>
                      </from>
                      <to>
                          <image><%= baseName.toLowerCase() %>:latest</image>
                      </to>
                      <container>
                          <entrypoint>
                              <shell>sh</shell>
                              <option>-c</option>
                              <arg>chmod +x /entrypoint.sh &amp;&amp; sync &amp;&amp; /entrypoint.sh</arg>
                          </entrypoint>
                          <ports>
                              <port><%= serverPort %></port>
                              <%_ if (cacheProvider === 'hazelcast') { _%>
                              <port>5701/udp</port>
                              <%_ } _%>
                          </ports>
                          <environment>
                              <%_ if (cacheProvider === 'infinispan') { _%><JAVA_OPTS>-Djgroups.tcp.address=NON_LOOPBACK -Djava.net.preferIPv4Stack=true</JAVA_OPTS><%_ } _%>
                              <SPRING_OUTPUT_ANSI_ENABLED>ALWAYS</SPRING_OUTPUT_ANSI_ENABLED>
                              <JHIPSTER_SLEEP>0</JHIPSTER_SLEEP>
                          </environment>
                          <useCurrentTimestamp>true</useCurrentTimestamp>
                      </container>
                  </configuration>
                </plugin>
<%_ if (databaseType === 'sql') { _%>
                <plugin>
                    <groupId>org.liquibase</groupId>
                    <artifactId>liquibase-maven-plugin</artifactId>
                    <version>${liquibase.version}</version>
                    <configuration>
                        <changeLogFile><%= SERVER_MAIN_RES_DIR %>config/liquibase/master.xml</changeLogFile>
                        <diffChangeLogFile><%= SERVER_MAIN_RES_DIR %>config/liquibase/changelog/${maven.build.timestamp}_changelog.xml</diffChangeLogFile>
                        <driver><% if (devDatabaseType === 'mysql') { %>com.mysql.jdbc.Driver<% } else if (devDatabaseType === 'mariadb') { %>org.mariadb.jdbc.Driver<% } else if (devDatabaseType === 'postgresql') { %>org.postgresql.Driver<% } else if (devDatabaseType === 'h2Disk') { %>org.h2.Driver<% } else if (devDatabaseType === 'oracle') { %>oracle.jdbc.OracleDriver<% } %></driver>
                        <url><% if (devDatabaseType === 'mysql') { %>jdbc:mysql://localhost:3306/<%= baseName %><% } else if (devDatabaseType === 'mariadb') { %>jdbc:mariadb://localhost:3306/<%= baseName %><% } else if (devDatabaseType === 'postgresql') { %>jdbc:postgresql://localhost:5432/<%= baseName %><% } else if (devDatabaseType === 'h2Disk') { %>jdbc:h2:file:./target/h2db/db/<%= lowercaseBaseName %><% } else if (devDatabaseType === 'oracle') { %>jdbc:oracle:thin:@localhost:1521:<%= baseName %><% } else if (devDatabaseType === 'mssql') { %>jdbc:sqlserver://localhost:1433;database=<%= baseName %><% } %></url>
                        <defaultSchemaName><% if (devDatabaseType === 'mysql') { %><%= baseName %><% } else if (devDatabaseType === 'postgresql') { %><% } %></defaultSchemaName>
                        <username><% if (devDatabaseType === 'mysql') { %>root<% } else if (devDatabaseType === 'postgresql' || devDatabaseType === 'h2Disk' || devDatabaseType === 'h2Memory') { %><%= baseName %><% } else if (devDatabaseType === 'mssql') { %>SA<% } %></username>
                        <password><% if (devDatabaseType === 'mssql') { %>yourStrong(!)Password<% } %></password>
                        <referenceUrl>hibernate:spring:<%=packageName%>.domain?dialect=<% if (devDatabaseType === 'mysql') { %>org.hibernate.dialect.MySQL5InnoDBDialect<% } else if (devDatabaseType === 'mariadb') { %>org.hibernate.dialect.MySQL5InnoDBDialect<% } else if (devDatabaseType === 'postgresql') { %>org.hibernate.dialect.PostgreSQL82Dialect<% } else if (devDatabaseType === 'h2Disk') { %>org.hibernate.dialect.H2Dialect<% } else if (devDatabaseType === 'oracle') { %>org.hibernate.dialect.Oracle12cDialect<% } else if (devDatabaseType === 'mssql') { %>org.hibernate.dialect.SQLServerDialect<% } %>&amp;hibernate.physical_naming_strategy=org.springframework.boot.orm.jpa.hibernate.SpringPhysicalNamingStrategy&amp;hibernate.implicit_naming_strategy=org.springframework.boot.orm.jpa.hibernate.SpringImplicitNamingStrategy</referenceUrl>
                        <verbose>true</verbose>
                        <logging>debug</logging>
                        <%_ if (authenticationType === 'oauth2') { _%>
                        <diffExcludeObjects>oauth_access_token, oauth_approvals, oauth_client_details, oauth_client_token, oauth_code, oauth_refresh_token</diffExcludeObjects>
                        <%_ } _%>
                    </configuration>
                    <dependencies>
                        <dependency>
                            <groupId>org.javassist</groupId>
                            <artifactId>javassist</artifactId>
                            <version>${javassist.version}</version>
                        </dependency>
                        <%_ if (databaseType === 'sql') { _%>
                        <dependency>
                            <groupId>org.liquibase.ext</groupId>
                            <artifactId>liquibase-hibernate5</artifactId>
                            <version>${liquibase-hibernate5.version}</version>
                        </dependency>
                        <%_ } _%>
                        <dependency>
                            <groupId>org.springframework.boot</groupId>
                            <artifactId>spring-boot-starter-data-jpa</artifactId>
                            <version>${spring-boot.version}</version>
                        </dependency>
                        <dependency>
                            <groupId>javax.validation</groupId>
                            <artifactId>validation-api</artifactId>
                            <version>${validation-api.version}</version>
                        </dependency>
                    </dependencies>
                </plugin>
<%_ } _%>
                <plugin>
                    <artifactId>maven-clean-plugin</artifactId>
                    <version>${maven-clean-plugin.version}</version>
                </plugin>
                <plugin>
                    <groupId>org.apache.maven.plugins</groupId>
                    <artifactId>maven-eclipse-plugin</artifactId>
                    <version>${maven-eclipse-plugin.version}</version>
                    <configuration>
                        <downloadSources>true</downloadSources>
                        <downloadJavadocs>true</downloadJavadocs>
                    </configuration>
                </plugin>
                <plugin>
                    <groupId>org.apache.maven.plugins</groupId>
                    <artifactId>maven-enforcer-plugin</artifactId>
                    <version>${maven-enforcer-plugin.version}</version>
                    <executions>
                        <execution>
                            <id>enforce-versions</id>
                            <goals>
                                <goal>enforce</goal>
                            </goals>
                        </execution>
                    </executions>
                    <configuration>
                        <rules>
                            <requireMavenVersion>
                                <message>You are running an older version of Maven. JHipster requires at least Maven ${maven.version}</message>
                                <version>[${maven.version},)</version>
                            </requireMavenVersion>
                            <requireJavaVersion>
                                <message>You are running an incompatible version of Java. JHipster supports JDK 8 to 11.</message>
                                <version>[1.8,12)</version>
                            </requireJavaVersion>
                        </rules>
                    </configuration>
                </plugin>
                <plugin>
                    <groupId>org.apache.maven.plugins</groupId>
                    <artifactId>maven-resources-plugin</artifactId>
                    <version>${maven-resources-plugin.version}</version>
                    <executions>
                        <execution>
                            <id>default-resources</id>
                            <phase>validate</phase>
                            <goals>
                                <goal>copy-resources</goal>
                            </goals>
                            <configuration>
                                <outputDirectory>target/classes</outputDirectory>
                                <useDefaultDelimiters>false</useDefaultDelimiters>
                                <delimiters>
                                    <delimiter>#</delimiter>
                                </delimiters>
                                <resources>
                                    <resource>
                                        <directory><%= SERVER_MAIN_RES_DIR %></directory>
                                        <filtering>true</filtering>
                                        <includes>
                                            <include>config/*.yml</include>
                                        </includes>
                                    </resource>
                                    <resource>
                                        <directory><%= SERVER_MAIN_RES_DIR %></directory>
                                        <filtering>false</filtering>
                                        <excludes>
                                            <exclude>config/*.yml</exclude>
                                        </excludes>
                                    </resource>
                                </resources>
                            </configuration>
                        </execution>
                        <execution>
                            <id>jib-www-resources</id>
                            <phase>verify</phase>
                            <goals>
                                <goal>copy-resources</goal>
                            </goals>
                            <configuration>
                                <outputDirectory>target/classes/static/</outputDirectory>
                                <resources>
                                    <resource>
                                        <directory>target/www</directory>
                                        <filtering>false</filtering>
                                    </resource>
                                </resources>
                            </configuration>
                        </execution>
                    </executions>
                </plugin>
                <plugin>
                    <groupId>org.apache.maven.plugins</groupId>
                    <artifactId>maven-surefire-plugin</artifactId>
                    <version>${maven-surefire-plugin.version}</version>
                    <%_ if (cucumberTests) { _%>
                    <executions>
                        <execution>
                            <id>default-test</id>
                            <configuration>
                                <excludes>
                                    <exclude>**/Abstract*.java</exclude>
                                    <exclude>**/*Cucumber*.java</exclude>
                                </excludes>
                            </configuration>
                        </execution>
                        <execution>
                            <id>without-cucumber</id>
                            <goals>
                                <goal>test</goal>
                            </goals>
                            <configuration>
                                <includes>
                                    <include>**/*Cucumber*.java</include>
                                </includes>
                            </configuration>
                        </execution>
                    </executions>
                    <%_ } _%>
                    <configuration>
                        <!-- Force alphabetical order to have a reproducible build -->
                        <runOrder>alphabetical</runOrder>
                        <!-- Fixes a bug which will be solved in next version after 2.22.1 then this can be removed -->
                        <!-- see: https://issues.apache.org/jira/browse/SUREFIRE-1588 -->
                        <useSystemClassLoader>false</useSystemClassLoader>
                    </configuration>
                </plugin>
                <plugin>
                    <groupId>org.apache.maven.plugins</groupId>
                    <artifactId>maven-war-plugin</artifactId>
                    <version>${maven-war-plugin.version}</version>
                </plugin>
                <%_ if (enableSwaggerCodegen) { _%>
                <plugin>
                    <!--
                        Plugin that provides API-first development using openapi-generator to
                        generate Spring-MVC endpoint stubs at compile time from an OpenAPI definition file
                    -->
                    <groupId>org.openapitools</groupId>
                    <artifactId>openapi-generator-maven-plugin</artifactId>
                    <version>${openapi-generator-maven-plugin.version}</version>
                    <executions>
                        <execution>
                            <goals>
                                <goal>generate</goal>
                            </goals>
                            <configuration>
                                <inputSpec>${project.basedir}/<%= SERVER_MAIN_RES_DIR %>swagger/api.yml</inputSpec>
                                <generatorName>spring</generatorName>
                                <apiPackage><%= packageName %>.web.api</apiPackage>
                                <modelPackage><%= packageName %>.web.api.model</modelPackage>
                                <supportingFilesToGenerate>ApiUtil.java</supportingFilesToGenerate>
                                <validateSpec>true</validateSpec>
                                <configOptions>
                                    <%_ if (reactive) { _%>
                                    <reactive>true</reactive>
                                    <%_ } _%>
                                    <delegatePattern>true</delegatePattern>
                                </configOptions>
                            </configuration>
                        </execution>
                    </executions>
                </plugin>
                <%_ } _%>
                <plugin>
                    <groupId>net.alchim31.maven</groupId>
                    <artifactId>scala-maven-plugin</artifactId>
                    <version>${scala-maven-plugin.version}</version>
                    <executions>
                        <execution>
                            <id>compile</id>
                            <phase>compile</phase>
                            <goals>
                                <goal>add-source</goal>
                                <goal>compile</goal>
                            </goals>
                        </execution>
                        <execution>
                            <id>test-compile</id>
                            <phase>test-compile</phase>
                            <goals>
                                <goal>add-source</goal>
                                <goal>testCompile</goal>
                            </goals>
                        </execution>
                    </executions>
                    <configuration>
                        <recompileMode>incremental</recompileMode>
                        <verbose>true</verbose>
                        <scalaVersion>${scala.version}</scalaVersion>
                    </configuration>
                </plugin>
                <plugin>
                    <groupId>org.sonarsource.scanner.maven</groupId>
                    <artifactId>sonar-maven-plugin</artifactId>
                    <version>${sonar-maven-plugin.version}</version>
                </plugin>
                <plugin>
                    <groupId>org.springframework.boot</groupId>
                    <artifactId>spring-boot-maven-plugin</artifactId>
                    <version>${spring-boot.version}</version>
                </plugin>
            </plugins>
        </pluginManagement>
    </build>
    <profiles>
        <%_ if (databaseType === 'sql') { _%>
        <profile>
            <id>no-liquibase</id>
            <properties>
                <profile.no-liquibase>,no-liquibase</profile.no-liquibase>
            </properties>
        </profile>
        <%_ } _%>
        <profile>
            <id>swagger</id>
            <properties>
                <profile.swagger>,swagger</profile.swagger>
            </properties>
        </profile>
        <profile>
            <id>tls</id>
            <properties>
                <profile.tls>,tls</profile.tls>
            </properties>
        </profile>
        <%_ if (!skipClient) { _%>
        <profile>
            <id>webpack</id>
            <activation>
                <file>
                    <missing>${basedir}/target/www/app/main.bundle.js</missing>
                </file>
            </activation>
            <dependencies>
                <dependency>
                    <groupId>org.springframework.boot</groupId>
                    <artifactId>spring-boot-starter-undertow</artifactId>
                </dependency>
                <dependency>
                    <groupId>org.springframework.boot</groupId>
                    <artifactId>spring-boot-devtools</artifactId>
                    <optional>true</optional>
                </dependency>
                <%_ if (devDatabaseType === 'h2Disk' || devDatabaseType === 'h2Memory') { _%>
                <dependency>
                    <groupId>com.h2database</groupId>
                    <artifactId>h2</artifactId>
                </dependency>
                <%_ } _%>
            </dependencies>
            <build>
                <plugins>
                    <plugin>
                        <groupId>com.github.eirslett</groupId>
                        <artifactId>frontend-maven-plugin</artifactId>
                        <executions>
                            <%_ if (clientPackageManager === 'yarn') { _%>
                            <execution>
                                <id>install node and yarn</id>
                                <goals>
                                    <goal>install-node-and-yarn</goal>
                                </goals>
                                <configuration>
                                    <nodeVersion>${node.version}</nodeVersion>
                                    <yarnVersion>${yarn.version}</yarnVersion>
                                </configuration>
                            </execution>
                            <execution>
                                <id>yarn install</id>
                                <goals>
                                    <goal>yarn</goal>
                                </goals>
                            </execution>
                            <%_ } else if (clientPackageManager === 'npm') { _%>
                            <execution>
                                <id>install node and npm</id>
                                <goals>
                                    <goal>install-node-and-npm</goal>
                                </goals>
                                <configuration>
                                    <nodeVersion>${node.version}</nodeVersion>
                                    <npmVersion>${npm.version}</npmVersion>
                                </configuration>
                            </execution>
                            <execution>
                                <id>npm install</id>
                                <goals>
                                    <goal>npm</goal>
                                </goals>
                            </execution>
                            <%_ } _%>
                            <execution>
                                <id>webpack build dev</id>
                                <goals>
                                    <goal><%= clientPackageManager %></goal>
                                </goals>
                                <phase>generate-resources</phase>
                                <configuration>
                                    <arguments>run webpack:build</arguments>
                                    <%_ if (clientPackageManager === 'yarn') { _%>
                                    <yarnInheritsProxyConfigFromMaven>false</yarnInheritsProxyConfigFromMaven>
                                    <%_ } else if (clientPackageManager === 'npm') { _%>
                                    <npmInheritsProxyConfigFromMaven>false</npmInheritsProxyConfigFromMaven>
                                    <%_ } _%>
                                </configuration>
                            </execution>
                        </executions>
                    </plugin>
                    <plugin>
                        <groupId>org.apache.maven.plugins</groupId>
                        <artifactId>maven-war-plugin</artifactId>
                        <configuration>
                            <failOnMissingWebXml>false</failOnMissingWebXml>
                            <warSourceDirectory><%= CLIENT_DIST_DIR %></warSourceDirectory>
                            <webResources>
                                <resource>
                                    <directory><%= MAIN_DIR %>webapp</directory>
                                    <includes>
                                        <include>WEB-INF/**</include>
                                    </includes>
                                </resource>
                            </webResources>
                        </configuration>
                    </plugin>
                </plugins>
            </build>
            <properties>
                <!-- default Spring profiles -->
                <spring.profiles.active>dev<%_ if (databaseType === 'sql') { _%>${profile.no-liquibase}<%_ } _%></spring.profiles.active>
            </properties>
        </profile>
        <%_ } _%>
        <profile>
            <id>dev</id>
            <activation>
                <activeByDefault>true</activeByDefault>
            </activation>
            <dependencies>
                <dependency>
                    <groupId>org.springframework.boot</groupId>
                    <artifactId>spring-boot-starter-undertow</artifactId>
                </dependency>
                <dependency>
                    <groupId>org.springframework.boot</groupId>
                    <artifactId>spring-boot-devtools</artifactId>
                    <optional>true</optional>
                </dependency>
                <%_ if (devDatabaseType === 'h2Disk' || devDatabaseType === 'h2Memory') { _%>
                <dependency>
                    <groupId>com.h2database</groupId>
                    <artifactId>h2</artifactId>
                </dependency>
                <%_ } _%>
            </dependencies>
            <build>
                <plugins>
                    <plugin>
                        <groupId>org.apache.maven.plugins</groupId>
                        <artifactId>maven-war-plugin</artifactId>
                        <configuration>
                            <failOnMissingWebXml>false</failOnMissingWebXml>
                            <%_ if (!skipClient) { _%>
                            <warSourceDirectory><%= CLIENT_DIST_DIR %></warSourceDirectory>
                            <webResources>
                                <resource>
                                    <directory><%= MAIN_DIR %>webapp</directory>
                                    <includes>
                                        <include>WEB-INF/**</include>
                                    </includes>
                                </resource>
                            </webResources>
                            <%_ } _%>
                        </configuration>
                    </plugin>
                </plugins>
            </build>
            <properties>
                <!-- default Spring profiles -->
                <spring.profiles.active>dev${profile.tls}<%_ if (databaseType === 'sql') { _%>${profile.no-liquibase}<%_ } _%></spring.profiles.active>
            </properties>
        </profile>
        <profile>
            <id>prod</id>
            <dependencies>
                <dependency>
                    <groupId>org.springframework.boot</groupId>
                    <artifactId>spring-boot-starter-undertow</artifactId>
                </dependency>
            </dependencies>
            <build>
                <plugins>
                    <plugin>
                        <artifactId>maven-clean-plugin</artifactId>
                        <configuration>
                            <filesets>
                                <fileset>
                                    <directory><%= CLIENT_DIST_DIR %></directory>
                                </fileset>
                            </filesets>
                        </configuration>
                    </plugin>
                    <plugin>
                        <groupId>org.apache.maven.plugins</groupId>
                        <artifactId>maven-war-plugin</artifactId>
                        <configuration>
                            <failOnMissingWebXml>false</failOnMissingWebXml>
                            <%_ if (!skipClient) { _%>
                            <warSourceDirectory><%= CLIENT_DIST_DIR %></warSourceDirectory>
                            <webResources>
                                <resource>
                                    <directory><%= MAIN_DIR %>webapp</directory>
                                    <includes>
                                        <include>WEB-INF/**</include>
                                    </includes>
                                </resource>
                            </webResources>
                            <%_ } _%>
                        </configuration>
                    </plugin>
                    <plugin>
                        <groupId>org.springframework.boot</groupId>
                        <artifactId>spring-boot-maven-plugin</artifactId>
                        <configuration>
                            <mainClass>${start-class}</mainClass>
                            <executable>true</executable>
                        </configuration>
                        <executions>
                            <execution>
                                <goals>
                                    <goal>build-info</goal>
                                </goals>
                            </execution>
                        </executions>
                    </plugin>
                    <%_ if (!skipClient) { _%>
                    <plugin>
                        <groupId>com.github.eirslett</groupId>
                        <artifactId>frontend-maven-plugin</artifactId>
                        <executions>
                            <%_ if (clientPackageManager === 'yarn') { _%>
                            <execution>
                                <id>install node and yarn</id>
                                <goals>
                                    <goal>install-node-and-yarn</goal>
                                </goals>
                                <configuration>
                                    <nodeVersion>${node.version}</nodeVersion>
                                    <yarnVersion>${yarn.version}</yarnVersion>
                                </configuration>
                            </execution>
                            <execution>
                                <id>yarn install</id>
                                <goals>
                                    <goal>yarn</goal>
                                </goals>
                                <configuration>
                                    <arguments>install</arguments>
                                </configuration>
                            </execution>
                            <%_ } else if (clientPackageManager === 'npm') { _%>
                            <execution>
                                <id>install node and npm</id>
                                <goals>
                                    <goal>install-node-and-npm</goal>
                                </goals>
                                <configuration>
                                    <nodeVersion>${node.version}</nodeVersion>
                                    <npmVersion>${npm.version}</npmVersion>
                                </configuration>
                            </execution>
                            <execution>
                                <id>npm install</id>
                                <goals>
                                    <goal>npm</goal>
                                </goals>
                                <configuration>
                                    <arguments>install</arguments>
                                </configuration>
                            </execution>
                            <%_ } _%>
                            <execution>
                                <id>webpack build test</id>
                                <goals>
                                    <goal><%= clientPackageManager %></goal>
                                </goals>
                                <phase>test</phase>
                                <configuration>
                                    <arguments>run webpack:test</arguments>
                                    <%_ if (clientPackageManager === 'yarn') { _%>
                                    <yarnInheritsProxyConfigFromMaven>false</yarnInheritsProxyConfigFromMaven>
                                    <%_ } else if (clientPackageManager === 'npm') { _%>
                                    <npmInheritsProxyConfigFromMaven>false</npmInheritsProxyConfigFromMaven>
                                    <%_ } _%>
                                </configuration>
                            </execution>
                            <execution>
                                <id>webpack build prod</id>
                                <goals>
                                    <goal><%= clientPackageManager %></goal>
                                </goals>
                                <phase>generate-resources</phase>
                                <configuration>
                                    <arguments>run webpack:prod</arguments>
                                    <%_ if (clientPackageManager === 'yarn') { _%>
                                    <yarnInheritsProxyConfigFromMaven>false</yarnInheritsProxyConfigFromMaven>
                                    <%_ } else if (clientPackageManager === 'npm') { _%>
                                    <npmInheritsProxyConfigFromMaven>false</npmInheritsProxyConfigFromMaven>
                                    <%_ } _%>
                                </configuration>
                            </execution>
                        </executions>
                    </plugin>
                    <%_ } _%>
                    <plugin>
                        <groupId>pl.project13.maven</groupId>
                        <artifactId>git-commit-id-plugin</artifactId>
                    </plugin>
                </plugins>
            </build>
            <properties>
                <!-- default Spring profiles -->
                <spring.profiles.active>prod${profile.swagger}<%_ if (databaseType === 'sql') { _%>${profile.no-liquibase}<%_ } _%></spring.profiles.active>
            </properties>
        </profile>
        <profile>
            <!--
                Profile for doing "continuous compilation" with the Scala Maven plugin.
                It allows automatic compilation of Java classes as soon as they are saved.
                To use it, run in 3 terminals:
                - './mvnw -Pcc scala:cc' for continuous compilation of your classes
                - './mvnw -Pcc -Pdev' for hot reload of Spring boot
                - 'npm start/yarn start' for hot reload of the HTML/JavaScript asset
                Everything should hot reload automatically!
            -->
            <id>cc</id>
            <dependencies>
                <dependency>
                    <groupId>org.springframework.boot</groupId>
                    <artifactId>spring-boot-starter-undertow</artifactId>
                </dependency>
                <dependency>
                    <groupId>org.springframework.boot</groupId>
                    <artifactId>spring-boot-devtools</artifactId>
                    <optional>true</optional>
                </dependency>
            </dependencies>
            <build>
                <plugins>
                    <plugin>
                        <groupId>org.apache.maven.plugins</groupId>
                        <artifactId>maven-war-plugin</artifactId>
                        <configuration>
                            <failOnMissingWebXml>false</failOnMissingWebXml>
                            <warSourceDirectory><%= MAIN_DIR %>webapp/</warSourceDirectory>
                        </configuration>
                    </plugin>
                    <plugin>
                        <groupId>org.springframework.boot</groupId>
                        <artifactId>spring-boot-maven-plugin</artifactId>
                        <configuration>
                            <mainClass>${start-class}</mainClass>
                            <executable>true</executable>
                            <fork>true</fork>
                            <addResources>true</addResources>
                            <!--
                            Enable the line below to have remote debugging of your application on port 5005
                            <jvmArguments>-agentlib:jdwp=transport=dt_socket,server=y,suspend=n,address=5005</jvmArguments>
                            -->
                        </configuration>
                    </plugin>
                    <plugin>
                        <groupId>org.apache.maven.plugins</groupId>
                        <artifactId>maven-compiler-plugin</artifactId>
                        <executions>
                            <execution>
                                <id>default-compile</id>
                                <phase>none</phase>
                            </execution>
                            <execution>
                                <id>default-testCompile</id>
                                <phase>none</phase>
                            </execution>
                        </executions>
                    </plugin>
                    <plugin>
                        <groupId>net.alchim31.maven</groupId>
                        <artifactId>scala-maven-plugin</artifactId>
                    </plugin>
                </plugins>
            </build>
            <properties>
                <!-- default Spring profiles -->
                <spring.profiles.active>dev,swagger</spring.profiles.active>
            </properties>
        </profile>
        <%_ if (serviceDiscoveryType || applicationType === 'gateway' || applicationType === 'microservice' || applicationType === 'uaa') { _%>
        <profile>
            <!--
                Profile for tracing requests with Zipkin.
            -->
            <id>zipkin</id>
            <dependencies>
                <dependency>
                    <groupId>org.springframework.cloud</groupId>
                    <artifactId>spring-cloud-starter-zipkin</artifactId>
                </dependency>
            </dependencies>
        </profile>
        <%_ } _%>
        <profile>
            <!--
                Profile for applying IDE-specific configuration.
                At the moment it configures MapStruct and Hibernate JPA Metamodel Generator, which you need when working
                with DTOs and entity filtering.
            -->
            <id>IDE</id>
            <dependencies>
                <dependency>
                    <groupId>org.mapstruct</groupId>
                    <artifactId>mapstruct-processor</artifactId>
                </dependency>
<%_ if (databaseType === 'sql') { _%>
                <dependency>
                    <groupId>org.hibernate</groupId>
                    <artifactId>hibernate-jpamodelgen</artifactId>
                </dependency>
<%_ } _%>
            </dependencies>
        </profile>
        <profile>
            <!-- This is automatically activated when working in Eclipse -->
            <id>eclipse</id>
            <activation>
                <property>
                    <name>m2e.version</name>
                </property>
            </activation>
            <build>
                <pluginManagement>
                    <plugins>
                        <!--
                            This plugin's configuration is used to store Eclipse m2e settings only.
                            It has no influence on the Maven build itself.
                            Remove when the m2e plugin can correctly bind to Maven lifecycle
                        -->
                        <plugin>
                            <groupId>org.eclipse.m2e</groupId>
                            <artifactId>lifecycle-mapping</artifactId>
                            <version>${lifecycle-mapping.version}</version>
                            <configuration>
                                <lifecycleMappingMetadata>
                                    <pluginExecutions>
                                        <pluginExecution>
                                            <pluginExecutionFilter>
                                                <groupId>org.jacoco</groupId>
                                                <artifactId>
                                                    jacoco-maven-plugin
                                                </artifactId>
                                                <versionRange>
                                                    ${jacoco-maven-plugin.version}
                                                </versionRange>
                                                <goals>
                                                    <goal>prepare-agent</goal>
                                                </goals>
                                            </pluginExecutionFilter>
                                            <action>
                                                <ignore/>
                                            </action>
                                        </pluginExecution>
                                        <%_ if (!skipClient) { _%>
                                        <pluginExecution>
                                            <pluginExecutionFilter>
                                                <groupId>com.github.eirslett</groupId>
                                        <artifactId>frontend-maven-plugin</artifactId>
                                                <versionRange>${frontend-maven-plugin.version}</versionRange>
                                                <goals>
                                                    <%_ if (clientPackageManager === 'yarn') { _%>
                                                    <goal>install-node-and-yarn</goal>
                                                    <goal>yarn</goal>
                                                    <%_ } else if (clientPackageManager === 'npm') { _%>
                                                    <goal>install-node-and-npm</goal>
                                                    <goal>npm</goal>
                                                    <%_ } _%>
                                                </goals>
                                            </pluginExecutionFilter>
                                            <action>
                                                <ignore/>
                                            </action>
                                        </pluginExecution>
                                        <%_ } _%>
                                        <%_ if (enableSwaggerCodegen) { _%>
                                        <pluginExecution>
                                            <pluginExecutionFilter>
                                                <groupId>org.openapitools</groupId>
                                                <artifactId>openapi-generator-maven-plugin</artifactId>
                                                <versionRange>${openapi-generator-maven-plugin.version}</versionRange>
                                                <goals>
                                                    <goal>generate</goal>
                                                </goals>
                                            </pluginExecutionFilter>
                                            <action>
                                                <ignore />
                                            </action>
                                        </pluginExecution>
                                        <%_ } _%>
                                    </pluginExecutions>
                                </lifecycleMappingMetadata>
                            </configuration>
                        </plugin>
                    </plugins>
                </pluginManagement>
            </build>
        </profile>
        <!-- jhipster-needle-maven-add-profile -->
    </profiles>
</project><|MERGE_RESOLUTION|>--- conflicted
+++ resolved
@@ -106,29 +106,18 @@
         <profile.tls />
 
         <!-- Dependency versions -->
-<<<<<<< HEAD
         <jhipster-dependencies.version>2.1.0-SNAPSHOT</jhipster-dependencies.version>
         <!-- The spring-boot version should match the one managed by
         https://mvnrepository.com/artifact/io.github.jhipster/jhipster-dependencies/${jhipster-dependencies.version} -->
         <spring-boot.version>2.1.1.RELEASE</spring-boot.version>
-=======
-        <jhipster-dependencies.version>2.0.29</jhipster-dependencies.version>
-        <!-- The spring-boot version should match the one managed by
-        https://mvnrepository.com/artifact/io.github.jhipster/jhipster-dependencies/${jhipster-dependencies.version} -->
-        <spring-boot.version>2.0.7.RELEASE</spring-boot.version>
->>>>>>> 17097162
         <%_ if (databaseType === 'sql') { _%>
         <!-- The hibernate version should match the one managed by
         https://mvnrepository.com/artifact/org.springframework.boot/spring-boot-dependencies/${spring-boot.version} -->
         <hibernate.version>5.3.7.Final</hibernate.version>
         <!-- The javassist version should match the one managed by
         https://mvnrepository.com/artifact/org.hibernate/hibernate-core/${hibernate.version} -->
-<<<<<<< HEAD
         <javassist.version>3.23.1-GA</javassist.version>
-=======
-        <javassist.version>3.22.0-GA</javassist.version>
         <%_ if (databaseType === 'sql') { _%>
->>>>>>> 17097162
         <!-- The liquibase version should match the one managed by
         https://mvnrepository.com/artifact/org.springframework.boot/spring-boot-dependencies/${spring-boot.version} -->
         <liquibase.version>3.6.2</liquibase.version>
