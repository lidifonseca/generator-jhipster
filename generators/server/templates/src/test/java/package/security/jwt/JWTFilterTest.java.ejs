--- conflicted
+++ resolved
@@ -90,11 +90,7 @@
         jwtFilter.doFilter(request, response, filterChain);
         assertThat(response.getStatus()).isEqualTo(HttpStatus.OK.value());
         assertThat(SecurityContextHolder.getContext().getAuthentication().getName()).isEqualTo("test-user");
-<<<<<<< HEAD
         assertThat(SecurityContextHolder.getContext().getAuthentication().getCredentials()).hasToString(jwt);
-=======
-        assertThat(SecurityContextHolder.getContext().getAuthentication().getCredentials().toString()).hasToString(jwt);
->>>>>>> 7979d300
         <%_ } else { _%>
         MockServerHttpRequest.BaseBuilder request = MockServerHttpRequest
             .get("/api/test")
