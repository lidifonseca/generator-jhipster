--- conflicted
+++ resolved
@@ -21,14 +21,10 @@
 <%_ if (databaseType === 'cassandra') { _%>
 import <%= packageName %>.AbstractCassandraTest;
 <%_ } _%>
-<<<<<<< HEAD
 <%_ if (cacheProvider === 'redis') { _%>
 import <%=packageName%>.RedisTestContainerExtension;
 <%_ } _%>
-import <%=packageName%>.<%= mainClass %>;
-=======
 import <%= packageName %>.<%= mainClass %>;
->>>>>>> 7c44af17
 <%_ if (!skipUserManagement) { _%>
 import <%= packageName %>.domain.<%= asEntity('User') %>;
 import <%= packageName %>.repository<% if (reactive) { %>.reactive<% } %>.UserRepository;
