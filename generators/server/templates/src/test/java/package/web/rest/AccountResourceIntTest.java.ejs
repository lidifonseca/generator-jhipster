<%#
 Copyright 2013-2018 the original author or authors from the JHipster project.

 This file is part of the JHipster project, see https://www.jhipster.tech/
 for more information.

 Licensed under the Apache License, Version 2.0 (the "License");
 you may not use this file except in compliance with the License.
 You may obtain a copy of the License at

      http://www.apache.org/licenses/LICENSE-2.0

 Unless required by applicable law or agreed to in writing, software
 distributed under the License is distributed on an "AS IS" BASIS,
 WITHOUT WARRANTIES OR CONDITIONS OF ANY KIND, either express or implied.
 See the License for the specific language governing permissions and
 limitations under the License.
-%>
package <%=packageName%>.web.rest;
<%_ if (authenticationType === 'oauth2') { _%>

<%_ if (databaseType === 'cassandra') { _%>
import <%=packageName%>.AbstractCassandraTest;
<%_ } _%>
import <%=packageName%>.<%= mainClass %>;
import <%=packageName%>.domain.Authority;
import <%=packageName%>.domain.User;
import <%=packageName%>.repository.UserRepository;
import <%=packageName%>.security.AuthoritiesConstants;
import <%=packageName%>.service.UserService;
import <%=packageName%>.web.rest.errors.ExceptionTranslator;

import org.apache.commons.lang3.RandomStringUtils;
import static org.springframework.security.test.web.servlet.request.SecurityMockMvcRequestPostProcessors.user;
import static org.springframework.security.test.web.servlet.setup.SecurityMockMvcConfigurers.springSecurity;
import static org.springframework.test.web.servlet.request.MockMvcRequestBuilders.get;
import static org.springframework.test.web.servlet.result.MockMvcResultMatchers.content;
import static org.springframework.test.web.servlet.result.MockMvcResultMatchers.jsonPath;
import static org.springframework.test.web.servlet.result.MockMvcResultMatchers.status;

import java.util.HashSet;
import java.util.Set;

import org.junit.Before;
import org.junit.Test;
import org.junit.runner.RunWith;
import org.mockito.MockitoAnnotations;
import org.springframework.beans.factory.annotation.Autowired;
import org.springframework.boot.test.context.SpringBootTest;
import org.springframework.http.MediaType;
import org.springframework.test.context.junit4.SpringRunner;
import org.springframework.test.web.servlet.MockMvc;
import org.springframework.test.web.servlet.setup.MockMvcBuilders;
import org.springframework.transaction.annotation.Transactional;
import org.springframework.web.context.WebApplicationContext;

/**
 * Test class for the AccountResource REST controller.
 *
 * @see AccountResource
 */
@RunWith(SpringRunner.class)
@SpringBootTest(classes = <%= mainClass %>.class)
public class AccountResourceIntTest<% if (databaseType === 'cassandra') { %>extends AbstractCassandraTest <% } %>{

    @Autowired
    private UserRepository userRepository;

    @Autowired
    private ExceptionTranslator exceptionTranslator;

    @Autowired
    private UserService userService;

    private MockMvc restUserMockMvc;

    @Autowired
    private WebApplicationContext context;

    @Before
    public void setup() {
        MockitoAnnotations.initMocks(this);
        AccountResource accountUserMockResource = new AccountResource(userService);

        this.restUserMockMvc = MockMvcBuilders.standaloneSetup(accountUserMockResource)
            .setControllerAdvice(exceptionTranslator)
            .build();
    }

    @Test
    public void testNonAuthenticatedUser() throws Exception {
        restUserMockMvc.perform(get("/api/authenticate")
            .accept(MediaType.APPLICATION_JSON))
            .andExpect(status().isOk())
            .andExpect(content().string(""));
    }

    @Test
    public void testAuthenticatedUser() throws Exception {
        restUserMockMvc.perform(get("/api/authenticate")
            .with(request -> {
                request.setRemoteUser("test");
                return request;
            })
            .accept(MediaType.APPLICATION_JSON))
            .andExpect(status().isOk())
            .andExpect(content().string("test"));
    }

    @Test<% if (databaseType === 'sql') { %>
    @Transactional<% } %>
    public void testGetExistingAccount() throws Exception {
        <%_ if (databaseType !== 'couchbase') { _%>
        Set<Authority> authorities = new HashSet<>();
        Authority authority = new Authority();
        authority.setName(AuthoritiesConstants.ADMIN);
        authorities.add(authority);
        <%_ } else { _%>
        Set<String> authorities = new HashSet<>();
        authorities.add(AuthoritiesConstants.ADMIN);
        <%_ } _%>

        User user = new User();
        <%_ if (authenticationType === 'oauth2' && databaseType !== 'couchbase') { _%>
        user.setId(RandomStringUtils.randomAlphanumeric(50));
        <%_ } _%>
        user.setLogin("test");
        user.setFirstName("john");
        user.setLastName("doe");
        user.setEmail("john.doe@jhipster.com");
        user.setImageUrl("http://placehold.it/50x50");
        user.setLangKey("en");
        user.setAuthorities(authorities);
        userRepository.save(user);

        // create security-aware mockMvc
        restUserMockMvc = MockMvcBuilders
            .webAppContextSetup(context)
            .apply(springSecurity())
            .build();

        restUserMockMvc.perform(get("/api/account")
            .with(user(user.getLogin()).roles("ADMIN"))
            .accept(MediaType.APPLICATION_JSON))
            .andExpect(status().isOk())
            .andExpect(content().contentType(MediaType.APPLICATION_JSON_UTF8_VALUE))
            .andExpect(jsonPath("$.login").value("test"))
            .andExpect(jsonPath("$.firstName").value("john"))
            .andExpect(jsonPath("$.lastName").value("doe"))
            .andExpect(jsonPath("$.email").value("john.doe@jhipster.com"))
            .andExpect(jsonPath("$.imageUrl").value("http://placehold.it/50x50"))
            .andExpect(jsonPath("$.langKey").value("en"))
            .andExpect(jsonPath("$.authorities").value(AuthoritiesConstants.ADMIN));
    }

    @Test
    public void testGetUnknownAccount() throws Exception {
        restUserMockMvc.perform(get("/api/account")
            .accept(MediaType.APPLICATION_JSON))
            .andExpect(status().isInternalServerError());
    }
}
<%_ } else { _%>

<%_ if (databaseType === 'cassandra') { _%>
import <%=packageName%>.AbstractCassandraTest;
<%_ } _%>
import <%=packageName%>.<%= mainClass %>;
import <%=packageName%>.config.Constants;
<%_ if (databaseType === 'sql' || databaseType === 'mongodb') { _%>
import <%=packageName%>.domain.Authority;
<%_ } _%>
<%_ if (authenticationType === 'session') { _%>
import <%=packageName%>.domain.PersistentToken;
<%_ } _%>
import <%=packageName%>.domain.User;
<%_ if (databaseType === 'sql' || databaseType === 'mongodb' || databaseType === 'couchbase') { _%>
import <%=packageName%>.repository<% if (reactive) { %>.reactive<% } %>.AuthorityRepository;
<%_ } _%>
<%_ if (authenticationType === 'session') { _%>
import <%=packageName%>.repository.PersistentTokenRepository;
<%_ } _%>
import <%=packageName%>.repository<% if (reactive) { %>.reactive<% } %>.UserRepository;
import <%=packageName%>.security.AuthoritiesConstants;
import <%=packageName%>.service.MailService;
import <%=packageName%>.service.UserService;
import <%=packageName%>.service.dto.PasswordChangeDTO;
import <%=packageName%>.service.dto.UserDTO;
import <%=packageName%>.web.rest.errors.ExceptionTranslator;
import <%=packageName%>.web.rest.vm.KeyAndPasswordVM;
import <%=packageName%>.web.rest.vm.ManagedUserVM;
import org.apache.commons.lang3.RandomStringUtils;

import org.junit.Before;
import org.junit.Test;
import org.junit.runner.RunWith;
import org.mockito.Mock;
import org.mockito.MockitoAnnotations;
import org.springframework.beans.factory.annotation.Autowired;
import org.springframework.boot.test.context.SpringBootTest;
<%_ if (reactive) { _%>
import org.springframework.http.HttpStatus;
<%_ } _%>
import org.springframework.http.MediaType;
<%_ if (!reactive) { _%>
import org.springframework.http.converter.HttpMessageConverter;
<%_ } _%>
import org.springframework.security.crypto.password.PasswordEncoder;
import org.springframework.security.test.context.support.WithMockUser;
<%_ if (reactive) { _%>
import org.springframework.security.web.server.context.SecurityContextServerWebExchangeWebFilter;
<%_ } _%>
import org.springframework.test.context.junit4.SpringRunner;
<%_ if (reactive) { _%>
import org.springframework.test.web.reactive.server.WebTestClient;
import reactor.core.publisher.Mono;
<%_ } _%>
<%_ if (!reactive) { _%>
import org.springframework.test.web.servlet.MockMvc;
import org.springframework.test.web.servlet.setup.MockMvcBuilders;
<%_ } _%>
<%_ if (databaseType === 'sql') { _%>
import org.springframework.transaction.annotation.Transactional;
<%_ } _%>

import java.time.Instant;
<%_ if (authenticationType === 'session' && (databaseType === 'sql' || databaseType === 'mongodb' || databaseType === 'couchbase')) { _%>
import java.time.LocalDate;
<%_ } _%>
import java.util.*;

import static org.assertj.core.api.Assertions.assertThat;
<%_ if (authenticationType === 'session') { _%>
import static org.hamcrest.Matchers.hasItem;
<%_ } _%>
import static org.mockito.ArgumentMatchers.any;
import static org.mockito.Mockito.doNothing;
import static org.mockito.Mockito.when;
<%_ if (!reactive) { _%>
import static org.springframework.test.web.servlet.request.MockMvcRequestBuilders.*;
import static org.springframework.test.web.servlet.result.MockMvcResultMatchers.*;
<%_ } _%>

/**
 * Test class for the AccountResource REST controller.
 *
 * @see AccountResource
 */
@RunWith(SpringRunner.class)
@SpringBootTest(classes = <%= mainClass %>.class)
public class AccountResourceIntTest <% if (databaseType === 'cassandra') { %>extends AbstractCassandraTest <% } %>{

    @Autowired
    private UserRepository userRepository;
<%_ if (databaseType === 'sql' || databaseType === 'mongodb') { _%>

    @Autowired
    private AuthorityRepository authorityRepository;
<%_ } _%>

    @Autowired
    private UserService userService;
<%_ if (authenticationType === 'session') { _%>

    @Autowired
    private PersistentTokenRepository persistentTokenRepository;
<%_ } _%>

    @Autowired
    private PasswordEncoder passwordEncoder;
<%_ if (!reactive) { _%>

    @Autowired
    private HttpMessageConverter<?>[] httpMessageConverters;
<%_ } _%>

    @Autowired
    private ExceptionTranslator exceptionTranslator;

    @Mock
    private UserService mockUserService;

    @Mock
    private MailService mockMailService;
<%_ if (!reactive) { _%>

    private MockMvc restMvc;

    private MockMvc restUserMockMvc;
<%_ } else { _%>

    private WebTestClient webTestClient;

    private WebTestClient userWebTestClient;
<%_ } _%>

    @Before
    public void setup() {
        <%_ if (databaseType === 'mongodb') { _%>
        userRepository.deleteAll()<% if (reactive) { %>.block()<% } %>;
        <%_ } _%>
        MockitoAnnotations.initMocks(this);
        doNothing().when(mockMailService).sendActivationEmail(any());
        AccountResource accountResource =
            new AccountResource(userRepository, userService, mockMailService<% if (authenticationType === 'session') { %>, persistentTokenRepository<% } %>);

        AccountResource accountUserMockResource =
            new AccountResource(userRepository, mockUserService, mockMailService<% if (authenticationType === 'session') { %>, persistentTokenRepository<% } %>);
        <%_ if (!reactive) { _%>
        this.restMvc = MockMvcBuilders.standaloneSetup(accountResource)
            .setMessageConverters(httpMessageConverters)
            .setControllerAdvice(exceptionTranslator)
            .build();
        this.restUserMockMvc = MockMvcBuilders.standaloneSetup(accountUserMockResource)
            .setControllerAdvice(exceptionTranslator)
            .build();
        <%_ } else { _%>
        this.webTestClient = WebTestClient.bindToController(accountResource)
            .controllerAdvice(exceptionTranslator)
            .build();
        this.userWebTestClient = WebTestClient.bindToController(accountUserMockResource)
            .webFilter(new SecurityContextServerWebExchangeWebFilter())
            .controllerAdvice(exceptionTranslator)
            .build();
        <%_ } _%>
    }

    @Test
    <%_ if (!reactive) { _%>
    public void testNonAuthenticatedUser() throws Exception {
        restUserMockMvc.perform(get("/api/authenticate")
            .accept(MediaType.APPLICATION_JSON))
            .andExpect(status().isOk())
            .andExpect(content().string(""));
    <%_ } else { _%>
    public void testNonAuthenticatedUser() {
        userWebTestClient.get().uri("/api/authenticate")
            .accept(MediaType.APPLICATION_JSON)
            .exchange()
            .expectStatus().isOk()
            .expectBody().isEmpty();
    <%_ } _%>
    }

    @Test
    <%_ if (!reactive) { _%>
    public void testAuthenticatedUser() throws Exception {
        restUserMockMvc.perform(get("/api/authenticate")
            .with(request -> {
                request.setRemoteUser("test");
                return request;
            })
            .accept(MediaType.APPLICATION_JSON))
            .andExpect(status().isOk())
            .andExpect(content().string("test"));
    <%_ } else { _%>
    @WithMockUser
    public void testAuthenticatedUser() {
        userWebTestClient
            .get().uri("/api/authenticate")
            .accept(MediaType.APPLICATION_JSON)
            .exchange()
            .expectStatus().isOk()
            .expectBody(String.class).isEqualTo("user");
    <%_ } _%>
    }

    @Test
    public void testGetExistingAccount()<% if (!reactive) { %> throws Exception<% } %> {<% if (databaseType === 'sql' || databaseType === 'mongodb') { %>
        Set<Authority> authorities = new HashSet<>();
        Authority authority = new Authority();
        authority.setName(AuthoritiesConstants.ADMIN);
        authorities.add(authority);<% } %><% if (databaseType === 'cassandra' || databaseType === 'couchbase') { %>
        Set<String> authorities = new HashSet<>();
        authorities.add(AuthoritiesConstants.ADMIN);<% } %>

        User user = new User();
        user.setLogin("test");
        user.setFirstName("john");
        user.setLastName("doe");
        user.setEmail("john.doe@jhipster.com");
        <%_ if (databaseType === 'mongodb' || databaseType === 'couchbase' || databaseType === 'sql') { _%>
        user.setImageUrl("http://placehold.it/50x50");
        <%_ } _%>
        user.setLangKey("en");
        user.setAuthorities(authorities);
        when(mockUserService.getUserWithAuthorities()).thenReturn(<% if (reactive) { %>Mono.just<% } else { %>Optional.of<% } %>(user));

        <%_ if (!reactive) { _%>
        restUserMockMvc.perform(get("/api/account")
            .accept(MediaType.APPLICATION_JSON))
            .andExpect(status().isOk())
            .andExpect(content().contentType(MediaType.APPLICATION_JSON_UTF8_VALUE))
            .andExpect(jsonPath("$.login").value("test"))
            .andExpect(jsonPath("$.firstName").value("john"))
            .andExpect(jsonPath("$.lastName").value("doe"))
            .andExpect(jsonPath("$.email").value("john.doe@jhipster.com"))
            <%_ if (databaseType === 'mongodb' || databaseType === 'couchbase' || databaseType === 'sql') { _%>
            .andExpect(jsonPath("$.imageUrl").value("http://placehold.it/50x50"))
            <%_ } _%>
            .andExpect(jsonPath("$.langKey").value("en"))
            .andExpect(jsonPath("$.authorities").value(AuthoritiesConstants.ADMIN));
        <%_ } else { _%>
        userWebTestClient.get().uri("/api/account")
            .accept(MediaType.APPLICATION_JSON)
            .exchange()
            .expectStatus().isOk()
            .expectHeader().contentType(MediaType.APPLICATION_JSON_UTF8_VALUE)
            .expectBody()
            .jsonPath("$.login").isEqualTo("test")
            .jsonPath("$.firstName").isEqualTo("john")
            .jsonPath("$.lastName").isEqualTo("doe")
            .jsonPath("$.email").isEqualTo("john.doe@jhipster.com")
            .jsonPath("$.imageUrl").isEqualTo("http://placehold.it/50x50")
            .jsonPath("$.langKey").isEqualTo("en")
            .jsonPath("$.authorities").isEqualTo(AuthoritiesConstants.ADMIN);
        <%_ } _%>
    }

    @Test
    <%_ if (!reactive) { _%>
    public void testGetUnknownAccount() throws Exception {
        when(mockUserService.getUserWithAuthorities()).thenReturn(Optional.empty());

        restUserMockMvc.perform(get("/api/account")
            .accept(MediaType.APPLICATION_PROBLEM_JSON))
            .andExpect(status().isInternalServerError());
    <%_ } else { _%>
    public void testGetUnknownAccount() {
        when(mockUserService.getUserWithAuthorities()).thenReturn(Mono.empty());

        userWebTestClient.get().uri("/api/account")
            .accept(MediaType.APPLICATION_JSON)
            .exchange()
            .expectStatus().isEqualTo(HttpStatus.INTERNAL_SERVER_ERROR);
    <%_ } _%>
    }

    @Test<% if (databaseType === 'sql') { %>
    @Transactional<% } %>
    public void testRegisterValid() throws Exception {
        ManagedUserVM validUser = new ManagedUserVM();
        validUser.setLogin("test-register-valid");
        validUser.setPassword("password");
        validUser.setFirstName("Alice");
        validUser.setLastName("Test");
        validUser.setEmail("test-register-valid@example.com");
        <%_ if (databaseType === 'mongodb' || databaseType === 'couchbase' || databaseType === 'sql') { _%>
        validUser.setImageUrl("http://placehold.it/50x50");
        <%_ } _%>
        validUser.setLangKey(Constants.DEFAULT_LANGUAGE);
        validUser.setAuthorities(Collections.singleton(AuthoritiesConstants.USER));
<<<<<<< HEAD
        assertThat(userRepository.findOneByLogin("test-register-valid").isPresent()).isFalse();
=======
        assertThat(userRepository.findOneByLogin("test-register-valid")<% if (reactive) { %>.blockOptional()<% } %>.isPresent()).isFalse();
>>>>>>> 55a431aa

        <%_ if (!reactive) { _%>
        restMvc.perform(
            post("/api/register")
                .contentType(TestUtil.APPLICATION_JSON_UTF8)
                .content(TestUtil.convertObjectToJsonBytes(validUser)))
            .andExpect(status().isCreated());
        <%_ } else { _%>
        webTestClient.post().uri("/api/register")
            .contentType(TestUtil.APPLICATION_JSON_UTF8)
            .syncBody(TestUtil.convertObjectToJsonBytes(validUser))
            .exchange()
            .expectStatus().isCreated();
        <%_ } _%>

<<<<<<< HEAD
        assertThat(userRepository.findOneByLogin("test-register-valid").isPresent()).isTrue();
    }

    @Test<% if (databaseType === 'sql') { %>
    @Transactional<% } %>
    public void testRegisterUppercaseEmail() throws Exception {
        ManagedUserVM uppercaseEmailUser = new ManagedUserVM();
        uppercaseEmailUser.setLogin("joe");
        uppercaseEmailUser.setPassword("password");
        uppercaseEmailUser.setFirstName("Joe");
        uppercaseEmailUser.setLastName("Shmoe");
        uppercaseEmailUser.setEmail("Joe@example.com");
        uppercaseEmailUser.setActivated(true);
        <%_ if (databaseType === 'mongodb' || databaseType === 'couchbase' || databaseType === 'sql') { _%>
        uppercaseEmailUser.setImageUrl("http://placehold.it/50x50");
        <%_ } _%>
        uppercaseEmailUser.setLangKey(Constants.DEFAULT_LANGUAGE);
        uppercaseEmailUser.setAuthorities(Collections.singleton(AuthoritiesConstants.USER));
        assertThat(userRepository.findOneByLogin("joe").isPresent()).isFalse();

        restMvc.perform(
            post("/api/register")
                .contentType(TestUtil.APPLICATION_JSON_UTF8)
                .content(TestUtil.convertObjectToJsonBytes(uppercaseEmailUser)))
            .andExpect(status().isCreated());

        Optional<User> user = userRepository.findOneByLogin("joe");
        assertThat(user.isPresent()).isTrue();
        assertThat(user.get().getEmail()).isEqualTo("joe@example.com");
=======
        assertThat(userRepository.findOneByLogin("test-register-valid")<% if (reactive) { %>.blockOptional()<% } %>.isPresent()).isTrue();
>>>>>>> 55a431aa
    }

    @Test<% if (databaseType === 'sql') { %>
    @Transactional<% } %>
    public void testRegisterInvalidLogin() throws Exception {
        ManagedUserVM invalidUser = new ManagedUserVM();
        invalidUser.setLogin("funky-log!n");// <-- invalid
        invalidUser.setPassword("password");
        invalidUser.setFirstName("Funky");
        invalidUser.setLastName("One");
        invalidUser.setEmail("funky@example.com");
        invalidUser.setActivated(true);
        <%_ if (databaseType === 'mongodb' || databaseType === 'couchbase' || databaseType === 'sql') { _%>
        invalidUser.setImageUrl("http://placehold.it/50x50");
        <%_ } _%>
        invalidUser.setLangKey(Constants.DEFAULT_LANGUAGE);
        invalidUser.setAuthorities(Collections.singleton(AuthoritiesConstants.USER));

        <%_ if (!reactive) { _%>
        restUserMockMvc.perform(
            post("/api/register")
                .contentType(TestUtil.APPLICATION_JSON_UTF8)
                .content(TestUtil.convertObjectToJsonBytes(invalidUser)))
            .andExpect(status().isBadRequest());
        <%_ } else { _%>
        userWebTestClient.post().uri("/api/register")
            .contentType(TestUtil.APPLICATION_JSON_UTF8)
            .syncBody(TestUtil.convertObjectToJsonBytes(invalidUser))
            .exchange()
            .expectStatus().isBadRequest();
        <%_ } _%>

        Optional<User> user = userRepository.findOneByEmailIgnoreCase("funky@example.com")<% if (reactive) { %>.blockOptional()<% } %>;
        assertThat(user.isPresent()).isFalse();
    }

    @Test<% if (databaseType === 'sql') { %>
    @Transactional<% } %>
    public void testRegisterInvalidEmail() throws Exception {
        ManagedUserVM invalidUser = new ManagedUserVM();
        invalidUser.setLogin("bob");
        invalidUser.setPassword("password");
        invalidUser.setFirstName("Bob");
        invalidUser.setLastName("Green");
        invalidUser.setEmail("invalid");// <-- invalid
        invalidUser.setActivated(true);
        <%_ if (databaseType === 'mongodb' || databaseType === 'couchbase' || databaseType === 'sql') { _%>
        invalidUser.setImageUrl("http://placehold.it/50x50");
        <%_ } _%>
        invalidUser.setLangKey(Constants.DEFAULT_LANGUAGE);
        invalidUser.setAuthorities(Collections.singleton(AuthoritiesConstants.USER));

        <%_ if (!reactive) { _%>
        restUserMockMvc.perform(
            post("/api/register")
                .contentType(TestUtil.APPLICATION_JSON_UTF8)
                .content(TestUtil.convertObjectToJsonBytes(invalidUser)))
            .andExpect(status().isBadRequest());
        <%_ } else { _%>
        userWebTestClient.post().uri("/api/register")
            .contentType(TestUtil.APPLICATION_JSON_UTF8)
            .syncBody(TestUtil.convertObjectToJsonBytes(invalidUser))
            .exchange()
            .expectStatus().isBadRequest();
        <%_ } _%>

        Optional<User> user = userRepository.findOneByLogin("bob")<% if (reactive) { %>.blockOptional()<% } %>;
        assertThat(user.isPresent()).isFalse();
    }

    @Test<% if (databaseType === 'sql') { %>
    @Transactional<% } %>
    public void testRegisterInvalidPassword() throws Exception {
        ManagedUserVM invalidUser = new ManagedUserVM();
        invalidUser.setLogin("bob");
        invalidUser.setPassword("123");// password with only 3 digits
        invalidUser.setFirstName("Bob");
        invalidUser.setLastName("Green");
        invalidUser.setEmail("bob@example.com");
        invalidUser.setActivated(true);
        <%_ if (databaseType === 'mongodb' || databaseType === 'couchbase' || databaseType === 'sql') { _%>
        invalidUser.setImageUrl("http://placehold.it/50x50");
        <%_ } _%>
        invalidUser.setLangKey(Constants.DEFAULT_LANGUAGE);
        invalidUser.setAuthorities(Collections.singleton(AuthoritiesConstants.USER));

        <%_ if (!reactive) { _%>
        restUserMockMvc.perform(
            post("/api/register")
                .contentType(TestUtil.APPLICATION_JSON_UTF8)
                .content(TestUtil.convertObjectToJsonBytes(invalidUser)))
            .andExpect(status().isBadRequest());
        <%_ } else { _%>
        userWebTestClient.post().uri("/api/register")
            .contentType(TestUtil.APPLICATION_JSON_UTF8)
            .syncBody(TestUtil.convertObjectToJsonBytes(invalidUser))
            .exchange()
            .expectStatus().isBadRequest();
        <%_ } _%>

        Optional<User> user = userRepository.findOneByLogin("bob")<% if (reactive) { %>.blockOptional()<% } %>;
        assertThat(user.isPresent()).isFalse();
    }

    @Test<% if (databaseType === 'sql') { %>
    @Transactional<% } %>
    public void testRegisterNullPassword() throws Exception {
        ManagedUserVM invalidUser = new ManagedUserVM();
        invalidUser.setLogin("bob");
        invalidUser.setPassword(null);// invalid null password
        invalidUser.setFirstName("Bob");
        invalidUser.setLastName("Green");
        invalidUser.setEmail("bob@example.com");
        invalidUser.setActivated(true);
        <%_ if (databaseType === 'mongodb' || databaseType === 'couchbase' || databaseType === 'sql') { _%>
        invalidUser.setImageUrl("http://placehold.it/50x50");
        <%_ } _%>
        invalidUser.setLangKey(Constants.DEFAULT_LANGUAGE);
        invalidUser.setAuthorities(Collections.singleton(AuthoritiesConstants.USER));

        <%_ if (!reactive) { _%>
        restUserMockMvc.perform(
            post("/api/register")
                .contentType(TestUtil.APPLICATION_JSON_UTF8)
                .content(TestUtil.convertObjectToJsonBytes(invalidUser)))
            .andExpect(status().isBadRequest());
        <%_ } else { _%>
        userWebTestClient.post().uri("/api/register")
            .contentType(TestUtil.APPLICATION_JSON_UTF8)
            .syncBody(TestUtil.convertObjectToJsonBytes(invalidUser))
            .exchange()
            .expectStatus().isBadRequest();
        <%_ } _%>

        Optional<User> user = userRepository.findOneByLogin("bob")<% if (reactive) { %>.blockOptional()<% } %>;
        assertThat(user.isPresent()).isFalse();
    }

    @Test<% if (databaseType === 'sql') { %>
    @Transactional<% } %>
    public void testRegisterDuplicateLogin() throws Exception {
        // First registration
        ManagedUserVM firstUser = new ManagedUserVM();
        firstUser.setLogin("alice");
        firstUser.setPassword("password");
        firstUser.setFirstName("Alice");
        firstUser.setLastName("Something");
        firstUser.setEmail("alice@example.com");
        <%_ if (databaseType === 'mongodb' || databaseType === 'couchbase' || databaseType === 'sql') { _%>
        firstUser.setImageUrl("http://placehold.it/50x50");
        <%_ } _%>
        firstUser.setLangKey(Constants.DEFAULT_LANGUAGE);
        firstUser.setAuthorities(Collections.singleton(AuthoritiesConstants.USER));

        // Duplicate login, different email
        ManagedUserVM secondUser = new ManagedUserVM();
        secondUser.setLogin(firstUser.getLogin());
        secondUser.setPassword(firstUser.getPassword());
        secondUser.setFirstName(firstUser.getFirstName());
        secondUser.setLastName(firstUser.getLastName());
        secondUser.setEmail("alice2@example.com");
        <%_ if (databaseType === 'mongodb' || databaseType === 'couchbase' || databaseType === 'sql') { _%>
        secondUser.setImageUrl(firstUser.getImageUrl());
        <%_ } _%>
        secondUser.setLangKey(firstUser.getLangKey());
        <%_ if (databaseType === 'mongodb' || databaseType === 'couchbase' || databaseType === 'sql') { _%>
        secondUser.setCreatedBy(firstUser.getCreatedBy());
        secondUser.setCreatedDate(firstUser.getCreatedDate());
        secondUser.setLastModifiedBy(firstUser.getLastModifiedBy());
        secondUser.setLastModifiedDate(firstUser.getLastModifiedDate());
        <%_ } _%>
        secondUser.setAuthorities(new HashSet<>(firstUser.getAuthorities()));

        // First user
<<<<<<< HEAD
=======
        <%_ if (!reactive) { _%>
>>>>>>> 55a431aa
        restMvc.perform(
            post("/api/register")
                .contentType(TestUtil.APPLICATION_JSON_UTF8)
                .content(TestUtil.convertObjectToJsonBytes(firstUser)))
            .andExpect(status().isCreated());
        <%_ } else { _%>
        webTestClient.post().uri("/api/register")
            .contentType(TestUtil.APPLICATION_JSON_UTF8)
            .syncBody(TestUtil.convertObjectToJsonBytes(firstUser))
            .exchange()
            .expectStatus().isCreated();
        <%_ } _%>

        // Second (non activated) user
<<<<<<< HEAD
=======
        <%_ if (!reactive) { _%>
>>>>>>> 55a431aa
        restMvc.perform(
            post("/api/register")
                .contentType(TestUtil.APPLICATION_JSON_UTF8)
                .content(TestUtil.convertObjectToJsonBytes(secondUser)))
            .andExpect(status().isCreated());
<<<<<<< HEAD

        Optional<User> testUser = userRepository.findOneByEmailIgnoreCase("alice2@example.com");
        assertThat(testUser.isPresent()).isTrue();
        testUser.get().setActivated(true);
        userRepository.save(testUser.get());

        // Second (already activated) user
=======
        <%_ } else { _%>
        webTestClient.post().uri("/api/register")
            .contentType(TestUtil.APPLICATION_JSON_UTF8)
            .syncBody(TestUtil.convertObjectToJsonBytes(secondUser))
            .exchange()
            .expectStatus().isCreated();
        <%_ } _%>

        Optional<User> testUser = userRepository.findOneByEmailIgnoreCase("alice2@example.com")<% if (reactive) { %>.blockOptional()<% } %>;
        assertThat(testUser.isPresent()).isTrue();
        testUser.get().setActivated(true);
        userRepository.save(testUser.get())<% if (reactive) { %>.block()<% } %>;

        // Second (already activated) user
        <%_ if (!reactive) { _%>
>>>>>>> 55a431aa
        restMvc.perform(
            post("/api/register")
                .contentType(TestUtil.APPLICATION_JSON_UTF8)
                .content(TestUtil.convertObjectToJsonBytes(secondUser)))
            .andExpect(status().is4xxClientError());
<<<<<<< HEAD
=======
        <%_ } else { _%>
        webTestClient.post().uri("/api/register")
            .contentType(TestUtil.APPLICATION_JSON_UTF8)
            .syncBody(TestUtil.convertObjectToJsonBytes(secondUser))
            .exchange()
            .expectStatus().isBadRequest();
        <%_ } _%>
>>>>>>> 55a431aa
    }

    @Test<% if (databaseType === 'sql') { %>
    @Transactional<% } %>
    public void testRegisterDuplicateEmail() throws Exception {
        // First user
        ManagedUserVM firstUser = new ManagedUserVM();
        firstUser.setLogin("test-register-duplicate-email");
        firstUser.setPassword("password");
        firstUser.setFirstName("Alice");
        firstUser.setLastName("Test");
        firstUser.setEmail("test-register-duplicate-email@example.com");
        <%_ if (databaseType === 'mongodb' || databaseType === 'couchbase' || databaseType === 'sql') { _%>
        firstUser.setImageUrl("http://placehold.it/50x50");
        <%_ } _%>
        firstUser.setLangKey(Constants.DEFAULT_LANGUAGE);
        firstUser.setAuthorities(Collections.singleton(AuthoritiesConstants.USER));
<<<<<<< HEAD

        // Register first user
        restMvc.perform(
            post("/api/register")
                .contentType(TestUtil.APPLICATION_JSON_UTF8)
                .content(TestUtil.convertObjectToJsonBytes(firstUser)))
            .andExpect(status().isCreated());

        Optional<User> testUser1 = userRepository.findOneByLogin("test-register-duplicate-email");
        assertThat(testUser1.isPresent()).isTrue();

        // Duplicate email, different login
        ManagedUserVM secondUser = new ManagedUserVM();
        secondUser.setLogin("test-register-duplicate-email-2");
        secondUser.setPassword(firstUser.getPassword());
        secondUser.setFirstName(firstUser.getFirstName());
        secondUser.setLastName(firstUser.getLastName());
        secondUser.setEmail(firstUser.getEmail());
        <%_ if (databaseType === 'mongodb' || databaseType === 'couchbase' || databaseType === 'sql') { _%>
        secondUser.setImageUrl(firstUser.getImageUrl());
        <%_ } _%>
=======

        // Register first user
        <%_ if (!reactive) { _%>
        restMvc.perform(
            post("/api/register")
                .contentType(TestUtil.APPLICATION_JSON_UTF8)
                .content(TestUtil.convertObjectToJsonBytes(firstUser)))
            .andExpect(status().isCreated());
        <%_ } else { _%>
        webTestClient.post().uri("/api/register")
            .contentType(TestUtil.APPLICATION_JSON_UTF8)
            .syncBody(TestUtil.convertObjectToJsonBytes(firstUser))
            .exchange()
            .expectStatus().isCreated();
        <%_ } _%>

        Optional<User> testUser1 = userRepository.findOneByLogin("test-register-duplicate-email")<% if (reactive) { %>.blockOptional()<% } %>;
        assertThat(testUser1.isPresent()).isTrue();

        // Duplicate email, different login
        ManagedUserVM secondUser = new ManagedUserVM();
        secondUser.setLogin("test-register-duplicate-email-2");
        secondUser.setPassword(firstUser.getPassword());
        secondUser.setFirstName(firstUser.getFirstName());
        secondUser.setLastName(firstUser.getLastName());
        secondUser.setEmail(firstUser.getEmail());
        <%_ if (databaseType === 'mongodb' || databaseType === 'couchbase' || databaseType === 'sql') { _%>
        secondUser.setImageUrl(firstUser.getImageUrl());
        <%_ } _%>
>>>>>>> 55a431aa
        secondUser.setLangKey(firstUser.getLangKey());
        secondUser.setAuthorities(new HashSet<>(firstUser.getAuthorities()));

        // Register second (non activated) user
<<<<<<< HEAD
=======
        <%_ if (!reactive) { _%>
>>>>>>> 55a431aa
        restMvc.perform(
            post("/api/register")
                .contentType(TestUtil.APPLICATION_JSON_UTF8)
                .content(TestUtil.convertObjectToJsonBytes(secondUser)))
            .andExpect(status().isCreated());
        <%_ } else { _%>
        webTestClient.post().uri("/api/register")
            .contentType(TestUtil.APPLICATION_JSON_UTF8)
            .syncBody(TestUtil.convertObjectToJsonBytes(secondUser))
            .exchange()
            .expectStatus().isCreated();
        <%_ } _%>

<<<<<<< HEAD
        Optional<User> testUser2 = userRepository.findOneByLogin("test-register-duplicate-email");
        assertThat(testUser2.isPresent()).isFalse();

        Optional<User> testUser3 = userRepository.findOneByLogin("test-register-duplicate-email-2");
=======
        Optional<User> testUser2 = userRepository.findOneByLogin("test-register-duplicate-email")<% if (reactive) { %>.blockOptional()<% } %>;
        assertThat(testUser2.isPresent()).isFalse();

        Optional<User> testUser3 = userRepository.findOneByLogin("test-register-duplicate-email-2")<% if (reactive) { %>.blockOptional()<% } %>;
>>>>>>> 55a431aa
        assertThat(testUser3.isPresent()).isTrue();

        // Duplicate email - with uppercase email address
        ManagedUserVM userWithUpperCaseEmail = new ManagedUserVM();
        userWithUpperCaseEmail.setId(firstUser.getId());
        userWithUpperCaseEmail.setLogin("test-register-duplicate-email-2");
        userWithUpperCaseEmail.setPassword(firstUser.getPassword());
        userWithUpperCaseEmail.setFirstName(firstUser.getFirstName());
        userWithUpperCaseEmail.setLastName(firstUser.getLastName());
        userWithUpperCaseEmail.setEmail("TEST-register-duplicate-email@example.com");
        <%_ if (databaseType === 'mongodb' || databaseType === 'couchbase' || databaseType === 'sql') { _%>
        userWithUpperCaseEmail.setImageUrl(firstUser.getImageUrl());
        <%_ } _%>
        userWithUpperCaseEmail.setLangKey(firstUser.getLangKey());
        userWithUpperCaseEmail.setAuthorities(new HashSet<>(firstUser.getAuthorities()));

        // Register third (not activated) user
<<<<<<< HEAD
=======
        <%_ if (!reactive) { _%>
>>>>>>> 55a431aa
        restMvc.perform(
            post("/api/register")
                .contentType(TestUtil.APPLICATION_JSON_UTF8)
                .content(TestUtil.convertObjectToJsonBytes(userWithUpperCaseEmail)))
            .andExpect(status().isCreated());
<<<<<<< HEAD

        Optional<User> testUser4 = userRepository.findOneByLogin("test-register-duplicate-email-2");
=======
        <%_ } else { _%>
        webTestClient.post().uri("/api/register")
            .contentType(TestUtil.APPLICATION_JSON_UTF8)
            .syncBody(TestUtil.convertObjectToJsonBytes(userWithUpperCaseEmail))
            .exchange()
            .expectStatus().isCreated();
        <%_ } _%>

        Optional<User> testUser4 = userRepository.findOneByLogin("test-register-duplicate-email-2")<% if (reactive) { %>.blockOptional()<% } %>;
>>>>>>> 55a431aa
        assertThat(testUser4.isPresent()).isTrue();
        assertThat(testUser4.get().getEmail()).isEqualTo("test-register-duplicate-email@example.com");

        testUser4.get().setActivated(true);
<<<<<<< HEAD
        userRepository.save(testUser4.get());

        // Register 4th (already activated) user
=======
        userService.updateUser((new UserDTO(testUser4.get())));
        <%_ if (reactive) { _%>
        userRepository.save(testUser4.get()).block();
        <%_ } _%>;

        // Register 4th (already activated) user
        <%_ if (!reactive) { _%>
>>>>>>> 55a431aa
        restMvc.perform(
            post("/api/register")
                .contentType(TestUtil.APPLICATION_JSON_UTF8)
                .content(TestUtil.convertObjectToJsonBytes(secondUser)))
            .andExpect(status().is4xxClientError());
<<<<<<< HEAD
=======
        <%_ } else { _%>
        webTestClient.post().uri("/api/register")
            .contentType(TestUtil.APPLICATION_JSON_UTF8)
            .syncBody(TestUtil.convertObjectToJsonBytes(secondUser))
            .exchange()
            .expectStatus().is4xxClientError();
        <%_ } _%>
>>>>>>> 55a431aa
    }

    @Test<% if (databaseType === 'sql') { %>
    @Transactional<% } %>
    public void testRegisterAdminIsIgnored() throws Exception {
        ManagedUserVM validUser = new ManagedUserVM();
        validUser.setLogin("badguy");
        validUser.setPassword("password");
        validUser.setFirstName("Bad");
        validUser.setLastName("Guy");
        validUser.setEmail("badguy@example.com");
        validUser.setActivated(true);
        <%_ if (databaseType === 'mongodb' || databaseType === 'couchbase' || databaseType === 'sql') { _%>
        validUser.setImageUrl("http://placehold.it/50x50");
        <%_ } _%>
        validUser.setLangKey(Constants.DEFAULT_LANGUAGE);
        validUser.setAuthorities(Collections.singleton(AuthoritiesConstants.ADMIN));

        <%_ if (!reactive) { _%>
        restMvc.perform(
            post("/api/register")
                .contentType(TestUtil.APPLICATION_JSON_UTF8)
                .content(TestUtil.convertObjectToJsonBytes(validUser)))
            .andExpect(status().isCreated());
        <%_ } else { _%>
        webTestClient.post().uri("/api/register")
            .contentType(TestUtil.APPLICATION_JSON_UTF8)
            .syncBody(TestUtil.convertObjectToJsonBytes(validUser))
            .exchange()
            .expectStatus().isCreated();
        <%_ } _%>

        Optional<User> userDup = userRepository.findOneByLogin("badguy")<% if (reactive) { %>.blockOptional()<% } %>;
        assertThat(userDup.isPresent()).isTrue();
        assertThat(userDup.get().getAuthorities()).hasSize(1)
            .containsExactly(<% if (databaseType === 'sql' || databaseType === 'mongodb') { %>authorityRepository.findById(AuthoritiesConstants.USER).<% if (reactive) { %>block<% } else { %>get<% } %>()<% } %><% if (databaseType === 'cassandra' || databaseType === 'couchbase') { %>AuthoritiesConstants.USER<% } %>);
    }

    @Test<% if (databaseType === 'sql') { %>
    @Transactional<% } %>
    public void testActivateAccount()<% if (!reactive) { %> throws Exception<% } %> {
        final String activationKey = "some activation key";
        User user = new User();
        <%_ if (databaseType === 'cassandra') { _%>
        user.setId(UUID.randomUUID().toString());
        <%_ } _%>
        user.setLogin("activate-account");
        user.setEmail("activate-account@example.com");
        user.setPassword(RandomStringUtils.random(60));
        user.setActivated(false);
        user.setActivationKey(activationKey);

        userRepository.save<% if (databaseType === 'sql') { %>AndFlush<% } %>(user)<% if (reactive) { %>.block()<% } %>;

        <%_ if (!reactive) { _%>
        restMvc.perform(get("/api/activate?key={activationKey}", activationKey))
            .andExpect(status().isOk());
        <%_ } else { _%>
        webTestClient.get().uri("/api/activate?key={activationKey}", activationKey)
            .exchange()
            .expectStatus().isOk();
        <%_ } _%>

        user = userRepository.findOneByLogin(user.getLogin())<% if (!reactive) { %>.orElse(null)<% } else { %>.block()<% } %>;
        assertThat(user.getActivated()).isTrue();
    }

    @Test<% if (databaseType === 'sql') { %>
    @Transactional<% } %>
    <%_ if (!reactive) { _%>
    public void testActivateAccountWithWrongKey() throws Exception {
        restMvc.perform(get("/api/activate?key=wrongActivationKey"))
            .andExpect(status().isInternalServerError());
    <%_ } else { _%>
    public void testActivateAccountWithWrongKey() {
        webTestClient.get().uri("/api/activate?key=wrongActivationKey")
            .exchange()
            .expectStatus().isEqualTo(HttpStatus.INTERNAL_SERVER_ERROR);
    <%_ } _%>
    }

    @Test<% if (databaseType === 'sql') { %>
    @Transactional<% } %>
    @WithMockUser("save-account")
    public void testSaveAccount() throws Exception {
        User user = new User();
        <%_ if (databaseType === 'cassandra') { _%>
        user.setId(UUID.randomUUID().toString());
        <%_ } _%>
        user.setLogin("save-account");
        user.setEmail("save-account@example.com");
        user.setPassword(RandomStringUtils.random(60));
        user.setActivated(true);

        userRepository.save<% if (databaseType === 'sql') { %>AndFlush<% } %>(user)<% if (reactive) { %>.block()<% } %>;

        UserDTO userDTO = new UserDTO();
        userDTO.setLogin("not-used");
        userDTO.setFirstName("firstname");
        userDTO.setLastName("lastname");
        userDTO.setEmail("save-account@example.com");
        userDTO.setActivated(false);
        <%_ if (databaseType === 'mongodb' || databaseType === 'couchbase' || databaseType === 'sql') { _%>
        userDTO.setImageUrl("http://placehold.it/50x50");
        <%_ } _%>
        userDTO.setLangKey(Constants.DEFAULT_LANGUAGE);
        userDTO.setAuthorities(Collections.singleton(AuthoritiesConstants.ADMIN));

        <%_ if (!reactive) { _%>
        restMvc.perform(
            post("/api/account")
                .contentType(TestUtil.APPLICATION_JSON_UTF8)
                .content(TestUtil.convertObjectToJsonBytes(userDTO)))
            .andExpect(status().isOk());
        <%_ } else { _%>
        webTestClient.post().uri("/api/account")
            .contentType(TestUtil.APPLICATION_JSON_UTF8)
            .syncBody(TestUtil.convertObjectToJsonBytes(userDTO))
            .exchange()
            .expectStatus().isOk();
        <%_ } _%>

        User updatedUser = userRepository.findOneByLogin(user.getLogin())<% if (!reactive) { %>.orElse(null)<% } else { %>.block()<% } %>;
        assertThat(updatedUser.getFirstName()).isEqualTo(userDTO.getFirstName());
        assertThat(updatedUser.getLastName()).isEqualTo(userDTO.getLastName());
        assertThat(updatedUser.getEmail()).isEqualTo(userDTO.getEmail());
        assertThat(updatedUser.getLangKey()).isEqualTo(userDTO.getLangKey());
        assertThat(updatedUser.getPassword()).isEqualTo(user.getPassword());<% if (databaseType === 'mongodb' || databaseType === 'couchbase' || databaseType === 'sql') { %>
        assertThat(updatedUser.getImageUrl()).isEqualTo(userDTO.getImageUrl());<% } %>
        assertThat(updatedUser.getActivated()).isEqualTo(true);
        assertThat(updatedUser.getAuthorities()).isEmpty();
    }

    @Test<% if (databaseType === 'sql') { %>
    @Transactional<% } %>
    @WithMockUser("save-invalid-email")
    public void testSaveInvalidEmail() throws Exception {
        User user = new User();
        <%_ if (databaseType === 'cassandra') { _%>
        user.setId(UUID.randomUUID().toString());
        <%_ } _%>
        user.setLogin("save-invalid-email");
        user.setEmail("save-invalid-email@example.com");
        user.setPassword(RandomStringUtils.random(60));
        user.setActivated(true);

        userRepository.save<% if (databaseType === 'sql') { %>AndFlush<% } %>(user)<% if (reactive) { %>.block()<% } %>;

        UserDTO userDTO = new UserDTO();
        userDTO.setLogin("not-used");
        userDTO.setFirstName("firstname");
        userDTO.setLastName("lastname");
        userDTO.setEmail("invalid email");
        userDTO.setActivated(false);
        <%_ if (databaseType === 'mongodb' || databaseType === 'couchbase' || databaseType === 'sql') { _%>
        userDTO.setImageUrl("http://placehold.it/50x50");
        <%_ } _%>
        userDTO.setLangKey(Constants.DEFAULT_LANGUAGE);
        userDTO.setAuthorities(Collections.singleton(AuthoritiesConstants.ADMIN));

        <%_ if (!reactive) { _%>
        restMvc.perform(
            post("/api/account")
                .contentType(TestUtil.APPLICATION_JSON_UTF8)
                .content(TestUtil.convertObjectToJsonBytes(userDTO)))
            .andExpect(status().isBadRequest());
        <%_ } else { _%>
        webTestClient.post().uri("/api/account")
            .contentType(TestUtil.APPLICATION_JSON_UTF8)
            .syncBody(TestUtil.convertObjectToJsonBytes(userDTO))
            .exchange()
            .expectStatus().isBadRequest();
        <%_ } _%>

        assertThat(userRepository.findOneByEmailIgnoreCase("invalid email")<% if (reactive) { %>.blockOptional()<% } %>).isNotPresent();
    }

    @Test<% if (databaseType === 'sql') { %>
    @Transactional<% } %>
    @WithMockUser("save-existing-email")
    public void testSaveExistingEmail() throws Exception {
        User user = new User();
        <%_ if (databaseType === 'cassandra') { _%>
        user.setId(UUID.randomUUID().toString());
        <%_ } _%>
        user.setLogin("save-existing-email");
        user.setEmail("save-existing-email@example.com");
        user.setPassword(RandomStringUtils.random(60));
        user.setActivated(true);

        userRepository.save<% if (databaseType === 'sql') { %>AndFlush<% } %>(user)<% if (reactive) { %>.block()<% } %>;

        User anotherUser = new User();
        <%_ if (databaseType === 'cassandra') { _%>
        anotherUser.setId(UUID.randomUUID().toString());
        <%_ } _%>
        anotherUser.setLogin("save-existing-email2");
        anotherUser.setEmail("save-existing-email2@example.com");
        anotherUser.setPassword(RandomStringUtils.random(60));
        anotherUser.setActivated(true);

        userRepository.save<% if (databaseType === 'sql') { %>AndFlush<% } %>(anotherUser)<% if (reactive) { %>.block()<% } %>;

        UserDTO userDTO = new UserDTO();
        userDTO.setLogin("not-used");
        userDTO.setFirstName("firstname");
        userDTO.setLastName("lastname");
        userDTO.setEmail("save-existing-email2@example.com");
        userDTO.setActivated(false);
        <%_ if (databaseType === 'mongodb' || databaseType === 'couchbase' || databaseType === 'sql') { _%>
        userDTO.setImageUrl("http://placehold.it/50x50");
        <%_ } _%>
        userDTO.setLangKey(Constants.DEFAULT_LANGUAGE);
        userDTO.setAuthorities(Collections.singleton(AuthoritiesConstants.ADMIN));

        <%_ if (!reactive) { _%>
        restMvc.perform(
            post("/api/account")
                .contentType(TestUtil.APPLICATION_JSON_UTF8)
                .content(TestUtil.convertObjectToJsonBytes(userDTO)))
            .andExpect(status().isBadRequest());
        <%_ } else { _%>
        webTestClient.post().uri("/api/account")
            .contentType(TestUtil.APPLICATION_JSON_UTF8)
            .syncBody(TestUtil.convertObjectToJsonBytes(userDTO))
            .exchange()
            .expectStatus().isBadRequest();
        <%_ } _%>

        User updatedUser = userRepository.findOneByLogin("save-existing-email")<% if (!reactive) { %>.orElse(null)<% } else { %>.block()<% } %>;
        assertThat(updatedUser.getEmail()).isEqualTo("save-existing-email@example.com");
    }

    @Test<% if (databaseType === 'sql') { %>
    @Transactional<% } %>
    @WithMockUser("save-existing-email-and-login")
    public void testSaveExistingEmailAndLogin() throws Exception {
        User user = new User();
        <%_ if (databaseType === 'cassandra') { _%>
        user.setId(UUID.randomUUID().toString());
        <%_ } _%>
        user.setLogin("save-existing-email-and-login");
        user.setEmail("save-existing-email-and-login@example.com");
        user.setPassword(RandomStringUtils.random(60));
        user.setActivated(true);

        userRepository.save<% if (databaseType === 'sql') { %>AndFlush<% } %>(user)<% if (reactive) { %>.block()<% } %>;

        UserDTO userDTO = new UserDTO();
        userDTO.setLogin("not-used");
        userDTO.setFirstName("firstname");
        userDTO.setLastName("lastname");
        userDTO.setEmail("save-existing-email-and-login@example.com");
        userDTO.setActivated(false);
        <%_ if (databaseType === 'mongodb' || databaseType === 'couchbase' || databaseType === 'sql') { _%>
        userDTO.setImageUrl("http://placehold.it/50x50");
        <%_ } _%>
        userDTO.setLangKey(Constants.DEFAULT_LANGUAGE);
        userDTO.setAuthorities(Collections.singleton(AuthoritiesConstants.ADMIN));

        <%_ if (!reactive) { _%>
        restMvc.perform(
            post("/api/account")
                .contentType(TestUtil.APPLICATION_JSON_UTF8)
                .content(TestUtil.convertObjectToJsonBytes(userDTO)))
            .andExpect(status().isOk());
        <%_ } else { _%>
        webTestClient.post().uri("/api/account")
            .contentType(TestUtil.APPLICATION_JSON_UTF8)
            .syncBody(TestUtil.convertObjectToJsonBytes(userDTO))
            .exchange()
            .expectStatus().isOk();
        <%_ } _%>

        User updatedUser = userRepository.findOneByLogin("save-existing-email-and-login")<% if (!reactive) { %>.orElse(null)<% } else { %>.block()<% } %>;
        assertThat(updatedUser.getEmail()).isEqualTo("save-existing-email-and-login@example.com");
    }

    @Test<% if (databaseType === 'sql') { %>
    @Transactional<% } %>
    @WithMockUser("change-password-wrong-existing-password")
    public void testChangePasswordWrongExistingPassword() throws Exception {
        User user = new User();
    <%_ if (databaseType === 'cassandra') { _%>
        user.setId(UUID.randomUUID().toString());
    <%_ } _%>
        String currentPassword = RandomStringUtils.random(60);
        user.setPassword(passwordEncoder.encode(currentPassword));
        user.setLogin("change-password-wrong-existing-password");
        user.setEmail("change-password-wrong-existing-password@example.com");
        userRepository.save<% if (databaseType === 'sql') { %>AndFlush<% } %>(user)<% if (reactive) { %>.block()<% } %>;

        <%_ if (!reactive) { _%>
        restMvc.perform(post("/api/account/change-password")
            .contentType(TestUtil.APPLICATION_JSON_UTF8)
            .content(TestUtil.convertObjectToJsonBytes(new PasswordChangeDTO("1"+currentPassword, "new password"))))
            .andExpect(status().isBadRequest());
        <%_ } else { _%>
        webTestClient.post().uri("/api/account/change-password")
            .contentType(TestUtil.APPLICATION_JSON_UTF8)
            .syncBody(TestUtil.convertObjectToJsonBytes(new PasswordChangeDTO("1"+currentPassword, "new password")))
            .exchange()
            .expectStatus().isBadRequest();
        <%_ } _%>

        User updatedUser = userRepository.findOneByLogin("change-password-wrong-existing-password")<% if (!reactive) { %>.orElse(null)<% } else { %>.block()<% } %>;
        assertThat(passwordEncoder.matches("new password", updatedUser.getPassword())).isFalse();
        assertThat(passwordEncoder.matches(currentPassword, updatedUser.getPassword())).isTrue();
    }

    @Test<% if (databaseType === 'sql') { %>
    @Transactional<% } %>
    @WithMockUser("change-password")
    public void testChangePassword() throws Exception {
        User user = new User();
        <%_ if (databaseType === 'cassandra') { _%>
        user.setId(UUID.randomUUID().toString());
        <%_ } _%>
        String currentPassword = RandomStringUtils.random(60);
        user.setPassword(passwordEncoder.encode(currentPassword));
        user.setLogin("change-password");
        user.setEmail("change-password@example.com");
        userRepository.save<% if (databaseType === 'sql') { %>AndFlush<% } %>(user)<% if (reactive) { %>.block()<% } %>;

        <%_ if (!reactive) { _%>
        restMvc.perform(post("/api/account/change-password")
            .contentType(TestUtil.APPLICATION_JSON_UTF8)
            .content(TestUtil.convertObjectToJsonBytes(new PasswordChangeDTO(currentPassword, "new password"))))
            .andExpect(status().isOk());
        <%_ } else { _%>
        webTestClient.post().uri("/api/account/change-password")
            .contentType(TestUtil.APPLICATION_JSON_UTF8)
            .syncBody(TestUtil.convertObjectToJsonBytes(new PasswordChangeDTO(currentPassword, "new password")))
            .exchange()
            .expectStatus().isOk();
        <%_ } _%>

        User updatedUser = userRepository.findOneByLogin("change-password")<% if (!reactive) { %>.orElse(null)<% } else { %>.block()<% } %>;
        assertThat(passwordEncoder.matches("new password", updatedUser.getPassword())).isTrue();
    }

    @Test<% if (databaseType === 'sql') { %>
    @Transactional<% } %>
    @WithMockUser("change-password-too-small")
    public void testChangePasswordTooSmall() throws Exception {
        User user = new User();
        <%_ if (databaseType === 'cassandra') { _%>
        user.setId(UUID.randomUUID().toString());
        <%_ } _%>
        String currentPassword = RandomStringUtils.random(60);
        user.setPassword(passwordEncoder.encode(currentPassword));
        user.setLogin("change-password-too-small");
        user.setEmail("change-password-too-small@example.com");
        userRepository.save<% if (databaseType === 'sql') { %>AndFlush<% } %>(user)<% if (reactive) { %>.block()<% } %>;

        <%_ if (!reactive) { _%>
        restMvc.perform(post("/api/account/change-password")
            .contentType(TestUtil.APPLICATION_JSON_UTF8)
            .content(TestUtil.convertObjectToJsonBytes(new PasswordChangeDTO(currentPassword, "new"))))
            .andExpect(status().isBadRequest());
        <%_ } else { _%>
        webTestClient.post().uri("/api/account/change-password")
            .contentType(TestUtil.APPLICATION_JSON_UTF8)
            .syncBody(TestUtil.convertObjectToJsonBytes(new PasswordChangeDTO(currentPassword, "new")))
            .exchange()
            .expectStatus().isBadRequest();
        <%_ } _%>

        User updatedUser = userRepository.findOneByLogin("change-password-too-small")<% if (!reactive) { %>.orElse(null)<% } else { %>.block()<% } %>;
        assertThat(updatedUser.getPassword()).isEqualTo(user.getPassword());
    }

    @Test<% if (databaseType === 'sql') { %>
    @Transactional<% } %>
    @WithMockUser("change-password-too-long")
    public void testChangePasswordTooLong() throws Exception {
        User user = new User();
        <%_ if (databaseType === 'cassandra') { _%>
        user.setId(UUID.randomUUID().toString());
        <%_ } _%>
        String currentPassword = RandomStringUtils.random(60);
        user.setPassword(passwordEncoder.encode(currentPassword));
        user.setLogin("change-password-too-long");
        user.setEmail("change-password-too-long@example.com");
        userRepository.save<% if (databaseType === 'sql') { %>AndFlush<% } %>(user)<% if (reactive) { %>.block()<% } %>;

        <%_ if (!reactive) { _%>
        restMvc.perform(post("/api/account/change-password")
            .contentType(TestUtil.APPLICATION_JSON_UTF8)
            .content(TestUtil.convertObjectToJsonBytes(new PasswordChangeDTO(currentPassword, RandomStringUtils.random(101)))))
            .andExpect(status().isBadRequest());
        <%_ } else { _%>
        webTestClient.post().uri("/api/account/change-password")
            .contentType(TestUtil.APPLICATION_JSON_UTF8)
            .syncBody(TestUtil.convertObjectToJsonBytes(new PasswordChangeDTO(currentPassword, RandomStringUtils.random(101))))
            .exchange()
            .expectStatus().isBadRequest();
        <%_ } _%>

        User updatedUser = userRepository.findOneByLogin("change-password-too-long")<% if (!reactive) { %>.orElse(null)<% } else { %>.block()<% } %>;
        assertThat(updatedUser.getPassword()).isEqualTo(user.getPassword());
    }

    @Test<% if (databaseType === 'sql') { %>
    @Transactional<% } %>
    @WithMockUser("change-password-empty")
    public void testChangePasswordEmpty()<% if (!reactive) { %> throws Exception<% } %> {
        User user = new User();
        <%_ if (databaseType === 'cassandra') { _%>
        user.setId(UUID.randomUUID().toString());
        <%_ } _%>
        user.setPassword(RandomStringUtils.random(60));
        user.setLogin("change-password-empty");
        user.setEmail("change-password-empty@example.com");
        userRepository.save<% if (databaseType === 'sql') { %>AndFlush<% } %>(user)<% if (reactive) { %>.block()<% } %>;

        <%_ if (!reactive) { _%>
        restMvc.perform(post("/api/account/change-password").content(RandomStringUtils.random(0)))
            .andExpect(status().isBadRequest());
        <%_ } else { _%>
        webTestClient.post().uri("/api/account/change-password")
            .contentType(TestUtil.APPLICATION_JSON_UTF8)
            .exchange()
            .expectStatus().isBadRequest();
        <%_ } _%>

        User updatedUser = userRepository.findOneByLogin("change-password-empty")<% if (!reactive) { %>.orElse(null)<% } else { %>.block()<% } %>;
        assertThat(updatedUser.getPassword()).isEqualTo(user.getPassword());
    }
    <%_ if (authenticationType === 'session') { _%>

    @Test<% if (databaseType === 'sql') { %>
    @Transactional<% } %>
    @WithMockUser("current-sessions")
    public void testGetCurrentSessions() throws Exception {
        User user = new User();
        <%_ if (databaseType === 'cassandra') { _%>
        user.setId(UUID.randomUUID().toString());
        <%_ } _%>
        user.setPassword(RandomStringUtils.random(60));
        user.setLogin("current-sessions");
        user.setEmail("current-sessions@example.com");
        userRepository.save<% if (databaseType === 'sql') { %>AndFlush<% } %>(user)<% if (reactive) { %>.block()<% } %>;

        PersistentToken token = new PersistentToken();
        token.setSeries("current-sessions");<% if (databaseType === 'sql' || databaseType === 'mongodb') { %>
        token.setUser(user);<% } else { %><% if (databaseType === 'cassandra') { %>
        token.setUserId(user.getId());<% } else { %>
        token.setLogin(user.getLogin());<% } %><% } %>
        token.setTokenValue("current-session-data");<% if (databaseType === 'sql' || databaseType === 'mongodb' || databaseType === 'couchbase') { %>
        token.setTokenDate(LocalDate.of(2017, 3, 23));<% } else { %>
        token.setTokenDate(new Date(1490714757123L));<% } %>
        token.setIpAddress("127.0.0.1");
        token.setUserAgent("Test agent");
        persistentTokenRepository.save<% if (databaseType === 'sql') { %>AndFlush<% } %>(token);

        restMvc.perform(get("/api/account/sessions"))
            .andExpect(status().isOk())
            .andExpect(jsonPath("$.[*].series").value(hasItem(token.getSeries())))
            .andExpect(jsonPath("$.[*].ipAddress").value(hasItem(token.getIpAddress())))
            .andExpect(jsonPath("$.[*].userAgent").value(hasItem(token.getUserAgent())))
            .andExpect(jsonPath("$.[*].tokenDate").value(hasItem(<% if (databaseType === 'cassandra') { %>"2017-03-28T15:25:57.123+0000"<% } else { %>token.getTokenDate().toString()<% } %>)));
    }

    @Test<% if (databaseType === 'sql') { %>
    @Transactional<% } %>
    @WithMockUser("invalidate-session")
    public void testInvalidateSession() throws Exception {
        User user = new User();
        <%_ if (databaseType === 'cassandra') { _%>
        user.setId(UUID.randomUUID().toString());
        <%_ } _%>
        user.setPassword(RandomStringUtils.random(60));
        user.setLogin("invalidate-session");
        user.setEmail("invalidate-session@example.com");
        userRepository.save<% if (databaseType === 'sql') { %>AndFlush<% } %>(user)<% if (reactive) { %>.block()<% } %>;

        PersistentToken token = new PersistentToken();
        token.setSeries("invalidate-session");<% if (databaseType === 'sql' || databaseType === 'mongodb') { %>
        token.setUser(user);<% } else { %><% if (databaseType === 'cassandra') { %>
        token.setUserId(user.getId());<% } else { %>
        token.setLogin(user.getLogin());<% } %><% } %>
        token.setTokenValue("invalidate-data");<% if (databaseType === 'sql' || databaseType === 'mongodb' || databaseType === 'couchbase') { %>
        token.setTokenDate(LocalDate.of(2017, 3, 23));<% } else { %>
        token.setTokenDate(new Date(1490714757123L));<% } %>
        token.setIpAddress("127.0.0.1");
        token.setUserAgent("Test agent");
        persistentTokenRepository.save<% if (databaseType === 'sql') { %>AndFlush<% } %>(token);

        assertThat(persistentTokenRepository.findByUser(user)).hasSize(1);

        restMvc.perform(delete("/api/account/sessions/invalidate-session"))
            .andExpect(status().isOk());

        assertThat(persistentTokenRepository.findByUser(user)).isEmpty();
    }
    <%_ } _%>

    @Test<% if (databaseType === 'sql') { %>
    @Transactional<% } %>
    public void testRequestPasswordReset()<% if (!reactive) { %> throws Exception<% } %> {
        User user = new User();
        <%_ if (databaseType === 'cassandra') { _%>
        user.setId(UUID.randomUUID().toString());
        <%_ } _%>
        user.setPassword(RandomStringUtils.random(60));
        user.setActivated(true);
        user.setLogin("password-reset");
        user.setEmail("password-reset@example.com");
        userRepository.save<% if (databaseType === 'sql') { %>AndFlush<% } %>(user)<% if (reactive) { %>.block()<% } %>;

        <%_ if (!reactive) { _%>
        restMvc.perform(post("/api/account/reset-password/init")
            .content("password-reset@example.com"))
            .andExpect(status().isOk());
        <%_ } else { _%>
        webTestClient.post().uri("/api/account/reset-password/init")
            .syncBody("password-reset@example.com")
            .exchange()
            .expectStatus().isOk();
        <%_ } _%>
    }

    @Test<% if (databaseType === 'sql') { %>
    @Transactional<% } %>
    public void testRequestPasswordResetUpperCaseEmail()<% if (!reactive) { %> throws Exception<% } %> {
        User user = new User();
        <%_ if (databaseType === 'cassandra') { _%>
        user.setId(UUID.randomUUID().toString());
        <%_ } _%>
        user.setPassword(RandomStringUtils.random(60));
        user.setActivated(true);
        user.setLogin("password-reset");
        user.setEmail("password-reset@example.com");
        userRepository.save<% if (databaseType === 'sql') { %>AndFlush<% } %>(user)<% if (reactive) { %>.block()<% } %>;

        <%_ if (!reactive) { _%>
        restMvc.perform(post("/api/account/reset-password/init")
            .content("password-reset@EXAMPLE.COM"))
            .andExpect(status().isOk());
        <%_ } else { _%>
        webTestClient.post().uri("/api/account/reset-password/init")
            .syncBody("password-reset@EXAMPLE.COM")
            .exchange()
            .expectStatus().isOk();
        <%_ } _%>
    }

    @Test
    <%_ if (!reactive) { _%>
    public void testRequestPasswordResetWrongEmail() throws Exception {
        restMvc.perform(
            post("/api/account/reset-password/init")
                .content("password-reset-wrong-email@example.com"))
            .andExpect(status().isBadRequest());
    <%_ } else { _%>
    public void testRequestPasswordResetWrongEmail() {
        webTestClient.post().uri("/api/account/reset-password/init")
            .syncBody("password-reset-wrong-email@example.com")
            .exchange()
            .expectStatus().isBadRequest();
    <%_ } _%>
    }

    @Test<% if (databaseType === 'sql') { %>
    @Transactional<% } %>
    public void testFinishPasswordReset() throws Exception {
        User user = new User();
        <%_ if (databaseType === 'cassandra') { _%>
        user.setId(UUID.randomUUID().toString());
        <%_ } _%>
        user.setPassword(RandomStringUtils.random(60));
        user.setLogin("finish-password-reset");
        user.setEmail("finish-password-reset@example.com");
        user.setResetDate(Instant.now().plusSeconds(60));
        user.setResetKey("reset key");
        userRepository.save<% if (databaseType === 'sql') { %>AndFlush<% } %>(user)<% if (reactive) { %>.block()<% } %>;

        KeyAndPasswordVM keyAndPassword = new KeyAndPasswordVM();
        keyAndPassword.setKey(user.getResetKey());
        keyAndPassword.setNewPassword("new password");

        <%_ if (!reactive) { _%>
        restMvc.perform(
            post("/api/account/reset-password/finish")
                .contentType(TestUtil.APPLICATION_JSON_UTF8)
                .content(TestUtil.convertObjectToJsonBytes(keyAndPassword)))
            .andExpect(status().isOk());
        <%_ } else { _%>
        webTestClient.post().uri("/api/account/reset-password/finish")
            .contentType(TestUtil.APPLICATION_JSON_UTF8)
            .syncBody(TestUtil.convertObjectToJsonBytes(keyAndPassword))
            .exchange()
            .expectStatus().isOk();
        <%_ } _%>

        User updatedUser = userRepository.findOneByLogin(user.getLogin())<% if (!reactive) { %>.orElse(null)<% } else { %>.block()<% } %>;
        assertThat(passwordEncoder.matches(keyAndPassword.getNewPassword(), updatedUser.getPassword())).isTrue();
    }

    @Test<% if (databaseType === 'sql') { %>
    @Transactional<% } %>
    public void testFinishPasswordResetTooSmall() throws Exception {
        User user = new User();
        <%_ if (databaseType === 'cassandra') { _%>
        user.setId(UUID.randomUUID().toString());
        <%_ } _%>
        user.setPassword(RandomStringUtils.random(60));
        user.setLogin("finish-password-reset-too-small");
        user.setEmail("finish-password-reset-too-small@example.com");
        user.setResetDate(Instant.now().plusSeconds(60));
        user.setResetKey("reset key too small");
        userRepository.save<% if (databaseType === 'sql') { %>AndFlush<% } %>(user)<% if (reactive) { %>.block()<% } %>;

        KeyAndPasswordVM keyAndPassword = new KeyAndPasswordVM();
        keyAndPassword.setKey(user.getResetKey());
        keyAndPassword.setNewPassword("foo");

        <%_ if (!reactive) { _%>
        restMvc.perform(
            post("/api/account/reset-password/finish")
                .contentType(TestUtil.APPLICATION_JSON_UTF8)
                .content(TestUtil.convertObjectToJsonBytes(keyAndPassword)))
            .andExpect(status().isBadRequest());
        <%_ } else { _%>
        webTestClient.post().uri("/api/account/reset-password/finish")
            .contentType(TestUtil.APPLICATION_JSON_UTF8)
            .syncBody(TestUtil.convertObjectToJsonBytes(keyAndPassword))
            .exchange()
            .expectStatus().isBadRequest();
        <%_ } _%>

        User updatedUser = userRepository.findOneByLogin(user.getLogin())<% if (!reactive) { %>.orElse(null)<% } else { %>.block()<% } %>;
        assertThat(passwordEncoder.matches(keyAndPassword.getNewPassword(), updatedUser.getPassword())).isFalse();
    }


    @Test<% if (databaseType === 'sql') { %>
    @Transactional<% } %>
    public void testFinishPasswordResetWrongKey() throws Exception {
        KeyAndPasswordVM keyAndPassword = new KeyAndPasswordVM();
        keyAndPassword.setKey("wrong reset key");
        keyAndPassword.setNewPassword("new password");

        <%_ if (!reactive) { _%>
        restMvc.perform(
            post("/api/account/reset-password/finish")
                .contentType(TestUtil.APPLICATION_JSON_UTF8)
                .content(TestUtil.convertObjectToJsonBytes(keyAndPassword)))
            .andExpect(status().isInternalServerError());
        <%_ } else { _%>
        webTestClient.post().uri("/api/account/reset-password/finish")
            .contentType(TestUtil.APPLICATION_JSON_UTF8)
            .syncBody(TestUtil.convertObjectToJsonBytes(keyAndPassword))
            .exchange()
            .expectStatus().isEqualTo(HttpStatus.INTERNAL_SERVER_ERROR);
        <%_ } _%>
    }
}
<%_ } _%><|MERGE_RESOLUTION|>--- conflicted
+++ resolved
@@ -450,11 +450,7 @@
         <%_ } _%>
         validUser.setLangKey(Constants.DEFAULT_LANGUAGE);
         validUser.setAuthorities(Collections.singleton(AuthoritiesConstants.USER));
-<<<<<<< HEAD
-        assertThat(userRepository.findOneByLogin("test-register-valid").isPresent()).isFalse();
-=======
         assertThat(userRepository.findOneByLogin("test-register-valid")<% if (reactive) { %>.blockOptional()<% } %>.isPresent()).isFalse();
->>>>>>> 55a431aa
 
         <%_ if (!reactive) { _%>
         restMvc.perform(
@@ -470,39 +466,7 @@
             .expectStatus().isCreated();
         <%_ } _%>
 
-<<<<<<< HEAD
-        assertThat(userRepository.findOneByLogin("test-register-valid").isPresent()).isTrue();
-    }
-
-    @Test<% if (databaseType === 'sql') { %>
-    @Transactional<% } %>
-    public void testRegisterUppercaseEmail() throws Exception {
-        ManagedUserVM uppercaseEmailUser = new ManagedUserVM();
-        uppercaseEmailUser.setLogin("joe");
-        uppercaseEmailUser.setPassword("password");
-        uppercaseEmailUser.setFirstName("Joe");
-        uppercaseEmailUser.setLastName("Shmoe");
-        uppercaseEmailUser.setEmail("Joe@example.com");
-        uppercaseEmailUser.setActivated(true);
-        <%_ if (databaseType === 'mongodb' || databaseType === 'couchbase' || databaseType === 'sql') { _%>
-        uppercaseEmailUser.setImageUrl("http://placehold.it/50x50");
-        <%_ } _%>
-        uppercaseEmailUser.setLangKey(Constants.DEFAULT_LANGUAGE);
-        uppercaseEmailUser.setAuthorities(Collections.singleton(AuthoritiesConstants.USER));
-        assertThat(userRepository.findOneByLogin("joe").isPresent()).isFalse();
-
-        restMvc.perform(
-            post("/api/register")
-                .contentType(TestUtil.APPLICATION_JSON_UTF8)
-                .content(TestUtil.convertObjectToJsonBytes(uppercaseEmailUser)))
-            .andExpect(status().isCreated());
-
-        Optional<User> user = userRepository.findOneByLogin("joe");
-        assertThat(user.isPresent()).isTrue();
-        assertThat(user.get().getEmail()).isEqualTo("joe@example.com");
-=======
         assertThat(userRepository.findOneByLogin("test-register-valid")<% if (reactive) { %>.blockOptional()<% } %>.isPresent()).isTrue();
->>>>>>> 55a431aa
     }
 
     @Test<% if (databaseType === 'sql') { %>
@@ -677,10 +641,7 @@
         secondUser.setAuthorities(new HashSet<>(firstUser.getAuthorities()));
 
         // First user
-<<<<<<< HEAD
-=======
-        <%_ if (!reactive) { _%>
->>>>>>> 55a431aa
+        <%_ if (!reactive) { _%>
         restMvc.perform(
             post("/api/register")
                 .contentType(TestUtil.APPLICATION_JSON_UTF8)
@@ -695,24 +656,12 @@
         <%_ } _%>
 
         // Second (non activated) user
-<<<<<<< HEAD
-=======
-        <%_ if (!reactive) { _%>
->>>>>>> 55a431aa
+        <%_ if (!reactive) { _%>
         restMvc.perform(
             post("/api/register")
                 .contentType(TestUtil.APPLICATION_JSON_UTF8)
                 .content(TestUtil.convertObjectToJsonBytes(secondUser)))
             .andExpect(status().isCreated());
-<<<<<<< HEAD
-
-        Optional<User> testUser = userRepository.findOneByEmailIgnoreCase("alice2@example.com");
-        assertThat(testUser.isPresent()).isTrue();
-        testUser.get().setActivated(true);
-        userRepository.save(testUser.get());
-
-        // Second (already activated) user
-=======
         <%_ } else { _%>
         webTestClient.post().uri("/api/register")
             .contentType(TestUtil.APPLICATION_JSON_UTF8)
@@ -728,14 +677,11 @@
 
         // Second (already activated) user
         <%_ if (!reactive) { _%>
->>>>>>> 55a431aa
         restMvc.perform(
             post("/api/register")
                 .contentType(TestUtil.APPLICATION_JSON_UTF8)
                 .content(TestUtil.convertObjectToJsonBytes(secondUser)))
             .andExpect(status().is4xxClientError());
-<<<<<<< HEAD
-=======
         <%_ } else { _%>
         webTestClient.post().uri("/api/register")
             .contentType(TestUtil.APPLICATION_JSON_UTF8)
@@ -743,7 +689,6 @@
             .exchange()
             .expectStatus().isBadRequest();
         <%_ } _%>
->>>>>>> 55a431aa
     }
 
     @Test<% if (databaseType === 'sql') { %>
@@ -761,16 +706,23 @@
         <%_ } _%>
         firstUser.setLangKey(Constants.DEFAULT_LANGUAGE);
         firstUser.setAuthorities(Collections.singleton(AuthoritiesConstants.USER));
-<<<<<<< HEAD
 
         // Register first user
+        <%_ if (!reactive) { _%>
         restMvc.perform(
             post("/api/register")
                 .contentType(TestUtil.APPLICATION_JSON_UTF8)
                 .content(TestUtil.convertObjectToJsonBytes(firstUser)))
             .andExpect(status().isCreated());
-
-        Optional<User> testUser1 = userRepository.findOneByLogin("test-register-duplicate-email");
+        <%_ } else { _%>
+        webTestClient.post().uri("/api/register")
+            .contentType(TestUtil.APPLICATION_JSON_UTF8)
+            .syncBody(TestUtil.convertObjectToJsonBytes(firstUser))
+            .exchange()
+            .expectStatus().isCreated();
+        <%_ } _%>
+
+        Optional<User> testUser1 = userRepository.findOneByLogin("test-register-duplicate-email")<% if (reactive) { %>.blockOptional()<% } %>;
         assertThat(testUser1.isPresent()).isTrue();
 
         // Duplicate email, different login
@@ -783,45 +735,11 @@
         <%_ if (databaseType === 'mongodb' || databaseType === 'couchbase' || databaseType === 'sql') { _%>
         secondUser.setImageUrl(firstUser.getImageUrl());
         <%_ } _%>
-=======
-
-        // Register first user
-        <%_ if (!reactive) { _%>
-        restMvc.perform(
-            post("/api/register")
-                .contentType(TestUtil.APPLICATION_JSON_UTF8)
-                .content(TestUtil.convertObjectToJsonBytes(firstUser)))
-            .andExpect(status().isCreated());
-        <%_ } else { _%>
-        webTestClient.post().uri("/api/register")
-            .contentType(TestUtil.APPLICATION_JSON_UTF8)
-            .syncBody(TestUtil.convertObjectToJsonBytes(firstUser))
-            .exchange()
-            .expectStatus().isCreated();
-        <%_ } _%>
-
-        Optional<User> testUser1 = userRepository.findOneByLogin("test-register-duplicate-email")<% if (reactive) { %>.blockOptional()<% } %>;
-        assertThat(testUser1.isPresent()).isTrue();
-
-        // Duplicate email, different login
-        ManagedUserVM secondUser = new ManagedUserVM();
-        secondUser.setLogin("test-register-duplicate-email-2");
-        secondUser.setPassword(firstUser.getPassword());
-        secondUser.setFirstName(firstUser.getFirstName());
-        secondUser.setLastName(firstUser.getLastName());
-        secondUser.setEmail(firstUser.getEmail());
-        <%_ if (databaseType === 'mongodb' || databaseType === 'couchbase' || databaseType === 'sql') { _%>
-        secondUser.setImageUrl(firstUser.getImageUrl());
-        <%_ } _%>
->>>>>>> 55a431aa
         secondUser.setLangKey(firstUser.getLangKey());
         secondUser.setAuthorities(new HashSet<>(firstUser.getAuthorities()));
 
         // Register second (non activated) user
-<<<<<<< HEAD
-=======
-        <%_ if (!reactive) { _%>
->>>>>>> 55a431aa
+        <%_ if (!reactive) { _%>
         restMvc.perform(
             post("/api/register")
                 .contentType(TestUtil.APPLICATION_JSON_UTF8)
@@ -835,17 +753,10 @@
             .expectStatus().isCreated();
         <%_ } _%>
 
-<<<<<<< HEAD
-        Optional<User> testUser2 = userRepository.findOneByLogin("test-register-duplicate-email");
-        assertThat(testUser2.isPresent()).isFalse();
-
-        Optional<User> testUser3 = userRepository.findOneByLogin("test-register-duplicate-email-2");
-=======
         Optional<User> testUser2 = userRepository.findOneByLogin("test-register-duplicate-email")<% if (reactive) { %>.blockOptional()<% } %>;
         assertThat(testUser2.isPresent()).isFalse();
 
         Optional<User> testUser3 = userRepository.findOneByLogin("test-register-duplicate-email-2")<% if (reactive) { %>.blockOptional()<% } %>;
->>>>>>> 55a431aa
         assertThat(testUser3.isPresent()).isTrue();
 
         // Duplicate email - with uppercase email address
@@ -863,19 +774,12 @@
         userWithUpperCaseEmail.setAuthorities(new HashSet<>(firstUser.getAuthorities()));
 
         // Register third (not activated) user
-<<<<<<< HEAD
-=======
-        <%_ if (!reactive) { _%>
->>>>>>> 55a431aa
+        <%_ if (!reactive) { _%>
         restMvc.perform(
             post("/api/register")
                 .contentType(TestUtil.APPLICATION_JSON_UTF8)
                 .content(TestUtil.convertObjectToJsonBytes(userWithUpperCaseEmail)))
             .andExpect(status().isCreated());
-<<<<<<< HEAD
-
-        Optional<User> testUser4 = userRepository.findOneByLogin("test-register-duplicate-email-2");
-=======
         <%_ } else { _%>
         webTestClient.post().uri("/api/register")
             .contentType(TestUtil.APPLICATION_JSON_UTF8)
@@ -885,16 +789,10 @@
         <%_ } _%>
 
         Optional<User> testUser4 = userRepository.findOneByLogin("test-register-duplicate-email-2")<% if (reactive) { %>.blockOptional()<% } %>;
->>>>>>> 55a431aa
         assertThat(testUser4.isPresent()).isTrue();
         assertThat(testUser4.get().getEmail()).isEqualTo("test-register-duplicate-email@example.com");
 
         testUser4.get().setActivated(true);
-<<<<<<< HEAD
-        userRepository.save(testUser4.get());
-
-        // Register 4th (already activated) user
-=======
         userService.updateUser((new UserDTO(testUser4.get())));
         <%_ if (reactive) { _%>
         userRepository.save(testUser4.get()).block();
@@ -902,14 +800,11 @@
 
         // Register 4th (already activated) user
         <%_ if (!reactive) { _%>
->>>>>>> 55a431aa
         restMvc.perform(
             post("/api/register")
                 .contentType(TestUtil.APPLICATION_JSON_UTF8)
                 .content(TestUtil.convertObjectToJsonBytes(secondUser)))
             .andExpect(status().is4xxClientError());
-<<<<<<< HEAD
-=======
         <%_ } else { _%>
         webTestClient.post().uri("/api/register")
             .contentType(TestUtil.APPLICATION_JSON_UTF8)
@@ -917,7 +812,6 @@
             .exchange()
             .expectStatus().is4xxClientError();
         <%_ } _%>
->>>>>>> 55a431aa
     }
 
     @Test<% if (databaseType === 'sql') { %>
