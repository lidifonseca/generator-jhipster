--- conflicted
+++ resolved
@@ -359,27 +359,6 @@
     @Test<% if (databaseType === 'sql') { %>
     @Transactional<% } %>
     public void testRegisterValid() throws Exception {
-<<<<<<< HEAD
-        ManagedUserVM validUser = new ManagedUserVM(
-            null,                   // id
-            "joe",                  // login
-            "password",             // password
-            "Joe",                  // firstName
-            "Shmoe",                // lastName
-            "joe@example.com",      // email
-            true,                   // activated
-            <%_ if (databaseType === 'mongodb' || databaseType === 'couchbase' || databaseType === 'sql') { _%>
-            "http://placehold.it/50x50", //imageUrl
-            <%_ } _%>
-            Constants.DEFAULT_LANGUAGE,// langKey
-            <%_ if (databaseType === 'mongodb' || databaseType === 'couchbase' || databaseType === 'sql') { _%>
-            null,                   // createdBy
-            null,                   // createdDate
-            null,                   // lastModifiedBy
-            null,                   // lastModifiedDate
-            <%_ } _%>
-            new HashSet<>(Collections.singletonList(AuthoritiesConstants.USER)));
-=======
         ManagedUserVM validUser = new ManagedUserVM();
         validUser.setLogin("joe");
         validUser.setPassword("password");
@@ -387,12 +366,11 @@
         validUser.setLastName("Shmoe");
         validUser.setEmail("joe@example.com");
         validUser.setActivated(true);
-        <%_ if (databaseType === 'mongodb' || databaseType === 'sql') { _%>
+        <%_ if (databaseType === 'mongodb' || databaseType === 'couchbase' || databaseType === 'sql') { _%>
         validUser.setImageUrl("http://placehold.it/50x50");
         <%_ } _%>
         validUser.setLangKey(Constants.DEFAULT_LANGUAGE);
         validUser.setAuthorities(Collections.singleton(AuthoritiesConstants.USER));
->>>>>>> ae520ec5
 
         restMvc.perform(
             post("/api/register")
@@ -407,27 +385,6 @@
     @Test<% if (databaseType === 'sql') { %>
     @Transactional<% } %>
     public void testRegisterInvalidLogin() throws Exception {
-<<<<<<< HEAD
-        ManagedUserVM invalidUser = new ManagedUserVM(
-            null,                   // id
-            "funky-log!n",          // login <-- invalid
-            "password",             // password
-            "Funky",                // firstName
-            "One",                  // lastName
-            "funky@example.com",    // email
-            true,                   // activated
-            <%_ if (databaseType === 'mongodb' || databaseType === 'couchbase' || databaseType === 'sql') { _%>
-            "http://placehold.it/50x50", //imageUrl
-            <%_ } _%>
-            Constants.DEFAULT_LANGUAGE,// langKey
-            <%_ if (databaseType === 'mongodb' || databaseType === 'couchbase' || databaseType === 'sql') { _%>
-            null,                   // createdBy
-            null,                   // createdDate
-            null,                   // lastModifiedBy
-            null,                   // lastModifiedDate
-            <%_ } _%>
-            new HashSet<>(Collections.singletonList(AuthoritiesConstants.USER)));
-=======
         ManagedUserVM invalidUser = new ManagedUserVM();
         invalidUser.setLogin("funky-log!n");// <-- invalid
         invalidUser.setPassword("password");
@@ -435,12 +392,11 @@
         invalidUser.setLastName("One");
         invalidUser.setEmail("funky@example.com");
         invalidUser.setActivated(true);
-        <%_ if (databaseType === 'mongodb' || databaseType === 'sql') { _%>
+        <%_ if (databaseType === 'mongodb' || databaseType === 'couchbase' || databaseType === 'sql') { _%>
         invalidUser.setImageUrl("http://placehold.it/50x50");
         <%_ } _%>
         invalidUser.setLangKey(Constants.DEFAULT_LANGUAGE);
         invalidUser.setAuthorities(Collections.singleton(AuthoritiesConstants.USER));
->>>>>>> ae520ec5
 
         restUserMockMvc.perform(
             post("/api/register")
@@ -455,27 +411,6 @@
     @Test<% if (databaseType === 'sql') { %>
     @Transactional<% } %>
     public void testRegisterInvalidEmail() throws Exception {
-<<<<<<< HEAD
-        ManagedUserVM invalidUser = new ManagedUserVM(
-            null,               // id
-            "bob",              // login
-            "password",         // password
-            "Bob",              // firstName
-            "Green",            // lastName
-            "invalid",          // email <-- invalid
-            true,               // activated
-            <%_ if (databaseType === 'mongodb' || databaseType === 'couchbase' || databaseType === 'sql') { _%>
-            "http://placehold.it/50x50", //imageUrl
-            <%_ } _%>
-            Constants.DEFAULT_LANGUAGE,// langKey
-            <%_ if (databaseType === 'mongodb' || databaseType === 'couchbase' || databaseType === 'sql') { _%>
-            null,                   // createdBy
-            null,                   // createdDate
-            null,                   // lastModifiedBy
-            null,                   // lastModifiedDate
-            <%_ } _%>
-            new HashSet<>(Collections.singletonList(AuthoritiesConstants.USER)));
-=======
         ManagedUserVM invalidUser = new ManagedUserVM();
         invalidUser.setLogin("bob");
         invalidUser.setPassword("password");
@@ -483,12 +418,11 @@
         invalidUser.setLastName("Green");
         invalidUser.setEmail("invalid");// <-- invalid
         invalidUser.setActivated(true);
-        <%_ if (databaseType === 'mongodb' || databaseType === 'sql') { _%>
+        <%_ if (databaseType === 'mongodb' || databaseType === 'couchbase' || databaseType === 'sql') { _%>
         invalidUser.setImageUrl("http://placehold.it/50x50");
         <%_ } _%>
         invalidUser.setLangKey(Constants.DEFAULT_LANGUAGE);
         invalidUser.setAuthorities(Collections.singleton(AuthoritiesConstants.USER));
->>>>>>> ae520ec5
 
         restUserMockMvc.perform(
             post("/api/register")
@@ -503,27 +437,6 @@
     @Test<% if (databaseType === 'sql') { %>
     @Transactional<% } %>
     public void testRegisterInvalidPassword() throws Exception {
-<<<<<<< HEAD
-        ManagedUserVM invalidUser = new ManagedUserVM(
-            null,               // id
-            "bob",              // login
-            "123",              // password with only 3 digits
-            "Bob",              // firstName
-            "Green",            // lastName
-            "bob@example.com",  // email
-            true,               // activated
-            <%_ if (databaseType === 'mongodb' || databaseType === 'couchbase' || databaseType === 'sql') { _%>
-            "http://placehold.it/50x50", //imageUrl
-            <%_ } _%>
-            Constants.DEFAULT_LANGUAGE,// langKey
-            <%_ if (databaseType === 'mongodb' || databaseType === 'couchbase' || databaseType === 'sql') { _%>
-            null,                   // createdBy
-            null,                   // createdDate
-            null,                   // lastModifiedBy
-            null,                   // lastModifiedDate
-            <%_ } _%>
-            new HashSet<>(Collections.singletonList(AuthoritiesConstants.USER)));
-=======
         ManagedUserVM invalidUser = new ManagedUserVM();
         invalidUser.setLogin("bob");
         invalidUser.setPassword("123");// password with only 3 digits
@@ -531,12 +444,11 @@
         invalidUser.setLastName("Green");
         invalidUser.setEmail("bob@example.com");
         invalidUser.setActivated(true);
-        <%_ if (databaseType === 'mongodb' || databaseType === 'sql') { _%>
+        <%_ if (databaseType === 'mongodb' || databaseType === 'couchbase' || databaseType === 'sql') { _%>
         invalidUser.setImageUrl("http://placehold.it/50x50");
         <%_ } _%>
         invalidUser.setLangKey(Constants.DEFAULT_LANGUAGE);
         invalidUser.setAuthorities(Collections.singleton(AuthoritiesConstants.USER));
->>>>>>> ae520ec5
 
         restUserMockMvc.perform(
             post("/api/register")
@@ -551,27 +463,6 @@
     @Test<% if (databaseType === 'sql') { %>
     @Transactional<% } %>
     public void testRegisterNullPassword() throws Exception {
-<<<<<<< HEAD
-        ManagedUserVM invalidUser = new ManagedUserVM(
-            null,               // id
-            "bob",              // login
-            null,               // invalid null password
-            "Bob",              // firstName
-            "Green",            // lastName
-            "bob@example.com",  // email
-            true,               // activated
-            <%_ if (databaseType === 'mongodb' || databaseType === 'couchbase' || databaseType === 'sql') { _%>
-            "http://placehold.it/50x50", //imageUrl
-            <%_ } _%>
-            Constants.DEFAULT_LANGUAGE,// langKey
-            <%_ if (databaseType === 'mongodb' || databaseType === 'couchbase' || databaseType === 'sql') { _%>
-            null,                   // createdBy
-            null,                   // createdDate
-            null,                   // lastModifiedBy
-            null,                   // lastModifiedDate
-            <%_ } _%>
-            new HashSet<>(Collections.singletonList(AuthoritiesConstants.USER)));
-=======
         ManagedUserVM invalidUser = new ManagedUserVM();
         invalidUser.setLogin("bob");
         invalidUser.setPassword(null);// invalid null password
@@ -579,12 +470,11 @@
         invalidUser.setLastName("Green");
         invalidUser.setEmail("bob@example.com");
         invalidUser.setActivated(true);
-        <%_ if (databaseType === 'mongodb' || databaseType === 'sql') { _%>
+        <%_ if (databaseType === 'mongodb' || databaseType === 'couchbase' || databaseType === 'sql') { _%>
         invalidUser.setImageUrl("http://placehold.it/50x50");
         <%_ } _%>
         invalidUser.setLangKey(Constants.DEFAULT_LANGUAGE);
         invalidUser.setAuthorities(Collections.singleton(AuthoritiesConstants.USER));
->>>>>>> ae520ec5
 
         restUserMockMvc.perform(
             post("/api/register")
@@ -600,31 +490,6 @@
     @Transactional<% } %>
     public void testRegisterDuplicateLogin() throws Exception {
         // Good
-<<<<<<< HEAD
-        ManagedUserVM validUser = new ManagedUserVM(
-            null,                   // id
-            "alice",                // login
-            "password",             // password
-            "Alice",                // firstName
-            "Something",            // lastName
-            "alice@example.com",    // email
-            true,                   // activated
-            <%_ if (databaseType === 'mongodb' || databaseType === 'couchbase' || databaseType === 'sql') { _%>
-            "http://placehold.it/50x50", //imageUrl
-            <%_ } _%>
-            Constants.DEFAULT_LANGUAGE,// langKey
-            <%_ if (databaseType === 'mongodb' || databaseType === 'couchbase' || databaseType === 'sql') { _%>
-            null,                   // createdBy
-            null,                   // createdDate
-            null,                   // lastModifiedBy
-            null,                   // lastModifiedDate
-            <%_ } _%>
-            new HashSet<>(Collections.singletonList(AuthoritiesConstants.USER)));
-
-        // Duplicate login, different email
-        ManagedUserVM duplicatedUser = new ManagedUserVM(validUser.getId(), validUser.getLogin(), validUser.getPassword(), validUser.getFirstName(), validUser.getLastName(),
-            "alicejr@example.com", true<% if (databaseType === 'mongodb' || databaseType === 'couchbase' || databaseType === 'sql') { %>, validUser.getImageUrl()<% } %>, validUser.getLangKey()<% if (databaseType === 'mongodb' || databaseType === 'couchbase' || databaseType === 'sql') { %>, validUser.getCreatedBy(), validUser.getCreatedDate(), validUser.getLastModifiedBy(), validUser.getLastModifiedDate()<% } %>, validUser.getAuthorities());
-=======
         ManagedUserVM validUser = new ManagedUserVM();
         validUser.setLogin("alice");
         validUser.setPassword("password");
@@ -632,7 +497,7 @@
         validUser.setLastName("Something");
         validUser.setEmail("alice@example.com");
         validUser.setActivated(true);
-        <%_ if (databaseType === 'mongodb' || databaseType === 'sql') { _%>
+        <%_ if (databaseType === 'mongodb' || databaseType === 'couchbase' || databaseType === 'sql') { _%>
         validUser.setImageUrl("http://placehold.it/50x50");
         <%_ } _%>
         validUser.setLangKey(Constants.DEFAULT_LANGUAGE);
@@ -646,18 +511,17 @@
         duplicatedUser.setLastName(validUser.getLastName());
         duplicatedUser.setEmail("alicejr@example.com");
         duplicatedUser.setActivated(validUser.isActivated());
-        <%_ if (databaseType === 'mongodb' || databaseType === 'sql') { _%>
+        <%_ if (databaseType === 'mongodb' || databaseType === 'couchbase' || databaseType === 'sql') { _%>
         duplicatedUser.setImageUrl(validUser.getImageUrl());
         <%_ } _%>
         duplicatedUser.setLangKey(validUser.getLangKey());
-        <%_ if (databaseType === 'mongodb' || databaseType === 'sql') { _%>
+        <%_ if (databaseType === 'mongodb' || databaseType === 'couchbase' || databaseType === 'sql') { _%>
         duplicatedUser.setCreatedBy(validUser.getCreatedBy());
         duplicatedUser.setCreatedDate(validUser.getCreatedDate());
         duplicatedUser.setLastModifiedBy(validUser.getLastModifiedBy());
         duplicatedUser.setLastModifiedDate(validUser.getLastModifiedDate());
         <%_ } _%>
         duplicatedUser.setAuthorities(new HashSet<>(validUser.getAuthorities()));
->>>>>>> ae520ec5
 
         // Good user
         restMvc.perform(
@@ -681,31 +545,6 @@
     @Transactional<% } %>
     public void testRegisterDuplicateEmail() throws Exception {
         // Good
-<<<<<<< HEAD
-        ManagedUserVM validUser = new ManagedUserVM(
-            null,                   // id
-            "john",                 // login
-            "password",             // password
-            "John",                 // firstName
-            "Doe",                  // lastName
-            "john@example.com",     // email
-            true,                   // activated
-            <%_ if (databaseType === 'mongodb' || databaseType === 'couchbase' || databaseType === 'sql') { _%>
-            "http://placehold.it/50x50", //imageUrl
-            <%_ } _%>
-            Constants.DEFAULT_LANGUAGE,// langKey
-            <%_ if (databaseType === 'mongodb' || databaseType === 'couchbase' || databaseType === 'sql') { _%>
-            null,                   // createdBy
-            null,                   // createdDate
-            null,                   // lastModifiedBy
-            null,                   // lastModifiedDate
-            <%_ } _%>
-            new HashSet<>(Collections.singletonList(AuthoritiesConstants.USER)));
-
-        // Duplicate email, different login
-        ManagedUserVM duplicatedUser = new ManagedUserVM(validUser.getId(), "johnjr", validUser.getPassword(), validUser.getLogin(), validUser.getLastName(),
-            validUser.getEmail(), true<% if (databaseType === 'mongodb' || databaseType === 'couchbase' || databaseType === 'sql') { %>, validUser.getImageUrl()<% } %>, validUser.getLangKey()<% if (databaseType === 'mongodb' || databaseType === 'couchbase' || databaseType === 'sql') { %>, validUser.getCreatedBy(), validUser.getCreatedDate(), validUser.getLastModifiedBy(), validUser.getLastModifiedDate()<% } %>, validUser.getAuthorities());
-=======
         ManagedUserVM validUser = new ManagedUserVM();
         validUser.setLogin("john");
         validUser.setPassword("password");
@@ -713,7 +552,7 @@
         validUser.setLastName("Doe");
         validUser.setEmail("john@example.com");
         validUser.setActivated(true);
-        <%_ if (databaseType === 'mongodb' || databaseType === 'sql') { _%>
+        <%_ if (databaseType === 'mongodb' || databaseType === 'couchbase' || databaseType === 'sql') { _%>
         validUser.setImageUrl("http://placehold.it/50x50");
         <%_ } _%>
         validUser.setLangKey(Constants.DEFAULT_LANGUAGE);
@@ -727,18 +566,17 @@
         duplicatedUser.setLastName(validUser.getLastName());
         duplicatedUser.setEmail(validUser.getEmail());
         duplicatedUser.setActivated(validUser.isActivated());
-        <%_ if (databaseType === 'mongodb' || databaseType === 'sql') { _%>
+        <%_ if (databaseType === 'mongodb' || databaseType === 'couchbase' || databaseType === 'sql') { _%>
         duplicatedUser.setImageUrl(validUser.getImageUrl());
         <%_ } _%>
         duplicatedUser.setLangKey(validUser.getLangKey());
-        <%_ if (databaseType === 'mongodb' || databaseType === 'sql') { _%>
+        <%_ if (databaseType === 'mongodb' || databaseType === 'couchbase' || databaseType === 'sql') { _%>
         duplicatedUser.setCreatedBy(validUser.getCreatedBy());
         duplicatedUser.setCreatedDate(validUser.getCreatedDate());
         duplicatedUser.setLastModifiedBy(validUser.getLastModifiedBy());
         duplicatedUser.setLastModifiedDate(validUser.getLastModifiedDate());
         <%_ } _%>
         duplicatedUser.setAuthorities(new HashSet<>(validUser.getAuthorities()));
->>>>>>> ae520ec5
 
         // Good user
         restMvc.perform(
@@ -755,10 +593,6 @@
             .andExpect(status().is4xxClientError());
 
         // Duplicate email - with uppercase email address
-<<<<<<< HEAD
-        final ManagedUserVM userWithUpperCaseEmail = new ManagedUserVM(validUser.getId(), "johnjr", validUser.getPassword(), validUser.getLogin(), validUser.getLastName(),
-                validUser.getEmail().toUpperCase(), true<% if (databaseType === 'mongodb' || databaseType === 'couchbase' || databaseType === 'sql') { %>, validUser.getImageUrl()<% } %>, validUser.getLangKey()<% if (databaseType === 'mongodb' || databaseType === 'couchbase' || databaseType === 'sql') { %>, validUser.getCreatedBy(), validUser.getCreatedDate(), validUser.getLastModifiedBy(), validUser.getLastModifiedDate()<% } %>, validUser.getAuthorities());
-=======
         ManagedUserVM userWithUpperCaseEmail = new ManagedUserVM();
         userWithUpperCaseEmail.setId(validUser.getId());
         userWithUpperCaseEmail.setLogin("johnjr");
@@ -767,18 +601,17 @@
         userWithUpperCaseEmail.setLastName(validUser.getLastName());
         userWithUpperCaseEmail.setEmail(validUser.getEmail().toUpperCase());
         userWithUpperCaseEmail.setActivated(validUser.isActivated());
-        <%_ if (databaseType === 'mongodb' || databaseType === 'sql') { _%>
+        <%_ if (databaseType === 'mongodb' || databaseType === 'couchbase' || databaseType === 'sql') { _%>
         userWithUpperCaseEmail.setImageUrl(validUser.getImageUrl());
         <%_ } _%>
         userWithUpperCaseEmail.setLangKey(validUser.getLangKey());
-        <%_ if (databaseType === 'mongodb' || databaseType === 'sql') { _%>
+        <%_ if (databaseType === 'mongodb' || databaseType === 'couchbase' || databaseType === 'sql') { _%>
         userWithUpperCaseEmail.setCreatedBy(validUser.getCreatedBy());
         userWithUpperCaseEmail.setCreatedDate(validUser.getCreatedDate());
         userWithUpperCaseEmail.setLastModifiedBy(validUser.getLastModifiedBy());
         userWithUpperCaseEmail.setLastModifiedDate(validUser.getLastModifiedDate());
         <%_ } _%>
         userWithUpperCaseEmail.setAuthorities(new HashSet<>(validUser.getAuthorities()));
->>>>>>> ae520ec5
 
         restMvc.perform(
             post("/api/register")
@@ -793,27 +626,6 @@
     @Test<% if (databaseType === 'sql') { %>
     @Transactional<% } %>
     public void testRegisterAdminIsIgnored() throws Exception {
-<<<<<<< HEAD
-        ManagedUserVM validUser = new ManagedUserVM(
-            null,                   // id
-            "badguy",               // login
-            "password",             // password
-            "Bad",                  // firstName
-            "Guy",                  // lastName
-            "badguy@example.com",   // email
-            true,                   // activated
-            <%_ if (databaseType === 'mongodb' || databaseType === 'couchbase' || databaseType === 'sql') { _%>
-            "http://placehold.it/50x50", //imageUrl
-            <%_ } _%>
-            Constants.DEFAULT_LANGUAGE,// langKey
-            <%_ if (databaseType === 'mongodb' || databaseType === 'couchbase' || databaseType === 'sql') { _%>
-            null,                   // createdBy
-            null,                   // createdDate
-            null,                   // lastModifiedBy
-            null,                   // lastModifiedDate
-            <%_ } _%>
-            new HashSet<>(Collections.singletonList(AuthoritiesConstants.ADMIN)));
-=======
         ManagedUserVM validUser = new ManagedUserVM();
         validUser.setLogin("badguy");
         validUser.setPassword("password");
@@ -821,12 +633,11 @@
         validUser.setLastName("Guy");
         validUser.setEmail("badguy@example.com");
         validUser.setActivated(true);
-        <%_ if (databaseType === 'mongodb' || databaseType === 'sql') { _%>
+        <%_ if (databaseType === 'mongodb' || databaseType === 'couchbase' || databaseType === 'sql') { _%>
         validUser.setImageUrl("http://placehold.it/50x50");
         <%_ } _%>
         validUser.setLangKey(Constants.DEFAULT_LANGUAGE);
         validUser.setAuthorities(Collections.singleton(AuthoritiesConstants.USER));
->>>>>>> ae520ec5
 
         restMvc.perform(
             post("/api/register")
@@ -885,39 +696,17 @@
 
         userRepository.save<% if (databaseType === 'sql') { %>AndFlush<% } %>(user);
 
-<<<<<<< HEAD
-        UserDTO userDTO = new UserDTO(
-            null,                   // id
-            "not-used",          // login
-            "firstname",                // firstName
-            "lastname",                  // lastName
-            "save-account@example.com",    // email
-            false,                   // activated
-            <%_ if (databaseType === 'mongodb' || databaseType === 'couchbase' || databaseType === 'sql') { _%>
-            "http://placehold.it/50x50", //imageUrl
-            <%_ } _%>
-            Constants.DEFAULT_LANGUAGE,// langKey
-            <%_ if (databaseType === 'mongodb' || databaseType === 'couchbase' || databaseType === 'sql') { _%>
-            null,                   // createdBy
-            null,                   // createdDate
-            null,                   // lastModifiedBy
-            null,                   // lastModifiedDate
-            <%_ } _%>
-            new HashSet<>(Collections.singletonList(AuthoritiesConstants.ADMIN))
-        );
-=======
         UserDTO userDTO = new UserDTO();
         userDTO.setLogin("not-used");
         userDTO.setFirstName("firstname");
         userDTO.setLastName("lastname");
         userDTO.setEmail("save-account@example.com");
         userDTO.setActivated(false);
-        <%_ if (databaseType === 'mongodb' || databaseType === 'sql') { _%>
+        <%_ if (databaseType === 'mongodb' || databaseType === 'couchbase' || databaseType === 'sql') { _%>
         userDTO.setImageUrl("http://placehold.it/50x50");
         <%_ } _%>
         userDTO.setLangKey(Constants.DEFAULT_LANGUAGE);
         userDTO.setAuthorities(Collections.singleton(AuthoritiesConstants.ADMIN));
->>>>>>> ae520ec5
 
         restMvc.perform(
             post("/api/account")
@@ -951,39 +740,17 @@
 
         userRepository.save<% if (databaseType === 'sql') { %>AndFlush<% } %>(user);
 
-<<<<<<< HEAD
-        UserDTO userDTO = new UserDTO(
-            null,                   // id
-            "not-used",          // login
-            "firstname",                // firstName
-            "lastname",                  // lastName
-            "invalid email",    // email
-            false,                   // activated
-            <%_ if (databaseType === 'mongodb' || databaseType === 'couchbase' || databaseType === 'sql') { _%>
-            "http://placehold.it/50x50", //imageUrl
-            <%_ } _%>
-            Constants.DEFAULT_LANGUAGE,// langKey
-            <%_ if (databaseType === 'mongodb' || databaseType === 'couchbase' || databaseType === 'sql') { _%>
-            null,                   // createdBy
-            null,                   // createdDate
-            null,                   // lastModifiedBy
-            null,                   // lastModifiedDate
-            <%_ } _%>
-            new HashSet<>(Collections.singletonList(AuthoritiesConstants.ADMIN))
-        );
-=======
         UserDTO userDTO = new UserDTO();
         userDTO.setLogin("not-used");
         userDTO.setFirstName("firstname");
         userDTO.setLastName("lastname");
         userDTO.setEmail("invalid email");
         userDTO.setActivated(false);
-        <%_ if (databaseType === 'mongodb' || databaseType === 'sql') { _%>
+        <%_ if (databaseType === 'mongodb' || databaseType === 'couchbase' || databaseType === 'sql') { _%>
         userDTO.setImageUrl("http://placehold.it/50x50");
         <%_ } _%>
         userDTO.setLangKey(Constants.DEFAULT_LANGUAGE);
         userDTO.setAuthorities(Collections.singleton(AuthoritiesConstants.ADMIN));
->>>>>>> ae520ec5
 
         restMvc.perform(
             post("/api/account")
@@ -1020,39 +787,17 @@
 
         userRepository.save<% if (databaseType === 'sql') { %>AndFlush<% } %>(anotherUser);
 
-<<<<<<< HEAD
-        UserDTO userDTO = new UserDTO(
-            null,                   // id
-            "not-used",          // login
-            "firstname",                // firstName
-            "lastname",                  // lastName
-            "save-existing-email2@example.com",    // email
-            false,                   // activated
-            <%_ if (databaseType === 'mongodb' || databaseType === 'couchbase' || databaseType === 'sql') { _%>
-            "http://placehold.it/50x50", //imageUrl
-            <%_ } _%>
-            Constants.DEFAULT_LANGUAGE,// langKey
-            <%_ if (databaseType === 'mongodb' || databaseType === 'couchbase' || databaseType === 'sql') { _%>
-            null,                   // createdBy
-            null,                   // createdDate
-            null,                   // lastModifiedBy
-            null,                   // lastModifiedDate
-            <%_ } _%>
-            new HashSet<>(Collections.singletonList(AuthoritiesConstants.ADMIN))
-        );
-=======
         UserDTO userDTO = new UserDTO();
         userDTO.setLogin("not-used");
         userDTO.setFirstName("firstname");
         userDTO.setLastName("lastname");
         userDTO.setEmail("save-existing-email2@example.com");
         userDTO.setActivated(false);
-        <%_ if (databaseType === 'mongodb' || databaseType === 'sql') { _%>
+        <%_ if (databaseType === 'mongodb' || databaseType === 'couchbase' || databaseType === 'sql') { _%>
         userDTO.setImageUrl("http://placehold.it/50x50");
         <%_ } _%>
         userDTO.setLangKey(Constants.DEFAULT_LANGUAGE);
         userDTO.setAuthorities(Collections.singleton(AuthoritiesConstants.ADMIN));
->>>>>>> ae520ec5
 
         restMvc.perform(
             post("/api/account")
@@ -1079,39 +824,17 @@
 
         userRepository.save<% if (databaseType === 'sql') { %>AndFlush<% } %>(user);
 
-<<<<<<< HEAD
-        UserDTO userDTO = new UserDTO(
-            null,                   // id
-            "not-used",          // login
-            "firstname",                // firstName
-            "lastname",                  // lastName
-            "save-existing-email-and-login@example.com",    // email
-            false,                   // activated
-            <%_ if (databaseType === 'mongodb' || databaseType === 'couchbase' || databaseType === 'sql') { _%>
-            "http://placehold.it/50x50", //imageUrl
-            <%_ } _%>
-            Constants.DEFAULT_LANGUAGE,// langKey
-            <%_ if (databaseType === 'mongodb' || databaseType === 'couchbase' || databaseType === 'sql') { _%>
-            null,                   // createdBy
-            null,                   // createdDate
-            null,                   // lastModifiedBy
-            null,                   // lastModifiedDate
-            <%_ } _%>
-            new HashSet<>(Collections.singletonList(AuthoritiesConstants.ADMIN))
-        );
-=======
         UserDTO userDTO = new UserDTO();
         userDTO.setLogin("not-used");
         userDTO.setFirstName("firstname");
         userDTO.setLastName("lastname");
         userDTO.setEmail("save-existing-email-and-login@example.com");
         userDTO.setActivated(false);
-        <%_ if (databaseType === 'mongodb' || databaseType === 'sql') { _%>
+        <%_ if (databaseType === 'mongodb' || databaseType === 'couchbase' || databaseType === 'sql') { _%>
         userDTO.setImageUrl("http://placehold.it/50x50");
         <%_ } _%>
         userDTO.setLangKey(Constants.DEFAULT_LANGUAGE);
         userDTO.setAuthorities(Collections.singleton(AuthoritiesConstants.ADMIN));
->>>>>>> ae520ec5
 
         restMvc.perform(
             post("/api/account")
