--- conflicted
+++ resolved
@@ -178,11 +178,7 @@
 import <%=packageName%>.<%= mainClass %>;<% if (databaseType === 'sql' || databaseType === 'mongodb') { %>
 import <%=packageName%>.domain.Authority;<% } %><% if (authenticationType === 'session') { %>
 import <%=packageName%>.domain.PersistentToken;<% } %>
-<<<<<<< HEAD
-import <%=packageName%>.domain.User;<% if (authenticationType !== 'oauth2' && (databaseType === 'sql' || databaseType === 'mongodb' || databaseType === 'couchbase')) { %>
-=======
-import <%=packageName%>.domain.User;<% if (databaseType === 'sql' || databaseType === 'mongodb') { %>
->>>>>>> c7d4900c
+import <%=packageName%>.domain.User;<% if (databaseType === 'sql' || databaseType === 'mongodb' || databaseType === 'couchbase') { %>
 import <%=packageName%>.repository.AuthorityRepository;<% } %>
 <%_ if (authenticationType === 'session') { _%>
 import <%=packageName%>.repository.PersistentTokenRepository;
@@ -212,16 +208,7 @@
 import org.springframework.test.web.servlet.MockMvc;
 import org.springframework.test.web.servlet.setup.MockMvcBuilders;<% if (databaseType === 'sql') { %>
 import org.springframework.transaction.annotation.Transactional;<% } %>
-<<<<<<< HEAD
-<%_ if (authenticationType === 'oauth2') { _%>
-import org.springframework.web.context.WebApplicationContext;
-import static org.springframework.security.test.web.servlet.request.SecurityMockMvcRequestPostProcessors.user;
-import static org.springframework.security.test.web.servlet.setup.SecurityMockMvcConfigurers.springSecurity;
-<% } else { %>
 import java.time.Instant;<% if (databaseType === 'sql' || databaseType === 'mongodb' || databaseType === 'couchbase') { %>
-=======
-import java.time.Instant;<% if (databaseType === 'sql' || databaseType === 'mongodb') { %>
->>>>>>> c7d4900c
 import java.time.LocalDate;<% } %>
 
 import java.util.*;
@@ -245,11 +232,7 @@
 
     @Autowired
     private UserRepository userRepository;
-<<<<<<< HEAD
-<%_ if (authenticationType !== 'oauth2' && (databaseType === 'sql' || databaseType === 'mongodb' || databaseType === 'couchbase')) { _%>
-=======
-<%_ if (databaseType === 'sql' || databaseType === 'mongodb') { _%>
->>>>>>> c7d4900c
+<%_ if (databaseType === 'sql' || databaseType === 'mongodb' || databaseType === 'couchbase') { _%>
 
     @Autowired
     private AuthorityRepository authorityRepository;
