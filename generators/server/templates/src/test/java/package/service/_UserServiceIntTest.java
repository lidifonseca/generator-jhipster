<%#
 Copyright 2013-2017 the original author or authors from the JHipster project.

 This file is part of the JHipster project, see http://www.jhipster.tech/
 for more information.

 Licensed under the Apache License, Version 2.0 (the "License");
 you may not use this file except in compliance with the License.
 You may obtain a copy of the License at

      http://www.apache.org/licenses/LICENSE-2.0

 Unless required by applicable law or agreed to in writing, software
 distributed under the License is distributed on an "AS IS" BASIS,
 WITHOUT WARRANTIES OR CONDITIONS OF ANY KIND, either express or implied.
 See the License for the specific language governing permissions and
 limitations under the License.
-%>
package <%=packageName%>.service;
<% if (databaseType === 'cassandra') { %>
import <%=packageName%>.AbstractCassandraTest;<% } %>
import <%=packageName%>.<%= mainClass %>;<% if ((databaseType === 'sql' || databaseType === 'mongodb' || databaseType === 'couchbase') && authenticationType === 'session') { %>
import <%=packageName%>.domain.PersistentToken;<% } %>
<<<<<<< HEAD
import <%=packageName%>.domain.User;<% if ((databaseType === 'sql' || databaseType === 'mongodb' || databaseType === 'couchbase') && authenticationType === 'session') { %>
import <%=packageName%>.repository.PersistentTokenRepository;<% } %>
import <%=packageName%>.config.Constants;
import <%=packageName%>.repository.UserRepository;
import <%=packageName%>.service.dto.UserDTO;<% if (databaseType === 'sql' || databaseType === 'mongodb' || databaseType === 'couchbase') { %>
=======
<%_ if (authenticationType !== 'oauth2') { _%>
import <%=packageName%>.domain.User;<%_ } _%>
<%_ if ((databaseType === 'sql' || databaseType === 'mongodb') && authenticationType === 'session') { _%>
import <%=packageName%>.repository.PersistentTokenRepository;<% } %>
import <%=packageName%>.config.Constants;
import <%=packageName%>.repository.UserRepository;
import <%=packageName%>.service.dto.UserDTO;<% if ((databaseType === 'sql' || databaseType === 'mongodb') && authenticationType !== 'oauth2') { %>
>>>>>>> 8372cf5f
import <%=packageName%>.service.util.RandomUtil;<% } %>
import <%=packageName%>.web.rest.vm.ManagedUserVM;
import org.junit.Test;
import org.junit.runner.RunWith;
import org.springframework.beans.factory.annotation.Autowired;
import org.springframework.boot.test.context.SpringBootTest;<% if (databaseType === 'sql') { %>
import org.springframework.transaction.annotation.Transactional;<% } %>
import org.springframework.test.context.junit4.SpringRunner;
<<<<<<< HEAD
<% if (databaseType === 'sql' || databaseType === 'mongodb' || databaseType === 'couchbase') { %>
import org.springframework.data.domain.Page;
import org.springframework.data.domain.PageRequest;<%}%><% if (databaseType === 'couchbase') { %>
import org.springframework.security.test.context.support.WithAnonymousUser;<% } %>
<% if ((databaseType === 'sql' || databaseType === 'mongodb' || databaseType === 'couchbase') && authenticationType === 'session') { %>
import java.time.LocalDate;<% } %>
import java.time.Instant;<% if (databaseType === 'sql' || databaseType === 'mongodb' || databaseType === 'couchbase') { %>
=======
<%_ if (databaseType === 'sql' || databaseType === 'mongodb') { _%>
import org.springframework.data.domain.Page;
import org.springframework.data.domain.PageRequest;
<%_ } _%>
<%_ if ((databaseType === 'sql' || databaseType === 'mongodb') && authenticationType === 'session') { _%>
import java.time.LocalDate;
<%_ } _%>
<%_ if (authenticationType !== 'oauth2') { _%>
import java.time.Instant;
<%_ } _%>
<%_ if ((databaseType === 'sql' || databaseType === 'mongodb') && authenticationType !== 'oauth2') { _%>
>>>>>>> 8372cf5f
import java.time.temporal.ChronoUnit;
import java.util.Optional;
<%_ } _%>
<%_ if (authenticationType !== 'oauth2') { _%>
import java.util.List;
<%_ } _%>

import static org.assertj.core.api.Assertions.*;

/**
 * Test class for the UserResource REST controller.
 *
 * @see UserService
 */
@RunWith(SpringRunner.class)
@SpringBootTest(classes = <%= mainClass %>.class)<% if (databaseType === 'sql') { %>
@Transactional<% } %>
public class UserServiceIntTest <% if (databaseType === 'cassandra') { %>extends AbstractCassandraTest <% } %>{<% if ((databaseType === 'sql' || databaseType === 'mongodb' || databaseType === 'couchbase') && authenticationType === 'session') { %>

    @Autowired
    private PersistentTokenRepository persistentTokenRepository;<% } %>

    @Autowired
    private UserRepository userRepository;

    @Autowired
    private UserService userService;<% if ((databaseType === 'sql' || databaseType === 'mongodb' || databaseType === 'couchbase') && authenticationType === 'session') { %>

    @Test
    public void testRemoveOldPersistentTokens() {
        User admin = userRepository.findOneByLogin("admin").get();
        int existingCount = persistentTokenRepository.findByUser(admin).size();
        generateUserToken(admin, "1111-1111", LocalDate.now());
        LocalDate now = LocalDate.now();
        generateUserToken(admin, "2222-2222", now.minusDays(32));
        assertThat(persistentTokenRepository.findByUser(admin)).hasSize(existingCount + 2);
        userService.removeOldPersistentTokens();
        assertThat(persistentTokenRepository.findByUser(admin)).hasSize(existingCount + 1);
<<<<<<< HEAD
    }<% } %><% if (databaseType === 'sql' || databaseType === 'mongodb' || databaseType === 'couchbase') { %>
=======
    }<% } %><% if (authenticationType !== 'oauth2' && (databaseType === 'sql' || databaseType === 'mongodb')) { %>
>>>>>>> 8372cf5f

    @Test
    public void assertThatUserMustExistToResetPassword() {
        Optional<User> maybeUser = userService.requestPasswordReset("john.doe@localhost");
        assertThat(maybeUser.isPresent()).isFalse();

        maybeUser = userService.requestPasswordReset("admin@localhost");
        assertThat(maybeUser.isPresent()).isTrue();

        assertThat(maybeUser.get().getEmail()).isEqualTo("admin@localhost");
        assertThat(maybeUser.get().getResetDate()).isNotNull();
        assertThat(maybeUser.get().getResetKey()).isNotNull();
    }

    @Test
    public void assertThatOnlyActivatedUserCanRequestPasswordReset() {
        User user = createUser("johndoe", "johndoe", "John", "Doe", "john.doe@localhost", "http://placehold.it/50x50", "en-US");
        Optional<User> maybeUser = userService.requestPasswordReset("john.doe@localhost");
        assertThat(maybeUser.isPresent()).isFalse();
        userRepository.delete(user);
    }

    @Test
    public void assertThatResetKeyMustNotBeOlderThan24Hours() {
        User user = createUser("johndoe", "johndoe", "John", "Doe", "john.doe@localhost", "http://placehold.it/50x50", "en-US");

        Instant daysAgo = Instant.now().minus(25, ChronoUnit.HOURS);
        String resetKey = RandomUtil.generateResetKey();
        user.setActivated(true);
        user.setResetDate(daysAgo);
        user.setResetKey(resetKey);

        userRepository.save(user);

        Optional<User> maybeUser = userService.completePasswordReset("johndoe2", user.getResetKey());

        assertThat(maybeUser.isPresent()).isFalse();

        userRepository.delete(user);
    }

    @Test
    public void assertThatResetKeyMustBeValid() {
        User user = createUser("johndoe", "johndoe", "John", "Doe", "john.doe@localhost", "http://placehold.it/50x50", "en-US");

        Instant daysAgo = Instant.now().minus(25, ChronoUnit.HOURS);
        user.setActivated(true);
        user.setResetDate(daysAgo);
        user.setResetKey("1234");
        userRepository.save(user);
        Optional<User> maybeUser = userService.completePasswordReset("johndoe2", user.getResetKey());
        assertThat(maybeUser.isPresent()).isFalse();
        userRepository.delete(user);
    }

    @Test
    public void assertThatUserCanResetPassword() {
        User user = createUser("johndoe", "johndoe", "John", "Doe", "john.doe@localhost", "http://placehold.it/50x50", "en-US");
        String oldPassword = user.getPassword();
        Instant daysAgo = Instant.now().minus(2, ChronoUnit.HOURS);
        String resetKey = RandomUtil.generateResetKey();
        user.setActivated(true);
        user.setResetDate(daysAgo);
        user.setResetKey(resetKey);
        userRepository.save(user);
        Optional<User> maybeUser = userService.completePasswordReset("johndoe2", user.getResetKey());
        assertThat(maybeUser.isPresent()).isTrue();
        assertThat(maybeUser.get().getResetDate()).isNull();
        assertThat(maybeUser.get().getResetKey()).isNull();
        assertThat(maybeUser.get().getPassword()).isNotEqualTo(oldPassword);

        userRepository.delete(user);
    }

    @Test
    public void testFindNotActivatedUsersByCreationDateBefore() {
        userService.removeNotActivatedUsers();
        Instant now = Instant.now();
        List<User> users = userRepository.findAllByActivatedIsFalseAndCreatedDateBefore(now.minus(3, ChronoUnit.DAYS));
        assertThat(users).isEmpty();
    }<% } %><% if ((databaseType === 'sql' || databaseType === 'mongodb' || databaseType === 'couchbase') && authenticationType === 'session') { %>

    private void generateUserToken(User user, String tokenSeries, LocalDate localDate) {
        PersistentToken token = new PersistentToken();
        token.setSeries(tokenSeries);<% if (databaseType === 'couchbase') { %>
        token.setLogin(user.getLogin());<% } else { %>
        token.setUser(user);<% } %>
        token.setTokenValue(tokenSeries + "-data");
        token.setTokenDate(localDate);
        token.setIpAddress("127.0.0.1");
        token.setUserAgent("Test agent");<% if (databaseType === 'sql') { %>
        persistentTokenRepository.saveAndFlush(token);<% } %><% if (databaseType === 'mongodb' || databaseType === 'couchbase') { %>
        persistentTokenRepository.save(token);<% } %>
    }<% } %>

    @Test
    <% if (databaseType === 'couchbase') { %>@WithAnonymousUser<% } %>
    public void assertThatAnonymousUserIsNotGet() {<% if (databaseType === 'sql' || databaseType === 'mongodb' || databaseType === 'couchbase') { %>
        final PageRequest pageable = new PageRequest(0, (int) userRepository.count());
        final Page<UserDTO> allManagedUsers = userService.getAllManagedUsers(pageable);
        assertThat(allManagedUsers.getContent().stream()<% } %><% if (databaseType === 'cassandra') { %>
        final List<UserDTO> allManagedUsers = userService.getAllManagedUsers();
        assertThat(allManagedUsers.stream()<% } %>
            .noneMatch(user -> Constants.ANONYMOUS_USER.equals(user.getLogin())))
            .isTrue();
    }
<<<<<<< HEAD
    <%_ if (databaseType === 'sql' || databaseType === 'mongodb' || databaseType === 'couchbase') { _%>
=======
    <%_ if (authenticationType !== 'oauth2' && (databaseType === 'sql' || databaseType === 'mongodb')) { _%>
>>>>>>> 8372cf5f

    @Test
    public void testRemoveNotActivatedUsers() {
        User user = createUser("johndoe", "johndoe", "John", "Doe", "john.doe@localhost", "http://placehold.it/50x50", "en-US");
        user.setActivated(false);
        user.setCreatedDate(Instant.now().minus(30, ChronoUnit.DAYS));
        userRepository.save(user);
        assertThat(userRepository.findOneByLogin("johndoe")).isPresent();
        userService.removeNotActivatedUsers();
        assertThat(userRepository.findOneByLogin("johndoe")).isNotPresent();
    }

    private User createUser(String login, String password, String firstName, String lastName, String email, String imageUrl, String langKey) {
        return userService.registerUser(new ManagedUserVM(null, login, password, firstName, lastName, email, true, imageUrl, langKey, null, null, null, null, null));
    }
    <%_ } _%>

}<|MERGE_RESOLUTION|>--- conflicted
+++ resolved
@@ -21,21 +21,13 @@
 import <%=packageName%>.AbstractCassandraTest;<% } %>
 import <%=packageName%>.<%= mainClass %>;<% if ((databaseType === 'sql' || databaseType === 'mongodb' || databaseType === 'couchbase') && authenticationType === 'session') { %>
 import <%=packageName%>.domain.PersistentToken;<% } %>
-<<<<<<< HEAD
-import <%=packageName%>.domain.User;<% if ((databaseType === 'sql' || databaseType === 'mongodb' || databaseType === 'couchbase') && authenticationType === 'session') { %>
+<%_ if (authenticationType !== 'oauth2') { _%>
+import <%=packageName%>.domain.User;<%_ } _%>
+<%_ if ((databaseType === 'sql' || databaseType === 'mongodb' || databaseType === 'couchbase') && authenticationType === 'session') { _%>
 import <%=packageName%>.repository.PersistentTokenRepository;<% } %>
 import <%=packageName%>.config.Constants;
 import <%=packageName%>.repository.UserRepository;
-import <%=packageName%>.service.dto.UserDTO;<% if (databaseType === 'sql' || databaseType === 'mongodb' || databaseType === 'couchbase') { %>
-=======
-<%_ if (authenticationType !== 'oauth2') { _%>
-import <%=packageName%>.domain.User;<%_ } _%>
-<%_ if ((databaseType === 'sql' || databaseType === 'mongodb') && authenticationType === 'session') { _%>
-import <%=packageName%>.repository.PersistentTokenRepository;<% } %>
-import <%=packageName%>.config.Constants;
-import <%=packageName%>.repository.UserRepository;
-import <%=packageName%>.service.dto.UserDTO;<% if ((databaseType === 'sql' || databaseType === 'mongodb') && authenticationType !== 'oauth2') { %>
->>>>>>> 8372cf5f
+import <%=packageName%>.service.dto.UserDTO;<% if ((databaseType === 'sql' || databaseType === 'mongodb' || databaseType === 'couchbase') && authenticationType !== 'oauth2') { %>
 import <%=packageName%>.service.util.RandomUtil;<% } %>
 import <%=packageName%>.web.rest.vm.ManagedUserVM;
 import org.junit.Test;
@@ -44,27 +36,19 @@
 import org.springframework.boot.test.context.SpringBootTest;<% if (databaseType === 'sql') { %>
 import org.springframework.transaction.annotation.Transactional;<% } %>
 import org.springframework.test.context.junit4.SpringRunner;
-<<<<<<< HEAD
-<% if (databaseType === 'sql' || databaseType === 'mongodb' || databaseType === 'couchbase') { %>
-import org.springframework.data.domain.Page;
-import org.springframework.data.domain.PageRequest;<%}%><% if (databaseType === 'couchbase') { %>
-import org.springframework.security.test.context.support.WithAnonymousUser;<% } %>
-<% if ((databaseType === 'sql' || databaseType === 'mongodb' || databaseType === 'couchbase') && authenticationType === 'session') { %>
-import java.time.LocalDate;<% } %>
-import java.time.Instant;<% if (databaseType === 'sql' || databaseType === 'mongodb' || databaseType === 'couchbase') { %>
-=======
-<%_ if (databaseType === 'sql' || databaseType === 'mongodb') { _%>
+<%_ if (databaseType === 'sql' || databaseType === 'mongodb' || databaseType === 'couchbase') { _%>
 import org.springframework.data.domain.Page;
 import org.springframework.data.domain.PageRequest;
-<%_ } _%>
-<%_ if ((databaseType === 'sql' || databaseType === 'mongodb') && authenticationType === 'session') { _%>
+<%_ } _%><%_ if (databaseType === 'couchbase') { _%>
+import org.springframework.security.test.context.support.WithAnonymousUser;
+<%_ } _%>
+<%_ if ((databaseType === 'sql' || databaseType === 'mongodb' || databaseType === 'couchbase') && authenticationType === 'session') { _%>
 import java.time.LocalDate;
 <%_ } _%>
 <%_ if (authenticationType !== 'oauth2') { _%>
 import java.time.Instant;
 <%_ } _%>
-<%_ if ((databaseType === 'sql' || databaseType === 'mongodb') && authenticationType !== 'oauth2') { _%>
->>>>>>> 8372cf5f
+<%_ if ((databaseType === 'sql' || databaseType === 'mongodb' || databaseType === 'couchbase') && authenticationType !== 'oauth2') { _%>
 import java.time.temporal.ChronoUnit;
 import java.util.Optional;
 <%_ } _%>
@@ -103,11 +87,7 @@
         assertThat(persistentTokenRepository.findByUser(admin)).hasSize(existingCount + 2);
         userService.removeOldPersistentTokens();
         assertThat(persistentTokenRepository.findByUser(admin)).hasSize(existingCount + 1);
-<<<<<<< HEAD
-    }<% } %><% if (databaseType === 'sql' || databaseType === 'mongodb' || databaseType === 'couchbase') { %>
-=======
-    }<% } %><% if (authenticationType !== 'oauth2' && (databaseType === 'sql' || databaseType === 'mongodb')) { %>
->>>>>>> 8372cf5f
+    }<% } %><% if (authenticationType !== 'oauth2' && (databaseType === 'sql' || databaseType === 'mongodb' || databaseType === 'couchbase')) { %>
 
     @Test
     public void assertThatUserMustExistToResetPassword() {
@@ -214,11 +194,7 @@
             .noneMatch(user -> Constants.ANONYMOUS_USER.equals(user.getLogin())))
             .isTrue();
     }
-<<<<<<< HEAD
-    <%_ if (databaseType === 'sql' || databaseType === 'mongodb' || databaseType === 'couchbase') { _%>
-=======
-    <%_ if (authenticationType !== 'oauth2' && (databaseType === 'sql' || databaseType === 'mongodb')) { _%>
->>>>>>> 8372cf5f
+    <%_ if (authenticationType !== 'oauth2' && (databaseType === 'sql' || databaseType === 'mongodb' || databaseType === 'couchbase')) { _%>
 
     @Test
     public void testRemoveNotActivatedUsers() {
