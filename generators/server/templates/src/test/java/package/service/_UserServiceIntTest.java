--- conflicted
+++ resolved
@@ -47,9 +47,6 @@
 import org.junit.runner.RunWith;
 import org.springframework.beans.factory.annotation.Autowired;
 import org.springframework.boot.test.context.SpringBootTest;
-<%_ if (searchEngine === 'elasticsearch') { _%>
-import org.springframework.boot.test.mock.mockito.MockBean;
-<%_ } _%>
 <%_ if (databaseType === 'sql' || databaseType === 'mongodb' || databaseType === 'couchbase') { _%>
 import org.springframework.data.domain.Page;
 import org.springframework.data.domain.PageRequest;
@@ -108,10 +105,6 @@
     private UserService userService;
     <%_ if (searchEngine === 'elasticsearch') { _%>
 
-<<<<<<< HEAD
-    @MockBean
-    private UserSearchRepository userSearchRepository;
-=======
     /**
      * This repository is mocked in the <%=packageName%>.repository.search test package.
      *
@@ -119,7 +112,6 @@
      */
     @Autowired
     private UserSearchRepository mockUserSearchRepository;
->>>>>>> 3f520181
     <%_ } _%>
 
     private User user;
@@ -273,11 +265,7 @@
         <%_ if (searchEngine === 'elasticsearch') { _%>
 
         // Verify Elasticsearch mock
-<<<<<<< HEAD
-        verify(userSearchRepository, times(1)).delete(user);
-=======
         verify(mockUserSearchRepository, times(1)).delete(user);
->>>>>>> 3f520181
         <%_ } _%>
     }
     <%_ } _%>
@@ -334,11 +322,7 @@
         <%_ if (searchEngine === 'elasticsearch') { _%>
 
         // Verify Elasticsearch mock
-<<<<<<< HEAD
-        verify(userSearchRepository, times(1)).delete(user);
-=======
         verify(mockUserSearchRepository, times(1)).delete(user);
->>>>>>> 3f520181
         <%_ } _%>
     }
     <%_ } _%>
