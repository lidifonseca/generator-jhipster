--- conflicted
+++ resolved
@@ -198,28 +198,25 @@
         logs: # Reports metrics in the logs
             enabled: true
             report-frequency: 60 # in seconds
-<<<<<<< HEAD
-<%_ if (messageBroker === 'kafka') { _%>
-kafka:
-  consumer:
-    key.deserializer: org.apache.kafka.common.serialization.StringDeserializer
-    value.deserializer: org.apache.kafka.common.serialization.StringDeserializer
-    bootstrap.servers: ${kafkaBootstrapServers}
-    group.id: <%= dasherizedBaseName %>
-    auto.offset.reset: earliest
-  producer:
-    key.serializer: org.apache.kafka.common.serialization.StringSerializer
-    value.serializer: org.apache.kafka.common.serialization.StringSerializer
-    bootstrap.servers: ${kafkaBootstrapServers}
-<%_ } _%>
-=======
 <%_ if (cacheProvider === 'redis') { _%>
     cache:
         redis:
             server: ${redis.test.server}
 <%_ } _%>
-
->>>>>>> aee70615
+<%_ if (messageBroker === 'kafka') { _%>
+kafka:
+    consumer:
+        key.deserializer: org.apache.kafka.common.serialization.StringDeserializer
+        value.deserializer: org.apache.kafka.common.serialization.StringDeserializer
+        bootstrap.servers: ${kafkaBootstrapServers}
+        group.id: <%= dasherizedBaseName %>
+        auto.offset.reset: earliest
+    producer:
+        key.serializer: org.apache.kafka.common.serialization.StringSerializer
+        value.serializer: org.apache.kafka.common.serialization.StringSerializer
+        bootstrap.servers: ${kafkaBootstrapServers}
+<%_ } _%>
+
 # ===================================================================
 # Application specific properties
 # Add your own application properties here, see the ApplicationProperties class
