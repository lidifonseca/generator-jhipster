--- conflicted
+++ resolved
@@ -350,17 +350,8 @@
     mail: # specific JHipster mail property, for standard properties see MailProperties
         from: <%= baseName %>@localhost
         base-url: http://127.0.0.1:<%= applicationType !== 'uaa' ? serverPort : 8080 %>
-<<<<<<< HEAD
-    metrics: # DropWizard Metrics configuration, used by MetricsConfiguration
-        jmx:
-            enabled: false
-        prometheus:
-            enabled: false #expose metrics via prometheus
-        logs: # Reports Dropwizard metrics in the logs
-=======
     metrics:
         logs: # Reports metrics in the logs
->>>>>>> 65bf1d77
             enabled: false
             report-frequency: 60 # in seconds
     logging:
