<%#
 Copyright 2013-2019 the original author or authors from the JHipster project.

 This file is part of the JHipster project, see https://www.jhipster.tech/
 for more information.

 Licensed under the Apache License, Version 2.0 (the "License");
 you may not use this file except in compliance with the License.
 You may obtain a copy of the License at

      http://www.apache.org/licenses/LICENSE-2.0

 Unless required by applicable law or agreed to in writing, software
 distributed under the License is distributed on an "AS IS" BASIS,
 WITHOUT WARRANTIES OR CONDITIONS OF ANY KIND, either express or implied.
 See the License for the specific language governing permissions and
 limitations under the License.
-%>
# ===================================================================
# Spring Boot configuration.
#
# This configuration will be overridden by the Spring profile you use,
# for example application-dev.yml if you use the "dev" profile.
#
# More information on profiles: https://www.jhipster.tech/profiles/
# More information on configuration properties: https://www.jhipster.tech/common-application-properties/
# ===================================================================

# ===================================================================
# Standard Spring Boot properties.
# Full reference is available at:
# http://docs.spring.io/spring-boot/docs/current/reference/html/common-application-properties.html
# ===================================================================

<%_ if (serviceDiscoveryType === 'eureka') { _%>
eureka:
    client:
        enabled: true
        healthcheck:
            enabled: true
        fetch-registry: true
        register-with-eureka: true
        instance-info-replication-interval-seconds: 10
        registry-fetch-interval-seconds: 10
    instance:
        appname: <%= baseName.toLowerCase() %>
        instanceId: <%= baseName.toLowerCase() %>:${spring.application.instance-id:${random.value}}
        lease-renewal-interval-in-seconds: 5
        lease-expiration-duration-in-seconds: 10
        status-page-url-path: ${management.endpoints.web.base-path}/info
        health-check-url-path: ${management.endpoints.web.base-path}/health
        metadata-map:
            zone: primary # This is needed for the load balancer
            profile: ${spring.profiles.active}
            version: ${info.project.version:}
            git-version: ${git.commit.id.describe:}
            git-commit: ${git.commit.id.abbrev:}
            git-branch: ${git.branch:}
ribbon:
    eureka:
        enabled: true
<%_ } _%>
<%_ if (applicationType === 'gateway' && serviceDiscoveryType) { _%>
# See http://cloud.spring.io/spring-cloud-netflix/spring-cloud-netflix.html
zuul: # those values must be configured depending on the application specific needs
    sensitive-headers: Cookie,Set-Cookie #see https://github.com/spring-cloud/spring-cloud-netflix/issues/3126
    host:
        max-total-connections: 1000
        max-per-route-connections: 100
    semaphore:
        max-semaphores: 500
    <%_ if (serviceDiscoveryType === 'consul') { _%>
    ignoredServices: 'consul,<%= baseName %>' # Prevent Consul and the "<%= baseName %>" app itself from having a Zuul route automatically created for them
    <%_ } _%>

# See https://github.com/Netflix/Hystrix/wiki/Configuration
hystrix:
    command:
        default:
            execution:
                isolation:
                    thread:
                        timeoutInMilliseconds: 10000

<%_ } _%>
<%_ if (applicationType === 'microservice') { _%>
feign:
    hystrix:
        enabled: true
#    client:
#        config:
#            default:
#                connectTimeout: 5000
#                readTimeout: 5000

# See https://github.com/Netflix/Hystrix/wiki/Configuration
hystrix:
    command:
        default:
            execution:
                isolation:
                    strategy: SEMAPHORE
# See https://github.com/spring-cloud/spring-cloud-netflix/issues/1330
#                    thread:
#                        timeoutInMilliseconds: 10000
    shareSecurityContext: true

<%_ } _%>
management:
    endpoints:
        web:
            base-path: /management
            exposure:
                include: ["configprops", "env", "health", "info", "threaddump", "logfile", "jhi-metrics", "prometheus" ]
    endpoint:
        health:
            show-details: when-authorized
        jhi-metrics:
            enabled: true
    info:
        git:
            mode: full
    health:
        mail:
            enabled: false # When using the MailService, configure an SMTP server and set this to true
    metrics:
<<<<<<< HEAD
        enable:
            all: false # http://micrometer.io/ is disabled by default, as we use http://metrics.dropwizard.io/ instead
=======
        export:
            # Prometheus is the default metrics backend
            prometheus:
                enabled: true
                step: 60
        binders:
            jvm:
                enabled: true
            processor:
                enabled: true
            uptime:
                enabled: true
            logback:
                enabled: true
            files:
                enabled: true
            integration:
                enabled: true
        distribution:
            percentiles-histogram:
                all: true
            percentiles:
                all: 0, 0.5, 0.75, 0.95, 0.99, 1.0
        web:
            server:
                auto-time-requests: true
>>>>>>> 65bf1d77

spring:
    <%_ if (searchEngine === 'elasticsearch') { _%>
    autoconfigure:
        exclude: <% if (databaseType === 'sql' && messageBroker === 'kafka') { %>org.springframework.boot.actuate.autoconfigure.metrics.jdbc.DataSourcePoolMetricsAutoConfiguration,<% } %>org.springframework.boot.autoconfigure.data.elasticsearch.ElasticsearchAutoConfiguration,org.springframework.boot.autoconfigure.data.elasticsearch.ElasticsearchDataAutoConfiguration
    <%_ } else if (databaseType === 'sql' && messageBroker === 'kafka') { _%>
    autoconfigure:
        exclude: org.springframework.boot.actuate.autoconfigure.metrics.jdbc.DataSourcePoolMetricsAutoConfiguration
    <%_ } _%>
    application:
        name: <%= baseName %>
    <%_ if (serviceDiscoveryType === 'consul') { _%>
    cloud:
        consul:
            discovery:
                healthCheckPath: /management/health
                instanceId: ${spring.application.name}:${spring.application.instance-id:${random.value}}
            config:
                watch:
                    enabled: false
    <%_ } _%>
    <%_ if (!serviceDiscoveryType) { _%>
    profiles:
        # The commented value for `active` can be replaced with valid Spring profiles to load.
        # Otherwise, it will be filled in by <%= buildTool %> when building the WAR file
        # Either way, it can be overridden by `--spring.profiles.active` value passed in the commandline or `-Dspring.profiles.active` set in `JAVA_OPTS`
        active: #spring.profiles.active#
    <%_ } _%>
    jmx:
        enabled: false
    <%_ if (databaseType === 'sql') { _%>
    data:
        jpa:
            repositories:
                bootstrap-mode: deferred
    jpa:
        open-in-view: false
        properties:
            hibernate.jdbc.time_zone: UTC
        hibernate:
            ddl-auto: none
            naming:
                physical-strategy: org.springframework.boot.orm.jpa.hibernate.SpringPhysicalNamingStrategy
                implicit-strategy: org.springframework.boot.orm.jpa.hibernate.SpringImplicitNamingStrategy
    <%_ } _%>
    messages:
        basename: i18n/messages
    main:
        allow-bean-definition-overriding: true
    mvc:
        favicon:
            enabled: false
    task:
        execution:
            thread-name-prefix: <%= dasherizedBaseName %>-task-
            pool:
                core-size: 2
                max-size: 50
                queue-capacity: 10000
        scheduling:
            thread-name-prefix: <%= dasherizedBaseName %>-scheduling-
            pool:
                size: 2
    thymeleaf:
        mode: HTML
<%_ if (authenticationType === 'oauth2') { _%>

# ===================================================================
# OpenID Connect Settings. Default settings are for Keycloak in Docker.
# Start Keycloak using `docker-compose -f src/main/docker/keycloak.yml up`.
#
# To use Okta, your settings should resemble the following:
#
# accessTokenUri: https://{yourOktaDomain}.com/oauth2/default/v1/token
# userAuthorizationUri: https://{yourOktaDomain}.com/oauth2/default/v1/authorize
# clientId: {copy after creating an OIDC app}
# clientSecret: {copy after creating an OIDC app}
# userInfoUri: https://{yourOktaDomain}.com/oauth2/default/v1/userinfo
# tokenInfoUri: https://{yourOktaDomain}.com/oauth2/default/v1/introspect
#
# You can also override these properties using environment variables.
# For example:
#
# export SECURITY_OAUTH2_CLIENT_CLIENT_ID="jhipster"
# export SECURITY_OAUTH2_CLIENT_CLIENT_SECRET="38561a05"
# ===================================================================
<%_ } _%>
<%_ if (authenticationType === 'uaa' || authenticationType === 'oauth2') { _%>
security:
<%_ } _%>
    <%_ if (authenticationType === 'uaa') { _%>
    oauth2:
        resource:
            filter-order: 3
    <%_ } _%>
    <%_ if (authenticationType === 'oauth2') {  _%>
    oauth2:
        client:
            <%_ if (applicationType === 'gateway' || applicationType === 'monolith') { _%>
            access-token-uri: http://localhost:9080/auth/realms/jhipster/protocol/openid-connect/token
            user-authorization-uri: http://localhost:9080/auth/realms/jhipster/protocol/openid-connect/auth
            client-id: web_app
            client-secret: web_app
            scope: openid profile email
            <%_ } _%>
            <%_ if (applicationType === 'microservice') { _%>
            client-id: internal
            client-secret: internal
            <%_ } _%>
        resource:
            user-info-uri: http://localhost:9080/auth/realms/jhipster/protocol/openid-connect/userinfo
    <%_ } _%>

server:
    servlet:
        <%_ if ((applicationType === 'microservice' || applicationType === 'uaa') && !serviceDiscoveryType) { _%>
        context-path: /${spring.application.name}
        <%_ } _%>
        session:
            cookie:
                http-only: true

# Properties to be exposed on the /info management endpoint
info:
    # Comma separated list of profiles that will trigger the ribbon to show
    display-ribbon-on-profiles: "dev"

# ===================================================================
# JHipster specific properties
#
# Full reference is available at: https://www.jhipster.tech/common-application-properties/
# ===================================================================

jhipster:
    # By default CORS is disabled. Uncomment to enable.
    #cors:
        #allowed-origins: "*"
        #allowed-methods: "*"
        #allowed-headers: "*"
        <%_ if (authenticationType === 'session') { _%>
        #exposed-headers: "Link,X-Total-Count"
        <%_ } else { _%>
        #exposed-headers: "Authorization,Link,X-Total-Count"
        <%_ } _%>
        #allow-credentials: true
        #max-age: 1800
    mail:
        from: <%= baseName %>@localhost
    swagger:
        default-include-pattern: /api/.*
        title: <%=baseName%> API
        description: <%=baseName%> API documentation
        version: 0.0.1
        terms-of-service-url:
        contact-name:
        contact-url:
        contact-email:
        license:
        license-url:

# ===================================================================
# Application specific properties
# Add your own application properties here, see the ApplicationProperties class
# to have type-safe configuration, like in the JHipsterProperties above
#
# More documentation is available at:
# https://www.jhipster.tech/common-application-properties/
# ===================================================================

# application:<|MERGE_RESOLUTION|>--- conflicted
+++ resolved
@@ -124,10 +124,6 @@
         mail:
             enabled: false # When using the MailService, configure an SMTP server and set this to true
     metrics:
-<<<<<<< HEAD
-        enable:
-            all: false # http://micrometer.io/ is disabled by default, as we use http://metrics.dropwizard.io/ instead
-=======
         export:
             # Prometheus is the default metrics backend
             prometheus:
@@ -154,7 +150,6 @@
         web:
             server:
                 auto-time-requests: true
->>>>>>> 65bf1d77
 
 spring:
     <%_ if (searchEngine === 'elasticsearch') { _%>
