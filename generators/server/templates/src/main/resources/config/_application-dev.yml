--- conflicted
+++ resolved
@@ -187,7 +187,6 @@
                 # Token is valid 24 hours
                 tokenValidityInSeconds: 86400
     <%_ } _%>
-<<<<<<< HEAD
     <%_ if (applicationType !== 'uaa' && authenticationType === 'uaa') { _%>
         clientAuthorization:
             # change this depending on your authorization server
@@ -196,12 +195,9 @@
             clientId: internal
             clientSecret: internal
     <%_ } _%>
-    <%_ if (authenticationType == 'oauth2') { _%>
-=======
     <%_ if (authenticationType == 'oauth2' && databaseType != 'sql') { _%>
     security:
         authentication:
->>>>>>> 0bfc999a
             oauth:
                 clientid: <%= baseName %>app
                 secret: my-secret-token-to-change-in-production
