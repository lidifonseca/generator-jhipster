version: '2'
services:
    <%= baseName.toLowerCase() %>-dev-app:
        image: jhipster/<%= baseName.toLowerCase() %>
        external_links:
            - "jhipster-registry:registry"
        <%_ if (devDatabaseType == 'mysql') { _%>
            - "<%= baseName.toLowerCase() %>-dev-mysql:mysql"
        <%_ } _%>
        <%_ if (devDatabaseType == 'postgresql') { _%>
            - "<%= baseName.toLowerCase() %>-dev-postgresql:postgresql"
        <%_ } _%>
        <%_ if (devDatabaseType == 'mongodb') { _%>
            - "<%= baseName.toLowerCase() %>-dev-mongodb:mongodb"
        <%_ } _%>
        environment:
            - SPRING_PROFILES_ACTIVE=dev
            <%_ if (applicationType == 'microservice' || applicationType == 'gateway') { _%>
            - EUREKA_CLIENT_SERVICEURL_DEFAULTZONE=http://registry:8761/eureka/
            - SPRING_CLOUD_CONFIG_URI=http://registry:8761/config
            <%_ } _%>
            <%_ if (devDatabaseType == 'mysql') { _%>
            - SPRING_DATASOURCE_URL=jdbc:mysql://mysql:3306/<%= baseName.toLowerCase() %>?useUnicode=true&characterEncoding=utf8&useSSL=false
            <%_ } _%>
            <%_ if (devDatabaseType == 'postgresql') { _%>
            - SPRING_DATASOURCE_URL=jdbc:postgresql://postgresql:5432/<%= baseName %>
            <%_ } _%>
            <%_ if (devDatabaseType == 'mongodb') { _%>
            - SPRING_DATA_MONGODB_URI=mongodb://mongodb:27017
            - SPRING_DATA_MONGODB_DATABASE=<%= baseName %>
            <%_ } _%>
        <%_ if (applicationType == 'gateway') { _%>
        ports:
            - "<%= serverPort %>:<%= serverPort %>"
<<<<<<< HEAD
            <%_ if (hibernateCache == 'hazelcast') { _%>
            - "<%= parseInt(serverPort) + 5000 %>"
            <%_ } _%>
        <%_ } _%>
        <%_ if (applicationType == 'microservice') { _%>
        expose:
            - "<%= parseInt(serverPort) + 5000 %>"
=======
        <%_ } _%>
        <%_ if (applicationType == 'microservice') { _%>
        expose:
            - "<%= serverPort %>"
>>>>>>> 4e913b9b
        <%_ } _%><|MERGE_RESOLUTION|>--- conflicted
+++ resolved
@@ -32,18 +32,14 @@
         <%_ if (applicationType == 'gateway') { _%>
         ports:
             - "<%= serverPort %>:<%= serverPort %>"
-<<<<<<< HEAD
             <%_ if (hibernateCache == 'hazelcast') { _%>
             - "<%= parseInt(serverPort) + 5000 %>"
             <%_ } _%>
         <%_ } _%>
         <%_ if (applicationType == 'microservice') { _%>
         expose:
+            - "<%= serverPort %>"
+            <%_ if (hibernateCache == 'hazelcast') { _%>
             - "<%= parseInt(serverPort) + 5000 %>"
-=======
-        <%_ } _%>
-        <%_ if (applicationType == 'microservice') { _%>
-        expose:
-            - "<%= serverPort %>"
->>>>>>> 4e913b9b
+            <%_ } _%>
         <%_ } _%>