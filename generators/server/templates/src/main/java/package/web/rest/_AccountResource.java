<%#
Copyright 2013-2017 the original author or authors from the JHipster project.

This file is part of the JHipster project, see http://www.jhipster.tech/
for more information.

Licensed under the Apache License, Version 2.0 (the "License");
you may not use this file except in compliance with the License.
You may obtain a copy of the License at

     http://www.apache.org/licenses/LICENSE-2.0

Unless required by applicable law or agreed to in writing, software
distributed under the License is distributed on an "AS IS" BASIS,
WITHOUT WARRANTIES OR CONDITIONS OF ANY KIND, either express or implied.
See the License for the specific language governing permissions and
limitations under the License.
-%>
package <%=packageName%>.web.rest;

<<<<<<< HEAD
<%_ if (authenticationType === 'oauth2' ) { _%>
=======
<%_ if (authenticationType === 'oauth2' && applicationType === 'gateway') { _%>
import <%=packageName%>.domain.User;
>>>>>>> 5636a24c

import com.codahale.metrics.annotation.Timed;
import org.slf4j.Logger;
import org.slf4j.LoggerFactory;
import org.springframework.http.HttpStatus;
import org.springframework.http.ResponseEntity;
import org.springframework.security.oauth2.provider.OAuth2Authentication;
import org.springframework.web.bind.annotation.GetMapping;
import org.springframework.web.bind.annotation.RequestMapping;
import org.springframework.web.bind.annotation.RestController;

import javax.servlet.http.HttpServletRequest;
import java.security.Principal;
import java.util.Map;
import java.util.Optional;
import java.util.stream.Collectors;

/**
 * REST controller for managing the current user's account.
 */
@RestController
@RequestMapping("/api")
public class AccountResource {

    private final Logger log = LoggerFactory.getLogger(AccountResource.class);

    /**
     * GET  /authenticate : check if the user is authenticated, and return its login.
     *
     * @param request the HTTP request
     * @return the login if the user is authenticated
     */
    @GetMapping("/authenticate")
    @Timed
    public String isAuthenticated(HttpServletRequest request) {
        log.debug("REST request to check if the current user is authenticated");
        return request.getRemoteUser();
    }

    /**
     * GET  /account : get the current user.
     *
     * @return the current user
     * @throws RuntimeException 500 (Internal Server Error) if the user couldn't be returned
     */
    @GetMapping("/account")
    @Timed
    @SuppressWarnings("unchecked")
    public ResponseEntity<User> getAccount(Principal principal) {
        return Optional.ofNullable(principal)
            .filter(it -> it instanceof OAuth2Authentication)
            .map(it -> ((OAuth2Authentication) it).getUserAuthentication())
            .map(authentication -> {
                    Map<String, Object> details = (Map<String, Object>) authentication.getDetails();
                    return new User(
                        authentication.getName(),
                        (String) details.get("given_name"),
                        (String) details.get("family_name"),
                        (String) details.get("email"),
                        (String) details.get("langKey"),
                        (String) details.get("imageUrl"),
                        (Boolean) details.get("email_verified"),
                        authentication.getAuthorities().stream().map(it -> it.getAuthority()).collect(Collectors.toSet())
                    );
                }
            )
            .map(user -> new ResponseEntity<>(user, HttpStatus.OK))
            .orElse(new ResponseEntity<>(HttpStatus.INTERNAL_SERVER_ERROR));
    }

}
<%_ } else { _%>
import com.codahale.metrics.annotation.Timed;

<%_ if (authenticationType === 'session') { _%>
import <%=packageName%>.domain.PersistentToken;
<%_ } _%>
<%_ if (authenticationType === 'oauth2') { _%>
import <%=packageName%>.domain.Authority;
<%_ } _%>
import <%=packageName%>.domain.User;
<%_ if (authenticationType === 'session') { _%>
import <%=packageName%>.repository.PersistentTokenRepository;
<%_ } _%>
import <%=packageName%>.repository.UserRepository;
<%_ if (authenticationType !== 'oauth2') { _%>
import <%=packageName%>.security.SecurityUtils;
import <%=packageName%>.service.MailService;
<%_ } _%>
import <%=packageName%>.service.UserService;
import <%=packageName%>.service.dto.UserDTO;
<%_ if (authenticationType !== 'oauth2') { _%>
import <%=packageName%>.web.rest.errors.*;
import <%=packageName%>.web.rest.vm.KeyAndPasswordVM;
import <%=packageName%>.web.rest.vm.ManagedUserVM;

import org.apache.commons.lang3.StringUtils;
<%_ } _%>
import org.slf4j.Logger;
import org.slf4j.LoggerFactory;
import org.springframework.http.HttpStatus;
import org.springframework.web.bind.annotation.*;
<%_ if (authenticationType === 'oauth2') { _%>
import org.springframework.security.authentication.UsernamePasswordAuthenticationToken;
import org.springframework.security.core.GrantedAuthority;
import org.springframework.security.core.authority.SimpleGrantedAuthority;
import org.springframework.security.core.context.SecurityContextHolder;
import org.springframework.security.core.userdetails.UserDetails;
import org.springframework.security.oauth2.provider.OAuth2Authentication;
<%_ } _%>

import javax.servlet.http.HttpServletRequest;
<%_ if (authenticationType !== 'oauth2') { _%>
import javax.validation.Valid;
<%_ } _%>
<%_ if (authenticationType === 'session') { _%>
import java.io.UnsupportedEncodingException;
import java.net.URLDecoder;
<%_ } _%>
<%_ if (authenticationType === 'oauth2') { _%>
import java.security.Principal;
import java.time.Instant;
import java.util.stream.Collectors;
<%_ } _%>
import java.util.*;

/**
* REST controller for managing the current user's account.
*/
@RestController
@RequestMapping("/api")
public class AccountResource {

   private final Logger log = LoggerFactory.getLogger(AccountResource.class);

   private final UserRepository userRepository;

   private final UserService userService;
   <%_ if (authenticationType !== 'oauth2') { _%>

   private final MailService mailService;
   <%_ } _%>
   <%_ if (authenticationType === 'session') { _%>

   private final PersistentTokenRepository persistentTokenRepository;
   <%_ } _%>

   public AccountResource(UserRepository userRepository, UserService userService<% if (authenticationType !== 'oauth2') { %>, MailService mailService<% } %><% if (authenticationType === 'session') { %>, PersistentTokenRepository persistentTokenRepository<% } %>) {

       this.userRepository = userRepository;
       this.userService = userService;
       <%_ if (authenticationType !== 'oauth2') { _%>
       this.mailService = mailService;
       <%_ } _%>
       <%_ if (authenticationType === 'session') { _%>
       this.persistentTokenRepository = persistentTokenRepository;
       <%_ } _%>
   }
<%_ if (authenticationType === 'oauth2') { _%>

   /**
    * GET  /authenticate : check if the user is authenticated, and return its login.
    *
    * @param request the HTTP request
    * @return the login if the user is authenticated
    */
   @GetMapping("/authenticate")
   @Timed
   public String isAuthenticated(HttpServletRequest request) {
       log.debug("REST request to check if the current user is authenticated");
       return request.getRemoteUser();
   }

   /**
    * GET  /account : get the current user.
    *
    * @return the current user
    * @throws RuntimeException 500 (Internal Server Error) if the user couldn't be returned
    */
   @GetMapping("/account")
   @Timed
   @SuppressWarnings("unchecked")
   public UserDTO getAccount(Principal principal) {
       if (principal != null) {
           if (principal instanceof OAuth2Authentication) {
               OAuth2Authentication authentication = (OAuth2Authentication) principal;
               LinkedHashMap<String, Object> details = (LinkedHashMap) authentication.getUserAuthentication().getDetails();

               User user = new User();
               user.setLogin(details.get("preferred_username").toString());

               if (details.get("given_name") != null) {
                   user.setFirstName((String) details.get("given_name"));
               }
               if (details.get("family_name") != null) {
                   user.setFirstName((String) details.get("family_name"));
               }
               if (details.get("email_verified") != null) {
                   user.setActivated((Boolean) details.get("email_verified"));
               }
               if (details.get("email") != null) {
                   user.setEmail((String) details.get("email"));
               }
               if (details.get("locale") != null) {
                   String locale = (String) details.get("locale");
                   String langKey = locale.substring(0, locale.indexOf("-"));
                   user.setLangKey(langKey);
               }

               Set<Authority> userAuthorities;

               // get roles from details
               if (details.get("roles") != null) {
                   List<String> roles = (List) details.get("roles");
                   userAuthorities = roles.stream()
                       .filter(role -> role.startsWith("ROLE_"))
                       .map(role -> {
                           Authority userAuthority = new Authority();
                           userAuthority.setName(role);
                           return userAuthority;
                       })
                       .collect(Collectors.toSet());
                   // if roles don't exist, try groups
               } else if (details.get("groups") != null) {
                   List<String> groups = (List) details.get("groups");
                   userAuthorities = groups.stream()
                       .filter(group -> group.startsWith("ROLE_"))
                       .map(group -> {
                           Authority userAuthority = new Authority();
                           userAuthority.setName(group);
                           return userAuthority;
                       })
                       .collect(Collectors.toSet());
               } else {
                   userAuthorities = authentication.getAuthorities().stream()
                       .map(role -> {
                           Authority userAuthority = new Authority();
                           userAuthority.setName(role.getAuthority());
                           return userAuthority;
                       })
                       .collect(Collectors.toSet());
               }

               user.setAuthorities(userAuthorities);
               UserDTO userDTO = new UserDTO(user);

               // convert Authorities to GrantedAuthorities
               Set<GrantedAuthority> grantedAuthorities = new LinkedHashSet<>();
               userAuthorities.forEach(authority -> {
                   grantedAuthorities.add(new SimpleGrantedAuthority(authority.getName()));
               });

               // create UserDetails so #{principal.username} works
               UserDetails userDetails = new org.springframework.security.core.userdetails.User(user.getLogin(),
                   "N/A", grantedAuthorities);
               // update Spring Security Authorities to match groups claim from IdP
               UsernamePasswordAuthenticationToken token = new UsernamePasswordAuthenticationToken(
                   userDetails, "N/A", grantedAuthorities);
               token.setDetails(details);
               authentication = new OAuth2Authentication(authentication.getOAuth2Request(), token);
               SecurityContextHolder.getContext().setAuthentication(authentication);

               // save account in to sync users between IdP and JHipster's local database
               Optional<User> existingUser = userRepository.findOneByLogin(userDTO.getLogin());
               if (existingUser.isPresent()) {
                   // if IdP sends last updated information, use it to determine if an update should happen
                   if (details.get("updated_at") != null) {
                       Instant dbModifiedDate = existingUser.get().getLastModifiedDate();
                       Instant idpModifiedDate = new Date(Long.valueOf((Integer) details.get("updated_at"))).toInstant();
                       if (idpModifiedDate.isAfter(dbModifiedDate)) {
                           log.debug("Updating user '{}' in local database...", userDTO.getLogin());
                           userService.updateUser(userDTO.getFirstName(), userDTO.getLastName(), userDTO.getEmail(),
                               userDTO.getLangKey(), userDTO.getImageUrl());
                       }
                       // no last updated info, blindly update
                   } else {
                       log.debug("Updating user '{}' in local database...", userDTO.getLogin());
                       userService.updateUser(userDTO.getFirstName(), userDTO.getLastName(), userDTO.getEmail(),
                           userDTO.getLangKey(), userDTO.getImageUrl());
                   }
               } else {
                   log.debug("Saving user '{}' in local database...", userDTO.getLogin());
                   userRepository.save(user);
               }
               return userDTO;
           } else {
               // Allow Spring Security Test to be used to mock users in the database
               return Optional.ofNullable(userService.getUserWithAuthorities())
                   .map(UserDTO::new)
                   .orElseThrow(RuntimeException::new);
           }
       } else {
           throw new RuntimeException();
       }
   }
<%_ } else { _%>

   /**
    * POST  /register : register the user.
    *
    * @param managedUserVM the managed user View Model
    * @throws InvalidPasswordException 400 (Bad Request) if the password is incorrect
    * @throws EmailAlreadyUsedException 400 (Bad Request) if the email is already used
    * @throws LoginAlreadyUsedException 400 (Bad Request) if the login is already used
    */
   @PostMapping("/register")
   @Timed
   @ResponseStatus(HttpStatus.CREATED)
   public void registerAccount(@Valid @RequestBody ManagedUserVM managedUserVM) {
       if (!checkPasswordLength(managedUserVM.getPassword())) {
           throw new InvalidPasswordException();
       }
       userRepository.findOneByLogin(managedUserVM.getLogin().toLowerCase()).ifPresent(u -> {throw new LoginAlreadyUsedException();});
       userRepository.findOneByEmailIgnoreCase(managedUserVM.getEmail()).ifPresent(u -> {throw new EmailAlreadyUsedException();});
       User user = userService.registerUser(managedUserVM);
       mailService.sendActivationEmail(user);
   }

   /**
    * GET  /activate : activate the registered user.
    *
    * @param key the activation key
    * @throws RuntimeException 500 (Internal Server Error) if the user couldn't be activated
    */
   @GetMapping("/activate")
   @Timed
   public void activateAccount(@RequestParam(value = "key") String key) {
       userService.activateRegistration(key).orElseThrow(RuntimeException::new);
   }

   /**
    * GET  /authenticate : check if the user is authenticated, and return its login.
    *
    * @param request the HTTP request
    * @return the login if the user is authenticated
    */
   @GetMapping("/authenticate")
   @Timed
   public String isAuthenticated(HttpServletRequest request) {
       log.debug("REST request to check if the current user is authenticated");
       return request.getRemoteUser();
   }

   /**
    * GET  /account : get the current user.
    *
    * @return the current user
    * @throws RuntimeException 500 (Internal Server Error) if the user couldn't be returned
    */
   @GetMapping("/account")
   @Timed
   public UserDTO getAccount() {
       return Optional.ofNullable(userService.getUserWithAuthorities())
           .map(UserDTO::new)
           .orElseThrow(RuntimeException::new);
   }

   /**
    * POST  /account : update the current user information.
    *
    * @param userDTO the current user information
    * @throws EmailAlreadyUsedException 400 (Bad Request) if the email is already used
    * @throws RuntimeException 500 (Internal Server Error) if the user login wasn't found
    */
   @PostMapping("/account")
   @Timed
   public void saveAccount(@Valid @RequestBody UserDTO userDTO) {
       final String userLogin = SecurityUtils.getCurrentUserLogin();
       Optional<User> existingUser = userRepository.findOneByEmailIgnoreCase(userDTO.getEmail());
       if (existingUser.isPresent() && (!existingUser.get().getLogin().equalsIgnoreCase(userLogin))) {
           throw new EmailAlreadyUsedException();
       }
       userRepository.findOneByLogin(userLogin).orElseThrow(RuntimeException::new);
       userService.updateUser(userDTO.getFirstName(), userDTO.getLastName(), userDTO.getEmail(),
                   userDTO.getLangKey()<% if (databaseType === 'mongodb' || databaseType === 'sql') { %>, userDTO.getImageUrl()<% } %>);
   }

   /**
    * POST  /account/change-password : changes the current user's password
    *
    * @param password the new password
    * @throws InvalidPasswordException 400 (Bad Request) if the new password is incorrect
    */
   @PostMapping(path = "/account/change-password")
   @Timed
   public void changePassword(@RequestBody String password) {
       if (!checkPasswordLength(password)) {
           throw new InvalidPasswordException();
       }
       userService.changePassword(password);
   }<% if (authenticationType === 'session') { %>

   /**
    * GET  /account/sessions : get the current open sessions.
    *
    * @return the current open sessions
    * @throws RuntimeException 500 (Internal Server Error) if the current open sessions couldn't be retrieved
    */
   @GetMapping("/account/sessions")
   @Timed
   public List<PersistentToken> getCurrentSessions() {
       return persistentTokenRepository.findByUser(
           userRepository.findOneByLogin(SecurityUtils.getCurrentUserLogin())
               .orElseThrow(RuntimeException::new)
       );
   }

   /**
    * DELETE  /account/sessions?series={series} : invalidate an existing session.
    *
    * - You can only delete your own sessions, not any other user's session
    * - If you delete one of your existing sessions, and that you are currently logged in on that session, you will
    *   still be able to use that session, until you quit your browser: it does not work in real time (there is
    *   no API for that), it only removes the "remember me" cookie
    * - This is also true if you invalidate your current session: you will still be able to use it until you close
    *   your browser or that the session times out. But automatic login (the "remember me" cookie) will not work
    *   anymore.
    *   There is an API to invalidate the current session, but there is no API to check which session uses which
    *   cookie.
    *
    * @param series the series of an existing session
    * @throws UnsupportedEncodingException if the series couldnt be URL decoded
    */
   @DeleteMapping("/account/sessions/{series}")
   @Timed
   public void invalidateSession(@PathVariable String series) throws UnsupportedEncodingException {
       String decodedSeries = URLDecoder.decode(series, "UTF-8");
       userRepository.findOneByLogin(SecurityUtils.getCurrentUserLogin()).ifPresent(u ->
           persistentTokenRepository.findByUser(u).stream()
               .filter(persistentToken -> StringUtils.equals(persistentToken.getSeries(), decodedSeries))<% if (databaseType === 'sql' || databaseType === 'mongodb') { %>
               .findAny().ifPresent(t -> persistentTokenRepository.delete(decodedSeries)));<% } else { %>
               .findAny().ifPresent(persistentTokenRepository::delete));<% } %>
   }<% } %>

   /**
    * POST   /account/reset-password/init : Send an email to reset the password of the user
    *
    * @param mail the mail of the user
    * @throws EmailNotFoundException 400 (Bad Request) if the email address is not registered
    */
   @PostMapping(path = "/account/reset-password/init")
   @Timed
   public void requestPasswordReset(@RequestBody String mail) {
       mailService.sendPasswordResetMail(
           userService.requestPasswordReset(mail)
               .orElseThrow(EmailNotFoundException::new)
       );
   }

   /**
    * POST   /account/reset-password/finish : Finish to reset the password of the user
    *
    * @param keyAndPassword the generated key and the new password
    * @throws InvalidPasswordException 400 (Bad Request) if the password is incorrect
    * @throws RuntimeException 500 (Internal Server Error) if the password could not be reset
    */
   @PostMapping(path = "/account/reset-password/finish")
   @Timed
   public void finishPasswordReset(@RequestBody KeyAndPasswordVM keyAndPassword) {
       if (!checkPasswordLength(keyAndPassword.getNewPassword())) {
           throw new InvalidPasswordException();
       }
       userService.completePasswordReset(keyAndPassword.getNewPassword(), keyAndPassword.getKey())
           .orElseThrow(RuntimeException::new);
   }

   private static boolean checkPasswordLength(String password) {
       return !StringUtils.isEmpty(password) &&
           password.length() >= ManagedUserVM.PASSWORD_MIN_LENGTH &&
           password.length() <= ManagedUserVM.PASSWORD_MAX_LENGTH;
   }
<%_ } _%>
}
<%_ } _%><|MERGE_RESOLUTION|>--- conflicted
+++ resolved
@@ -18,12 +18,7 @@
 -%>
 package <%=packageName%>.web.rest;
 
-<<<<<<< HEAD
 <%_ if (authenticationType === 'oauth2' ) { _%>
-=======
-<%_ if (authenticationType === 'oauth2' && applicationType === 'gateway') { _%>
-import <%=packageName%>.domain.User;
->>>>>>> 5636a24c
 
 import com.codahale.metrics.annotation.Timed;
 import org.slf4j.Logger;
