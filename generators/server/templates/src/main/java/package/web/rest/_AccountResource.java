--- conflicted
+++ resolved
@@ -89,120 +89,7 @@
     public UserDTO getAccount(Principal principal) {
         if (principal != null) {
             if (principal instanceof OAuth2Authentication) {
-<<<<<<< HEAD
-                OAuth2Authentication authentication = (OAuth2Authentication) principal;
-                Map<String, Object> details = (Map<String, Object>) authentication.getUserAuthentication().getDetails();
-                Set<<% if (databaseType === 'couchbase') { %>String<% } else { %>Authority<% } %>> userAuthorities;
-
-                // get roles from details
-                if (details.get("roles") != null) {
-                    List<String> roles = (List) details.get("roles");
-                    userAuthorities = roles.stream()
-                        .filter(role -> role.startsWith("ROLE_"))
-                    <%_ if (databaseType !== 'couchbase') { _%>
-                        .map(role -> {
-                            Authority userAuthority = new Authority();
-                            userAuthority.setName(role);
-                            return userAuthority;
-                        })
-                    <%_ } _%>
-                        .collect(Collectors.toSet());
-                    // if roles don't exist, try groups
-                } else if (details.get("groups") != null) {
-                    List<String> groups = (List) details.get("groups");
-                    userAuthorities = groups.stream()
-                        .filter(group -> group.startsWith("ROLE_"))
-                    <%_ if (databaseType !== 'couchbase') { _%>
-                        .map(group -> {
-                            Authority userAuthority = new Authority();
-                            userAuthority.setName(group);
-                            return userAuthority;
-                        })
-                    <%_ } _%>
-                        .collect(Collectors.toSet());
-                } else {
-                    userAuthorities = authentication.getAuthorities().stream()
-                    <%_ if (databaseType === 'couchbase') { _%>
-                        .map(GrantedAuthority::getAuthority)
-                    <%_ } else { _%>
-                        .map(role -> {
-                            Authority userAuthority = new Authority();
-                            userAuthority.setName(role.getAuthority());
-                            return userAuthority;
-                        })
-                    <%_ } _%>
-                        .collect(Collectors.toSet());
-                }
-
-                User user = new User();
-                user.setLogin((String) details.get("preferred_username"));
-                if (details.get("given_name") != null) {
-                    user.setFirstName((String) details.get("given_name"));
-                }
-                if (details.get("family_name") != null) {
-                    user.setFirstName((String) details.get("family_name"));
-                }
-                if (details.get("email_verified") != null) {
-                    user.setActivated((Boolean) details.get("email_verified"));
-                }
-                if (details.get("email") != null) {
-                    user.setEmail((String) details.get("email"));
-                }
-                if (details.get("langKey") != null) {
-                    user.setLangKey((String) details.get("langKey"));
-                } else if (details.get("locale") != null) {
-                    String locale = (String) details.get("locale");
-                    String langKey = locale.substring(0, locale.indexOf("-"));
-                    user.setLangKey(langKey);
-                }
-
-                user.setAuthorities(userAuthorities);
-
-                UserDTO userDTO = new UserDTO(user);
-
-                // convert Authorities to GrantedAuthorities
-                Set<GrantedAuthority> grantedAuthorities = new LinkedHashSet<>();
-                userAuthorities.forEach(authority -> {
-                    grantedAuthorities.add(new SimpleGrantedAuthority(authority<% if (databaseType !== 'couchbase') { %>.getName()<% } %>));
-                });
-
-                // create UserDetails so #{principal.username} works
-                UserDetails userDetails =
-                    new org.springframework.security.core.userdetails.User(user.getLogin(),
-                    "N/A", grantedAuthorities);
-                // update Spring Security Authorities to match groups claim from IdP
-                UsernamePasswordAuthenticationToken token = new UsernamePasswordAuthenticationToken(
-                    userDetails, "N/A", grantedAuthorities);
-                token.setDetails(details);
-                authentication = new OAuth2Authentication(authentication.getOAuth2Request(), token);
-                SecurityContextHolder.getContext().setAuthentication(authentication);
-
-                // save account in to sync users between IdP and JHipster's local database
-                Optional<User> existingUser = userRepository.findOneByLogin(userDTO.getLogin());
-                if (existingUser.isPresent()) {
-                    // if IdP sends last updated information, use it to determine if an update should happen
-                    if (details.get("updated_at") != null) {
-                        Instant dbModifiedDate = existingUser.get().getLastModifiedDate();
-                        Instant idpModifiedDate = new Date(Long.valueOf((Integer) details.get("updated_at"))).toInstant();
-                        if (idpModifiedDate.isAfter(dbModifiedDate)) {
-                            log.debug("Updating user '{}' in local database...", userDTO.getLogin());
-                            userService.updateUser(userDTO.getFirstName(), userDTO.getLastName(), userDTO.getEmail(),
-                                userDTO.getLangKey(), userDTO.getImageUrl());
-                        }
-                        // no last updated info, blindly update
-                    } else {
-                        log.debug("Updating user '{}' in local database...", userDTO.getLogin());
-                        userService.updateUser(userDTO.getFirstName(), userDTO.getLastName(), userDTO.getEmail(),
-                            userDTO.getLangKey(), userDTO.getImageUrl());
-                    }
-                } else {
-                    log.debug("Saving user '{}' in local database...", userDTO.getLogin());
-                    userRepository.save(user);
-                }
-                return userDTO;
-=======
                 return userService.getUserFromAuthentication((OAuth2Authentication) principal);
->>>>>>> ae520ec5
             } else {
                 // Allow Spring Security Test to be used to mock users in the database
                 return userService.getUserWithAuthorities()
@@ -439,23 +326,15 @@
     @Timed
     public void invalidateSession(@PathVariable String series) throws UnsupportedEncodingException {
         String decodedSeries = URLDecoder.decode(series, "UTF-8");
-<<<<<<< HEAD
-        userRepository.findOneByLogin(SecurityUtils.getCurrentUserLogin()).ifPresent(u ->
-            persistentTokenRepository.findByUser(u).stream()
-                .filter(persistentToken -> StringUtils.equals(persistentToken.getSeries(), decodedSeries))<% if (databaseType === 'sql' || databaseType === 'mongodb') { %>
-                .findAny().ifPresent(t -> persistentTokenRepository.delete(decodedSeries)));<% } else if (databaseType === 'couchbase'){ %>
-                .findAny().ifPresent(t -> persistentTokenRepository.deleteBySeries(decodedSeries)));<% } else { %>
-                .findAny().ifPresent(persistentTokenRepository::delete));<% } %>
-=======
         SecurityUtils.getCurrentUserLogin()
             .flatMap(userRepository::findOneByLogin)
             .ifPresent(u ->
                 persistentTokenRepository.findByUser(u).stream()
                     .filter(persistentToken -> StringUtils.equals(persistentToken.getSeries(), decodedSeries))<% if (databaseType === 'sql' || databaseType === 'mongodb') { %>
-                    .findAny().ifPresent(t -> persistentTokenRepository.delete(decodedSeries)));<% } else { %>
+                    .findAny().ifPresent(t -> persistentTokenRepository.delete(decodedSeries)));<% } else if (databaseType === 'couchbase'){ %>
+                .findAny().ifPresent(t -> persistentTokenRepository.deleteBySeries(decodedSeries)));<% } else { %>
                     .findAny().ifPresent(persistentTokenRepository::delete)
             );<% } %>
->>>>>>> ae520ec5
     }<% } %>
 
     /**
