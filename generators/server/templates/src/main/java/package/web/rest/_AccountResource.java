--- conflicted
+++ resolved
@@ -180,328 +180,6 @@
    }
 <%_ if (authenticationType === 'oauth2') { _%>
 
-<<<<<<< HEAD
-    /**
-     * GET  /authenticate : check if the user is authenticated, and return its login.
-     *
-     * @param request the HTTP request
-     * @return the login if the user is authenticated
-     */
-    @GetMapping("/authenticate")
-    @Timed
-    public String isAuthenticated(HttpServletRequest request) {
-        log.debug("REST request to check if the current user is authenticated");
-        return request.getRemoteUser();
-    }
-
-    /**
-     * GET  /account : get the current user.
-     *
-     * @return the current user
-     * @throws RuntimeException 500 (Internal Server Error) if the user couldn't be returned
-     */
-    @GetMapping("/account")
-    @Timed
-    @SuppressWarnings("unchecked")
-    public UserDTO getAccount(Principal principal) {
-        if (principal != null) {
-            if (principal instanceof OAuth2Authentication) {
-                OAuth2Authentication authentication = (OAuth2Authentication) principal;
-                LinkedHashMap<String, Object> details = (LinkedHashMap) authentication.getUserAuthentication().getDetails();
-
-                User user = new User();
-                user.setLogin(details.get("preferred_username").toString());
-
-                if (details.get("given_name") != null) {
-                    user.setFirstName((String) details.get("given_name"));
-                }
-                if (details.get("family_name") != null) {
-                    user.setFirstName((String) details.get("family_name"));
-                }
-                if (details.get("email_verified") != null) {
-                    user.setActivated((Boolean) details.get("email_verified"));
-                }
-                if (details.get("email") != null) {
-                    user.setEmail((String) details.get("email"));
-                }
-                if (details.get("locale") != null) {
-                    String locale = (String) details.get("locale");
-                    String langKey = locale.substring(0, locale.indexOf("-"));
-                    user.setLangKey(langKey);
-                }
-
-                Set<<% if (databaseType === 'couchbase') { %>String<% } else { %>Authority<% } %>> userAuthorities;
-
-                // get roles from details
-                if (details.get("roles") != null) {
-                    List<String> roles = (List) details.get("roles");
-                    userAuthorities = roles.stream()
-                        .filter(role -> role.startsWith("ROLE_"))
-                    <%_ if (databaseType !== 'couchbase') { _%>
-                        .map(role -> {
-                            Authority userAuthority = new Authority();
-                            userAuthority.setName(role);
-                            return userAuthority;
-                        })
-                    <%_ } _%>
-                        .collect(Collectors.toSet());
-                    // if roles don't exist, try groups
-                } else if (details.get("groups") != null) {
-                    List<String> groups = (List) details.get("groups");
-                    userAuthorities = groups.stream()
-                        .filter(group -> group.startsWith("ROLE_"))
-                    <%_ if (databaseType !== 'couchbase') { _%>
-                        .map(group -> {
-                            Authority userAuthority = new Authority();
-                            userAuthority.setName(group);
-                            return userAuthority;
-                        })
-                    <%_ } _%>
-                        .collect(Collectors.toSet());
-                } else {
-                    userAuthorities = authentication.getAuthorities().stream()
-                    <%_ if (databaseType === 'couchbase') { _%>
-                        .map(GrantedAuthority::getAuthority)
-                    <%_ } else { _%>
-                        .map(role -> {
-                            Authority userAuthority = new Authority();
-                            userAuthority.setName(role.getAuthority());
-                            return userAuthority;
-                        })
-                    <%_ } _%>
-                        .collect(Collectors.toSet());
-                }
-
-                user.setAuthorities(userAuthorities);
-                UserDTO userDTO = new UserDTO(user);
-
-                // convert Authorities to GrantedAuthorities
-                Set<GrantedAuthority> grantedAuthorities = new LinkedHashSet<>();
-                userAuthorities.forEach(authority -> {
-                    grantedAuthorities.add(new SimpleGrantedAuthority(authority<% if (databaseType !== 'couchbase') { %>.getName()<% } %>));
-                });
-
-                // create UserDetails so #{principal.username} works
-                UserDetails userDetails = new org.springframework.security.core.userdetails.User(user.getLogin(),
-                    "N/A", grantedAuthorities);
-                // update Spring Security Authorities to match groups claim from IdP
-                UsernamePasswordAuthenticationToken token = new UsernamePasswordAuthenticationToken(
-                    userDetails, "N/A", grantedAuthorities);
-                token.setDetails(details);
-                authentication = new OAuth2Authentication(authentication.getOAuth2Request(), token);
-                SecurityContextHolder.getContext().setAuthentication(authentication);
-
-                // save account in to sync users between IdP and JHipster's local database
-                Optional<User> existingUser = userRepository.findOneByLogin(userDTO.getLogin());
-                if (existingUser.isPresent()) {
-                    // if IdP sends last updated information, use it to determine if an update should happen
-                    if (details.get("updated_at") != null) {
-                        Instant dbModifiedDate = existingUser.get().getLastModifiedDate();
-                        Instant idpModifiedDate = new Date(Long.valueOf((Integer) details.get("updated_at"))).toInstant();
-                        if (idpModifiedDate.isAfter(dbModifiedDate)) {
-                            log.debug("Updating user '{}' in local database...", userDTO.getLogin());
-                            userService.updateUser(userDTO.getFirstName(), userDTO.getLastName(), userDTO.getEmail(),
-                                userDTO.getLangKey(), userDTO.getImageUrl());
-                        }
-                        // no last updated info, blindly update
-                    } else {
-                        log.debug("Updating user '{}' in local database...", userDTO.getLogin());
-                        userService.updateUser(userDTO.getFirstName(), userDTO.getLastName(), userDTO.getEmail(),
-                            userDTO.getLangKey(), userDTO.getImageUrl());
-                    }
-                } else {
-                    log.debug("Saving user '{}' in local database...", userDTO.getLogin());
-                    userRepository.save(user);
-                }
-                return userDTO;
-            } else {
-                // Allow Spring Security Test to be used to mock users in the database
-                return Optional.ofNullable(userService.getUserWithAuthorities())
-                    .map(UserDTO::new)
-                    .orElseThrow(RuntimeException::new);
-            }
-        } else {
-            throw new RuntimeException();
-        }
-    }
-<%_ } else { _%>
-
-    /**
-     * POST  /register : register the user.
-     *
-     * @param managedUserVM the managed user View Model
-     * @throws InvalidPasswordException 400 (Bad Request) if the password is incorrect
-     * @throws EmailAlreadyUsedException 400 (Bad Request) if the email is already used
-     * @throws LoginAlreadyUsedException 400 (Bad Request) if the login is already used
-     */
-    @PostMapping("/register")
-    @Timed
-    @ResponseStatus(HttpStatus.CREATED)
-    public void registerAccount(@Valid @RequestBody ManagedUserVM managedUserVM) {
-        if (!checkPasswordLength(managedUserVM.getPassword())) {
-            throw new InvalidPasswordException();
-        }
-        userRepository.findOneByLogin(managedUserVM.getLogin().toLowerCase()).ifPresent(u -> {throw new LoginAlreadyUsedException();});
-        userRepository.findOneByEmailIgnoreCase(managedUserVM.getEmail()).ifPresent(u -> {throw new EmailAlreadyUsedException();});
-        User user = userService.registerUser(managedUserVM);
-        mailService.sendActivationEmail(user);
-    }
-
-    /**
-     * GET  /activate : activate the registered user.
-     *
-     * @param key the activation key
-     * @throws RuntimeException 500 (Internal Server Error) if the user couldn't be activated
-     */
-    @GetMapping("/activate")
-    @Timed
-    public void activateAccount(@RequestParam(value = "key") String key) {
-        userService.activateRegistration(key).orElseThrow(RuntimeException::new);
-    }
-
-    /**
-     * GET  /authenticate : check if the user is authenticated, and return its login.
-     *
-     * @param request the HTTP request
-     * @return the login if the user is authenticated
-     */
-    @GetMapping("/authenticate")
-    @Timed
-    public String isAuthenticated(HttpServletRequest request) {
-        log.debug("REST request to check if the current user is authenticated");
-        return request.getRemoteUser();
-    }
-
-    /**
-     * GET  /account : get the current user.
-     *
-     * @return the current user
-     * @throws RuntimeException 500 (Internal Server Error) if the user couldn't be returned
-     */
-    @GetMapping("/account")
-    @Timed
-    public UserDTO getAccount() {
-        return Optional.ofNullable(userService.getUserWithAuthorities())
-            .map(UserDTO::new)
-            .orElseThrow(RuntimeException::new);
-    }
-
-    /**
-     * POST  /account : update the current user information.
-     *
-     * @param userDTO the current user information
-     * @throws EmailAlreadyUsedException 400 (Bad Request) if the email is already used
-     * @throws RuntimeException 500 (Internal Server Error) if the user login wasn't found
-     */
-    @PostMapping("/account")
-    @Timed
-    public void saveAccount(@Valid @RequestBody UserDTO userDTO) {
-        final String userLogin = SecurityUtils.getCurrentUserLogin();
-        Optional<User> existingUser = userRepository.findOneByEmailIgnoreCase(userDTO.getEmail());
-        if (existingUser.isPresent() && (!existingUser.get().getLogin().equalsIgnoreCase(userLogin))) {
-            throw new EmailAlreadyUsedException();
-        }
-        userRepository.findOneByLogin(userLogin).orElseThrow(RuntimeException::new);
-        userService.updateUser(userDTO.getFirstName(), userDTO.getLastName(), userDTO.getEmail(),
-                    userDTO.getLangKey()<% if (databaseType === 'mongodb' || databaseType === 'couchbase' || databaseType === 'sql') { %>, userDTO.getImageUrl()<% } %>);
-    }
-
-    /**
-     * POST  /account/change-password : changes the current user's password
-     *
-     * @param password the new password
-     * @throws InvalidPasswordException 400 (Bad Request) if the new password is incorrect
-     */
-    @PostMapping(path = "/account/change-password")
-    @Timed
-    public void changePassword(@RequestBody String password) {
-        if (!checkPasswordLength(password)) {
-            throw new InvalidPasswordException();
-        }
-        userService.changePassword(password);
-    }<% if (authenticationType === 'session') { %>
-
-    /**
-     * GET  /account/sessions : get the current open sessions.
-     *
-     * @return the current open sessions
-     * @throws RuntimeException 500 (Internal Server Error) if the current open sessions couldn't be retrieved
-     */
-    @GetMapping("/account/sessions")
-    @Timed
-    public List<PersistentToken> getCurrentSessions() {
-        return persistentTokenRepository.findByUser(
-            userRepository.findOneByLogin(SecurityUtils.getCurrentUserLogin())
-                .orElseThrow(RuntimeException::new)
-        );
-    }
-
-    /**
-     * DELETE  /account/sessions?series={series} : invalidate an existing session.
-     *
-     * - You can only delete your own sessions, not any other user's session
-     * - If you delete one of your existing sessions, and that you are currently logged in on that session, you will
-     *   still be able to use that session, until you quit your browser: it does not work in real time (there is
-     *   no API for that), it only removes the "remember me" cookie
-     * - This is also true if you invalidate your current session: you will still be able to use it until you close
-     *   your browser or that the session times out. But automatic login (the "remember me" cookie) will not work
-     *   anymore.
-     *   There is an API to invalidate the current session, but there is no API to check which session uses which
-     *   cookie.
-     *
-     * @param series the series of an existing session
-     * @throws UnsupportedEncodingException if the series couldnt be URL decoded
-     */
-    @DeleteMapping("/account/sessions/{series}")
-    @Timed
-    public void invalidateSession(@PathVariable String series) throws UnsupportedEncodingException {
-        String decodedSeries = URLDecoder.decode(series, "UTF-8");
-        userRepository.findOneByLogin(SecurityUtils.getCurrentUserLogin()).ifPresent(u ->
-            persistentTokenRepository.findByUser(u).stream()
-                .filter(persistentToken -> StringUtils.equals(persistentToken.getSeries(), decodedSeries))<% if (databaseType === 'sql' || databaseType === 'mongodb') { %>
-                .findAny().ifPresent(t -> persistentTokenRepository.delete(decodedSeries)));<% } else if (databaseType === 'couchbase'){ %>
-                .findAny().ifPresent(t -> persistentTokenRepository.deleteBySeries(decodedSeries)));<% } else { %>
-                .findAny().ifPresent(persistentTokenRepository::delete));<% } %>
-    }<% } %>
-
-    /**
-     * POST   /account/reset-password/init : Send an email to reset the password of the user
-     *
-     * @param mail the mail of the user
-     * @throws EmailNotFoundException 400 (Bad Request) if the email address is not registered
-     */
-    @PostMapping(path = "/account/reset-password/init")
-    @Timed
-    public void requestPasswordReset(@RequestBody String mail) {
-        mailService.sendPasswordResetMail(
-            userService.requestPasswordReset(mail)
-                .orElseThrow(EmailNotFoundException::new)
-        );
-    }
-
-    /**
-     * POST   /account/reset-password/finish : Finish to reset the password of the user
-     *
-     * @param keyAndPassword the generated key and the new password
-     * @throws InvalidPasswordException 400 (Bad Request) if the password is incorrect
-     * @throws RuntimeException 500 (Internal Server Error) if the password could not be reset
-     */
-    @PostMapping(path = "/account/reset-password/finish")
-    @Timed
-    public void finishPasswordReset(@RequestBody KeyAndPasswordVM keyAndPassword) {
-        if (!checkPasswordLength(keyAndPassword.getNewPassword())) {
-            throw new InvalidPasswordException();
-        }
-        userService.completePasswordReset(keyAndPassword.getNewPassword(), keyAndPassword.getKey())
-            .orElseThrow(RuntimeException::new);
-    }
-
-    private static boolean checkPasswordLength(String password) {
-        return !StringUtils.isEmpty(password) &&
-            password.length() >= ManagedUserVM.PASSWORD_MIN_LENGTH &&
-            password.length() <= ManagedUserVM.PASSWORD_MAX_LENGTH;
-    }
-=======
    /**
     * GET  /authenticate : check if the user is authenticated, and return its login.
     *
@@ -551,39 +229,41 @@
                    user.setLangKey(langKey);
                }
 
-               Set<Authority> userAuthorities;
-
-               // get roles from details
-               if (details.get("roles") != null) {
-                   List<String> roles = (List) details.get("roles");
-                   userAuthorities = roles.stream()
-                       .filter(role -> role.startsWith("ROLE_"))
-                       .map(role -> {
-                           Authority userAuthority = new Authority();
-                           userAuthority.setName(role);
-                           return userAuthority;
-                       })
-                       .collect(Collectors.toSet());
-                   // if roles don't exist, try groups
-               } else if (details.get("groups") != null) {
-                   List<String> groups = (List) details.get("groups");
-                   userAuthorities = groups.stream()
-                       .filter(group -> group.startsWith("ROLE_"))
-                       .map(group -> {
-                           Authority userAuthority = new Authority();
-                           userAuthority.setName(group);
-                           return userAuthority;
-                       })
-                       .collect(Collectors.toSet());
-               } else {
-                   userAuthorities = authentication.getAuthorities().stream()
-                       .map(role -> {
-                           Authority userAuthority = new Authority();
-                           userAuthority.setName(role.getAuthority());
-                           return userAuthority;
-                       })
-                       .collect(Collectors.toSet());
-               }
+               Set<<% if (databaseType === 'couchbase') { %>String<% } else { %>Authority<% } %>> userAuthorities;
+
+                // get roles from details
+                if (details.get("roles") != null) {
+                    List<String> roles = (List) details.get("roles");
+                    userAuthorities = roles.stream()
+                        .filter(role -> role.startsWith("ROLE_"))
+                     <%_ if (databaseType !== 'couchbase') { _%>   .map(role -> {
+                            Authority userAuthority = new Authority();
+                            userAuthority.setName(role);
+                            return userAuthority;
+                        })
+                     <%_ } _%>   .collect(Collectors.toSet());
+                    // if roles don't exist, try groups
+                } else if (details.get("groups") != null) {
+                    List<String> groups = (List) details.get("groups");
+                    userAuthorities = groups.stream()
+                        .filter(group -> group.startsWith("ROLE_"))
+                     <%_ if (databaseType !== 'couchbase') { _%>   .map(group -> {
+                            Authority userAuthority = new Authority();
+                            userAuthority.setName(group);
+                            return userAuthority;
+                        })
+                     <%_ } _%>   .collect(Collectors.toSet());
+                } else {
+                    userAuthorities = authentication.getAuthorities().stream()
+                     <%_ if (databaseType === 'couchbase') { _%>
+                        .map(GrantedAuthority::getAuthority)
+                    <%_ } else { _%>   .map(role -> {
+                            Authority userAuthority = new Authority();
+                            userAuthority.setName(role.getAuthority());
+                            return userAuthority;
+                        })<%_ } _%>
+                        .collect(Collectors.toSet());
+                }
 
                user.setAuthorities(userAuthorities);
                UserDTO userDTO = new UserDTO(user);
@@ -591,7 +271,7 @@
                // convert Authorities to GrantedAuthorities
                Set<GrantedAuthority> grantedAuthorities = new LinkedHashSet<>();
                userAuthorities.forEach(authority -> {
-                   grantedAuthorities.add(new SimpleGrantedAuthority(authority.getName()));
+                   grantedAuthorities.add(new SimpleGrantedAuthority(authority<% if (databaseType !== 'couchbase') { %>.getName()<% } %>));
                });
 
                // create UserDetails so #{principal.username} works
@@ -716,7 +396,7 @@
        }
        userRepository.findOneByLogin(userLogin).orElseThrow(RuntimeException::new);
        userService.updateUser(userDTO.getFirstName(), userDTO.getLastName(), userDTO.getEmail(),
-                   userDTO.getLangKey()<% if (databaseType === 'mongodb' || databaseType === 'sql') { %>, userDTO.getImageUrl()<% } %>);
+                   userDTO.getLangKey()<% if (databaseType === 'mongodb' || databaseType === 'couchbase' || databaseType === 'sql') { %>, userDTO.getImageUrl()<% } %>);
    }
 
    /**
@@ -772,7 +452,8 @@
        userRepository.findOneByLogin(SecurityUtils.getCurrentUserLogin()).ifPresent(u ->
            persistentTokenRepository.findByUser(u).stream()
                .filter(persistentToken -> StringUtils.equals(persistentToken.getSeries(), decodedSeries))<% if (databaseType === 'sql' || databaseType === 'mongodb') { %>
-               .findAny().ifPresent(t -> persistentTokenRepository.delete(decodedSeries)));<% } else { %>
+               .findAny().ifPresent(t -> persistentTokenRepository.delete(decodedSeries)));<% } else if (databaseType === 'couchbase'){ %>
+                .findAny().ifPresent(t -> persistentTokenRepository.deleteBySeries(decodedSeries)));<% } else { %>
                .findAny().ifPresent(persistentTokenRepository::delete));<% } %>
    }<% } %>
 
@@ -813,7 +494,6 @@
            password.length() >= ManagedUserVM.PASSWORD_MIN_LENGTH &&
            password.length() <= ManagedUserVM.PASSWORD_MAX_LENGTH;
    }
->>>>>>> 4f62e494
 <%_ } _%>
 }
 <%_ } _%>