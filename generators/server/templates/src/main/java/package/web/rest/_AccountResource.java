<%#
 Copyright 2013-2017 the original author or authors from the JHipster project.

 This file is part of the JHipster project, see http://www.jhipster.tech/
 for more information.

 Licensed under the Apache License, Version 2.0 (the "License");
 you may not use this file except in compliance with the License.
 You may obtain a copy of the License at

      http://www.apache.org/licenses/LICENSE-2.0

 Unless required by applicable law or agreed to in writing, software
 distributed under the License is distributed on an "AS IS" BASIS,
 WITHOUT WARRANTIES OR CONDITIONS OF ANY KIND, either express or implied.
 See the License for the specific language governing permissions and
 limitations under the License.
-%>
package <%=packageName%>.web.rest;

import com.codahale.metrics.annotation.Timed;

<%_ if (authenticationType === 'session') { _%>
import <%=packageName%>.domain.PersistentToken;
<%_ } _%>
<%_ if (authenticationType === 'oauth2') { _%>
import <%=packageName%>.domain.Authority;
<%_ } _%>
import <%=packageName%>.domain.User;
<%_ if (authenticationType === 'session') { _%>
import <%=packageName%>.repository.PersistentTokenRepository;
<%_ } _%>
import <%=packageName%>.repository.UserRepository;
<%_ if (authenticationType !== 'oauth2') { _%>
import <%=packageName%>.security.SecurityUtils;
import <%=packageName%>.service.MailService;
<%_ } _%>
import <%=packageName%>.service.UserService;
import <%=packageName%>.service.dto.UserDTO;
<%_ if (authenticationType !== 'oauth2') { _%>
import <%=packageName%>.web.rest.errors.*;
import <%=packageName%>.web.rest.vm.KeyAndPasswordVM;
import <%=packageName%>.web.rest.vm.ManagedUserVM;

import org.apache.commons.lang3.StringUtils;
<%_ } _%>
import org.slf4j.Logger;
import org.slf4j.LoggerFactory;
import org.springframework.http.HttpStatus;
import org.springframework.web.bind.annotation.*;
<%_ if (authenticationType === 'oauth2') { _%>
import org.springframework.security.authentication.UsernamePasswordAuthenticationToken;
import org.springframework.security.core.GrantedAuthority;
import org.springframework.security.core.authority.SimpleGrantedAuthority;
import org.springframework.security.core.context.SecurityContextHolder;
import org.springframework.security.core.userdetails.UserDetails;
import org.springframework.security.oauth2.provider.OAuth2Authentication;
<%_ } _%>

import javax.servlet.http.HttpServletRequest;
<%_ if (authenticationType !== 'oauth2') { _%>
import javax.validation.Valid;
<%_ } _%>
<%_ if (authenticationType === 'session') { _%>
import java.io.UnsupportedEncodingException;
import java.net.URLDecoder;
<%_ } _%>
<%_ if (authenticationType === 'oauth2') { _%>
import java.security.Principal;
import java.time.Instant;
import java.util.stream.Collectors;
<%_ } _%>
import java.util.*;

/**
 * REST controller for managing the current user's account.
 */
@RestController
@RequestMapping("/api")
public class AccountResource {

    private final Logger log = LoggerFactory.getLogger(AccountResource.class);

    private final UserRepository userRepository;

    private final UserService userService;
    <%_ if (authenticationType !== 'oauth2') { _%>

    private final MailService mailService;
    <%_ } _%>
    <%_ if (authenticationType === 'session') { _%>

    private final PersistentTokenRepository persistentTokenRepository;
    <%_ } _%>

    public AccountResource(UserRepository userRepository, UserService userService<% if (authenticationType !== 'oauth2') { %>, MailService mailService<% } %><% if (authenticationType === 'session') { %>, PersistentTokenRepository persistentTokenRepository<% } %>) {

        this.userRepository = userRepository;
        this.userService = userService;
        <%_ if (authenticationType !== 'oauth2') { _%>
        this.mailService = mailService;
        <%_ } _%>
        <%_ if (authenticationType === 'session') { _%>
        this.persistentTokenRepository = persistentTokenRepository;
        <%_ } _%>
    }
<%_ if (authenticationType === 'oauth2') { _%>

    /**
     * GET  /authenticate : check if the user is authenticated, and return its login.
     *
     * @param request the HTTP request
     * @return the login if the user is authenticated
     */
    @GetMapping("/authenticate")
    @Timed
    public String isAuthenticated(HttpServletRequest request) {
        log.debug("REST request to check if the current user is authenticated");
        return request.getRemoteUser();
    }

    /**
     * GET  /account : get the current user.
     *
     * @return the current user
     * @throws RuntimeException 500 (Internal Server Error) if the user couldn't be returned
     */
    @GetMapping("/account")
    @Timed
    @SuppressWarnings("unchecked")
    public UserDTO getAccount(Principal principal) {
        if (principal != null) {
            if (principal instanceof OAuth2Authentication) {
                OAuth2Authentication authentication = (OAuth2Authentication) principal;
                LinkedHashMap<String, Object> details = (LinkedHashMap) authentication.getUserAuthentication().getDetails();

                User user = new User();
                user.setLogin(details.get("preferred_username").toString());

                if (details.get("given_name") != null) {
                    user.setFirstName((String) details.get("given_name"));
                }
                if (details.get("family_name") != null) {
                    user.setFirstName((String) details.get("family_name"));
                }
                if (details.get("email_verified") != null) {
                    user.setActivated((Boolean) details.get("email_verified"));
                }
                if (details.get("email") != null) {
                    user.setEmail((String) details.get("email"));
                }
                if (details.get("locale") != null) {
                    String locale = (String) details.get("locale");
                    String langKey = locale.substring(0, locale.indexOf("-"));
                    user.setLangKey(langKey);
                }

                Set<Authority> userAuthorities;

                // get roles from details
                if (details.get("roles") != null) {
                    List<String> roles = (List) details.get("roles");
                    userAuthorities = roles.stream()
                        .filter(role -> role.startsWith("ROLE_"))
                        .map(role -> {
                            Authority userAuthority = new Authority();
                            userAuthority.setName(role);
                            return userAuthority;
                        })
                        .collect(Collectors.toSet());
                    // if roles don't exist, try groups
                } else if (details.get("groups") != null) {
                    List<String> groups = (List) details.get("groups");
                    userAuthorities = groups.stream()
                        .filter(group -> group.startsWith("ROLE_"))
                        .map(group -> {
                            Authority userAuthority = new Authority();
                            userAuthority.setName(group);
                            return userAuthority;
                        })
                        .collect(Collectors.toSet());
                } else {
                    userAuthorities = authentication.getAuthorities().stream()
                        .map(role -> {
                            Authority userAuthority = new Authority();
                            userAuthority.setName(role.getAuthority());
                            return userAuthority;
                        })
                        .collect(Collectors.toSet());
                }

                user.setAuthorities(userAuthorities);
                UserDTO userDTO = new UserDTO(user);

                // convert Authorities to GrantedAuthorities
                Set<GrantedAuthority> grantedAuthorities = new LinkedHashSet<>();
                userAuthorities.forEach(authority -> {
                    grantedAuthorities.add(new SimpleGrantedAuthority(authority.getName()));
                });

                // create UserDetails so #{principal.username} works
                UserDetails userDetails = new org.springframework.security.core.userdetails.User(user.getLogin(),
                    "N/A", grantedAuthorities);
                // update Spring Security Authorities to match groups claim from IdP
                UsernamePasswordAuthenticationToken token = new UsernamePasswordAuthenticationToken(
                    userDetails, "N/A", grantedAuthorities);
                token.setDetails(details);
                authentication = new OAuth2Authentication(authentication.getOAuth2Request(), token);
                SecurityContextHolder.getContext().setAuthentication(authentication);

                // save account in to sync users between IdP and JHipster's local database
                Optional<User> existingUser = userRepository.findOneByLogin(userDTO.getLogin());
                if (existingUser.isPresent()) {
                    // if IdP sends last updated information, use it to determine if an update should happen
                    if (details.get("updated_at") != null) {
                        Instant dbModifiedDate = existingUser.get().getLastModifiedDate();
                        Instant idpModifiedDate = new Date(Long.valueOf((Integer) details.get("updated_at"))).toInstant();
                        if (idpModifiedDate.isAfter(dbModifiedDate)) {
                            log.debug("Updating user '{}' in local database...", userDTO.getLogin());
                            userService.updateUser(userDTO.getFirstName(), userDTO.getLastName(), userDTO.getEmail(),
                                userDTO.getLangKey(), userDTO.getImageUrl());
                        }
                        // no last updated info, blindly update
                    } else {
                        log.debug("Updating user '{}' in local database...", userDTO.getLogin());
                        userService.updateUser(userDTO.getFirstName(), userDTO.getLastName(), userDTO.getEmail(),
                            userDTO.getLangKey(), userDTO.getImageUrl());
                    }
                } else {
                    log.debug("Saving user '{}' in local database...", userDTO.getLogin());
                    userRepository.save(user);
                }
                return userDTO;
            } else {
                // Allow Spring Security Test to be used to mock users in the database
                return Optional.ofNullable(userService.getUserWithAuthorities())
                    .map(UserDTO::new)
                    .orElseThrow(RuntimeException::new);
            }
        } else {
            throw new RuntimeException();
        }
    }
<%_ } else { _%>

    /**
     * POST  /register : register the user.
     *
     * @param managedUserVM the managed user View Model
     * @throws InvalidPasswordException 400 (Bad Request) if the password is incorrect
     * @throws EmailAlreadyUsedException 400 (Bad Request) if the email is already used
     * @throws LoginAlreadyUsedException 400 (Bad Request) if the login is already used
     */
    @PostMapping("/register")
    @Timed
    @ResponseStatus(HttpStatus.CREATED)
    public void registerAccount(@Valid @RequestBody ManagedUserVM managedUserVM) {
        if (!checkPasswordLength(managedUserVM.getPassword())) {
            throw new InvalidPasswordException();
        }
<<<<<<< HEAD
        return userRepository.findOneByLogin(managedUserVM.getLogin().toLowerCase())
            .map(user -> new ResponseEntity<>("login already in use", textPlainHeaders, HttpStatus.BAD_REQUEST))
            .orElseGet(() -> userRepository.findOneByEmailIgnoreCase(managedUserVM.getEmail())
                .map(user -> new ResponseEntity<>("email address already in use", textPlainHeaders, HttpStatus.BAD_REQUEST))
                .orElseGet(() -> {
                    User user = userService
                        .createUser(managedUserVM.getLogin(), managedUserVM.getPassword(),
                            managedUserVM.getFirstName(), managedUserVM.getLastName(),
                            managedUserVM.getEmail().toLowerCase()<% if (databaseType === 'mongodb' || databaseType === 'couchbase' || databaseType === 'sql') { %>, managedUserVM.getImageUrl()<% } %>,
                            managedUserVM.getLangKey());

                    mailService.sendActivationEmail(user);
                    return new ResponseEntity<>(HttpStatus.CREATED);
                })
        );
=======
        userRepository.findOneByLogin(managedUserVM.getLogin().toLowerCase()).ifPresent(u -> {throw new LoginAlreadyUsedException();});
        userRepository.findOneByEmailIgnoreCase(managedUserVM.getEmail()).ifPresent(u -> {throw new EmailAlreadyUsedException();});
        User user = userService.registerUser(managedUserVM);
        mailService.sendActivationEmail(user);
>>>>>>> 8372cf5f
    }

    /**
     * GET  /activate : activate the registered user.
     *
     * @param key the activation key
     * @throws RuntimeException 500 (Internal Server Error) if the user couldn't be activated
     */
    @GetMapping("/activate")
    @Timed
    public void activateAccount(@RequestParam(value = "key") String key) {
        userService.activateRegistration(key).orElseThrow(RuntimeException::new);
    }

    /**
     * GET  /authenticate : check if the user is authenticated, and return its login.
     *
     * @param request the HTTP request
     * @return the login if the user is authenticated
     */
    @GetMapping("/authenticate")
    @Timed
    public String isAuthenticated(HttpServletRequest request) {
        log.debug("REST request to check if the current user is authenticated");
        return request.getRemoteUser();
    }

    /**
     * GET  /account : get the current user.
     *
     * @return the current user
     * @throws RuntimeException 500 (Internal Server Error) if the user couldn't be returned
     */
    @GetMapping("/account")
    @Timed
    public UserDTO getAccount() {
        return Optional.ofNullable(userService.getUserWithAuthorities())
            .map(UserDTO::new)
            .orElseThrow(RuntimeException::new);
    }

    /**
     * POST  /account : update the current user information.
     *
     * @param userDTO the current user information
     * @throws EmailAlreadyUsedException 400 (Bad Request) if the email is already used
     * @throws RuntimeException 500 (Internal Server Error) if the user login wasn't found
     */
    @PostMapping("/account")
    @Timed
    public void saveAccount(@Valid @RequestBody UserDTO userDTO) {
        final String userLogin = SecurityUtils.getCurrentUserLogin();
        Optional<User> existingUser = userRepository.findOneByEmailIgnoreCase(userDTO.getEmail());
        if (existingUser.isPresent() && (!existingUser.get().getLogin().equalsIgnoreCase(userLogin))) {
            throw new EmailAlreadyUsedException();
        }
<<<<<<< HEAD
        return userRepository
            .findOneByLogin(userLogin)
            .map(u -> {
                userService.updateUser(userDTO.getFirstName(), userDTO.getLastName(), userDTO.getEmail(),
                    userDTO.getLangKey()<% if (databaseType === 'mongodb' || databaseType === 'couchbase' || databaseType === 'sql') { %>, userDTO.getImageUrl()<% } %>);
                return new ResponseEntity(HttpStatus.OK);
            })
            .orElseGet(() -> new ResponseEntity<>(HttpStatus.INTERNAL_SERVER_ERROR));
=======
        userRepository.findOneByLogin(userLogin).orElseThrow(RuntimeException::new);
        userService.updateUser(userDTO.getFirstName(), userDTO.getLastName(), userDTO.getEmail(),
                    userDTO.getLangKey()<% if (databaseType === 'mongodb' || databaseType === 'sql') { %>, userDTO.getImageUrl()<% } %>);
>>>>>>> 8372cf5f
    }

    /**
     * POST  /account/change-password : changes the current user's password
     *
     * @param password the new password
     * @throws InvalidPasswordException 400 (Bad Request) if the new password is incorrect
     */
    @PostMapping(path = "/account/change-password")
    @Timed
    public void changePassword(@RequestBody String password) {
        if (!checkPasswordLength(password)) {
            throw new InvalidPasswordException();
        }
        userService.changePassword(password);
    }<% if (authenticationType === 'session') { %>

    /**
     * GET  /account/sessions : get the current open sessions.
     *
     * @return the current open sessions
     * @throws RuntimeException 500 (Internal Server Error) if the current open sessions couldn't be retrieved
     */
    @GetMapping("/account/sessions")
    @Timed
    public List<PersistentToken> getCurrentSessions() {
        return persistentTokenRepository.findByUser(
            userRepository.findOneByLogin(SecurityUtils.getCurrentUserLogin())
                .orElseThrow(RuntimeException::new)
        );
    }

    /**
     * DELETE  /account/sessions?series={series} : invalidate an existing session.
     *
     * - You can only delete your own sessions, not any other user's session
     * - If you delete one of your existing sessions, and that you are currently logged in on that session, you will
     *   still be able to use that session, until you quit your browser: it does not work in real time (there is
     *   no API for that), it only removes the "remember me" cookie
     * - This is also true if you invalidate your current session: you will still be able to use it until you close
     *   your browser or that the session times out. But automatic login (the "remember me" cookie) will not work
     *   anymore.
     *   There is an API to invalidate the current session, but there is no API to check which session uses which
     *   cookie.
     *
     * @param series the series of an existing session
     * @throws UnsupportedEncodingException if the series couldnt be URL decoded
     */
    @DeleteMapping("/account/sessions/{series}")
    @Timed
    public void invalidateSession(@PathVariable String series) throws UnsupportedEncodingException {
        String decodedSeries = URLDecoder.decode(series, "UTF-8");
        userRepository.findOneByLogin(SecurityUtils.getCurrentUserLogin()).ifPresent(u ->
            persistentTokenRepository.findByUser(u).stream()
                .filter(persistentToken -> StringUtils.equals(persistentToken.getSeries(), decodedSeries))<% if (databaseType === 'sql' || databaseType === 'mongodb') { %>
                .findAny().ifPresent(t -> persistentTokenRepository.delete(decodedSeries)));<% } else if (databaseType === 'couchbase'){ %>
                .findAny().ifPresent(t -> persistentTokenRepository.deleteBySeries(decodedSeries)));<% } else { %>
                .findAny().ifPresent(persistentTokenRepository::delete));<% } %>
    }<% } %>

    /**
     * POST   /account/reset-password/init : Send an email to reset the password of the user
     *
     * @param mail the mail of the user
     * @throws EmailNotFoundException 400 (Bad Request) if the email address is not registered
     */
    @PostMapping(path = "/account/reset-password/init")
    @Timed
    public void requestPasswordReset(@RequestBody String mail) {
        mailService.sendPasswordResetMail(
            userService.requestPasswordReset(mail)
                .orElseThrow(EmailNotFoundException::new)
        );
    }

    /**
     * POST   /account/reset-password/finish : Finish to reset the password of the user
     *
     * @param keyAndPassword the generated key and the new password
     * @throws InvalidPasswordException 400 (Bad Request) if the password is incorrect
     * @throws RuntimeException 500 (Internal Server Error) if the password could not be reset
     */
    @PostMapping(path = "/account/reset-password/finish")
    @Timed
    public void finishPasswordReset(@RequestBody KeyAndPasswordVM keyAndPassword) {
        if (!checkPasswordLength(keyAndPassword.getNewPassword())) {
            throw new InvalidPasswordException();
        }
        userService.completePasswordReset(keyAndPassword.getNewPassword(), keyAndPassword.getKey())
            .orElseThrow(RuntimeException::new);
    }

    private static boolean checkPasswordLength(String password) {
        return !StringUtils.isEmpty(password) &&
            password.length() >= ManagedUserVM.PASSWORD_MIN_LENGTH &&
            password.length() <= ManagedUserVM.PASSWORD_MAX_LENGTH;
    }
<%_ } _%>
}<|MERGE_RESOLUTION|>--- conflicted
+++ resolved
@@ -258,28 +258,10 @@
         if (!checkPasswordLength(managedUserVM.getPassword())) {
             throw new InvalidPasswordException();
         }
-<<<<<<< HEAD
-        return userRepository.findOneByLogin(managedUserVM.getLogin().toLowerCase())
-            .map(user -> new ResponseEntity<>("login already in use", textPlainHeaders, HttpStatus.BAD_REQUEST))
-            .orElseGet(() -> userRepository.findOneByEmailIgnoreCase(managedUserVM.getEmail())
-                .map(user -> new ResponseEntity<>("email address already in use", textPlainHeaders, HttpStatus.BAD_REQUEST))
-                .orElseGet(() -> {
-                    User user = userService
-                        .createUser(managedUserVM.getLogin(), managedUserVM.getPassword(),
-                            managedUserVM.getFirstName(), managedUserVM.getLastName(),
-                            managedUserVM.getEmail().toLowerCase()<% if (databaseType === 'mongodb' || databaseType === 'couchbase' || databaseType === 'sql') { %>, managedUserVM.getImageUrl()<% } %>,
-                            managedUserVM.getLangKey());
-
-                    mailService.sendActivationEmail(user);
-                    return new ResponseEntity<>(HttpStatus.CREATED);
-                })
-        );
-=======
         userRepository.findOneByLogin(managedUserVM.getLogin().toLowerCase()).ifPresent(u -> {throw new LoginAlreadyUsedException();});
         userRepository.findOneByEmailIgnoreCase(managedUserVM.getEmail()).ifPresent(u -> {throw new EmailAlreadyUsedException();});
         User user = userService.registerUser(managedUserVM);
         mailService.sendActivationEmail(user);
->>>>>>> 8372cf5f
     }
 
     /**
@@ -336,20 +318,9 @@
         if (existingUser.isPresent() && (!existingUser.get().getLogin().equalsIgnoreCase(userLogin))) {
             throw new EmailAlreadyUsedException();
         }
-<<<<<<< HEAD
-        return userRepository
-            .findOneByLogin(userLogin)
-            .map(u -> {
-                userService.updateUser(userDTO.getFirstName(), userDTO.getLastName(), userDTO.getEmail(),
-                    userDTO.getLangKey()<% if (databaseType === 'mongodb' || databaseType === 'couchbase' || databaseType === 'sql') { %>, userDTO.getImageUrl()<% } %>);
-                return new ResponseEntity(HttpStatus.OK);
-            })
-            .orElseGet(() -> new ResponseEntity<>(HttpStatus.INTERNAL_SERVER_ERROR));
-=======
         userRepository.findOneByLogin(userLogin).orElseThrow(RuntimeException::new);
         userService.updateUser(userDTO.getFirstName(), userDTO.getLastName(), userDTO.getEmail(),
-                    userDTO.getLangKey()<% if (databaseType === 'mongodb' || databaseType === 'sql') { %>, userDTO.getImageUrl()<% } %>);
->>>>>>> 8372cf5f
+                    userDTO.getLangKey()<% if (databaseType === 'mongodb' || databaseType === 'couchbase' || databaseType === 'sql') { %>, userDTO.getImageUrl()<% } %>);
     }
 
     /**
