--- conflicted
+++ resolved
@@ -177,30 +177,11 @@
         if (!checkPasswordLength(managedUserVM.getPassword())) {
             throw new InvalidPasswordException();
         }
-<<<<<<< HEAD
         <%_ if (!reactive) { _%>
-        userRepository.findOneByLogin(managedUserVM.getLogin().toLowerCase()).ifPresent(u -> {throw new LoginAlreadyUsedException();});
-        userRepository.findOneByEmailIgnoreCase(managedUserVM.getEmail()).ifPresent(u -> {throw new EmailAlreadyUsedException();});
-=======
->>>>>>> 7f7f5536
         User user = userService.registerUser(managedUserVM, managedUserVM.getPassword());
         mailService.sendActivationEmail(user);
         <%_ } else { _%>
-        return userRepository.findOneByLogin(managedUserVM.getLogin().toLowerCase())
-            .hasElement()
-            .flatMap(loginExists -> {
-                if (loginExists) {
-                    throw new LoginAlreadyUsedException();
-                }
-                return userRepository.findOneByEmailIgnoreCase(managedUserVM.getEmail());
-            })
-            .hasElement()
-            .flatMap(emailExists -> {
-                if (emailExists) {
-                    throw new EmailAlreadyUsedException();
-                }
-                return userService.registerUser(managedUserVM, managedUserVM.getPassword());
-            })
+        return userService.registerUser(managedUserVM, managedUserVM.getPassword())
             .doOnSuccess(mailService::sendActivationEmail)
             .then();
         <%_ } _%>
