--- conflicted
+++ resolved
@@ -21,14 +21,6 @@
 import <%=packageName%>.service.dto.UserDTO;
 import javax.validation.constraints.Size;
 
-<<<<<<< HEAD
-<%_ if (databaseType === 'mongodb' || databaseType === 'couchbase' || databaseType === 'sql') { _%>
-import java.time.Instant;
-<%_ } _%>
-import java.util.Set;
-
-=======
->>>>>>> ae520ec5
 /**
  * View Model extending the UserDTO, which is meant to be used in the user management UI.
  */
@@ -46,21 +38,6 @@
     public ManagedUserVM() {
         // Empty constructor needed for Jackson.
     }
-<<<<<<< HEAD
-
-    public ManagedUserVM(<% if (databaseType === 'sql') { %>Long<% } else { %>String<% } %> id, String login, <% if (authenticationType !== 'oauth2') { %>String password, <% } %>String firstName, String lastName,
-                         String email, boolean activated<% if (databaseType === 'mongodb' || databaseType === 'couchbase' || databaseType === 'sql') { %>, String imageUrl<% } %>, String langKey,
-                         <% if (databaseType === 'mongodb' || databaseType === 'couchbase' || databaseType === 'sql') { %>String createdBy, Instant createdDate, String lastModifiedBy, Instant lastModifiedDate,
-                        <% } %>Set<String> authorities) {
-
-        super(id, login, firstName, lastName, email, activated<% if (databaseType === 'mongodb' || databaseType === 'couchbase' || databaseType === 'sql') { %>, imageUrl<% } %>, langKey,
-            <% if (databaseType === 'mongodb' || databaseType === 'couchbase' || databaseType === 'sql') { %>createdBy, createdDate, lastModifiedBy, lastModifiedDate,  <% } %>authorities);
-    <%_ if (authenticationType !== 'oauth2') { _%>
-        this.password = password;
-    <%_ } _%>
-    }
-=======
->>>>>>> ae520ec5
     <%_ if (authenticationType !== 'oauth2') { _%>
 
     public String getPassword() {
