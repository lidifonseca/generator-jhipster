--- conflicted
+++ resolved
@@ -37,26 +37,16 @@
 import <%=packageName%>.web.rest.errors.BadRequestAlertException;
 import <%=packageName%>.web.rest.errors.EmailAlreadyUsedException;
 import <%=packageName%>.web.rest.errors.LoginAlreadyUsedException;
-<<<<<<< HEAD
-import <%=packageName%>.web.rest.vm.ManagedUserVM;
-import <%=packageName%>.web.rest.util.HeaderUtil;<% } %><% if (databaseType === 'sql' || databaseType === 'mongodb' || databaseType === 'couchbase') { %>
-import <%=packageName%>.web.rest.util.PaginationUtil;<% } %>
-=======
 import <%=packageName%>.web.rest.util.HeaderUtil;
 <%_ } _%>
-<%_ if (databaseType === 'sql' || databaseType === 'mongodb') { _%>
+<%_ if (databaseType === 'sql' || databaseType === 'mongodb' || databaseType === 'couchbase') { _%>
 import <%=packageName%>.web.rest.util.PaginationUtil;
 <%_ } _%>
->>>>>>> ae520ec5
 import io.github.jhipster.web.util.ResponseUtil;
 
 import org.slf4j.Logger;
-<<<<<<< HEAD
-import org.slf4j.LoggerFactory;<% if (databaseType === 'sql' || databaseType === 'mongodb' || databaseType === 'couchbase') { %>
-=======
 import org.slf4j.LoggerFactory;
-<%_ if (databaseType === 'sql' || databaseType === 'mongodb') { _%>
->>>>>>> ae520ec5
+<%_ if (databaseType === 'sql' || databaseType === 'mongodb' || databaseType === 'couchbase') { _%>
 import org.springframework.data.domain.Page;
 import org.springframework.data.domain.Pageable;
 import org.springframework.http.HttpHeaders;
@@ -203,14 +193,9 @@
      * @return the ResponseEntity with status 200 (OK) and with body all users
      */
     @GetMapping("/users")
-<<<<<<< HEAD
-    @Timed<% if (databaseType === 'sql' || databaseType === 'mongodb' || databaseType === 'couchbase') { %>
-    public ResponseEntity<List<UserDTO>> getAllUsers(@ApiParam Pageable pageable) {
-=======
-    @Timed
-    <%_ if (databaseType === 'sql' || databaseType === 'mongodb') { _%>
+    @Timed
+    <%_ if (databaseType === 'sql' || databaseType === 'mongodb' || databaseType === 'couchbase') { _%>
     public ResponseEntity<List<UserDTO>> getAllUsers(Pageable pageable) {
->>>>>>> ae520ec5
         final Page<UserDTO> page = userService.getAllManagedUsers(pageable);
         HttpHeaders headers = PaginationUtil.generatePaginationHttpHeaders(page, "/api/users");
         return new ResponseEntity<>(page.getContent(), headers, HttpStatus.OK);
