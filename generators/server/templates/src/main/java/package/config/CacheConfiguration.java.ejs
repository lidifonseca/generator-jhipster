--- conflicted
+++ resolved
@@ -18,15 +18,10 @@
 -%>
 package <%=packageName%>.config;
 
-<<<<<<< HEAD
-<%_ if (cacheProvider === 'ehcache') { _%>
-import com.github.benmanes.caffeine.jcache.configuration.CaffeineConfiguration;
-=======
 <%_ if (cacheProvider === 'caffeine') { _%>
 import com.github.benmanes.caffeine.jcache.configuration.CaffeineConfiguration;
 import java.util.OptionalLong;
 import java.util.concurrent.TimeUnit;
->>>>>>> 94c69acc
 
     <%_ if (enableHibernateCache) { _%>
 import org.hibernate.cache.jcache.ConfigSettings;
@@ -150,20 +145,11 @@
     private final javax.cache.configuration.Configuration<Object, Object> jcacheConfiguration;
 
     public CacheConfiguration(JHipsterProperties jHipsterProperties) {
-<<<<<<< HEAD
-        JHipsterProperties.Cache.Ehcache ehcache =
-        jHipsterProperties.getCache().getEhcache();
-
-        CaffeineConfiguration caffeineConfiguration = new CaffeineConfiguration();
-        caffeineConfiguration.setMaximumSize(OptionalLong.of(ehcache.getMaxEntries()));
-        caffeineConfiguration.setExpireAfterAccess(OptionalLong.of(ehcache.getTimeToLiveSeconds()));
-=======
         JHipsterProperties.Cache.Caffeine caffeine = jHipsterProperties.getCache().getCaffeine();
         CaffeineConfiguration caffeineConfiguration = new CaffeineConfiguration();
         caffeineConfiguration.setMaximumSize(OptionalLong.of(caffeine.getMaxEntries()));
         caffeineConfiguration.setExpireAfterWrite(OptionalLong.of(TimeUnit.SECONDS.toNanos(caffeine.getTimeToLiveSeconds())));
         caffeineConfiguration.setStatisticsEnabled(true);
->>>>>>> 94c69acc
         jcacheConfiguration = caffeineConfiguration;
     }
 
