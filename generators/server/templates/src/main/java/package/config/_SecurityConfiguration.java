<%#
 Copyright 2013-2017 the original author or authors from the JHipster project.

 This file is part of the JHipster project, see http://www.jhipster.tech/
 for more information.

 Licensed under the Apache License, Version 2.0 (the "License");
 you may not use this file except in compliance with the License.
 You may obtain a copy of the License at

      http://www.apache.org/licenses/LICENSE-2.0

 Unless required by applicable law or agreed to in writing, software
 distributed under the License is distributed on an "AS IS" BASIS,
 WITHOUT WARRANTIES OR CONDITIONS OF ANY KIND, either express or implied.
 See the License for the specific language governing permissions and
 limitations under the License.
-%>
package <%=packageName%>.config;

<%_ if (authenticationType === 'session' || authenticationType === 'jwt' || authenticationType === 'oauth2') { _%>
import <%=packageName%>.security.*;
<%_ } _%>
<%_ if (authenticationType === 'jwt') { _%>
import <%=packageName%>.security.jwt.*;
<%_ } _%>
<%_ if (authenticationType === 'session') { _%>

import io.github.jhipster.config.JHipsterProperties;
import io.github.jhipster.security.*;
<%_ } _%>
<%_ if (authenticationType === 'oauth2') { _%>

import io.github.jhipster.security.*;
<%_ } _%>

<%_ if (authenticationType !== 'oauth2' && !skipUserManagement) { _%>
import org.springframework.beans.factory.BeanInitializationException;
<%_ } _%>
import org.springframework.context.annotation.Bean;
import org.springframework.context.annotation.Configuration;
import org.springframework.context.annotation.Import;
import org.springframework.security.authentication.AuthenticationManager;
import org.springframework.http.HttpMethod;
<%_ if (authenticationType !== 'oauth2' && !skipUserManagement) { _%>
import org.springframework.security.config.annotation.authentication.builders.AuthenticationManagerBuilder;
<%_ } _%>
import org.springframework.security.config.annotation.web.builders.HttpSecurity;
import org.springframework.security.config.annotation.web.builders.WebSecurity;
<%_ if (authenticationType !== 'oauth2') { _%>
import org.springframework.security.config.annotation.web.configuration.EnableWebSecurity;
<%_ } _%>
import org.springframework.security.config.annotation.web.configuration.WebSecurityConfigurerAdapter;<% if (authenticationType === 'jwt') { %>
import org.springframework.security.config.http.SessionCreationPolicy;<% } %><% if (clusteredHttpSession === 'hazelcast') { %>
import org.springframework.security.core.session.SessionRegistry;<% } %>
<%_ if (authenticationType !== 'oauth2' && !skipUserManagement) { _%>
import org.springframework.security.core.userdetails.UserDetailsService;
<%_ } _%>
import org.springframework.security.crypto.bcrypt.BCryptPasswordEncoder;
import org.springframework.security.crypto.password.PasswordEncoder;
<%_ if (authenticationType === 'session') { _%>
import org.springframework.security.web.authentication.RememberMeServices;
import org.springframework.security.web.csrf.CookieCsrfTokenRepository;
import org.springframework.security.web.csrf.CsrfFilter;
<%_ } _%>
<%_ if (authenticationType === 'oauth2') { _%>
import org.springframework.boot.autoconfigure.security.oauth2.client.EnableOAuth2Sso;
import org.springframework.security.web.csrf.CookieCsrfTokenRepository;
import org.springframework.security.web.csrf.CsrfFilter;
<%_ } _%>
<%_ if (authenticationType === 'jwt') { _%>
import org.springframework.security.web.authentication.UsernamePasswordAuthenticationFilter;
<%_ } _%>
import org.springframework.web.filter.CorsFilter;
import org.zalando.problem.spring.web.advice.security.SecurityProblemSupport;

@Configuration
<%_ if (authenticationType === 'oauth2') { _%>
@EnableOAuth2Sso
<%_ } else { _%>
@EnableWebSecurity
<%_ } _%>
@Import(SecurityProblemSupport.class)
public class SecurityConfiguration extends WebSecurityConfigurerAdapter {
    <%_ if (authenticationType !== 'oauth2' && !skipUserManagement) { _%>

    private final AuthenticationManagerBuilder authenticationManagerBuilder;

    private final UserDetailsService userDetailsService;
    <%_ } _%>
    <%_ if (authenticationType === 'session') { _%>

    private final JHipsterProperties jHipsterProperties;

    private final RememberMeServices rememberMeServices;
    <%_ } _%>
    <%_ if (authenticationType === 'jwt') { _%>

    private final TokenProvider tokenProvider;
    <%_ } _%>
    <%_ if (clusteredHttpSession === 'hazelcast') { _%>

    private final SessionRegistry sessionRegistry;
    <%_ } _%>

    private final CorsFilter corsFilter;

    private final SecurityProblemSupport problemSupport;

    public SecurityConfiguration(<%_ if (authenticationType !== 'oauth2' && !skipUserManagement) { _%>AuthenticationManagerBuilder authenticationManagerBuilder, UserDetailsService userDetailsService<%_ } _%><%_ if (authenticationType === 'session') { _%>,
        JHipsterProperties jHipsterProperties, RememberMeServices rememberMeServices<%_ } if (authenticationType === 'jwt') { _%><%_ if (!skipUserManagement) { _%>,<%_ } _%>TokenProvider tokenProvider<%_ } _%>
        <%_ if (clusteredHttpSession === 'hazelcast') { _%>, SessionRegistry sessionRegistry<%_ } _%><%_ if (authenticationType !== 'oauth2') { _%>,<%_ } _%>CorsFilter corsFilter, SecurityProblemSupport problemSupport) {
        <%_ if (authenticationType !== 'oauth2'  && !skipUserManagement) { _%>
        this.authenticationManagerBuilder = authenticationManagerBuilder;
        this.userDetailsService = userDetailsService;
        <%_ } _%>
        <%_ if (authenticationType === 'session') { _%>
        this.jHipsterProperties = jHipsterProperties;
        this.rememberMeServices = rememberMeServices;
        <%_ } _%>
        <%_ if (authenticationType === 'jwt') { _%>
        this.tokenProvider = tokenProvider;
        <%_ } _%>
        <%_ if (clusteredHttpSession === 'hazelcast') { _%>
        this.sessionRegistry = sessionRegistry;
        <%_ } _%>
        this.corsFilter = corsFilter;
        this.problemSupport = problemSupport;
    }
    <%_ if (authenticationType !== 'oauth2' && !skipUserManagement) { _%>

    @Bean
    public AuthenticationManager authenticationManager() {
        try {
            return authenticationManagerBuilder
                .userDetailsService(userDetailsService)
                .passwordEncoder(passwordEncoder())
                .and()
                .build();
        } catch (Exception e) {
            throw new BeanInitializationException("Security configuration failed", e);
        }
    }
    <%_ } _%>
    <%_ if (authenticationType === 'session') { _%>

    @Bean
    public AjaxAuthenticationSuccessHandler ajaxAuthenticationSuccessHandler() {
        return new AjaxAuthenticationSuccessHandler();
    }

    @Bean
    public AjaxAuthenticationFailureHandler ajaxAuthenticationFailureHandler() {
        return new AjaxAuthenticationFailureHandler();
    }
    <%_ } _%>
    <%_ if (authenticationType === 'session' || authenticationType === 'oauth2') { _%>

    @Bean
    public AjaxLogoutSuccessHandler ajaxLogoutSuccessHandler() {
        return new AjaxLogoutSuccessHandler();
    }
    <%_ } _%>

    @Bean
    public PasswordEncoder passwordEncoder() {
        return new BCryptPasswordEncoder();
    }

    @Override
    public void configure(WebSecurity web) throws Exception {
        web.ignoring()
            .antMatchers(HttpMethod.OPTIONS, "/**")
            .antMatchers("/app/**/*.{js,html}")
            <%_ if (clientFramework === 'angular1') { _%>
            .antMatchers("/bower_components/**")
            <%_ } _%>
            .antMatchers("/i18n/**")
            .antMatchers("/content/**")
            .antMatchers("/swagger-ui/index.html")
            .antMatchers("/test/**")<% if (devDatabaseType !== 'h2Disk' && devDatabaseType !== 'h2Memory') { %>;<% } else { %>
            .antMatchers("/h2-console/**");<% } %>
    }<% if (authenticationType === 'session' || authenticationType === 'jwt' || authenticationType === 'oauth2') { %>

    @Override
    protected void configure(HttpSecurity http) throws Exception {
        http<% if (clusteredHttpSession === 'hazelcast') { %>
            .sessionManagement()
            .maximumSessions(32) // maximum number of concurrent sessions for one user
            .sessionRegistry(sessionRegistry)
            .and().and()<% } %>
            <%_ if (authenticationType === 'session' || authenticationType == 'oauth2') { _%>
            .csrf()
            .csrfTokenRepository(CookieCsrfTokenRepository.withHttpOnlyFalse())
        .and()
            <%_ } _%>
            <%_ if (authenticationType === 'jwt') { _%>
            .addFilterBefore(corsFilter, UsernamePasswordAuthenticationFilter.class)
            <%_ } else if (authenticationType === 'session' || authenticationType === 'oauth2') { _%>
            .addFilterBefore(corsFilter, CsrfFilter.class)
            <%_ } _%>
            .exceptionHandling()
            .authenticationEntryPoint(problemSupport)
            .accessDeniedHandler(problemSupport)<% if (authenticationType === 'session') { %>
        .and()
            .rememberMe()
            .rememberMeServices(rememberMeServices)
            .rememberMeParameter("remember-me")
            .key(jHipsterProperties.getSecurity().getRememberMe().getKey())
        .and()
            .formLogin()
            .loginProcessingUrl("/api/authentication")
            .successHandler(ajaxAuthenticationSuccessHandler())
            .failureHandler(ajaxAuthenticationFailureHandler())
            .usernameParameter("j_username")
            .passwordParameter("j_password")
            .permitAll()
        .and()
            .logout()
            .logoutUrl("/api/logout")
            .logoutSuccessHandler(ajaxLogoutSuccessHandler())<% if (clusteredHttpSession === 'hazelcast') { %>
            .deleteCookies("hazelcast.sessionId")<% } %>
            .permitAll()<% } %><% if (authenticationType === 'oauth2') { %>
        .and()
            .logout()
            .logoutUrl("/api/logout")
            .logoutSuccessHandler(ajaxLogoutSuccessHandler())<% if (clusteredHttpSession === 'hazelcast') { %>
            .deleteCookies("hazelcast.sessionId")<% } %>
            .permitAll()<% } %>
        .and()<% if (authenticationType === 'jwt') { %>
            .csrf()
            .disable()<% } %>
            .headers()
            .frameOptions()
            .disable()
        .and()<% if (authenticationType === 'jwt') { %>
            .sessionManagement()
            .sessionCreationPolicy(SessionCreationPolicy.STATELESS)
        .and()<% } %>
            .authorizeRequests()
            <%_ if (authenticationType !== 'oauth2') { _%>
            .antMatchers("/api/register").permitAll()
            .antMatchers("/api/activate").permitAll()
            .antMatchers("/api/authenticate").permitAll()
            .antMatchers("/api/account/reset-password/init").permitAll()
            .antMatchers("/api/account/reset-password/finish").permitAll()
            <%_ } _%>
            .antMatchers("/api/profile-info").permitAll()
            .antMatchers("/api/**").authenticated()<% if (websocket === 'spring-websocket') { %>
            .antMatchers("/websocket/tracker").hasAuthority(AuthoritiesConstants.ADMIN)
            .antMatchers("/websocket/**").permitAll()<% } %>
            .antMatchers("/management/health").permitAll()
            .antMatchers("/management/**").hasAuthority(AuthoritiesConstants.ADMIN)
            .antMatchers("/v2/api-docs/**").permitAll()
            .antMatchers("/swagger-resources/configuration/ui").permitAll()
            .antMatchers("/swagger-ui/index.html").hasAuthority(AuthoritiesConstants.ADMIN)<%if (authenticationType !== 'jwt') { %>;<% } else { %>
        .and()
            .apply(securityConfigurerAdapter());<% } %>

    }<% } %><% if (authenticationType === 'jwt') { %>

    private JWTConfigurer securityConfigurerAdapter() {
        return new JWTConfigurer(tokenProvider);
    }<% } %>
<<<<<<< HEAD
=======

>>>>>>> ce0f59e5
}<|MERGE_RESOLUTION|>--- conflicted
+++ resolved
@@ -262,8 +262,4 @@
     private JWTConfigurer securityConfigurerAdapter() {
         return new JWTConfigurer(tokenProvider);
     }<% } %>
-<<<<<<< HEAD
-=======
-
->>>>>>> ce0f59e5
 }