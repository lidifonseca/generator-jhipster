<%#
 Copyright 2013-2017 the original author or authors from the JHipster project.

 This file is part of the JHipster project, see http://www.jhipster.tech/
 for more information.

 Licensed under the Apache License, Version 2.0 (the "License");
 you may not use this file except in compliance with the License.
 You may obtain a copy of the License at

      http://www.apache.org/licenses/LICENSE-2.0

 Unless required by applicable law or agreed to in writing, software
 distributed under the License is distributed on an "AS IS" BASIS,
 WITHOUT WARRANTIES OR CONDITIONS OF ANY KIND, either express or implied.
 See the License for the specific language governing permissions and
 limitations under the License.
-%>
package <%=packageName%>.config;

<%_ if (authenticationType === 'session' || authenticationType === 'jwt' || authenticationType === 'oauth2') { _%>
import <%=packageName%>.security.*;
<%_ } _%>
<%_ if (authenticationType === 'jwt') { _%>
import <%=packageName%>.security.jwt.*;
<%_ } _%>

<%_ if (authenticationType === 'session') { _%>
import io.github.jhipster.config.JHipsterProperties;
<%_ } _%>
import io.github.jhipster.security.*;
<%_ if (authenticationType !== 'oauth2') { _%>
import org.springframework.beans.factory.BeanInitializationException;
<%_ } _%>
import org.springframework.context.annotation.Bean;
import org.springframework.context.annotation.Configuration;
import org.springframework.http.HttpMethod;
<%_ if (authenticationType !== 'oauth2') { _%>
import org.springframework.security.config.annotation.authentication.builders.AuthenticationManagerBuilder;
<%_ } _%>
import org.springframework.security.config.annotation.method.configuration.EnableGlobalMethodSecurity;
import org.springframework.security.config.annotation.web.builders.HttpSecurity;
import org.springframework.security.config.annotation.web.builders.WebSecurity;
<%_ if (authenticationType !== 'oauth2') { _%>
import org.springframework.security.config.annotation.web.configuration.EnableWebSecurity;
<%_ } _%>
import org.springframework.security.config.annotation.web.configuration.WebSecurityConfigurerAdapter;<% if (authenticationType === 'jwt') { %>
import org.springframework.security.config.http.SessionCreationPolicy;<% } %><% if (clusteredHttpSession === 'hazelcast') { %>
import org.springframework.security.core.session.SessionRegistry;<% } %>
<%_ if (authenticationType !== 'oauth2') { _%>
import org.springframework.security.core.userdetails.UserDetailsService;
<%_ } _%>
import org.springframework.security.crypto.bcrypt.BCryptPasswordEncoder;
import org.springframework.security.crypto.password.PasswordEncoder;
import org.springframework.security.data.repository.query.SecurityEvaluationContextExtension;
<%_ if (authenticationType === 'session') { _%>
import org.springframework.security.web.authentication.RememberMeServices;
import org.springframework.security.web.csrf.CookieCsrfTokenRepository;
import org.springframework.security.web.csrf.CsrfFilter;
<%_ } _%>
<%_ if (authenticationType === 'oauth2') { _%>
import org.springframework.boot.autoconfigure.security.oauth2.client.EnableOAuth2Sso;
import org.springframework.security.web.csrf.CookieCsrfTokenRepository;
import org.springframework.security.web.csrf.CsrfFilter;
<%_ } _%>
import org.springframework.web.filter.CorsFilter;
<%_ if (authenticationType === 'jwt') { _%>
import org.springframework.security.web.authentication.UsernamePasswordAuthenticationFilter;
<%_ } _%>
import org.springframework.security.web.authentication.UsernamePasswordAuthenticationFilter;
import org.springframework.web.filter.CorsFilter;
<% if (authenticationType !== 'oauth2') { %>
import javax.annotation.PostConstruct;
<% } %>
@Configuration
<%_ if (authenticationType === 'oauth2') { _%>
@EnableOAuth2Sso
<%_ } else { _%>
@EnableWebSecurity
<%_ } _%>
@EnableGlobalMethodSecurity(prePostEnabled = true, securedEnabled = true)
public class SecurityConfiguration extends WebSecurityConfigurerAdapter {

    <%_ if (authenticationType !== 'oauth2') { _%>
    private final AuthenticationManagerBuilder authenticationManagerBuilder;

    private final UserDetailsService userDetailsService;
    <%_ } _%>
    <%_ if (authenticationType === 'session') { _%>

    private final JHipsterProperties jHipsterProperties;

    private final RememberMeServices rememberMeServices;
    <%_ } _%>
    <%_ if (authenticationType === 'jwt') { _%>

    private final TokenProvider tokenProvider;
    <%_ } _%>
    <%_ if (clusteredHttpSession === 'hazelcast') { _%>

    private final SessionRegistry sessionRegistry;
    <%_ } _%>

    private final CorsFilter corsFilter;

    public SecurityConfiguration(<%_ if (authenticationType !== 'oauth2') { _%>AuthenticationManagerBuilder authenticationManagerBuilder, UserDetailsService userDetailsService<%_ } _%><%_ if (authenticationType === 'session') { _%>,
        JHipsterProperties jHipsterProperties, RememberMeServices rememberMeServices<%_ } if (authenticationType === 'jwt') { _%>,
            TokenProvider tokenProvider<%_ } _%><%_ if (clusteredHttpSession === 'hazelcast') { _%>, SessionRegistry sessionRegistry<%_ } if (authenticationType !== 'oauth2') { %>,<%_ } _%>CorsFilter corsFilter) {
        <%_ if (authenticationType !== 'oauth2') { _%>
        this.authenticationManagerBuilder = authenticationManagerBuilder;
        this.userDetailsService = userDetailsService;
        <%_ } _%>
        <%_ if (authenticationType === 'session') { _%>
        this.jHipsterProperties = jHipsterProperties;
        this.rememberMeServices = rememberMeServices;
        <%_ } _%>
        <%_ if (authenticationType === 'jwt') { _%>
        this.tokenProvider = tokenProvider;
        <%_ } _%>
        <%_ if (clusteredHttpSession === 'hazelcast') { _%>
        this.sessionRegistry = sessionRegistry;
        <%_ } _%>
        this.corsFilter = corsFilter;
    }
    <% if (authenticationType !== 'oauth2') { %>
    @PostConstruct
    public void init() {
        try {
            authenticationManagerBuilder
                .userDetailsService(userDetailsService)
                .passwordEncoder(passwordEncoder());
        } catch (Exception e) {
            throw new BeanInitializationException("Security configuration failed", e);
        }
    }
    <%_ } _%>
    <%_ if (authenticationType === 'session') { _%>

    @Bean
    public AjaxAuthenticationSuccessHandler ajaxAuthenticationSuccessHandler() {
        return new AjaxAuthenticationSuccessHandler();
    }

    @Bean
    public AjaxAuthenticationFailureHandler ajaxAuthenticationFailureHandler() {
        return new AjaxAuthenticationFailureHandler();
    }
    <%_ } _%>
    <%_ if (authenticationType === 'session' || authenticationType === 'oauth2') { _%>

    @Bean
    public AjaxLogoutSuccessHandler ajaxLogoutSuccessHandler() {
        return new AjaxLogoutSuccessHandler();
    }
    <%_ } _%>

    @Bean
    public Http401UnauthorizedEntryPoint http401UnauthorizedEntryPoint() {
        return new Http401UnauthorizedEntryPoint();
    }

    @Bean
    public PasswordEncoder passwordEncoder() {
        return new BCryptPasswordEncoder();
    }

    @Override
    public void configure(WebSecurity web) throws Exception {
        web.ignoring()
            .antMatchers(HttpMethod.OPTIONS, "/**")
            .antMatchers("/app/**/*.{js,html}")
            <%_ if (clientFramework === 'angular1') { _%>
            .antMatchers("/bower_components/**")
            <%_ } _%>
            .antMatchers("/i18n/**")
            .antMatchers("/content/**")
            .antMatchers("/swagger-ui/index.html")<% if (authenticationType !== 'oauth2') { %>
            .antMatchers("/api/register")
            .antMatchers("/api/activate")
            .antMatchers("/api/account/reset-password/init")
            .antMatchers("/api/account/reset-password/finish")<% } %>
            .antMatchers("/test/**")<% if (devDatabaseType !== 'h2Disk' && devDatabaseType !== 'h2Memory') { %>;<% } else { %>
            .antMatchers("/h2-console/**");<% } %>
    }<% if (authenticationType === 'session' || authenticationType === 'jwt' || authenticationType === 'oauth2') { %>

    @Override
    protected void configure(HttpSecurity http) throws Exception {
        http<% if (clusteredHttpSession === 'hazelcast') { %>
            .sessionManagement()
            .maximumSessions(32) // maximum number of concurrent sessions for one user
            .sessionRegistry(sessionRegistry)
            .and().and()<% } %>
            <%_ if (authenticationType === 'session' || authenticationType == 'oauth2') { _%>
            .csrf()
            .csrfTokenRepository(CookieCsrfTokenRepository.withHttpOnlyFalse())
        .and()
            <%_ } _%>
            <%_ if (authenticationType === 'jwt') { _%>
            .addFilterBefore(corsFilter, UsernamePasswordAuthenticationFilter.class)
<<<<<<< HEAD
            <% } else if (authenticationType === 'session' || authenticationType === 'oauth2') { %>
=======
            <%_ } else if (authenticationType === 'session') { _%>
>>>>>>> 135eff8b
            .addFilterBefore(corsFilter, CsrfFilter.class)
            <%_ } _%>
            .exceptionHandling()
            .authenticationEntryPoint(http401UnauthorizedEntryPoint())<% if (authenticationType === 'session') { %>
        .and()
            .rememberMe()
            .rememberMeServices(rememberMeServices)
            .rememberMeParameter("remember-me")
            .key(jHipsterProperties.getSecurity().getRememberMe().getKey())
        .and()
            .formLogin()
            .loginProcessingUrl("/api/authentication")
            .successHandler(ajaxAuthenticationSuccessHandler())
            .failureHandler(ajaxAuthenticationFailureHandler())
            .usernameParameter("j_username")
            .passwordParameter("j_password")
            .permitAll()
        .and()
            .logout()
            .logoutUrl("/api/logout")
            .logoutSuccessHandler(ajaxLogoutSuccessHandler())<% if (clusteredHttpSession === 'hazelcast') { %>
            .deleteCookies("hazelcast.sessionId")<% } %>
            .permitAll()<% } %>
        <% if (authenticationType === 'oauth2') { %>.and()
            .logout()
            .logoutUrl("/api/logout")
            .logoutSuccessHandler(ajaxLogoutSuccessHandler())<% if (clusteredHttpSession === 'hazelcast') { %>
            .deleteCookies("hazelcast.sessionId")<% } %>
            .permitAll()<% } %>
        .and()<% if (authenticationType === 'jwt') { %>
            .csrf()
            .disable()<% } %>
            .headers()
            .frameOptions()
            .disable()
        .and()<% if (authenticationType === 'jwt') { %>
            .sessionManagement()
            .sessionCreationPolicy(SessionCreationPolicy.STATELESS)
        .and()<% } %>
            .authorizeRequests()
            <%_ if (authenticationType !== 'oauth2') { _%>
            .antMatchers("/api/register").permitAll()
            .antMatchers("/api/activate").permitAll()
            .antMatchers("/api/authenticate").permitAll()
            .antMatchers("/api/account/reset-password/init").permitAll()
            .antMatchers("/api/account/reset-password/finish").permitAll()
            <%_ } _%>
            .antMatchers("/api/profile-info").permitAll()
            .antMatchers("/api/**").authenticated()<% if (websocket === 'spring-websocket') { %>
            .antMatchers("/websocket/tracker").hasAuthority(AuthoritiesConstants.ADMIN)
            .antMatchers("/websocket/**").permitAll()<% } %>
            .antMatchers("/management/health").permitAll()
            .antMatchers("/management/**").hasAuthority(AuthoritiesConstants.ADMIN)
            .antMatchers("/v2/api-docs/**").permitAll()
            .antMatchers("/swagger-resources/configuration/ui").permitAll()
            .antMatchers("/swagger-ui/index.html").hasAuthority(AuthoritiesConstants.ADMIN)<%if (authenticationType !== 'jwt') { %>;<% } else { %>
        .and()
            .apply(securityConfigurerAdapter());<% } %>

    }<% } %><% if (authenticationType === 'jwt') { %>

    private JWTConfigurer securityConfigurerAdapter() {
        return new JWTConfigurer(tokenProvider);
    }<% } %>

    @Bean
    public SecurityEvaluationContextExtension securityEvaluationContextExtension() {
        return new SecurityEvaluationContextExtension();
    }
}<|MERGE_RESOLUTION|>--- conflicted
+++ resolved
@@ -197,11 +197,7 @@
             <%_ } _%>
             <%_ if (authenticationType === 'jwt') { _%>
             .addFilterBefore(corsFilter, UsernamePasswordAuthenticationFilter.class)
-<<<<<<< HEAD
-            <% } else if (authenticationType === 'session' || authenticationType === 'oauth2') { %>
-=======
-            <%_ } else if (authenticationType === 'session') { _%>
->>>>>>> 135eff8b
+            <%_ } else if (authenticationType === 'session' || authenticationType === 'oauth2') { _%>
             .addFilterBefore(corsFilter, CsrfFilter.class)
             <%_ } _%>
             .exceptionHandling()
