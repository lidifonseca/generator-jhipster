<%#
 Copyright 2013-2017 the original author or authors from the JHipster project.

 This file is part of the JHipster project, see http://www.jhipster.tech/
 for more information.

 Licensed under the Apache License, Version 2.0 (the "License");
 you may not use this file except in compliance with the License.
 You may obtain a copy of the License at

      http://www.apache.org/licenses/LICENSE-2.0

 Unless required by applicable law or agreed to in writing, software
 distributed under the License is distributed on an "AS IS" BASIS,
 WITHOUT WARRANTIES OR CONDITIONS OF ANY KIND, either express or implied.
 See the License for the specific language governing permissions and
 limitations under the License.
-%>
package <%=packageName%>.config;

import io.github.jhipster.config.JHipsterConstants;
<%_ if (databaseType === 'sql') { _%>
import io.github.jhipster.config.liquibase.AsyncSpringLiquibase;

import liquibase.integration.spring.SpringLiquibase;
<%_ } _%>
<<<<<<< HEAD
<%_ if ((databaseType === 'mongodb' || databaseType === 'couchbase') && authenticationType === 'oauth2') { _%>

import <%=packageName%>.config.oauth2.OAuth2AuthenticationReadConverter;
<%_ } _%>
=======
>>>>>>> 8372cf5f
<%_ if (databaseType === 'mongodb') { _%>

import com.github.mongobee.Mongobee;
import com.mongodb.MongoClient;
<%_ } _%>
<%_ if (databaseType === 'couchbase') { _%>

import com.couchbase.client.java.Bucket;
import com.github.couchmove.Couchmove;
import <%=packageName%>.repository.CustomN1qlCouchbaseRepository;
import org.apache.commons.codec.binary.Base64;
<%_ } _%>
<%_ if (databaseType === 'mongodb') { _%>
import io.github.jhipster.domain.util.JSR310DateConverters.DateToZonedDateTimeConverter;
import io.github.jhipster.domain.util.JSR310DateConverters.ZonedDateTimeToDateConverter;
<%_ } _%>
<%_ if (devDatabaseType === 'h2Disk' || devDatabaseType === 'h2Memory') { _%>
import org.h2.tools.Server;
<%_ } _%>
import org.slf4j.Logger;
import org.slf4j.LoggerFactory;<% if (databaseType === 'mongodb') { %>
import org.springframework.boot.autoconfigure.mongo.MongoAutoConfiguration;
import org.springframework.boot.autoconfigure.mongo.MongoProperties;<% } %><% if (databaseType === 'couchbase') { %>
import org.springframework.boot.autoconfigure.couchbase.CouchbaseAutoConfiguration;<% } %><% if (databaseType === 'sql') { %>
import org.springframework.beans.factory.annotation.Qualifier;
import org.springframework.boot.autoconfigure.liquibase.LiquibaseProperties;<% } %>
import org.springframework.context.annotation.Bean;
import org.springframework.context.annotation.Configuration;<% if (databaseType === 'mongodb' || databaseType === 'couchbase') { %>
import org.springframework.context.annotation.Import;<% } %><% if (databaseType === 'mongodb' || databaseType === 'couchbase' || devDatabaseType === 'h2Disk' || devDatabaseType === 'h2Memory') { %>
import org.springframework.context.annotation.Profile;<% } %><% if (databaseType === 'sql') { %>
import org.springframework.core.env.Environment;<% } %><% if (databaseType === 'mongodb' || databaseType === 'couchbase') { %>
import org.springframework.core.convert.converter.Converter;<% } %><% if (searchEngine === 'elasticsearch') { %>
import org.springframework.data.elasticsearch.repository.config.EnableElasticsearchRepositories;<% } %><% if (databaseType === 'mongodb') { %>
import org.springframework.data.mongodb.config.EnableMongoAuditing;
import org.springframework.data.mongodb.core.MongoTemplate;
import org.springframework.data.mongodb.core.convert.CustomConversions;
import org.springframework.data.mongodb.core.mapping.event.ValidatingMongoEventListener;
import org.springframework.data.mongodb.repository.config.EnableMongoRepositories;<% } %><% if (databaseType === 'couchbase') { %>
import org.springframework.data.convert.ReadingConverter;
import org.springframework.data.convert.WritingConverter;
import org.springframework.data.couchbase.config.BeanNames;
import org.springframework.data.couchbase.core.convert.CustomConversions;
import org.springframework.data.couchbase.core.mapping.event.ValidatingCouchbaseEventListener;
import org.springframework.data.couchbase.repository.auditing.EnableCouchbaseAuditing;
import org.springframework.data.couchbase.repository.config.EnableCouchbaseRepositories;
import org.springframework.util.StringUtils;<% } %><% if (databaseType === 'mongodb' || databaseType === 'couchbase') { %>
import org.springframework.validation.beanvalidation.LocalValidatorFactoryBean;<% } %>
<%_ if (databaseType === 'sql') { _%>
import org.springframework.core.task.TaskExecutor;
import org.springframework.data.jpa.repository.config.EnableJpaAuditing;
import org.springframework.data.jpa.repository.config.EnableJpaRepositories;
import org.springframework.transaction.annotation.EnableTransactionManagement;

import javax.sql.DataSource;
<%_ if (devDatabaseType === 'h2Disk' || devDatabaseType === 'h2Memory') { _%>
import java.sql.SQLException;
<%_ } } _%>
<%_ if (databaseType === 'mongodb') { _%>

import java.util.ArrayList;
import java.util.List;
<%_ } else if (databaseType === 'couchbase') { _%>

import java.math.BigDecimal;
import java.math.BigInteger;
import java.time.ZoneId;
import java.time.ZonedDateTime;
import java.util.ArrayList;
import java.util.Date;
import java.util.List;
<%_ }_%>

@Configuration<% if (databaseType === 'sql') { %>
@EnableJpaRepositories("<%=packageName%>.repository")
@EnableJpaAuditing(auditorAwareRef = "springSecurityAuditorAware")
@EnableTransactionManagement<% } %><% if (searchEngine === 'elasticsearch') { %>
@EnableElasticsearchRepositories("<%=packageName%>.repository.search")<% } %><% if (databaseType === 'mongodb' || databaseType === 'couchbase') { %>
@Profile("!" + JHipsterConstants.SPRING_PROFILE_CLOUD)<% } %><% if (databaseType === 'mongodb') { %>
@EnableMongoRepositories("<%=packageName%>.repository")
@Import(value = MongoAutoConfiguration.class)
@EnableMongoAuditing(auditorAwareRef = "springSecurityAuditorAware")<% } %><% if (databaseType === 'couchbase') { %>
@EnableCouchbaseRepositories(repositoryBaseClass = CustomN1qlCouchbaseRepository.class, basePackages = "<%=packageName%>.repository")
@Import(value = CouchbaseAutoConfiguration.class)
@EnableCouchbaseAuditing(auditorAwareRef = "springSecurityAuditorAware")<% } %>
public class DatabaseConfiguration {

    private final Logger log = LoggerFactory.getLogger(DatabaseConfiguration.class);<% if (databaseType === 'sql') { %>

    private final Environment env;

    public DatabaseConfiguration(Environment env) {
        this.env = env;
    }
<%_ if (devDatabaseType === 'h2Disk' || devDatabaseType === 'h2Memory') { _%>

    /**
     * Open the TCP port for the H2 database, so it is available remotely.
     *
     * @return the H2 database TCP server
     * @throws SQLException if the server failed to start
     */
    @Bean(initMethod = "start", destroyMethod = "stop")
    @Profile(JHipsterConstants.SPRING_PROFILE_DEVELOPMENT)
    public Server h2TCPServer() throws SQLException {
        return Server.createTcpServer("-tcp","-tcpAllowOthers");
    }
<%_ } _%>

    @Bean
    public SpringLiquibase liquibase(@Qualifier("taskExecutor") TaskExecutor taskExecutor,
            DataSource dataSource, LiquibaseProperties liquibaseProperties) {

        // Use liquibase.integration.spring.SpringLiquibase if you don't want Liquibase to start asynchronously
        SpringLiquibase liquibase = new AsyncSpringLiquibase(taskExecutor, env);
        liquibase.setDataSource(dataSource);
        liquibase.setChangeLog("classpath:config/liquibase/master.xml");
        liquibase.setContexts(liquibaseProperties.getContexts());
        liquibase.setDefaultSchema(liquibaseProperties.getDefaultSchema());
        liquibase.setDropFirst(liquibaseProperties.isDropFirst());
        if (env.acceptsProfiles(JHipsterConstants.SPRING_PROFILE_NO_LIQUIBASE)) {
            liquibase.setShouldRun(false);
        } else {
            liquibase.setShouldRun(liquibaseProperties.isEnabled());
            log.debug("Configuring Liquibase");
        }
        return liquibase;
    }<% } %><% if (databaseType === 'mongodb') { %>

    @Bean
    public ValidatingMongoEventListener validatingMongoEventListener() {
        return new ValidatingMongoEventListener(validator());
    }<% } %><% if (databaseType === 'couchbase') { %>

    @Bean
    public ValidatingCouchbaseEventListener validatingCouchbaseEventListener() {
        return new ValidatingCouchbaseEventListener(validator());
    }<% } %><% if (databaseType === 'mongodb' || databaseType === 'couchbase') { %>

    @Bean
    public LocalValidatorFactoryBean validator() {
        return new LocalValidatorFactoryBean();
    }

    @Bean<% if (databaseType === 'couchbase') { %>(name = BeanNames.COUCHBASE_CUSTOM_CONVERSIONS)<% } %>
    public CustomConversions customConversions() {
<<<<<<< HEAD
        List<Converter<?, ?>> converters = new ArrayList<>();<% if (authenticationType === 'oauth2') { %>
        converters.add(new OAuth2AuthenticationReadConverter());<% } %><% if (databaseType === 'couchbase') { %>
        converters.add(ZonedDateTimeToLongConverter.INSTANCE);
        converters.add(NumberToLocalDateTimeConverter.INSTANCE);
        converters.add(BigIntegerToStringConverter.INSTANCE);
        converters.add(StringToBigIntegerConverter.INSTANCE);
        converters.add(BigDecimalToStringConverter.INSTANCE);
        converters.add(StringToBigDecimalConverter.INSTANCE);
        converters.add(StringToByteConverter.INSTANCE);<% } else { %>
=======
        List<Converter<?, ?>> converters = new ArrayList<>();
>>>>>>> 8372cf5f
        converters.add(DateToZonedDateTimeConverter.INSTANCE);
        converters.add(ZonedDateTimeToDateConverter.INSTANCE);<% } %>
        return new CustomConversions(converters);
    }<% } %><% if (databaseType === 'mongodb') { %>

    @Bean
    public Mongobee mongobee(MongoClient mongoClient, MongoTemplate mongoTemplate, MongoProperties mongoProperties) {
        log.debug("Configuring Mongobee");
        Mongobee mongobee = new Mongobee(mongoClient);
        mongobee.setDbName(mongoProperties.getDatabase());
        mongobee.setMongoTemplate(mongoTemplate);
        // package to scan for migrations
        mongobee.setChangeLogsScanPackage("<%=packageName%>.config.dbmigrations");
        mongobee.setEnabled(true);
        return mongobee;
    }<% } %><% if (databaseType === 'couchbase') { %>

    @Bean
    public Couchmove couchmove(Bucket couchbaseBucket) {
        log.debug("Configuring Couchmove");
        Couchmove couchMove = new Couchmove(couchbaseBucket, "config/couchmove/changelog");
        couchMove.migrate();
        return couchMove;
    }

    /**
     * Simple singleton to convert {@link ZonedDateTime}s to their {@link Long} representation.
     */
    @WritingConverter
    public enum ZonedDateTimeToLongConverter implements Converter<ZonedDateTime, Long> {

        INSTANCE;

        @Override
        public Long convert(ZonedDateTime source) {
            return source == null ? null : Date.from(source.toInstant()).getTime();
        }
    }

    /**
     * Simple singleton to convert from {@link Number} {@link BigDecimal} representation.
     */
    @ReadingConverter
    public enum NumberToLocalDateTimeConverter implements Converter<Number, ZonedDateTime> {

        INSTANCE;

        @Override
        public ZonedDateTime convert(Number source) {
            return source == null ? null : ZonedDateTime.ofInstant(new Date(source.longValue()).toInstant(), ZoneId.systemDefault());
        }

    }

    /**
     * Simple singleton to convert {@link BigDecimal}s to their {@link String} representation.
     */
    @WritingConverter
    public enum BigDecimalToStringConverter implements Converter<BigDecimal, String> {
        INSTANCE;

        public String convert(BigDecimal source) {
            return source == null ? null : source.toString();
        }
    }

    /**
     * Simple singleton to convert from {@link String} {@link BigDecimal} representation.
     */
    @ReadingConverter
    public enum StringToBigDecimalConverter implements Converter<String, BigDecimal> {
        INSTANCE;

        public BigDecimal convert(String source) {
            return StringUtils.hasText(source) ? new BigDecimal(source) : null;
        }
    }

    /**
     * Simple singleton to convert {@link BigInteger}s to their {@link String} representation.
     */
    @WritingConverter
    public enum BigIntegerToStringConverter implements Converter<BigInteger, String> {
        INSTANCE;

        public String convert(BigInteger source) {
            return source == null ? null : source.toString();
        }
    }

    /**
     * Simple singleton to convert from {@link String} {@link BigInteger} representation.
     */
    @ReadingConverter
    public enum StringToBigIntegerConverter implements Converter<String, BigInteger> {
        INSTANCE;

        public BigInteger convert(String source) {
            return StringUtils.hasText(source) ? new BigInteger(source) : null;
        }
    }

    /**
     * Simple singleton to convert from {@link String} {@link byte[]} representation.
     */
    @ReadingConverter
    public enum StringToByteConverter implements Converter<String, byte[]> {
        INSTANCE;

        @Override
        public byte[] convert(String source) {
            return Base64.decodeBase64(source);
        }
    }<% } %>
}<|MERGE_RESOLUTION|>--- conflicted
+++ resolved
@@ -24,13 +24,6 @@
 
 import liquibase.integration.spring.SpringLiquibase;
 <%_ } _%>
-<<<<<<< HEAD
-<%_ if ((databaseType === 'mongodb' || databaseType === 'couchbase') && authenticationType === 'oauth2') { _%>
-
-import <%=packageName%>.config.oauth2.OAuth2AuthenticationReadConverter;
-<%_ } _%>
-=======
->>>>>>> 8372cf5f
 <%_ if (databaseType === 'mongodb') { _%>
 
 import com.github.mongobee.Mongobee;
@@ -176,9 +169,7 @@
 
     @Bean<% if (databaseType === 'couchbase') { %>(name = BeanNames.COUCHBASE_CUSTOM_CONVERSIONS)<% } %>
     public CustomConversions customConversions() {
-<<<<<<< HEAD
-        List<Converter<?, ?>> converters = new ArrayList<>();<% if (authenticationType === 'oauth2') { %>
-        converters.add(new OAuth2AuthenticationReadConverter());<% } %><% if (databaseType === 'couchbase') { %>
+        List<Converter<?, ?>> converters = new ArrayList<>();<% if (databaseType === 'couchbase') { %>
         converters.add(ZonedDateTimeToLongConverter.INSTANCE);
         converters.add(NumberToLocalDateTimeConverter.INSTANCE);
         converters.add(BigIntegerToStringConverter.INSTANCE);
@@ -186,9 +177,6 @@
         converters.add(BigDecimalToStringConverter.INSTANCE);
         converters.add(StringToBigDecimalConverter.INSTANCE);
         converters.add(StringToByteConverter.INSTANCE);<% } else { %>
-=======
-        List<Converter<?, ?>> converters = new ArrayList<>();
->>>>>>> 8372cf5f
         converters.add(DateToZonedDateTimeConverter.INSTANCE);
         converters.add(ZonedDateTimeToDateConverter.INSTANCE);<% } %>
         return new CustomConversions(converters);
