--- conflicted
+++ resolved
@@ -28,14 +28,10 @@
 
     public static final String SYSTEM_ACCOUNT = "system";
     public static final String ANONYMOUS_USER = "anonymoususer";
-<<<<<<< HEAD
+    public static final String DEFAULT_LANGUAGE = "<%= nativeLanguage %>";
     <% if (databaseType === 'couchbase') { %>
     public static final String ID_DELIMITER = "::";
     <% } %>
-=======
-    public static final String DEFAULT_LANGUAGE = "<%= nativeLanguage %>";
->>>>>>> 2d153d0a
-
     private Constants() {
     }
 }