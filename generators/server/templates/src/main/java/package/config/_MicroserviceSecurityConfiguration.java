package <%=packageName%>.config;

<% if(authenticationType == 'jwt') { %>
<<<<<<< HEAD
import javax.inject.Inject;

import org.springframework.context.annotation.Bean;
import org.springframework.context.annotation.Configuration;
import org.springframework.http.HttpMethod;
import org.springframework.security.config.annotation.method.configuration.EnableGlobalMethodSecurity;
import org.springframework.security.config.annotation.web.builders.HttpSecurity;
import org.springframework.security.config.annotation.web.builders.WebSecurity;
import org.springframework.security.config.annotation.web.configuration.EnableWebSecurity;
import org.springframework.security.config.annotation.web.configuration.WebSecurityConfigurerAdapter;
import org.springframework.security.config.http.SessionCreationPolicy;
import org.springframework.security.data.repository.query.SecurityEvaluationContextExtension;


import <%=packageName%>.security.AuthoritiesConstants;
import <%=packageName%>.security.jwt.JWTConfigurer;
import <%=packageName%>.security.jwt.TokenProvider;

@Configuration
@EnableWebSecurity
@EnableGlobalMethodSecurity(prePostEnabled = true, securedEnabled = true)
public class MicroserviceSecurityConfiguration extends WebSecurityConfigurerAdapter {

    @Inject
    private TokenProvider tokenProvider;

    @Override
    public void configure(WebSecurity web) throws Exception {
        web.ignoring()
            .antMatchers(HttpMethod.OPTIONS, "/**")
            .antMatchers("/app/**/*.{js,html}")
            .antMatchers("/bower_components/**")
            .antMatchers("/i18n/**")
            .antMatchers("/content/**")
            .antMatchers("/swagger-ui/index.html")
            .antMatchers("/test/**")
            .antMatchers("/h2-console/**");
    }

    @Override
    protected void configure(HttpSecurity http) throws Exception {
        http
            .csrf()
            .disable()
            .headers()
            .frameOptions()
            .disable()
        .and()
            .sessionManagement()
            .sessionCreationPolicy(SessionCreationPolicy.STATELESS)
        .and()
            .authorizeRequests()
            .antMatchers("/api/**").authenticated()
            .antMatchers("/management/**").hasAuthority(AuthoritiesConstants.ADMIN)
            .antMatchers("/configuration/ui").permitAll()
        .and()
            .apply(securityConfigurerAdapter());

    }

    private JWTConfigurer securityConfigurerAdapter() {
        return new JWTConfigurer(tokenProvider);
    }

    @Bean
    public SecurityEvaluationContextExtension securityEvaluationContextExtension() {
        return new SecurityEvaluationContextExtension();
    }
}
<% } %>
<% if(authenticationType == 'uaa') { %>
import <%=packageName%>.security.AuthoritiesConstants;


import org.springframework.context.annotation.Bean;
import org.springframework.context.annotation.Configuration;
import org.springframework.security.config.annotation.method.configuration.EnableGlobalMethodSecurity;
import org.springframework.security.config.annotation.web.builders.HttpSecurity;
import org.springframework.security.config.http.SessionCreationPolicy;
import org.springframework.security.oauth2.config.annotation.web.configuration.EnableResourceServer;
import org.springframework.security.oauth2.config.annotation.web.configuration.ResourceServerConfigurerAdapter;
import org.springframework.security.oauth2.provider.token.TokenStore;
import org.springframework.security.oauth2.provider.token.store.JwtAccessTokenConverter;
import org.springframework.security.oauth2.provider.token.store.JwtTokenStore;



import javax.inject.Inject;
import java.io.IOException;

@Configuration
@EnableResourceServer
@EnableGlobalMethodSecurity(prePostEnabled = true, securedEnabled = true)
public class MicroserviceSecurityConfiguration extends ResourceServerConfigurerAdapter {

    @Inject
    JHipsterProperties jHipsterProperties;

    @Inject
    LoadBalancedResourceDetails loadBalancedResourceDetails;

    @Override
    public void configure(HttpSecurity http) throws Exception {
        http
            .csrf()
            .disable()
            .headers()
            .frameOptions()
            .disable()
        .and()
            .sessionManagement()
            .sessionCreationPolicy(SessionCreationPolicy.STATELESS)
        .and()
            .authorizeRequests()
            .antMatchers("/api/**").authenticated()
            .antMatchers("/management/**").hasAuthority(AuthoritiesConstants.ADMIN)
            .antMatchers("/configuration/ui").permitAll();

    }

    @Bean
    public TokenStore tokenStore() {
        return new JwtTokenStore(jwtAccessTokenConverter());
    }

    @Bean
    public JwtAccessTokenConverter jwtAccessTokenConverter() {
        JwtAccessTokenConverter converter = new JwtAccessTokenConverter();
        converter.setSigningKey(jHipsterProperties.getSecurity().getAuthentication().getJwt().getSecret());

        return converter;
    }
}
=======
  import javax.inject.Inject;

  import org.springframework.context.annotation.Bean;
  import org.springframework.context.annotation.Configuration;
  import org.springframework.http.HttpMethod;
  import org.springframework.security.config.annotation.method.configuration.EnableGlobalMethodSecurity;
  import org.springframework.security.config.annotation.web.builders.HttpSecurity;
  import org.springframework.security.config.annotation.web.builders.WebSecurity;
  import org.springframework.security.config.annotation.web.configuration.EnableWebSecurity;
  import org.springframework.security.config.annotation.web.configuration.WebSecurityConfigurerAdapter;
  import org.springframework.security.config.http.SessionCreationPolicy;
  import org.springframework.security.data.repository.query.SecurityEvaluationContextExtension;

  import <%=packageName%>.security.AuthoritiesConstants;
  import <%=packageName%>.security.jwt.JWTConfigurer;
  import <%=packageName%>.security.jwt.TokenProvider;

  @Configuration
  @EnableWebSecurity
  @EnableGlobalMethodSecurity(prePostEnabled = true, securedEnabled = true)
  public class MicroserviceSecurityConfiguration extends WebSecurityConfigurerAdapter {

      @Inject
      private TokenProvider tokenProvider;

      @Override
      public void configure(WebSecurity web) throws Exception {
          web.ignoring()
              .antMatchers(HttpMethod.OPTIONS, "/**")
              .antMatchers("/app/**/*.{js,html}")
              .antMatchers("/bower_components/**")
              .antMatchers("/i18n/**")
              .antMatchers("/content/**")
              .antMatchers("/swagger-ui/index.html")
              .antMatchers("/test/**")
              .antMatchers("/h2-console/**");
      }

      @Override
      protected void configure(HttpSecurity http) throws Exception {
          http
              .csrf()
              .disable()
              .headers()
              .frameOptions()
              .disable()
          .and()
              .sessionManagement()
              .sessionCreationPolicy(SessionCreationPolicy.STATELESS)
          .and()
              .authorizeRequests()
              .antMatchers("/api/**").authenticated()
              .antMatchers("/management/**").hasAuthority(AuthoritiesConstants.ADMIN)
              .antMatchers("/swagger-resources/configuration/ui").permitAll()
          .and()
              .apply(securityConfigurerAdapter());

      }

      private JWTConfigurer securityConfigurerAdapter() {
          return new JWTConfigurer(tokenProvider);
      }

      @Bean
      public SecurityEvaluationContextExtension securityEvaluationContextExtension() {
          return new SecurityEvaluationContextExtension();
      }
  }
<% } %>
<% if(authenticationType == 'uaa') { %>
  import <%=packageName%>.security.AuthoritiesConstants;
  import org.springframework.beans.factory.annotation.Qualifier;
  import org.springframework.cloud.client.loadbalancer.RestTemplateCustomizer;
  import org.springframework.context.annotation.Bean;
  import org.springframework.context.annotation.Configuration;
  import org.springframework.http.HttpEntity;
  import org.springframework.http.HttpHeaders;
  import org.springframework.http.HttpMethod;
  import org.springframework.security.config.annotation.method.configuration.EnableGlobalMethodSecurity;
  import org.springframework.security.config.annotation.web.builders.HttpSecurity;
  import org.springframework.security.config.http.SessionCreationPolicy;
  import org.springframework.security.oauth2.config.annotation.web.configuration.EnableResourceServer;
  import org.springframework.security.oauth2.config.annotation.web.configuration.ResourceServerConfigurerAdapter;
  import org.springframework.security.oauth2.provider.token.TokenStore;
  import org.springframework.security.oauth2.provider.token.store.JwtAccessTokenConverter;
  import org.springframework.security.oauth2.provider.token.store.JwtTokenStore;
  import org.springframework.web.client.RestTemplate;

  import java.util.Map;

  import javax.inject.Inject;

  @Configuration
  @EnableResourceServer
  @EnableGlobalMethodSecurity(prePostEnabled = true, securedEnabled = true)
  public class MicroserviceSecurityConfiguration extends ResourceServerConfigurerAdapter {

      @Inject
      JHipsterProperties jHipsterProperties;

      @Override
      public void configure(HttpSecurity http) throws Exception {
          http
              .csrf()
              .disable()
              .headers()
              .frameOptions()
              .disable()
          .and()
              .sessionManagement()
              .sessionCreationPolicy(SessionCreationPolicy.STATELESS)
          .and()
              .authorizeRequests()
              .antMatchers("/api/profile-info").permitAll()
              .antMatchers("/api/**").authenticated()
              .antMatchers("/management/**").hasAuthority(AuthoritiesConstants.ADMIN)
              .antMatchers("/swagger-resources/configuration/ui").permitAll();

      }

      @Bean
      public TokenStore tokenStore() {
          return new JwtTokenStore(jwtAccessTokenConverter());
      }

      @Bean
      public JwtAccessTokenConverter jwtAccessTokenConverter() {
          JwtAccessTokenConverter converter = new JwtAccessTokenConverter();
          converter.setVerifierKey(getKeyFromAuthorizationServer());
          return converter;
      }

      @Bean
      public RestTemplate loadBalancedRestTemplate(RestTemplateCustomizer customizer) {
          RestTemplate restTemplate = new RestTemplate();
          customizer.customize(restTemplate);
          return restTemplate;
      }

      @Inject
      @Qualifier("loadBalancedRestTemplate")
      private RestTemplate keyUriRestTemplate;

      private String getKeyFromAuthorizationServer() {
          HttpEntity<Void> request = new HttpEntity<Void>(new HttpHeaders());
          return (String) this.keyUriRestTemplate
                  .exchange("http://<%= uaaBaseName %>/oauth/token_key", HttpMethod.GET, request, Map.class).getBody()
                  .get("value");
      }
  }
>>>>>>> 0bfc999a
<% } %><|MERGE_RESOLUTION|>--- conflicted
+++ resolved
@@ -1,7 +1,6 @@
 package <%=packageName%>.config;
 
 <% if(authenticationType == 'jwt') { %>
-<<<<<<< HEAD
 import javax.inject.Inject;
 
 import org.springframework.context.annotation.Bean;
@@ -76,8 +75,13 @@
 import <%=packageName%>.security.AuthoritiesConstants;
 
 
+import org.springframework.beans.factory.annotation.Qualifier;
+import org.springframework.cloud.client.loadbalancer.RestTemplateCustomizer;
 import org.springframework.context.annotation.Bean;
 import org.springframework.context.annotation.Configuration;
+import org.springframework.http.HttpEntity;
+import org.springframework.http.HttpHeaders;
+import org.springframework.http.HttpMethod;
 import org.springframework.security.config.annotation.method.configuration.EnableGlobalMethodSecurity;
 import org.springframework.security.config.annotation.web.builders.HttpSecurity;
 import org.springframework.security.config.http.SessionCreationPolicy;
@@ -86,8 +90,10 @@
 import org.springframework.security.oauth2.provider.token.TokenStore;
 import org.springframework.security.oauth2.provider.token.store.JwtAccessTokenConverter;
 import org.springframework.security.oauth2.provider.token.store.JwtTokenStore;
+import org.springframework.web.client.RestTemplate;
 
 
+import java.util.Map;
 
 import javax.inject.Inject;
 import java.io.IOException;
@@ -99,9 +105,6 @@
 
     @Inject
     JHipsterProperties jHipsterProperties;
-
-    @Inject
-    LoadBalancedResourceDetails loadBalancedResourceDetails;
 
     @Override
     public void configure(HttpSecurity http) throws Exception {
@@ -130,161 +133,26 @@
     @Bean
     public JwtAccessTokenConverter jwtAccessTokenConverter() {
         JwtAccessTokenConverter converter = new JwtAccessTokenConverter();
-        converter.setSigningKey(jHipsterProperties.getSecurity().getAuthentication().getJwt().getSecret());
-
+        converter.setVerifierKey(getKeyFromAuthorizationServer());
         return converter;
     }
+
+    @Bean
+    public RestTemplate loadBalancedRestTemplate(RestTemplateCustomizer customizer) {
+        RestTemplate restTemplate = new RestTemplate();
+        customizer.customize(restTemplate);
+        return restTemplate;
+    }
+
+    @Inject
+    @Qualifier("loadBalancedRestTemplate")
+    private RestTemplate keyUriRestTemplate;
+
+    private String getKeyFromAuthorizationServer() {
+        HttpEntity<Void> request = new HttpEntity<Void>(new HttpHeaders());
+        return (String) this.keyUriRestTemplate
+                .exchange("http://<%= uaaBaseName %>/oauth/token_key", HttpMethod.GET, request, Map.class).getBody()
+                .get("value");
+    }
 }
-=======
-  import javax.inject.Inject;
-
-  import org.springframework.context.annotation.Bean;
-  import org.springframework.context.annotation.Configuration;
-  import org.springframework.http.HttpMethod;
-  import org.springframework.security.config.annotation.method.configuration.EnableGlobalMethodSecurity;
-  import org.springframework.security.config.annotation.web.builders.HttpSecurity;
-  import org.springframework.security.config.annotation.web.builders.WebSecurity;
-  import org.springframework.security.config.annotation.web.configuration.EnableWebSecurity;
-  import org.springframework.security.config.annotation.web.configuration.WebSecurityConfigurerAdapter;
-  import org.springframework.security.config.http.SessionCreationPolicy;
-  import org.springframework.security.data.repository.query.SecurityEvaluationContextExtension;
-
-  import <%=packageName%>.security.AuthoritiesConstants;
-  import <%=packageName%>.security.jwt.JWTConfigurer;
-  import <%=packageName%>.security.jwt.TokenProvider;
-
-  @Configuration
-  @EnableWebSecurity
-  @EnableGlobalMethodSecurity(prePostEnabled = true, securedEnabled = true)
-  public class MicroserviceSecurityConfiguration extends WebSecurityConfigurerAdapter {
-
-      @Inject
-      private TokenProvider tokenProvider;
-
-      @Override
-      public void configure(WebSecurity web) throws Exception {
-          web.ignoring()
-              .antMatchers(HttpMethod.OPTIONS, "/**")
-              .antMatchers("/app/**/*.{js,html}")
-              .antMatchers("/bower_components/**")
-              .antMatchers("/i18n/**")
-              .antMatchers("/content/**")
-              .antMatchers("/swagger-ui/index.html")
-              .antMatchers("/test/**")
-              .antMatchers("/h2-console/**");
-      }
-
-      @Override
-      protected void configure(HttpSecurity http) throws Exception {
-          http
-              .csrf()
-              .disable()
-              .headers()
-              .frameOptions()
-              .disable()
-          .and()
-              .sessionManagement()
-              .sessionCreationPolicy(SessionCreationPolicy.STATELESS)
-          .and()
-              .authorizeRequests()
-              .antMatchers("/api/**").authenticated()
-              .antMatchers("/management/**").hasAuthority(AuthoritiesConstants.ADMIN)
-              .antMatchers("/swagger-resources/configuration/ui").permitAll()
-          .and()
-              .apply(securityConfigurerAdapter());
-
-      }
-
-      private JWTConfigurer securityConfigurerAdapter() {
-          return new JWTConfigurer(tokenProvider);
-      }
-
-      @Bean
-      public SecurityEvaluationContextExtension securityEvaluationContextExtension() {
-          return new SecurityEvaluationContextExtension();
-      }
-  }
-<% } %>
-<% if(authenticationType == 'uaa') { %>
-  import <%=packageName%>.security.AuthoritiesConstants;
-  import org.springframework.beans.factory.annotation.Qualifier;
-  import org.springframework.cloud.client.loadbalancer.RestTemplateCustomizer;
-  import org.springframework.context.annotation.Bean;
-  import org.springframework.context.annotation.Configuration;
-  import org.springframework.http.HttpEntity;
-  import org.springframework.http.HttpHeaders;
-  import org.springframework.http.HttpMethod;
-  import org.springframework.security.config.annotation.method.configuration.EnableGlobalMethodSecurity;
-  import org.springframework.security.config.annotation.web.builders.HttpSecurity;
-  import org.springframework.security.config.http.SessionCreationPolicy;
-  import org.springframework.security.oauth2.config.annotation.web.configuration.EnableResourceServer;
-  import org.springframework.security.oauth2.config.annotation.web.configuration.ResourceServerConfigurerAdapter;
-  import org.springframework.security.oauth2.provider.token.TokenStore;
-  import org.springframework.security.oauth2.provider.token.store.JwtAccessTokenConverter;
-  import org.springframework.security.oauth2.provider.token.store.JwtTokenStore;
-  import org.springframework.web.client.RestTemplate;
-
-  import java.util.Map;
-
-  import javax.inject.Inject;
-
-  @Configuration
-  @EnableResourceServer
-  @EnableGlobalMethodSecurity(prePostEnabled = true, securedEnabled = true)
-  public class MicroserviceSecurityConfiguration extends ResourceServerConfigurerAdapter {
-
-      @Inject
-      JHipsterProperties jHipsterProperties;
-
-      @Override
-      public void configure(HttpSecurity http) throws Exception {
-          http
-              .csrf()
-              .disable()
-              .headers()
-              .frameOptions()
-              .disable()
-          .and()
-              .sessionManagement()
-              .sessionCreationPolicy(SessionCreationPolicy.STATELESS)
-          .and()
-              .authorizeRequests()
-              .antMatchers("/api/profile-info").permitAll()
-              .antMatchers("/api/**").authenticated()
-              .antMatchers("/management/**").hasAuthority(AuthoritiesConstants.ADMIN)
-              .antMatchers("/swagger-resources/configuration/ui").permitAll();
-
-      }
-
-      @Bean
-      public TokenStore tokenStore() {
-          return new JwtTokenStore(jwtAccessTokenConverter());
-      }
-
-      @Bean
-      public JwtAccessTokenConverter jwtAccessTokenConverter() {
-          JwtAccessTokenConverter converter = new JwtAccessTokenConverter();
-          converter.setVerifierKey(getKeyFromAuthorizationServer());
-          return converter;
-      }
-
-      @Bean
-      public RestTemplate loadBalancedRestTemplate(RestTemplateCustomizer customizer) {
-          RestTemplate restTemplate = new RestTemplate();
-          customizer.customize(restTemplate);
-          return restTemplate;
-      }
-
-      @Inject
-      @Qualifier("loadBalancedRestTemplate")
-      private RestTemplate keyUriRestTemplate;
-
-      private String getKeyFromAuthorizationServer() {
-          HttpEntity<Void> request = new HttpEntity<Void>(new HttpHeaders());
-          return (String) this.keyUriRestTemplate
-                  .exchange("http://<%= uaaBaseName %>/oauth/token_key", HttpMethod.GET, request, Map.class).getBody()
-                  .get("value");
-      }
-  }
->>>>>>> 0bfc999a
 <% } %>