package <%=packageName%>.config;

<%_ if (authenticationType == 'session') { _%>
import javax.validation.constraints.NotNull;
<%_ } _%>

import org.springframework.boot.context.properties.ConfigurationProperties;
import org.springframework.web.cors.CorsConfiguration;

<%_ if (applicationType == 'gateway') { _%>
import java.util.LinkedHashMap;
import java.util.List;
import java.util.Map;
<%_ } _%>

/**
 * Properties specific to JHipster.
 *
 * <p>
 *     Properties are configured in the application.yml file.
 * </p>
 */
@ConfigurationProperties(prefix = "jhipster", ignoreUnknownFields = false)
public class JHipsterProperties {

    private final Async async = new Async();

    private final Http http = new Http();

    private final Cache cache = new Cache();

    private final Mail mail = new Mail();

    private final Security security = new Security();

    private final Swagger swagger = new Swagger();

    private final Metrics metrics = new Metrics();

    private final CorsConfiguration cors = new CorsConfiguration();
    <%_ if (enableSocialSignIn) { _%>

    private final Social social = new Social();
    <%_ } _%>
    <%_ if (applicationType == 'gateway') { _%>

    private final Gateway gateway = new Gateway();
    <%_ } _%>

    private final Ribbon ribbon = new Ribbon();

    public Async getAsync() {
        return async;
    }

    public Http getHttp() {
        return http;
    }

    public Cache getCache() {
        return cache;
    }

    public Mail getMail() {
        return mail;
    }

    public Security getSecurity() {
        return security;
    }

    public Swagger getSwagger() {
        return swagger;
    }

    public Metrics getMetrics() {
        return metrics;
    }

    public CorsConfiguration getCors() {
        return cors;
    }
    <%_ if (enableSocialSignIn) { _%>

    public Social getSocial() {
        return social;
    }
    <%_ } _%>
    <%_ if (applicationType == 'gateway') { _%>

    public Gateway getGateway() {
        return gateway;
    }
    <%_ } _%>

    public Ribbon getRibbon() {
        return ribbon;
    }

    public static class Async {

        private int corePoolSize = 2;

        private int maxPoolSize = 50;

        private int queueCapacity = 10000;

        public int getCorePoolSize() {
            return corePoolSize;
        }

        public void setCorePoolSize(int corePoolSize) {
            this.corePoolSize = corePoolSize;
        }

        public int getMaxPoolSize() {
            return maxPoolSize;
        }

        public void setMaxPoolSize(int maxPoolSize) {
            this.maxPoolSize = maxPoolSize;
        }

        public int getQueueCapacity() {
            return queueCapacity;
        }

        public void setQueueCapacity(int queueCapacity) {
            this.queueCapacity = queueCapacity;
        }
    }

    public static class Http {

        private final Cache cache = new Cache();

        public Cache getCache() {
            return cache;
        }

        public static class Cache {

            private int timeToLiveInDays = 1461;

            public int getTimeToLiveInDays() {
                return timeToLiveInDays;
            }

            public void setTimeToLiveInDays(int timeToLiveInDays) {
                this.timeToLiveInDays = timeToLiveInDays;
            }
        }
    }

    public static class Cache {

        private int timeToLiveSeconds = 3600;
        <%_ if (hibernateCache == 'ehcache') { _%>

        private final Ehcache ehcache = new Ehcache();
        <%_ } _%>
        <%_ if (clusteredHttpSession == 'hazelcast' || hibernateCache == 'hazelcast') { _%>
        private final Hazelcast hazelcast = new Hazelcast();

        <%_ } _%>

        public int getTimeToLiveSeconds() {
            return timeToLiveSeconds;
        }

        public void setTimeToLiveSeconds(int timeToLiveSeconds) {
            this.timeToLiveSeconds = timeToLiveSeconds;
        }
        <%_ if (hibernateCache == 'ehcache') { _%>

        public Ehcache getEhcache() {
            return ehcache;
        }

        public static class Ehcache {

            private String maxBytesLocalHeap = "16M";

            public String getMaxBytesLocalHeap() {
                return maxBytesLocalHeap;
            }

            public void setMaxBytesLocalHeap(String maxBytesLocalHeap) {
                this.maxBytesLocalHeap = maxBytesLocalHeap;
            }
        }
        <%_ } _%>
        <%_ if (clusteredHttpSession == 'hazelcast' || hibernateCache == 'hazelcast') { _%>
        public Hazelcast getHazelcast() {
            return hazelcast;
        }

        public static class Hazelcast {

            private int backupCount = 1;

            public int getBackupCount() {
                return backupCount;
            }

            public void setBackupCount(int backupCount) {
                this.backupCount = backupCount;
            }
        }
        <%_ } _%>
    }

    public static class Mail {

        private String from = "<%=baseName%>@localhost";

        public String getFrom() {
            return from;
        }

        public void setFrom(String from) {
            this.from = from;
        }
    }

    public static class Security {
        <%_ if (authenticationType == 'session') { _%>

        private final RememberMe rememberMe = new RememberMe();
        <%_ } _%>

        <%_ if((applicationType === 'microservice' || applicationType === 'uaa') && authenticationType === 'uaa') { _%>

        private final ClientAuthorization clientAuthorization = new ClientAuthorization();

        <%_ } _%>

        <%_ if (authenticationType === 'oauth2' || authenticationType === 'jwt' || authenticationType === 'uaa') { _%>

        private final Authentication authentication = new Authentication();
        <%_ } _%>
        <%_ if (authenticationType === 'session') { _%>

        public RememberMe getRememberMe() {
            return rememberMe;
        }
        <%_ } _%>

        <%_ if (authenticationType === 'oauth2' || authenticationType === 'jwt' || authenticationType === 'uaa') { _%>
        public Authentication getAuthentication() {
            return authentication;
        }

        <%_ if((applicationType === 'microservice' || applicationType === 'uaa') && authenticationType === 'uaa') { _%>
        public ClientAuthorization getClientAuthorization() {
            return clientAuthorization;
        }

        <%_ } _ %>

        public static class Authentication {

            <%_ if (authenticationType == 'oauth2') { _%>
            private final Oauth oauth = new Oauth();

            <%_ } _%>
            <%_ if (authenticationType == 'jwt' || authenticationType == 'uaa') { _%>
            private final Jwt jwt = new Jwt();

            <%_ } _%>
            <%_ if (authenticationType == 'oauth2') { _%>
            public Oauth getOauth() {
                return oauth;
            }
            <%_ } _%>
            <%_ if (authenticationType == 'jwt' || authenticationType == 'uaa') { _%>
            public Jwt getJwt() {
                return jwt;
            }
            <%_ } _%>
            <%_ if (authenticationType == 'oauth2') { _%>

            public static class Oauth {

                private String clientid;

                private String secret;

                private int tokenValidityInSeconds = 1800;

                public String getClientid() {
                    return clientid;
                }

                public void setClientid(String clientid) {
                    this.clientid = clientid;
                }

                public String getSecret() {
                    return secret;
                }

                public void setSecret(String secret) {
                    this.secret = secret;
                }

                public int getTokenValidityInSeconds() {
                    return tokenValidityInSeconds;
                }

                public void setTokenValidityInSeconds(int tokenValidityInSeconds) {
                    this.tokenValidityInSeconds = tokenValidityInSeconds;
                }
            }
            <%_ } _%>
            <%_ if (authenticationType == 'jwt' || authenticationType == 'uaa') { _%>

            public static class Jwt {

                private String secret;

                private long tokenValidityInSeconds = 1800;
                private long tokenValidityInSecondsForRememberMe = 2592000;

                public String getSecret() {
                    return secret;
                }

                public void setSecret(String secret) {
                    this.secret = secret;
                }

                public long getTokenValidityInSeconds() {
                    return tokenValidityInSeconds;
                }

                public void setTokenValidityInSeconds(long tokenValidityInSeconds) {
                    this.tokenValidityInSeconds = tokenValidityInSeconds;
                }

                public long getTokenValidityInSecondsForRememberMe() {
                    return tokenValidityInSecondsForRememberMe;
                }

                public void setTokenValidityInSecondsForRememberMe(long tokenValidityInSecondsForRememberMe) {
                    this.tokenValidityInSecondsForRememberMe = tokenValidityInSecondsForRememberMe;
                }
            }
            <%_ } _%>
        }
        <%_ } _%>

        <%_ if((applicationType === 'microservice' || applicationType === 'uaa') && authenticationType === 'uaa') { _%>
        public static class ClientAuthorization {

            private String clientId;

            private String clientSecret;

            private String tokenUrl;

            private String tokenServiceId;

            public String getClientId() {
                return clientId;
            }

            public void setClientId(String clientId) {
                this.clientId = clientId;
            }

            public String getClientSecret() {
                return clientSecret;
            }

            public void setClientSecret(String clientSecret) {
                this.clientSecret = clientSecret;
            }

            public String getTokenUrl() {
                return tokenUrl;
            }

            public void setTokenUrl(String tokenUrl) {
                this.tokenUrl = tokenUrl;
            }

            public String getTokenServiceId() {
                return tokenServiceId;
            }

            public void setTokenServiceId(String tokenServiceId) {
                this.tokenServiceId = tokenServiceId;
            }
        }

        <%_ } _%>

        <%_ if (authenticationType == 'session') { _%>
        public static class RememberMe {

            @NotNull
            private String key;

            public String getKey() {
                return key;
            }

            public void setKey(String key) {
                this.key = key;
            }
        }
        <%_ } _%>
    }

    public static class Swagger {

        private String title = "<%=baseName%> API";

        private String description = "<%=baseName%> API documentation";

        private String version = "0.0.1";

        private String termsOfServiceUrl;

        private String contactName;

        private String contactUrl;

        private String contactEmail;

        private String license;

        private String licenseUrl;

        private Boolean enabled;

        public String getTitle() {
            return title;
        }

        public void setTitle(String title) {
            this.title = title;
        }

        public String getDescription() {
            return description;
        }

        public void setDescription(String description) {
            this.description = description;
        }

        public String getVersion() {
            return version;
        }

        public void setVersion(String version) {
            this.version = version;
        }

        public String getTermsOfServiceUrl() {
            return termsOfServiceUrl;
        }

        public void setTermsOfServiceUrl(String termsOfServiceUrl) {
            this.termsOfServiceUrl = termsOfServiceUrl;
        }

        public String getContactName() {
            return contactName;
        }

        public void setContactName(String contactName) {
            this.contactName = contactName;
        }

        public String getContactUrl() {
            return contactUrl;
        }

        public void setContactUrl(String contactUrl) {
            this.contactUrl = contactUrl;
        }

        public String getContactEmail() {
            return contactEmail;
        }

        public void setContactEmail(String contactEmail) {
            this.contactEmail = contactEmail;
        }

        public String getLicense() {
            return license;
        }

        public void setLicense(String license) {
            this.license = license;
        }

        public String getLicenseUrl() {
            return licenseUrl;
        }

        public void setLicenseUrl(String licenseUrl) {
            this.licenseUrl = licenseUrl;
        }

        public Boolean isEnabled() {
            return enabled;
        }

        public void setEnabled(Boolean enabled) {
            this.enabled = enabled;
        }
    }

    public static class Metrics {

        private final Jmx jmx = new Jmx();

        private final Spark spark = new Spark();

        private final Graphite graphite = new Graphite();

        private final Logs logs = new Logs();

        public Jmx getJmx() {
            return jmx;
        }

        public Spark getSpark() {
            return spark;
        }

        public Graphite getGraphite() {
            return graphite;
        }

        public Logs getLogs() {
            return logs;
        }


        public static class Jmx {

            private boolean enabled = true;

            public boolean isEnabled() {
                return enabled;
            }

            public void setEnabled(boolean enabled) {
                this.enabled = enabled;
            }
        }

        public static class Spark {

            private boolean enabled = false;

            private String host = "localhost";

            private int port = 9999;

            public boolean isEnabled() {
                return enabled;
            }

            public void setEnabled(boolean enabled) {
                this.enabled = enabled;
            }

            public String getHost() {
                return host;
            }

            public void setHost(String host) {
                this.host = host;
            }

            public int getPort() {
                return port;
            }

            public void setPort(int port) {
                this.port = port;
            }
        }

        public static class Graphite {

            private boolean enabled = false;

            private String host = "localhost";

            private int port = 2003;

            private String prefix = "<%=baseName%>";

            public boolean isEnabled() {
                return enabled;
            }

            public void setEnabled(boolean enabled) {
                this.enabled = enabled;
            }

            public String getHost() {
                return host;
            }

            public void setHost(String host) {
                this.host = host;
            }

            public int getPort() {
                return port;
            }

            public void setPort(int port) {
                this.port = port;
            }

            public String getPrefix() {
                return prefix;
            }

            public void setPrefix(String prefix) {
                this.prefix = prefix;
            }
        }

        public static  class Logs {

            private boolean enabled = false;

            private long reportFrequency = 60;

            public long getReportFrequency() {
                return reportFrequency;
            }

            public void setReportFrequency(int reportFrequency) {
                this.reportFrequency = reportFrequency;
            }

            public boolean isEnabled() {
                return enabled;
            }

            public void setEnabled(boolean enabled) {
                this.enabled = enabled;
            }
        }
    }

    private final Logging logging = new Logging();

    public Logging getLogging() { return logging; }

    public static class Logging {

        private final Logstash logstash = new Logstash();

        public Logstash getLogstash() { return logstash; }

        public static class Logstash {

            private boolean enabled = false;

            private String host = "localhost";

            private int port = 5000;

            private int queueSize = 512;

            public boolean isEnabled() { return enabled; }

            public void setEnabled(boolean enabled) { this.enabled = enabled; }

            public String getHost() { return host; }

            public void setHost(String host) { this.host = host; }

            public int getPort() { return port; }

            public void setPort(int port) { this.port = port; }

            public int getQueueSize() { return queueSize; }

            public void setQueueSize(int queueSize) { this.queueSize = queueSize; }
        }

    <%_ if (applicationType == 'gateway' || applicationType == 'microservice') { _%>
        private final SpectatorMetrics spectatorMetrics = new SpectatorMetrics();

        public SpectatorMetrics getSpectatorMetrics() { return spectatorMetrics; }

        public static class SpectatorMetrics {

            private boolean enabled = false;

            public boolean isEnabled() { return enabled; }

            public void setEnabled(boolean enabled) { this.enabled = enabled; }
        }
    <%_ } _%>
    }

    <%_ if (enableSocialSignIn) { _%>
    public static class Social {

        private String redirectAfterSignIn = "/#/home";

        public String getRedirectAfterSignIn() {
            return redirectAfterSignIn;
        }

        public void setRedirectAfterSignIn(String redirectAfterSignIn) {
            this.redirectAfterSignIn = redirectAfterSignIn;
        }
    }

    <%_ } _%>
    <%_ if (applicationType == 'gateway') { _%>
    public static class Gateway {

        private final RateLimiting rateLimiting = new RateLimiting();

        public RateLimiting getRateLimiting() {
            return rateLimiting;
        }

        private Map<String, List<String>> authorizedMicroservicesEndpoints = new LinkedHashMap<>();

        public Map<String, List<String>> getAuthorizedMicroservicesEndpoints() {
            return authorizedMicroservicesEndpoints;
        }

        public void setAuthorizedMicroservicesEndpoints(Map<String, List<String>> authorizedMicroservicesEndpoints) {
            this.authorizedMicroservicesEndpoints = authorizedMicroservicesEndpoints;
        }

        public static class RateLimiting {

            private boolean enabled = false;

            private long limit = 100000L;

            public boolean isEnabled() {
                return enabled;
            }

            public void setEnabled(boolean enabled) {
                this.enabled = enabled;
            }

            public long getLimit() {
                return this.limit;
            }

            public void setLimit(long limit) {
                this.limit = limit;
            }
        }
    }
<%_ } _%>

    public static class Ribbon {

        private String[] displayOnActiveProfiles;

        public String[] getDisplayOnActiveProfiles() {
            return displayOnActiveProfiles;
        }

        public void setDisplayOnActiveProfiles(String[] displayOnActiveProfiles) {
            this.displayOnActiveProfiles = displayOnActiveProfiles;
        }
    }
<<<<<<< HEAD

=======
>>>>>>> f9adf049
}<|MERGE_RESOLUTION|>--- conflicted
+++ resolved
@@ -780,8 +780,4 @@
             this.displayOnActiveProfiles = displayOnActiveProfiles;
         }
     }
-<<<<<<< HEAD
-
-=======
->>>>>>> f9adf049
 }