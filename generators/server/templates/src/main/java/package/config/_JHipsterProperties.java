--- conflicted
+++ resolved
@@ -2,14 +2,8 @@
 
 <%_ if (authenticationType == 'session') { _%>
 import javax.validation.constraints.NotNull;
-
-<<<<<<< HEAD
-import org.springframework.boot.context.properties.ConfigurationProperties;<%_ if((applicationType === 'microservice' || applicationType === 'uaa') && authenticationType === 'uaa') { _%>
-import org.springframework.security.oauth2.client.token.grant.client.ClientCredentialsResourceDetails;<%_ } _%>
-=======
 <%_ } _%>
 import org.springframework.boot.context.properties.ConfigurationProperties;
->>>>>>> 0bfc999a
 import org.springframework.web.cors.CorsConfiguration;
 
 <%_ if (applicationType == 'gateway') { _%>
@@ -236,7 +230,7 @@
 
         <%_ if((applicationType === 'microservice' || applicationType === 'uaa') && authenticationType === 'uaa') { _%>
 
-        private final ClientAuthorization clientAuthorization = new ClientAuthorization();
+        private final LoadBalancedResourceDetails clientAuthorization = new LoadBalancedResourceDetails();
 
         <%_ } _%>
 
@@ -257,7 +251,7 @@
         }
 
         <%_ if((applicationType === 'microservice' || applicationType === 'uaa') && authenticationType === 'uaa') { _%>
-        public ClientAuthorization getClientAuthorization() {
+        public LoadBalancedResourceDetails getClientAuthorization() {
             return clientAuthorization;
         }
 
@@ -355,20 +349,6 @@
         }
         <%_ } _%>
 
-        <%_ if((applicationType === 'microservice' || applicationType === 'uaa') && authenticationType === 'uaa') { _%>
-        public static class ClientAuthorization extends ClientCredentialsResourceDetails {
-            private String tokenServiceId;
-
-            public String getTokenServiceId() {
-                return tokenServiceId;
-            }
-
-            public void setTokenServiceId(String tokenServiceId) {
-                this.tokenServiceId = tokenServiceId;
-            }
-        }
-        <%_ } _%>
-
         <%_ if (authenticationType == 'session') { _%>
         public static class RememberMe {
 
