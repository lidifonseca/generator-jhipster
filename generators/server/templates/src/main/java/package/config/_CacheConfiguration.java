--- conflicted
+++ resolved
@@ -121,8 +121,6 @@
 @Import(InfinispanEmbeddedCacheManagerAutoConfiguration.class)
 <%_ } _%>
 public class CacheConfiguration {
-
-    public static final String CACHE_USERS = "users";
     <%_ if (cacheProvider === 'ehcache') { _%>
 
     private final javax.cache.configuration.Configuration<Object, Object> jcacheConfiguration;
@@ -145,13 +143,9 @@
             cm.createCache("oAuth2Authentication", jcacheConfiguration);
             <%_ } _%>
             <%_ if (!skipUserManagement || (authenticationType === 'oauth2' && applicationType === 'monolith')) { _%>
-<<<<<<< HEAD
-            cm.createCache(CACHE_USERS, jcacheConfiguration);
-                <%_ if (enableHibernateCache) { _%>
-=======
             cm.createCache(<%=packageName%>.repository.UserRepository.USERS_BY_LOGIN_CACHE, jcacheConfiguration);
             cm.createCache(<%=packageName%>.repository.UserRepository.USERS_BY_EMAIL_CACHE, jcacheConfiguration);
->>>>>>> 153649af
+                <%_ if (enableHibernateCache) { _%>
             cm.createCache(<%=packageName%>.domain.User.class.getName(), jcacheConfiguration);
             cm.createCache(<%=packageName%>.domain.Authority.class.getName(), jcacheConfiguration);
             cm.createCache(<%=packageName%>.domain.User.class.getName() + ".authorities", jcacheConfiguration);
@@ -526,16 +520,11 @@
                 ConfigurationAdapter.create()));
             <%_ } _%>
             <%_ if (!skipUserManagement || authenticationType === 'oauth2') { _%>
-<<<<<<< HEAD
-            registerPredefinedCache(CACHE_USERS, new JCache<Object, Object>(
-                cacheManager.getCache(CACHE_USERS).getAdvancedCache(), this,
-=======
             registerPredefinedCache(<%=packageName%>.repository.UserRepository.USERS_BY_LOGIN_CACHE, new JCache<Object, Object>(
                 cacheManager.getCache(<%=packageName%>.repository.UserRepository.USERS_BY_LOGIN_CACHE).getAdvancedCache(), this,
                 ConfigurationAdapter.create()));
             registerPredefinedCache(<%=packageName%>.repository.UserRepository.USERS_BY_EMAIL_CACHE, new JCache<Object, Object>(
                 cacheManager.getCache(<%=packageName%>.repository.UserRepository.USERS_BY_EMAIL_CACHE).getAdvancedCache(), this,
->>>>>>> 153649af
                 ConfigurationAdapter.create()));
                 <%_ if (enableHibernateCache) { _%>
             registerPredefinedCache(<%=packageName%>.domain.User.class.getName(), new JCache<Object, Object>(
