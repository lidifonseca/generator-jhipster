<%#
 Copyright 2013-2017 the original author or authors from the JHipster project.

 This file is part of the JHipster project, see https://jhipster.github.io/
 for more information.

 Licensed under the Apache License, Version 2.0 (the "License");
 you may not use this file except in compliance with the License.
 You may obtain a copy of the License at

      http://www.apache.org/licenses/LICENSE-2.0

 Unless required by applicable law or agreed to in writing, software
 distributed under the License is distributed on an "AS IS" BASIS,
 WITHOUT WARRANTIES OR CONDITIONS OF ANY KIND, either express or implied.
 See the License for the specific language governing permissions and
 limitations under the License.
-%>
package <%=packageName%>.config;
<%_ if (hibernateCache === 'ehcache') { _%>

import io.github.jhipster.config.JHipsterProperties;
import org.ehcache.config.builders.CacheConfigurationBuilder;
import org.ehcache.config.builders.ResourcePoolsBuilder;
import org.ehcache.expiry.Duration;
import org.ehcache.expiry.Expirations;
import org.ehcache.jsr107.Eh107Configuration;

import java.util.concurrent.TimeUnit;

<%_ } _%>
<%_ if (hibernateCache === 'hazelcast' || clusteredHttpSession === 'hazelcast') { _%>

import io.github.jhipster.config.JHipsterConstants;
import io.github.jhipster.config.JHipsterProperties;

import com.hazelcast.config.Config;
import com.hazelcast.core.HazelcastInstance;
import com.hazelcast.core.Hazelcast;
import com.hazelcast.config.MapConfig;
import com.hazelcast.config.EvictionPolicy;
import com.hazelcast.config.MaxSizeConfig;

import org.slf4j.Logger;
import org.slf4j.LoggerFactory;
    <%_ if (serviceDiscoveryType === 'eureka') { _%>
import org.springframework.beans.factory.annotation.Autowired;
    <%_ } _%>
<%_ } _%>
import org.springframework.boot.autoconfigure.AutoConfigureAfter;
import org.springframework.boot.autoconfigure.AutoConfigureBefore;
<%_ if (hibernateCache === 'ehcache') { _%>
import org.springframework.boot.autoconfigure.cache.JCacheManagerCustomizer;
<%_ } _%>
<%_ if (hibernateCache === 'hazelcast' || clusteredHttpSession === 'hazelcast') { _%>
    <%_ if (serviceDiscoveryType === 'eureka') { _%>
import org.springframework.boot.autoconfigure.web.ServerProperties;
    <%_ } _%>

import org.springframework.cache.CacheManager;
<%_ } _%>
import org.springframework.cache.annotation.EnableCaching;
<%_ if (serviceDiscoveryType === 'eureka') { _%>
import org.springframework.cloud.client.ServiceInstance;
import org.springframework.cloud.client.discovery.DiscoveryClient;
import org.springframework.cloud.client.serviceregistry.Registration;
<%_ } _%>
import org.springframework.context.annotation.*;<% if (hibernateCache === 'hazelcast' || clusteredHttpSession === 'hazelcast') { %>
import org.springframework.core.env.Environment;<% } %>
<%_ if (clusteredHttpSession === 'hazelcast') { _%>
import org.springframework.security.core.session.SessionRegistry;
import org.springframework.security.core.session.SessionRegistryImpl;
<%_ } _%>
<%_ if (hibernateCache === 'hazelcast' || clusteredHttpSession === 'hazelcast') { _%>

import javax.annotation.PreDestroy;
<%_ } _%>
<%_ if (hibernateCache === 'infinispan') { _%>
import org.infinispan.configuration.cache.CacheMode;
import org.infinispan.configuration.cache.ConfigurationBuilder;
import org.infinispan.configuration.global.GlobalConfigurationBuilder;
import infinispan.autoconfigure.embedded.InfinispanCacheConfigurer;
import infinispan.autoconfigure.embedded.InfinispanGlobalConfigurer;
import org.slf4j.Logger;
import org.slf4j.LoggerFactory;
import io.github.jhipster.config.JHipsterProperties;
import java.util.concurrent.TimeUnit;
import org.infinispan.eviction.EvictionType;
import org.infinispan.manager.EmbeddedCacheManager;
import org.infinispan.transaction.TransactionMode;
import infinispan.autoconfigure.embedded.InfinispanEmbeddedCacheManagerAutoConfiguration;
import org.infinispan.jcache.embedded.ConfigurationAdapter;
import org.infinispan.jcache.embedded.JCache;
import org.infinispan.jcache.embedded.JCacheManager;
import javax.cache.Caching;
import javax.cache.spi.CachingProvider;
import java.net.URI;
    <%_ if (serviceDiscoveryType === 'eureka') { _%>
import org.springframework.beans.factory.annotation.Autowired;
import org.infinispan.remoting.transport.jgroups.JGroupsTransport;
import org.jgroups.Channel;
import org.jgroups.JChannel;
import org.jgroups.PhysicalAddress;
import org.jgroups.protocols.*;
import org.jgroups.protocols.pbcast.GMS;
import org.jgroups.protocols.pbcast.NAKACK2;
import org.jgroups.protocols.pbcast.STABLE;
import org.jgroups.stack.IpAddress;
import org.jgroups.stack.ProtocolStack;
import java.net.InetAddress;
import org.springframework.beans.factory.BeanInitializationException;
import java.util.ArrayList;
import java.util.List;
    <%_ } _%>
<%_ } _%>

@Configuration
@EnableCaching
@AutoConfigureAfter(value = { MetricsConfiguration.class })
@AutoConfigureBefore(value = { WebConfigurer.class<% if (databaseType === 'sql' || databaseType === 'mongodb') { %>, DatabaseConfiguration.class<% } %> })
<%_ if (hibernateCache === 'infinispan') { _%>
@Import(InfinispanEmbeddedCacheManagerAutoConfiguration.class)
<%_ } _%>
public class CacheConfiguration {
    <%_ if (hibernateCache === 'ehcache') { _%>

    private final javax.cache.configuration.Configuration<Object, Object> jcacheConfiguration;

    public CacheConfiguration(JHipsterProperties jHipsterProperties) {
        JHipsterProperties.Cache.Ehcache ehcache =
            jHipsterProperties.getCache().getEhcache();

        jcacheConfiguration = Eh107Configuration.fromEhcacheCacheConfiguration(
            CacheConfigurationBuilder.newCacheConfigurationBuilder(Object.class, Object.class,
                ResourcePoolsBuilder.heap(ehcache.getMaxEntries()))
                .withExpiry(Expirations.timeToLiveExpiration(Duration.of(ehcache.getTimeToLiveSeconds(), TimeUnit.SECONDS)))
                .build());
    }

    @Bean
    public JCacheManagerCustomizer cacheManagerCustomizer() {
        return cm -> {
            <%_ if (!skipUserManagement) { _%>
            cm.createCache(<%=packageName%>.domain.User.class.getName(), jcacheConfiguration);
            cm.createCache(<%=packageName%>.domain.Authority.class.getName(), jcacheConfiguration);
            cm.createCache(<%=packageName%>.domain.User.class.getName() + ".authorities", jcacheConfiguration);
            <%_ if (authenticationType === 'session') { _%>
            cm.createCache(<%=packageName%>.domain.PersistentToken.class.getName(), jcacheConfiguration);
            cm.createCache(<%=packageName%>.domain.User.class.getName() + ".persistentTokens", jcacheConfiguration);
            <%_ } _%>
            <%_ if (enableSocialSignIn) { _%>
            cm.createCache(<%=packageName%>.domain.SocialUserConnection.class.getName(), jcacheConfiguration);
            <%_ } _%>
            <%_ } _%>
            // jhipster-needle-ehcache-add-entry
        };
    }
    <%_ } _%>
    <%_ if (hibernateCache === 'hazelcast' || clusteredHttpSession === 'hazelcast') { _%>

    private final Logger log = LoggerFactory.getLogger(CacheConfiguration.class);

    private final Environment env;
        <%_ if (serviceDiscoveryType === 'eureka') { _%>

    private final ServerProperties serverProperties;

    private final DiscoveryClient discoveryClient;

    private Registration registration;
        <%_ } _%>

    public CacheConfiguration(<% if (hibernateCache === 'hazelcast' || clusteredHttpSession === 'hazelcast') { %>Environment env<% if (serviceDiscoveryType === 'eureka') { %>, ServerProperties serverProperties, DiscoveryClient discoveryClient<% } } %>) {
        this.env = env;
        <%_ if (serviceDiscoveryType === 'eureka') { _%>
        this.serverProperties = serverProperties;
        this.discoveryClient = discoveryClient;
        <%_ } _%>
    }
        <%_ if (serviceDiscoveryType === 'eureka') { _%>

    @Autowired(required = false)
    public void setRegistration(Registration registration) {
        this.registration = registration;
    }
        <%_ } _%>

    @PreDestroy
    public void destroy() {
        log.info("Closing Cache Manager");
        Hazelcast.shutdownAll();
    }

    @Bean
    public CacheManager cacheManager(HazelcastInstance hazelcastInstance) {
        log.debug("Starting HazelcastCacheManager");
        CacheManager cacheManager = new com.hazelcast.spring.cache.HazelcastCacheManager(hazelcastInstance);
        return cacheManager;
    }

    @Bean
    public HazelcastInstance hazelcastInstance(JHipsterProperties jHipsterProperties) {
        log.debug("Configuring Hazelcast");
        HazelcastInstance hazelCastInstance = Hazelcast.getHazelcastInstanceByName("<%=baseName%>");
        if (hazelCastInstance != null) {
            log.debug("Hazelcast already initialized");
            return hazelCastInstance;
        }
        Config config = new Config();
        config.setInstanceName("<%=baseName%>");
        <%_ if (serviceDiscoveryType === 'eureka') { _%>
        config.getNetworkConfig().getJoin().getMulticastConfig().setEnabled(false);
        if (this.registration == null) {
            log.warn("No discovery service is set up, Hazelcast cannot create a cluster.");
        } else {
            // The serviceId is by default the application's name, see Spring Boot's eureka.instance.appname property
            String serviceId = registration.getServiceId();
            log.debug("Configuring Hazelcast clustering for instanceId: {}", serviceId);
            // In development, everything goes through 127.0.0.1, with a different port
            if (env.acceptsProfiles(JHipsterConstants.SPRING_PROFILE_DEVELOPMENT)) {
                log.debug("Application is running with the \"dev\" profile, Hazelcast " +
                          "cluster will only work with localhost instances");

                System.setProperty("hazelcast.local.localAddress", "127.0.0.1");
                config.getNetworkConfig().setPort(serverProperties.getPort() + 5701);
                config.getNetworkConfig().getJoin().getTcpIpConfig().setEnabled(true);
                for (ServiceInstance instance : discoveryClient.getInstances(serviceId)) {
                    String clusterMember = "127.0.0.1:" + (instance.getPort() + 5701);
                    log.debug("Adding Hazelcast (dev) cluster member " + clusterMember);
                    config.getNetworkConfig().getJoin().getTcpIpConfig().addMember(clusterMember);
                }
            } else { // Production configuration, one host per instance all using port 5701
                config.getNetworkConfig().setPort(5701);
                config.getNetworkConfig().getJoin().getTcpIpConfig().setEnabled(true);
                for (ServiceInstance instance : discoveryClient.getInstances(serviceId)) {
                    String clusterMember = instance.getHost() + ":5701";
                    log.debug("Adding Hazelcast (prod) cluster member " + clusterMember);
                    config.getNetworkConfig().getJoin().getTcpIpConfig().addMember(clusterMember);
                }
            }
        }
        <%_ } else { _%>
        config.getNetworkConfig().setPort(5701);
        config.getNetworkConfig().setPortAutoIncrement(true);

        // In development, remove multicast auto-configuration
        if (env.acceptsProfiles(JHipsterConstants.SPRING_PROFILE_DEVELOPMENT)) {
            System.setProperty("hazelcast.local.localAddress", "127.0.0.1");

            config.getNetworkConfig().getJoin().getAwsConfig().setEnabled(false);
            config.getNetworkConfig().getJoin().getMulticastConfig().setEnabled(false);
            config.getNetworkConfig().getJoin().getTcpIpConfig().setEnabled(false);
        }
        <%_ } _%>
        config.getMapConfigs().put("default", initializeDefaultMapConfig());
        <%_ if (hibernateCache === 'hazelcast') { _%>
        config.getMapConfigs().put("<%=packageName%>.domain.*", initializeDomainMapConfig(jHipsterProperties));
        <%_ } _%>
        <%_ if (clusteredHttpSession === 'hazelcast') { _%>
        config.getMapConfigs().put("clustered-http-sessions", initializeClusteredSession(jHipsterProperties));
        <%_ } _%>
        return Hazelcast.newHazelcastInstance(config);
    }

    private MapConfig initializeDefaultMapConfig() {
        MapConfig mapConfig = new MapConfig();

    /*
        Number of backups. If 1 is set as the backup-count for example,
        then all entries of the map will be copied to another JVM for
        fail-safety. Valid numbers are 0 (no backup), 1, 2, 3.
     */
        mapConfig.setBackupCount(0);

    /*
        Valid values are:
        NONE (no eviction),
        LRU (Least Recently Used),
        LFU (Least Frequently Used).
        NONE is the default.
     */
        mapConfig.setEvictionPolicy(EvictionPolicy.LRU);

    /*
        Maximum size of the map. When max size is reached,
        map is evicted based on the policy defined.
        Any integer between 0 and Integer.MAX_VALUE. 0 means
        Integer.MAX_VALUE. Default is 0.
     */
        mapConfig.setMaxSizeConfig(new MaxSizeConfig(0, MaxSizeConfig.MaxSizePolicy.USED_HEAP_SIZE));

        return mapConfig;
    }
    <%_ if (hibernateCache === 'hazelcast') { _%>

    private MapConfig initializeDomainMapConfig(JHipsterProperties jHipsterProperties) {
        MapConfig mapConfig = new MapConfig();
        mapConfig.setTimeToLiveSeconds(jHipsterProperties.getCache().getHazelcast().getTimeToLiveSeconds());
        return mapConfig;
    }
    <%_ } _%>
    <%_ if (clusteredHttpSession === 'hazelcast') { _%>

    private MapConfig initializeClusteredSession(JHipsterProperties jHipsterProperties) {
        MapConfig mapConfig = new MapConfig();
        mapConfig.setBackupCount(jHipsterProperties.getCache().getHazelcast().getBackupCount());
        mapConfig.setTimeToLiveSeconds(jHipsterProperties.getCache().getHazelcast().getTimeToLiveSeconds());
        return mapConfig;
    }

    /**
     * Used by Spring Security, to get events from Hazelcast.
     *
     * @return the session registry
     */
    @Bean
    public SessionRegistry sessionRegistry() {
        return new SessionRegistryImpl();
    }
    <%_ } _%>
    <%_ } _%>
    <%_ if (hibernateCache === 'infinispan') { _%>

    private final Logger log = LoggerFactory.getLogger(CacheConfiguration.class);

    // to initialize cache in a non spring managed beans
    private static EmbeddedCacheManager cacheManager;
        <%_ if (serviceDiscoveryType === 'eureka') { _%>

    private DiscoveryClient discoveryClient;

    private Registration registration;

    @Autowired(required = false)
    public void setRegistration(Registration registration) {
        this.registration = registration;
    }

    @Autowired(required = false)
    public void setDiscoveryClient(DiscoveryClient discoveryClient) {
        this.discoveryClient = discoveryClient;
    }
        <%_ } _%>

    public static EmbeddedCacheManager getCacheManager(){
        return cacheManager;
    }

    public static void setCacheManager(EmbeddedCacheManager cacheManager) {
        CacheConfiguration.cacheManager = cacheManager;
    }

    /**
     * Inject a {@link org.infinispan.configuration.global.GlobalConfiguration GlobalConfiguration} for Infinispan cache.
     * <p>
     * If the JHipster Registry is enabled, then the host list will be populated
     * from Eureka.
<<<<<<< HEAD
     *
=======
>>>>>>> 62a918fc
     * <p>
     * If the JHipster Registry is not enabled, host discovery will be based on
     * the default transport settings defined in the 'config-file' packaged within
     * the Jar. The 'config-file' can be overridden using the application property
     * <i>jhipster.cache.inifnispan.config-file</i>
<<<<<<< HEAD
     *
=======
>>>>>>> 62a918fc
     * <p>
     * If the JHipster Registry is not defined, you have the choice of 'config-file'
     * based on the underlying platform for hosts discovery. Infinispan
     * supports discovery natively for most of the platforms like Kubernets/OpenShift,
     * AWS, Azure and Google.
<<<<<<< HEAD
     *
=======
>>>>>>> 62a918fc
     */
    @Bean
    public InfinispanGlobalConfigurer globalConfiguration(JHipsterProperties jHipsterProperties) {
        log.info("Defining Infinispan Global Configuration");
        <%_ if (serviceDiscoveryType === 'eureka') { _%>
            if(this.registration == null) { // if registry is not defined, use native discovery
                log.warn("No discovery service is set up, Infinispan will use default discovery for cluster formation");
                return () -> GlobalConfigurationBuilder
                    .defaultClusteredBuilder().transport().defaultTransport()
                    .addProperty("configurationFile", jHipsterProperties.getCache().getInfinispan().getConfigFile())
                    .clusterName("infinispan-<%=baseName%>-cluster").globalJmxStatistics()
                    .enabled(jHipsterProperties.getCache().getInfinispan().isStatsEnabled())
                    .allowDuplicateDomains(true).build();
            }
            return () -> GlobalConfigurationBuilder
                    .defaultClusteredBuilder().transport().transport(new JGroupsTransport(getTransportChannel()))
                    .clusterName("infinispan-<%=baseName%>-cluster").globalJmxStatistics()
                    .enabled(jHipsterProperties.getCache().getInfinispan().isStatsEnabled())
                    .allowDuplicateDomains(true).build();
        <%_ }else { _%>
            return () -> GlobalConfigurationBuilder
                    .defaultClusteredBuilder().transport().defaultTransport()
                    .addProperty("configurationFile", jHipsterProperties.getCache().getInfinispan().getConfigFile())
                    .clusterName("infinispan-<%=baseName%>-cluster").globalJmxStatistics()
                    .enabled(jHipsterProperties.getCache().getInfinispan().isStatsEnabled())
                    .allowDuplicateDomains(true).build();
        <%_ } _%>
    }

    /**
     * Initialize cache configuration for Hibernate L2 cache and Spring Cache.
     * <p>
     * There are three different modes: local, distributed & replicated and L2 cache options are pre-configured.
<<<<<<< HEAD
     *
=======
>>>>>>> 62a918fc
     * <p>
     * It supports both jCache and Spring cache abstractions.
     * <p>
     * Usage:
     *  <ol>
     *      <li>
     *          jCache:
     *          <pre class="code">@CacheResult(cacheName="dist-app-data") </pre>
     *              - for creating a distributed cache. In a similar way other cache names and options can be used
     *      </li>
     *      <li>
     *          Spring Cache:
     *          <pre class="code">@Cacheable(value = "repl-app-data") </pre>
     *              - for creating a replicated cache. In a similar way other cache names and options can be used
     *      </li>
     *      <li>
     *          Cache manager can also be injected through DI/CDI and data can be manipulated using Infinispan APIs,
     *          <pre class="code">
     *          &#064;Autowired (or) &#064;Inject
     *          private EmbeddedCacheManager cacheManager;
     *
     *          void cacheSample(){
     *              cacheManager.getCache("dist-app-data").put("hi", "there");
     *          }
     *          </pre>
     *      </li>
     *  </ol>
     *
     */
    @Bean
    public InfinispanCacheConfigurer cacheConfigurer(JHipsterProperties jHipsterProperties) {
        log.info("Defining {} configuration", "app-data for local, replicated and distributed modes");
        final JHipsterProperties.Cache.Infinispan cacheInfo = jHipsterProperties.getCache().getInfinispan();

        return manager -> {
            // initialize application cache
            manager.defineConfiguration("local-app-data", new ConfigurationBuilder().clustering().cacheMode(CacheMode.LOCAL)
                .jmxStatistics().enabled(cacheInfo.isStatsEnabled())
                .eviction().type(EvictionType.COUNT).size(cacheInfo.getLocal().getMaxEntries()).expiration()
                .lifespan(cacheInfo.getLocal().getTimeToLiveSeconds(), TimeUnit.MINUTES).build());
            manager.defineConfiguration("dist-app-data", new ConfigurationBuilder()
                .clustering().cacheMode(CacheMode.DIST_SYNC).hash().numOwners(cacheInfo.getDistributed().getInstanceCount())
                .jmxStatistics().enabled(cacheInfo.isStatsEnabled()).eviction()
                .type(EvictionType.COUNT).size(cacheInfo.getDistributed().getMaxEntries()).expiration().lifespan(cacheInfo.getDistributed()
                .getTimeToLiveSeconds(), TimeUnit.MINUTES).build());
            manager.defineConfiguration("repl-app-data", new ConfigurationBuilder().clustering().cacheMode(CacheMode.REPL_SYNC)
                .jmxStatistics().enabled(cacheInfo.isStatsEnabled())
                .eviction().type(EvictionType.COUNT).size(cacheInfo.getReplicated()
                .getMaxEntries()).expiration().lifespan(cacheInfo.getReplicated().getTimeToLiveSeconds(), TimeUnit.MINUTES).build());

            // initilaize Hiberante L2 cache
            manager.defineConfiguration("entity", new ConfigurationBuilder().clustering().cacheMode(CacheMode.INVALIDATION_SYNC)
                .jmxStatistics().enabled(cacheInfo.isStatsEnabled())
                .locking().concurrencyLevel(1000).lockAcquisitionTimeout(15000).build());
            manager.defineConfiguration("replicated-entity", new ConfigurationBuilder().clustering().cacheMode(CacheMode.REPL_SYNC)
                .jmxStatistics().enabled(cacheInfo.isStatsEnabled())
                .locking().concurrencyLevel(1000).lockAcquisitionTimeout(15000).build());
            manager.defineConfiguration("local-query", new ConfigurationBuilder().clustering().cacheMode(CacheMode.LOCAL)
                .jmxStatistics().enabled(cacheInfo.isStatsEnabled())
                .locking().concurrencyLevel(1000).lockAcquisitionTimeout(15000).build());
            manager.defineConfiguration("replicated-query", new ConfigurationBuilder().clustering().cacheMode(CacheMode.REPL_ASYNC)
                .jmxStatistics().enabled(cacheInfo.isStatsEnabled())
                .locking().concurrencyLevel(1000).lockAcquisitionTimeout(15000).build());
            manager.defineConfiguration("timestamps", new ConfigurationBuilder().clustering().cacheMode(CacheMode.REPL_ASYNC)
                .jmxStatistics().enabled(cacheInfo.isStatsEnabled())
                .locking().concurrencyLevel(1000).lockAcquisitionTimeout(15000).build());
            manager.defineConfiguration("pending-puts", new ConfigurationBuilder().clustering().cacheMode(CacheMode.LOCAL)
                .jmxStatistics().enabled(cacheInfo.isStatsEnabled())
                .simpleCache(true).transaction().transactionMode(TransactionMode.NON_TRANSACTIONAL).expiration().maxIdle(60000).build());

            setCacheManager(manager);
        };
    }

    /**
     * <p>
     * Instance of {@link JCacheManager} with cache being managed by the underlying Infinispan layer. This helps to record stats
     * info if enabled and the same is accessible through MBX:javax.cache,type=CacheStatistics.
     *
     * <p>
     * jCache stats are at instance level. If you need stats at clustering level, then it needs to be retrieved from MBX:org.infinispan
     *
     */
    @Bean
    public JCacheManager getJCacheManager(@Autowired EmbeddedCacheManager cacheManager, @Autowired JHipsterProperties jHipsterProperties){
        return new InfinispanJCacheManager(Caching.getCachingProvider().getDefaultURI(), cacheManager,
            Caching.getCachingProvider(), jHipsterProperties);
    }

    class InfinispanJCacheManager extends JCacheManager {

        public InfinispanJCacheManager(URI uri, EmbeddedCacheManager cacheManager, CachingProvider provider,
                                       JHipsterProperties jHipsterProperties) {
            super(uri, cacheManager, provider);
            // register individual caches to make the stats info available.
            <%_ if (!skipUserManagement) { _%>
            registerPredefinedCache(<%=packageName%>.domain.User.class.getName(), new JCache<Object, Object>(
                cacheManager.getCache(<%=packageName%>.domain.User.class.getName()).getAdvancedCache(), this,
                ConfigurationAdapter.create()));
            registerPredefinedCache(<%=packageName%>.domain.Authority.class.getName(), new JCache<Object, Object>(
                cacheManager.getCache(<%=packageName%>.domain.Authority.class.getName()).getAdvancedCache(), this,
                ConfigurationAdapter.create()));
            registerPredefinedCache(<%=packageName%>.domain.User.class.getName() + ".authorities", new JCache<Object, Object>(
                cacheManager.getCache(<%=packageName%>.domain.User.class.getName() + ".authorities").getAdvancedCache(), this,
                ConfigurationAdapter.create()));
                <%_ if (authenticationType === 'session') { _%>
            registerPredefinedCache(<%=packageName%>.domain.PersistentToken.class.getName(), new JCache<Object, Object>(
                cacheManager.getCache(<%=packageName%>.domain.PersistentToken.class.getName()).getAdvancedCache(), this,
                ConfigurationAdapter.create()));
            registerPredefinedCache(<%=packageName%>.domain.User.class.getName() + ".persistentTokens", new JCache<Object, Object>(
                cacheManager.getCache(<%=packageName%>.domain.User.class.getName() + ".persistentTokens").getAdvancedCache(), this,
                ConfigurationAdapter.create()));
                <%_ } _%>
                <%_ if (enableSocialSignIn) { _%>
            registerPredefinedCache(<%=packageName%>.domain.SocialUserConnection.class.getName(), new JCache<Object, Object>(
                cacheManager.getCache(<%=packageName%>.domain.SocialUserConnection.class.getName()).getAdvancedCache(), this,
                ConfigurationAdapter.create()));
                <%_ } _%>
            <%_ } _%>
            // jhipster-needle-infinispan-add-entry
            if (jHipsterProperties.getCache().getInfinispan().isStatsEnabled()) {
                for (String cacheName : cacheManager.getCacheNames()) {
                    enableStatistics(cacheName, true);
                }
            }
        }
    }

        <%_ if(serviceDiscoveryType === 'eureka') { _%>
    /**
     * TCP channel with the host details populated from the JHipster Registry.
     * <p>
     * MPING multicast is replaced with TCPPING with the host details discovered
     * from registry and sends only unicast messages to the host list.
     */
    private Channel getTransportChannel() {
        JChannel channel = new JChannel(false);
        List<PhysicalAddress> initialHosts = new ArrayList<>();
        try {
            for (ServiceInstance instance : discoveryClient.getInstances(registration.getServiceId())) {
                String clusterMember = instance.getHost() + ":7800";
                log.debug("Adding Infinispan cluster member " + clusterMember);
                initialHosts.add(new IpAddress(clusterMember));
            }
            TCP tcp = new TCP();
            tcp.setBindAddress(InetAddress.getLocalHost());
            tcp.setBindPort(7800);
            tcp.setThreadPoolMinThreads(2);
            tcp.setThreadPoolMaxThreads(30);
            tcp.setThreadPoolQueueEnabled(false);
            tcp.setThreadPoolKeepAliveTime(60000);
            tcp.setOOBThreadPoolMinThreads(2);
            tcp.setOOBThreadPoolMaxThreads(200);
            tcp.setOOBThreadPoolKeepAliveTime(60000);
            tcp.setOOBThreadPoolQueueEnabled(false);

            TCPPING tcpping = new TCPPING();
            initialHosts.add(new IpAddress(InetAddress.getLocalHost(), 7800));
            tcpping.setInitialHosts(initialHosts);
            tcpping.setErgonomics(false);
            tcpping.setPortRange(10);
            tcpping.sendCacheInformation();

            NAKACK2 nakack = new NAKACK2();
            nakack.setUseMcastXmit(false);
            nakack.setDiscardDeliveredMsgs(false);

            MERGE3 merge = new MERGE3();
            merge.setMinInterval(10000);
            merge.setMaxInterval(30000);

            FD_ALL fd = new FD_ALL();
            fd.setTimeout(60000);
            fd.setInterval(15000);
            fd.setTimeoutCheckInterval(5000);

            ProtocolStack stack = new ProtocolStack();
            // Order shouldn't be changed
            stack
                .addProtocol(tcp)
                .addProtocol(tcpping)
                .addProtocol(merge)
                .addProtocol(new FD_SOCK())
                .addProtocol(fd)
                .addProtocol(new VERIFY_SUSPECT())
                .addProtocol(nakack)
                .addProtocol(new UNICAST3())
                .addProtocol(new STABLE())
                .addProtocol(new GMS())
                .addProtocol(new MFC())
                .addProtocol(new FRAG2());
            channel.setProtocolStack(stack);
            stack.init();
        } catch (Exception e) {
            throw new BeanInitializationException("Cache (Infinispan protocol stack) configuration failed", e);
        }
        return channel;
    }
        <%_ } _%>
    <%_ } _%>
}<|MERGE_RESOLUTION|>--- conflicted
+++ resolved
@@ -355,28 +355,19 @@
      * <p>
      * If the JHipster Registry is enabled, then the host list will be populated
      * from Eureka.
-<<<<<<< HEAD
-     *
-=======
->>>>>>> 62a918fc
+     *
      * <p>
      * If the JHipster Registry is not enabled, host discovery will be based on
      * the default transport settings defined in the 'config-file' packaged within
      * the Jar. The 'config-file' can be overridden using the application property
      * <i>jhipster.cache.inifnispan.config-file</i>
-<<<<<<< HEAD
-     *
-=======
->>>>>>> 62a918fc
+     *
      * <p>
      * If the JHipster Registry is not defined, you have the choice of 'config-file'
      * based on the underlying platform for hosts discovery. Infinispan
      * supports discovery natively for most of the platforms like Kubernets/OpenShift,
      * AWS, Azure and Google.
-<<<<<<< HEAD
-     *
-=======
->>>>>>> 62a918fc
+     *
      */
     @Bean
     public InfinispanGlobalConfigurer globalConfiguration(JHipsterProperties jHipsterProperties) {
@@ -410,10 +401,7 @@
      * Initialize cache configuration for Hibernate L2 cache and Spring Cache.
      * <p>
      * There are three different modes: local, distributed & replicated and L2 cache options are pre-configured.
-<<<<<<< HEAD
-     *
-=======
->>>>>>> 62a918fc
+     *
      * <p>
      * It supports both jCache and Spring cache abstractions.
      * <p>
