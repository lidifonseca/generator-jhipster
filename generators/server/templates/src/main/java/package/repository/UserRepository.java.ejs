--- conflicted
+++ resolved
@@ -118,13 +118,8 @@
         <%_ if (cacheManagerIsAvailable === true) { _%>
     @Cacheable(cacheNames = USERS_BY_LOGIN_CACHE)
         <%_ } _%>
-<<<<<<< HEAD
-    default <% if (reactive) { %>Mono<% } else { %>Optional<% } %><User> findOneByLogin(String login) {
-        return findById(User.PREFIX + ID_DELIMITER + login);
-=======
     default Optional<<%= asEntity('User') %>> findOneByLogin(String login) {
         return findById(<%= asEntity('User') %>.PREFIX + ID_DELIMITER + login);
->>>>>>> 049aeef1
     }
     <%_ } else if (databaseType === 'mongodb') { _%>
         <%_ if (cacheManagerIsAvailable === true) { _%>
