<%#
 Copyright 2013-2017 the original author or authors from the JHipster project.

 This file is part of the JHipster project, see http://www.jhipster.tech/
 for more information.

 Licensed under the Apache License, Version 2.0 (the "License");
 you may not use this file except in compliance with the License.
 You may obtain a copy of the License at

      http://www.apache.org/licenses/LICENSE-2.0

 Unless required by applicable law or agreed to in writing, software
 distributed under the License is distributed on an "AS IS" BASIS,
 WITHOUT WARRANTIES OR CONDITIONS OF ANY KIND, either express or implied.
 See the License for the specific language governing permissions and
 limitations under the License.
-%>
package <%=packageName%>.repository;

<%_ if (databaseType === 'cassandra') { _%>
import com.datastax.driver.core.*;
import com.datastax.driver.mapping.Mapper;
import com.datastax.driver.mapping.MappingManager;
<%_ } _%>
import <%=packageName%>.domain.User;
<<<<<<< HEAD
<%_ if (databaseType === 'sql' || databaseType === 'mongodb' || databaseType === 'couchbase') { _%>
=======
<%_ if (hibernateCache === 'ehcache' || hibernateCache === 'hazelcast' || hibernateCache === 'infinispan' || clusteredHttpSession === 'hazelcast' || applicationType === 'gateway') { _%>
import org.springframework.cache.annotation.Cacheable;
<%_ } _%>
<%_ if (databaseType === 'sql' || databaseType === 'mongodb') { _%>
>>>>>>> c87dc47d
import org.springframework.data.domain.Page;
import org.springframework.data.domain.Pageable;
<%_ } _%>
<%_ if (databaseType === 'sql') { _%>
import org.springframework.data.jpa.repository.EntityGraph;
import org.springframework.data.jpa.repository.JpaRepository;
<%_ } _%>
<%_ if (databaseType === 'mongodb') { _%>
import org.springframework.data.mongodb.repository.MongoRepository;
<%_ } _%>
import org.springframework.stereotype.Repository;
<%_ if (databaseType === 'cassandra') { _%>
import org.springframework.util.StringUtils;

import javax.validation.ConstraintViolation;
import javax.validation.ConstraintViolationException;
import javax.validation.Validator;
<%_ } _%>
import java.util.List;
import java.util.Optional;
<%_ if (databaseType === 'cassandra') { _%>
import java.util.Set;
<%_ } _%>
<%_ if (databaseType !== 'cassandra') { _%>
import java.time.Instant;
<%_ } _%>
<% if (databaseType === 'couchbase') { %>
import static <%=packageName%>.config.Constants.ID_DELIMITER;
<% } %>
<%_ if (databaseType === 'sql') { _%>
/**
 * Spring Data JPA repository for the User entity.
 */
<%_ } _%>
<%_ if (databaseType === 'mongodb') { _%>
/**
 * Spring Data MongoDB repository for the User entity.
 */
<%_ } _%>
<%_ if (databaseType === 'couchbase') { _%>
/**
 * Spring Data Couchbase repository for the User entity.
 */
<%_ } _%>
<%_ if (databaseType === 'cassandra') { _%>
/**
 * Cassandra repository for the User entity.
 */
<%_ } _%>
<%_ if (databaseType === 'sql' || databaseType === 'mongodb' || databaseType === 'couchbase') { _%>
@Repository
public interface UserRepository extends <% if (databaseType === 'sql') { %>JpaRepository<User, Long><% } %><% if (databaseType === 'mongodb') { %>MongoRepository<User, String><% } %><% if (databaseType === 'couchbase') { %>N1qlCouchbaseRepository<User, String><% } %> {

    Optional<User> findOneByActivationKey(String activationKey);

    List<User> findAllByActivatedIsFalseAndCreatedDateBefore(Instant dateTime);

    Optional<User> findOneByResetKey(String resetKey);

    Optional<User> findOneByEmail(String email);

    <%_ if (databaseType === 'couchbase') { _%>
    default Optional<User> findOneByLogin(String login) {
        return Optional.ofNullable(findOne(User.PREFIX + ID_DELIMITER + login));
    }
    <%_ } else { _%>
    Optional<User> findOneByLogin(String login);
    <%_ } _%><%_ if (databaseType === 'sql') { _%>

    @EntityGraph(attributePaths = "authorities")
    User findOneWithAuthoritiesById(<%= pkType %> id);

    @EntityGraph(attributePaths = "authorities")
    <%_ if (hibernateCache === 'ehcache' || hibernateCache === 'hazelcast' || hibernateCache === 'infinispan' || clusteredHttpSession === 'hazelcast' || applicationType === 'gateway') { _%>
    @Cacheable(cacheNames="users")
    <%_ } _%>
    Optional<User> findOneWithAuthoritiesByLogin(String login);
    <%_ } _%>

    Page<User> findAllByLoginNot(Pageable pageable, String login);
}
<%_ } else if (databaseType === 'cassandra') { _%>
@Repository
public class UserRepository {

    private final Session session;

    private final Validator validator;

    private Mapper<User> mapper;

    private PreparedStatement findAllStmt;

    private PreparedStatement findOneByActivationKeyStmt;

    private PreparedStatement findOneByResetKeyStmt;

    private PreparedStatement insertByActivationKeyStmt;

    private PreparedStatement insertByResetKeyStmt;

    private PreparedStatement deleteByActivationKeyStmt;

    private PreparedStatement deleteByResetKeyStmt;

    private PreparedStatement findOneByLoginStmt;

    private PreparedStatement insertByLoginStmt;

    private PreparedStatement deleteByLoginStmt;

    private PreparedStatement findOneByEmailStmt;

    private PreparedStatement insertByEmailStmt;

    private PreparedStatement deleteByEmailStmt;

    private PreparedStatement truncateStmt;

    private PreparedStatement truncateByResetKeyStmt;

    private PreparedStatement truncateByLoginStmt;

    private PreparedStatement truncateByEmailStmt;

    public UserRepository(Session session, Validator validator) {
        this.session = session;
        this.validator = validator;
        mapper = new MappingManager(session).mapper(User.class);

        findAllStmt = session.prepare("SELECT * FROM user");

        findOneByActivationKeyStmt = session.prepare(
            "SELECT id " +
                "FROM user_by_activation_key " +
                "WHERE activation_key = :activation_key");

        findOneByResetKeyStmt = session.prepare(
            "SELECT id " +
                "FROM user_by_reset_key " +
                "WHERE reset_key = :reset_key");

        insertByActivationKeyStmt = session.prepare(
            "INSERT INTO user_by_activation_key (activation_key, id) " +
                "VALUES (:activation_key, :id)");

        insertByResetKeyStmt = session.prepare(
            "INSERT INTO user_by_reset_key (reset_key, id) " +
                "VALUES (:reset_key, :id)");

        deleteByActivationKeyStmt = session.prepare(
            "DELETE FROM user_by_activation_key " +
                "WHERE activation_key = :activation_key");

        deleteByResetKeyStmt = session.prepare(
            "DELETE FROM user_by_reset_key " +
                "WHERE reset_key = :reset_key");

        findOneByLoginStmt = session.prepare(
            "SELECT id " +
                "FROM user_by_login " +
                "WHERE login = :login");

        insertByLoginStmt = session.prepare(
            "INSERT INTO user_by_login (login, id) " +
                "VALUES (:login, :id)");

        deleteByLoginStmt = session.prepare(
            "DELETE FROM user_by_login " +
                "WHERE login = :login");

        findOneByEmailStmt = session.prepare(
            "SELECT id " +
                "FROM user_by_email " +
                "WHERE email     = :email");

        insertByEmailStmt = session.prepare(
            "INSERT INTO user_by_email (email, id) " +
                "VALUES (:email, :id)");

        deleteByEmailStmt = session.prepare(
            "DELETE FROM user_by_email " +
                "WHERE email = :email");

        truncateStmt = session.prepare("TRUNCATE user");

        truncateByResetKeyStmt = session.prepare("TRUNCATE user_by_reset_key");

        truncateByLoginStmt = session.prepare("TRUNCATE user_by_login");

        truncateByEmailStmt = session.prepare("TRUNCATE user_by_email");
    }

    public User findOne(String id) {
        return mapper.get(id);
    }

    public Optional<User> findOneByActivationKey(String activationKey) {
        BoundStatement stmt = findOneByActivationKeyStmt.bind();
        stmt.setString("activation_key", activationKey);
        return findOneFromIndex(stmt);
    }

    public Optional<User> findOneByResetKey(String resetKey) {
        BoundStatement stmt = findOneByResetKeyStmt.bind();
        stmt.setString("reset_key", resetKey);
        return findOneFromIndex(stmt);
    }

    public Optional<User> findOneByEmail(String email) {
        BoundStatement stmt = findOneByEmailStmt.bind();
        stmt.setString("email", email);
        return findOneFromIndex(stmt);
    }

    public Optional<User> findOneByLogin(String login) {
        BoundStatement stmt = findOneByLoginStmt.bind();
        stmt.setString("login", login);
        return findOneFromIndex(stmt);
    }

    public List<User> findAll() {
        return mapper.map(session.execute(findAllStmt.bind())).all();
    }

    public User save(User user) {
        Set<ConstraintViolation<User>> violations = validator.validate(user);
        if (violations != null && !violations.isEmpty()) {
            throw new ConstraintViolationException(violations);
        }
        User oldUser = mapper.get(user.getId());
        if (oldUser != null) {
            if (!StringUtils.isEmpty(oldUser.getActivationKey()) && !oldUser.getActivationKey().equals(user.getActivationKey())) {
                session.execute(deleteByActivationKeyStmt.bind().setString("activation_key", oldUser.getActivationKey()));
            }
            if (!StringUtils.isEmpty(oldUser.getResetKey()) && !oldUser.getResetKey().equals(user.getResetKey())) {
                session.execute(deleteByResetKeyStmt.bind().setString("reset_key", oldUser.getResetKey()));
            }
            if (!StringUtils.isEmpty(oldUser.getLogin()) && !oldUser.getLogin().equals(user.getLogin())) {
                session.execute(deleteByLoginStmt.bind().setString("login", oldUser.getLogin()));
            }
            if (!StringUtils.isEmpty(oldUser.getEmail()) && !oldUser.getEmail().equals(user.getEmail())) {
                session.execute(deleteByEmailStmt.bind().setString("email", oldUser.getEmail()));
            }
        }
        BatchStatement batch = new BatchStatement();
        batch.add(mapper.saveQuery(user));
        if (!StringUtils.isEmpty(user.getActivationKey())) {
            batch.add(insertByActivationKeyStmt.bind()
                .setString("activation_key", user.getActivationKey())
                .setString("id", user.getId()));
        }
        if (!StringUtils.isEmpty(user.getResetKey())) {
            batch.add(insertByResetKeyStmt.bind()
                .setString("reset_key", user.getResetKey())
                .setString("id", user.getId()));
        }
        batch.add(insertByLoginStmt.bind()
            .setString("login", user.getLogin())
            .setString("id", user.getId()));
        batch.add(insertByEmailStmt.bind()
            .setString("email", user.getEmail())
            .setString("id", user.getId()));
        session.execute(batch);
        return user;
    }

    public void delete(User user) {
        BatchStatement batch = new BatchStatement();
        batch.add(mapper.deleteQuery(user));
        if (!StringUtils.isEmpty(user.getActivationKey())) {
            batch.add(deleteByActivationKeyStmt.bind().setString("activation_key", user.getActivationKey()));
        }
        if (!StringUtils.isEmpty(user.getResetKey())) {
            batch.add(deleteByResetKeyStmt.bind().setString("reset_key", user.getResetKey()));
        }
        batch.add(deleteByLoginStmt.bind().setString("login", user.getLogin()));
        batch.add(deleteByEmailStmt.bind().setString("email", user.getEmail()));
        session.execute(batch);
    }

    private Optional<User> findOneFromIndex(BoundStatement stmt) {
        ResultSet rs = session.execute(stmt);
        if (rs.isExhausted()) {
            return Optional.empty();
        }
        return Optional.ofNullable(rs.one().getString("id"))
            .map(id -> Optional.ofNullable(mapper.get(id)))
            .get();
    }

    public void deleteAll() {
        BoundStatement truncate = truncateStmt.bind();
        session.execute(truncate);

        BoundStatement truncateByEmail = truncateByEmailStmt.bind();
        session.execute(truncateByEmail);

        BoundStatement truncateByLogin = truncateByLoginStmt.bind();
        session.execute(truncateByLogin);

        BoundStatement truncateByResetKey = truncateByResetKeyStmt.bind();
        session.execute(truncateByResetKey);
    }
}
<%_ } _%><|MERGE_RESOLUTION|>--- conflicted
+++ resolved
@@ -24,14 +24,10 @@
 import com.datastax.driver.mapping.MappingManager;
 <%_ } _%>
 import <%=packageName%>.domain.User;
-<<<<<<< HEAD
-<%_ if (databaseType === 'sql' || databaseType === 'mongodb' || databaseType === 'couchbase') { _%>
-=======
 <%_ if (hibernateCache === 'ehcache' || hibernateCache === 'hazelcast' || hibernateCache === 'infinispan' || clusteredHttpSession === 'hazelcast' || applicationType === 'gateway') { _%>
 import org.springframework.cache.annotation.Cacheable;
 <%_ } _%>
-<%_ if (databaseType === 'sql' || databaseType === 'mongodb') { _%>
->>>>>>> c87dc47d
+<%_ if (databaseType === 'sql' || databaseType === 'mongodb' || databaseType === 'couchbase') { _%>
 import org.springframework.data.domain.Page;
 import org.springframework.data.domain.Pageable;
 <%_ } _%>
