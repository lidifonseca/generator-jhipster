<%#
 Copyright 2013-2017 the original author or authors from the JHipster project.

 This file is part of the JHipster project, see http://www.jhipster.tech/
 for more information.

 Licensed under the Apache License, Version 2.0 (the "License");
 you may not use this file except in compliance with the License.
 You may obtain a copy of the License at

      http://www.apache.org/licenses/LICENSE-2.0

 Unless required by applicable law or agreed to in writing, software
 distributed under the License is distributed on an "AS IS" BASIS,
 WITHOUT WARRANTIES OR CONDITIONS OF ANY KIND, either express or implied.
 See the License for the specific language governing permissions and
 limitations under the License.
-%>
package <%=packageName%>.service;

import <%=packageName%>.domain.Authority;
import <%=packageName%>.domain.User;
import <%=packageName%>.repository.AuthorityRepository;
import <%=packageName%>.repository.UserRepository;
import <%=packageName%>.security.AuthoritiesConstants;
<%_ if (searchEngine === 'elasticsearch') { _%>
import <%=packageName%>.repository.search.UserSearchRepository;
<%_ } _%>

import org.apache.commons.lang3.RandomStringUtils;
import org.apache.commons.lang3.StringUtils;
import org.slf4j.Logger;
import org.slf4j.LoggerFactory;
import org.springframework.security.crypto.password.PasswordEncoder;
import org.springframework.social.connect.Connection;
import org.springframework.social.connect.ConnectionRepository;
import org.springframework.social.connect.UserProfile;
import org.springframework.social.connect.UsersConnectionRepository;
import org.springframework.stereotype.Service;

import java.util.HashSet;
import java.util.Locale;
import java.util.Optional;
import java.util.Set;

@Service
public class SocialService {

    private final Logger log = LoggerFactory.getLogger(SocialService.class);

    private final UsersConnectionRepository usersConnectionRepository;

    private final AuthorityRepository authorityRepository;

    private final PasswordEncoder passwordEncoder;

    private final UserRepository userRepository;

    private final MailService mailService;
    <%_ if (searchEngine === 'elasticsearch') { _%>

    private final UserSearchRepository userSearchRepository;
    <%_ } _%>

    public SocialService(UsersConnectionRepository usersConnectionRepository, AuthorityRepository authorityRepository,
            PasswordEncoder passwordEncoder, UserRepository userRepository,
            MailService mailService<% if (searchEngine === 'elasticsearch') { %>, UserSearchRepository userSearchRepository<% } %>) {

        this.usersConnectionRepository = usersConnectionRepository;
        this.authorityRepository = authorityRepository;
        this.passwordEncoder = passwordEncoder;
        this.userRepository = userRepository;
        this.mailService = mailService;
        <%_ if (searchEngine === 'elasticsearch') { _%>
        this.userSearchRepository = userSearchRepository;
        <%_ } _%>
    }

    public void deleteUserSocialConnection(String login) {
        ConnectionRepository connectionRepository = usersConnectionRepository.createConnectionRepository(login);
        connectionRepository.findAllConnections().keySet().stream()
            .forEach(providerId -> {
                connectionRepository.removeConnections(providerId);
                log.debug("Delete user social connection providerId: {}", providerId);
            });
    }

    public void createSocialUser(Connection<?> connection, String langKey) {
        if (connection == null) {
            log.error("Cannot create social user because connection is null");
            throw new IllegalArgumentException("Connection cannot be null");
        }
        UserProfile userProfile = connection.fetchUserProfile();
        String providerId = connection.getKey().getProviderId();
        String imageUrl = connection.getImageUrl();
        User user = createUserIfNotExist(userProfile, langKey, providerId, imageUrl);
        createSocialConnection(user.getLogin(), connection);
        mailService.sendSocialRegistrationValidationEmail(user, providerId);
    }

    private User createUserIfNotExist(UserProfile userProfile, String langKey, String providerId, String imageUrl) {
        String email = userProfile.getEmail();
        String userName = userProfile.getUsername();
        if (!StringUtils.isBlank(userName)) {
            userName = userName.toLowerCase(Locale.ENGLISH);
        }
        if (StringUtils.isBlank(email) && StringUtils.isBlank(userName)) {
            log.error("Cannot create social user because email and login are null");
            throw new IllegalArgumentException("Email and login cannot be null");
        }
        if (StringUtils.isBlank(email) && userRepository.findOneByLogin(userName).isPresent()) {
            log.error("Cannot create social user because email is null and login already exist, login -> {}", userName);
            throw new IllegalArgumentException("Email cannot be null with an existing login");
        }
        if (!StringUtils.isBlank(email)) {
            Optional<User> user = userRepository.findOneByEmailIgnoreCase(email);
            if (user.isPresent()) {
                log.info("User already exist associate the connection to this account");
                return user.get();
            }
        }

        String login = getLoginDependingOnProviderId(userProfile, providerId);
        String encryptedPassword = passwordEncoder.encode(RandomStringUtils.random(10));
<<<<<<< HEAD
        Set<<% if (databaseType === 'couchbase') { %>String<% } else { %>Authority<% } %>> authorities = new HashSet<>(1);
        authorities.add(authorityRepository.findOne("ROLE_USER")<%if (databaseType === 'couchbase') { %>.getName()<% } %>);
=======
        Set<Authority> authorities = new HashSet<>(1);
        authorities.add(authorityRepository.findOne(AuthoritiesConstants.USER));
>>>>>>> 8372cf5f

        User newUser = new User();
        newUser.setLogin(login);
        newUser.setPassword(encryptedPassword);
        newUser.setFirstName(userProfile.getFirstName());
        newUser.setLastName(userProfile.getLastName());
        newUser.setEmail(email);
        newUser.setActivated(true);
        newUser.setAuthorities(authorities);
        newUser.setLangKey(langKey);
        newUser.setImageUrl(imageUrl);

        <%_ if (searchEngine === 'elasticsearch') { _%>
        userSearchRepository.save(newUser);
        <%_ } _%>
        return userRepository.save(newUser);
    }

    /**
     * @return login if provider manage a login like Twitter or GitHub otherwise email address.
     *         Because provider like Google or Facebook didn't provide login or login like "12099388847393"
     */
    private String getLoginDependingOnProviderId(UserProfile userProfile, String providerId) {
        switch (providerId) {
            case "twitter":
                return userProfile.getUsername().toLowerCase();
            default:
                return userProfile.getEmail();
        }
    }

    private void createSocialConnection(String login, Connection<?> connection) {
        ConnectionRepository connectionRepository = usersConnectionRepository.createConnectionRepository(login);
        connectionRepository.addConnection(connection);
    }
}<|MERGE_RESOLUTION|>--- conflicted
+++ resolved
@@ -122,13 +122,8 @@
 
         String login = getLoginDependingOnProviderId(userProfile, providerId);
         String encryptedPassword = passwordEncoder.encode(RandomStringUtils.random(10));
-<<<<<<< HEAD
         Set<<% if (databaseType === 'couchbase') { %>String<% } else { %>Authority<% } %>> authorities = new HashSet<>(1);
-        authorities.add(authorityRepository.findOne("ROLE_USER")<%if (databaseType === 'couchbase') { %>.getName()<% } %>);
-=======
-        Set<Authority> authorities = new HashSet<>(1);
-        authorities.add(authorityRepository.findOne(AuthoritiesConstants.USER));
->>>>>>> 8372cf5f
+        authorities.add(authorityRepository.findOne(AuthoritiesConstants.USER)<%if (databaseType === 'couchbase') { %>.getName()<% } %>);
 
         User newUser = new User();
         newUser.setLogin(login);
