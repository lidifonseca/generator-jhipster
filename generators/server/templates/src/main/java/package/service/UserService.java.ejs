<%#
 Copyright 2013-2018 the original author or authors from the JHipster project.

 This file is part of the JHipster project, see https://www.jhipster.tech/
 for more information.

 Licensed under the Apache License, Version 2.0 (the "License");
 you may not use this file except in compliance with the License.
 You may obtain a copy of the License at

      http://www.apache.org/licenses/LICENSE-2.0

 Unless required by applicable law or agreed to in writing, software
 distributed under the License is distributed on an "AS IS" BASIS,
 WITHOUT WARRANTIES OR CONDITIONS OF ANY KIND, either express or implied.
 See the License for the specific language governing permissions and
 limitations under the License.
-%>
package <%=packageName%>.service;

import <%=packageName%>.config.Constants;
<%_ if (databaseType === 'sql' || databaseType === 'mongodb' || databaseType === 'couchbase') { _%>
import <%=packageName%>.domain.Authority;
<%_ } _%>
import <%=packageName%>.domain.User;
<%_ if (databaseType === 'sql' || databaseType === 'mongodb' || databaseType === 'couchbase') { _%>
import <%=packageName%>.repository<% if (reactive) { %>.reactive<% } %>.AuthorityRepository;
    <%_ if (authenticationType === 'session') { _%>
import <%=packageName%>.repository.PersistentTokenRepository;
    <%_ } _%>
<%_ } _%>
import <%=packageName%>.repository<% if (reactive) { %>.reactive<% } %>.UserRepository;
<%_ if (searchEngine === 'elasticsearch') { _%>
import <%=packageName%>.repository.search.UserSearchRepository;
<%_ } _%>
<%_ if (authenticationType !== 'oauth2') { _%>
import <%=packageName%>.security.AuthoritiesConstants;
<%_ } _%>
import <%=packageName%>.security.SecurityUtils;
import <%=packageName%>.service.dto.UserDTO;
<%_ if (authenticationType !== 'oauth2') { _%>
import <%=packageName%>.service.util.RandomUtil;
import <%=packageName%>.web.rest.errors.InvalidPasswordException;
<%_ } _%>

import org.slf4j.Logger;
import org.slf4j.LoggerFactory;
<%_ if (cacheManagerIsAvailable === true) { _%>
import org.springframework.cache.CacheManager;
<%_ } _%>
<%_ if (databaseType === 'sql' || databaseType === 'mongodb' || databaseType === 'couchbase') { _%>
<%_ if (!reactive) { _%>
import org.springframework.data.domain.Page;
<%_ } _%>
import org.springframework.data.domain.Pageable;
    <%_ if (authenticationType !== 'oauth2') { _%>
import org.springframework.scheduling.annotation.Scheduled;
    <%_ } _%>
<%_ } _%>
<%_ if (authenticationType === 'oauth2') { _%>
import org.springframework.security.authentication.UsernamePasswordAuthenticationToken;
import org.springframework.security.core.GrantedAuthority;
import org.springframework.security.core.authority.SimpleGrantedAuthority;
import org.springframework.security.core.context.SecurityContextHolder;
import org.springframework.security.core.userdetails.UserDetails;
import org.springframework.security.oauth2.provider.OAuth2Authentication;
<%_ } _%>
<%_ if (authenticationType !== 'oauth2') { _%>
import org.springframework.security.crypto.password.PasswordEncoder;
<<<<<<< HEAD
=======
import <%=packageName%>.web.rest.errors.*;
>>>>>>> 7f7f5536
<%_ } _%>
import org.springframework.stereotype.Service;
<%_ if (databaseType === 'sql') { _%>
import org.springframework.transaction.annotation.Transactional;
<%_ } _%>
<%_ if (reactive) { _%>
import reactor.core.publisher.Flux;
import reactor.core.publisher.Mono;
<%_ } _%>

<%_ if ((databaseType === 'sql' || databaseType === 'mongodb' || databaseType === 'couchbase') && authenticationType === 'session') { _%>
import java.time.LocalDate;
<%_ } _%>
import java.time.Instant;
<%_ if (authenticationType !== 'oauth2' && (databaseType === 'sql' || databaseType === 'mongodb' || databaseType === 'couchbase')) { _%>
import java.time.temporal.ChronoUnit;
<%_ } _%>
<%_ if (reactive) { _%>
import java.util.HashSet;
import java.util.Objects;
import java.util.Optional;
import java.util.Set;
<%_ } else { _%>
import java.util.*;
import java.util.stream.Collectors;
<%_ } _%>
<%_ if (authenticationType === 'oauth2') { _%>
import java.util.stream.Stream;
<%_ } _%>

/**
 * Service class for managing users.
 */
@Service<% if (databaseType === 'sql') { %>
@Transactional<% } %>
public class UserService {

    private final Logger log = LoggerFactory.getLogger(UserService.class);

    private final UserRepository userRepository;
    <%_ if (authenticationType !== 'oauth2') { _%>

    private final PasswordEncoder passwordEncoder;
    <%_ } _%>
    <%_ if (searchEngine === 'elasticsearch') { _%>

    private final UserSearchRepository userSearchRepository;
    <%_ } _%>
    <%_ if (databaseType === 'sql' || databaseType === 'mongodb' || databaseType === 'couchbase') { _%>
        <%_ if (authenticationType === 'session') { _%>

    private final PersistentTokenRepository persistentTokenRepository;
        <%_ } _%>

    private final AuthorityRepository authorityRepository;
    <%_ } _%>
    <%_ if (cacheManagerIsAvailable === true) { _%>

    private final CacheManager cacheManager;
    <%_ } _%>

    public UserService(UserRepository userRepository<% if (authenticationType !== 'oauth2') { %>, PasswordEncoder passwordEncoder<% } %><% if (searchEngine === 'elasticsearch') { %>, UserSearchRepository userSearchRepository<% } %><% if (databaseType === 'sql' || databaseType === 'mongodb' || databaseType === 'couchbase') { %><% if (authenticationType === 'session') { %>, PersistentTokenRepository persistentTokenRepository<% } %>, AuthorityRepository authorityRepository<% } %><% if (cacheManagerIsAvailable === true) { %>, CacheManager cacheManager<% } %>) {
        this.userRepository = userRepository;
        <%_ if (authenticationType !== 'oauth2') { _%>
        this.passwordEncoder = passwordEncoder;
        <%_ } _%>
        <%_ if (searchEngine === 'elasticsearch') { _%>
        this.userSearchRepository = userSearchRepository;
        <%_ } _%>
        <%_ if (databaseType === 'sql' || databaseType === 'mongodb' || databaseType === 'couchbase') { _%>
            <%_ if (authenticationType === 'session') { _%>
        this.persistentTokenRepository = persistentTokenRepository;
            <%_ } _%>
        this.authorityRepository = authorityRepository;
        <%_ } _%>
        <%_ if (cacheManagerIsAvailable === true) { _%>
        this.cacheManager = cacheManager;
        <%_ } _%>
    }
<%_ if (authenticationType !== 'oauth2') { _%>

    public <% if (reactive) { %>Mono<% } else { %>Optional<% } %><User> activateRegistration(String key) {
        log.debug("Activating user for activation key {}", key);
        return userRepository.findOneByActivationKey(key)
            .<% if (reactive) { %>flatMap<% } else { %>map<% } %>(user -> {
                // activate given user for the registration key.
                user.setActivated(true);
                user.setActivationKey(null);
            <%_ if (!reactive) { _%>
                <%_ if (databaseType === 'mongodb' || databaseType === 'couchbase' || databaseType === 'cassandra') { _%>
                userRepository.save(user);
                <%_ } _%>
                <%_ if (searchEngine === 'elasticsearch') { _%>
                userSearchRepository.save(user);
                <%_ } _%>
                <%_ if (cacheManagerIsAvailable === true) { _%>
                this.clearUserCaches(user);
                <%_ } _%>
                log.debug("Activated user: {}", user);
                return user;
            });
            <%_ } else { _%>
                return updateUser(user);
            })
                <%_ if (cacheManagerIsAvailable === true) { _%>
            .doOnNext(this::clearUserCaches)
                <%_ } _%>
            .doOnNext(user -> log.debug("Activated user: {}", user));
            <%_ } _%>
    }

    public <% if (reactive) { %>Mono<% } else { %>Optional<% } %><User> completePasswordReset(String newPassword, String key) {
        log.debug("Reset user password for reset key {}", key);
        return userRepository.findOneByResetKey(key)
            .filter(user -> user.getResetDate().isAfter(Instant.now().minusSeconds(86400)))
            .<% if (reactive) { %>flatMap<% } else { %>map<% } %>(user -> {
                user.setPassword(passwordEncoder.encode(newPassword));
                user.setResetKey(null);
                user.setResetDate(null);
            <%_ if (!reactive) { _%>
                <%_ if (databaseType === 'mongodb' || databaseType === 'couchbase' || databaseType === 'cassandra') { _%>
                userRepository.save(user);
                <%_ } _%>
                <%_ if (cacheManagerIsAvailable === true) { _%>
                this.clearUserCaches(user);
                <%_ } _%>
                return user;
            });
            <%_ } else { _%>
                return updateUser(user);
            })<% if (cacheManagerIsAvailable === true) { %>
            .doOnNext(this::clearUserCaches)<% } %>;
            <%_ } _%>
    }

    public <% if (reactive) { %>Mono<% } else { %>Optional<% } %><User> requestPasswordReset(String mail) {
        return userRepository.findOneByEmailIgnoreCase(mail)
            .filter(User::getActivated)
            .<% if (reactive) { %>flatMap<% } else { %>map<% } %>(user -> {
                user.setResetKey(RandomUtil.generateResetKey());
                user.setResetDate(Instant.now());
            <%_ if (!reactive) { _%>
                <%_ if (databaseType === 'mongodb' || databaseType === 'couchbase' || databaseType === 'cassandra') { _%>
                userRepository.save(user);
                <%_ } _%>
                <%_ if (cacheManagerIsAvailable === true) { _%>
                this.clearUserCaches(user);
                <%_ } _%>
                return user;
            });
            <%_ } else { _%>
                return updateUser(user);
            })<% if (cacheManagerIsAvailable === true) { %>
            .doOnNext(this::clearUserCaches)<% } %>;
            <%_ } _%>
    }

<<<<<<< HEAD
    public <% if (reactive) { %>Mono<User><% } else { %>User<% } %> registerUser(UserDTO userDTO, String password) {

        User newUser = new User();<% if (databaseType === 'cassandra') { %>
        newUser.setId(UUID.randomUUID().toString());<% } %><% if (databaseType === 'cassandra' || databaseType === 'couchbase') { %>
        Set<String> authorities = new HashSet<>();<% } %>
=======
    public User registerUser(UserDTO userDTO, String password) {
        userRepository.findOneByLogin(userDTO.getLogin().toLowerCase()).ifPresent(existingUser -> {
            if (!existingUser.getActivated()) {
                userRepository.delete(existingUser);
                <%_ if (cacheManagerIsAvailable === true) { _%>
                this.clearUserCaches(existingUser);
                <%_ } _%>
            } else {
                throw new LoginAlreadyUsedException();
            }
        });
        userRepository.findOneByEmailIgnoreCase(userDTO.getEmail()).ifPresent(existingUser -> {
            if (!existingUser.getActivated()) {
                userRepository.delete(existingUser);
                <%_ if (databaseType === 'sql') { _%>
                userRepository.flush();
                <%_ } _%>
                <%_ if (cacheManagerIsAvailable === true) { _%>
                this.clearUserCaches(existingUser);
                <%_ } _%>
            } else {
                throw new EmailAlreadyUsedException();
            }
        });
        User newUser = new User();
        <%_ if (databaseType === 'cassandra') { _%>
        newUser.setId(UUID.randomUUID().toString());
        <%_ } _%>
        <%_ if (databaseType === 'cassandra' || databaseType === 'couchbase') { _%>
        Set<String> authorities = new HashSet<>();
        <%_ } _%>
>>>>>>> 7f7f5536
        String encryptedPassword = passwordEncoder.encode(password);
        newUser.setLogin(userDTO.getLogin().toLowerCase());
        // new user gets initially a generated password
        newUser.setPassword(encryptedPassword);
        newUser.setFirstName(userDTO.getFirstName());
        newUser.setLastName(userDTO.getLastName());
        newUser.setEmail(userDTO.getEmail().toLowerCase());
        <%_ if (databaseType === 'sql' || databaseType === 'mongodb' || databaseType === 'couchbase') { _%>
        newUser.setImageUrl(userDTO.getImageUrl());
        <%_ } _%>
        newUser.setLangKey(userDTO.getLangKey());
        // new user is not active
        newUser.setActivated(false);
        // new user gets registration key
        newUser.setActivationKey(RandomUtil.generateActivationKey());
    <%_ if (!reactive) { _%>
        <%_ if (databaseType === 'sql' || databaseType === 'mongodb') { _%>
        Set<Authority> authorities = new HashSet<>();
        authorityRepository.findById(AuthoritiesConstants.USER).ifPresent(authorities::add);
        <%_ } _%>
        <%_ if (databaseType === 'cassandra' || databaseType === 'couchbase') { _%>
        authorities.add(AuthoritiesConstants.USER);
        <%_ } _%>
        newUser.setAuthorities(authorities);
        userRepository.save(newUser);<% if (searchEngine === 'elasticsearch') { %>
        userSearchRepository.save(newUser);<% } %>
        <%_ if (cacheManagerIsAvailable === true) { _%>
        this.clearUserCaches(newUser);
        <%_ } _%>
        log.debug("Created Information for User: {}", newUser);
        return newUser;
    <%_ } else { _%>
        Set<Authority> authorities = new HashSet<>();
        return authorityRepository.findById(AuthoritiesConstants.USER)
            .map(authorities::add)
            .thenReturn(newUser)
            .doOnNext(user -> user.setAuthorities(authorities))
            .flatMap(this::createUser)
            <%_ if (cacheManagerIsAvailable === true) { _%>
            .doOnNext(this::clearUserCaches)
            <%_ } _%>
            .doOnNext(user -> log.debug("Created Information for User: {}", user));
    <%_ } _%>    
    }

    public <% if (reactive) { %>Mono<User><% } else { %>User<% } %> createUser(UserDTO userDTO) {
        User user = new User();<% if (databaseType === 'cassandra') { %>
        user.setId(UUID.randomUUID().toString());<% } %>
        user.setLogin(userDTO.getLogin().toLowerCase());
        user.setFirstName(userDTO.getFirstName());
        user.setLastName(userDTO.getLastName());
        user.setEmail(userDTO.getEmail().toLowerCase());
        <%_ if (databaseType === 'sql' || databaseType === 'mongodb' || databaseType === 'couchbase') { _%>
        user.setImageUrl(userDTO.getImageUrl());
        <%_ } _%>
        if (userDTO.getLangKey() == null) {
            user.setLangKey(Constants.DEFAULT_LANGUAGE); // default language
        } else {
            user.setLangKey(userDTO.getLangKey());
        }
        String encryptedPassword = passwordEncoder.encode(RandomUtil.generatePassword());
        user.setPassword(encryptedPassword);
        user.setResetKey(RandomUtil.generateResetKey());
        user.setResetDate(Instant.now());
        user.setActivated(true);
    <%_ if (!reactive) { _%>
        <%_ if (databaseType === 'sql' || databaseType === 'mongodb') { _%>
        if (userDTO.getAuthorities() != null) {
            Set<Authority> authorities = userDTO.getAuthorities().stream()
                .map(authorityRepository::findById)
                .filter(Optional::isPresent)
                .map(Optional::get)
                .collect(Collectors.toSet());
            user.setAuthorities(authorities);
        }
        <%_ } _%>
        <%_ if (databaseType === 'cassandra' || databaseType === 'couchbase') { _%>
        user.setAuthorities(userDTO.getAuthorities());
        <%_ } _%>
        userRepository.save(user);<% if (searchEngine === 'elasticsearch') { %>
        userSearchRepository.save(user);<% } %>
        <%_ if (cacheManagerIsAvailable === true) { _%>
        this.clearUserCaches(user);
        <%_ } _%>
        log.debug("Created Information for User: {}", user);
        return user;
    <%_ } else { _%>
        return Flux.fromIterable(Optional.ofNullable(userDTO.getAuthorities()).orElse(new HashSet<>()))
            .flatMap(authorityRepository::findById)
            .doOnNext(authority -> user.getAuthorities().add(authority))
            .then(createUser(user))
            <%_ if (cacheManagerIsAvailable === true) { _%>
            .doOnNext(this::clearUserCaches)
            <%_ } _%>
            .doOnNext(user1 -> log.debug("Created Information for User: {}", user1));
    <%_ } _%>
    }
<%_ } _%>

    /**
     * Update basic information (first name, last name, email, language) for the current user.
     *
     * @param firstName first name of user
     * @param lastName last name of user
     * @param email email id of user
     * @param langKey language key
     <%_ if (databaseType === 'mongodb' || databaseType === 'sql' || databaseType === 'couchbase') { _%>
     * @param imageUrl image URL of user
     <%_ } _%>
     */
    public <% if (reactive) { %>Mono<Void><% } else { %>void<% } %> updateUser(String firstName, String lastName, String email, String langKey<% if (databaseType === 'mongodb' || databaseType === 'couchbase' || databaseType === 'sql') { %>, String imageUrl<% } %>) {
        <% if (reactive) { %>return <% } %>SecurityUtils.getCurrentUserLogin()
            .flatMap(userRepository::findOneByLogin)
            .<% if (reactive) { %>flatMap<% } else { %>ifPresent<% } %>(user -> {
                user.setFirstName(firstName);
                user.setLastName(lastName);
                user.setEmail(email.toLowerCase());
                user.setLangKey(langKey);
                <%_ if (databaseType === 'mongodb' || databaseType === 'couchbase' || databaseType === 'sql') { _%>
                user.setImageUrl(imageUrl);
                <%_ } _%>
            <%_ if (!reactive) { _%>
                <%_ if (databaseType === 'mongodb' || databaseType === 'couchbase' || databaseType === 'cassandra') { _%>
                userRepository.save(user);
                <%_ } _%>
                <%_ if (searchEngine === 'elasticsearch') { _%>
                userSearchRepository.save(user);
                <%_ } _%>
                <%_ if (cacheManagerIsAvailable === true) { _%>
                this.clearUserCaches(user);
                <%_ } _%>
                log.debug("Changed Information for User: {}", user);
            });
            <%_ } else { _%>
                return updateUser(user);
            })
                <%_ if (cacheManagerIsAvailable === true) { _%>
            .doOnNext(this::clearUserCaches)
                <%_ } _%>
            .doOnNext(user -> log.debug("Changed Information for User: {}", user))
            .then();
            <%_ } _%>
    }

    /**
     * Update all information for a specific user, and return the modified user.
     *
     * @param userDTO user to update
     * @return updated user
     */
    public <% if (reactive) { %>Mono<% } else { %>Optional<% } %><UserDTO> updateUser(UserDTO userDTO) {
        <%_ if (!reactive) { _%>
        return Optional.of(userRepository
            .findById(userDTO.getId()))
            .filter(Optional::isPresent)
            .map(Optional::get)
            .map(user -> {
        <%_ } else { _%>
        return userRepository.findById(userDTO.getId())
            .flatMap(user -> {
        <%_ } _%>
                <%_ if (databaseType === 'couchbase') { _%>
                if (!user.getLogin().equals(userDTO.getLogin())) {
                    userRepository.deleteById(userDTO.getId());
                }
                <%_ } _%>
                <%_ if (cacheManagerIsAvailable === true) { _%>
                this.clearUserCaches(user);
                <%_ } _%>
                user.setLogin(userDTO.getLogin().toLowerCase());
                user.setFirstName(userDTO.getFirstName());
                user.setLastName(userDTO.getLastName());
                user.setEmail(userDTO.getEmail().toLowerCase());
                <%_ if (databaseType === 'sql' || databaseType === 'mongodb'|| databaseType === 'couchbase') { _%>
                user.setImageUrl(userDTO.getImageUrl());
                <%_ } _%>
                user.setActivated(userDTO.isActivated());
                user.setLangKey(userDTO.getLangKey());
                <%_ if (databaseType === 'sql' || databaseType === 'mongodb') { _%>
                Set<Authority> managedAuthorities = user.getAuthorities();
                managedAuthorities.clear();
                <%_ } else { // Cassandra & Couchbase _%>
                user.setAuthorities(userDTO.getAuthorities());
                <%_ } _%>
        <%_ if (!reactive) { _%>
                <%_ if (databaseType === 'sql' || databaseType === 'mongodb') { _%>
                userDTO.getAuthorities().stream()
                    .map(authorityRepository::findById)
                    .filter(Optional::isPresent)
                    .map(Optional::get)
                    .forEach(managedAuthorities::add);
                <%_ } _%>
                <%_ if (databaseType === 'mongodb' || databaseType === 'couchbase' || databaseType === 'cassandra') { _%>
                userRepository.save(user);
                <%_ } _%>
                <%_ if (searchEngine === 'elasticsearch') { _%>
                userSearchRepository.save(user);
                <%_ } _%>
                <%_ if (cacheManagerIsAvailable === true) { _%>
                this.clearUserCaches(user);
                <%_ } _%>
                log.debug("Changed Information for User: {}", user);
                return user;
            })
        <%_ } else { _%>
                return Flux.fromIterable(userDTO.getAuthorities())
                    .flatMap(authorityRepository::findById)
                    .map(managedAuthorities::add)
                    .then(Mono.just(user));
            })
            .flatMap(this::updateUser)
            <%_ if (cacheManagerIsAvailable === true) { _%>
            .doOnNext(this::clearUserCaches)
            <%_ } _%>
            .doOnNext(user -> log.debug("Changed Information for User: {}", user))
        <%_ } _%>
            .map(UserDTO::new);
    }

    <%_ if (!reactive) { _%>
    public void deleteUser(String login) {
        userRepository.findOneByLogin(login).ifPresent(user -> {
            userRepository.delete(user);
            <%_ if (searchEngine === 'elasticsearch') { _%>
            userSearchRepository.delete(user);
            <%_ } _%>
            <%_ if (cacheManagerIsAvailable === true) { _%>
            this.clearUserCaches(user);
            <%_ } _%>
            log.debug("Deleted User: {}", user);
        });
    }
    <%_ } else { _%>
    private Mono<User> updateUser(User user) {
        return SecurityUtils.getCurrentUserLogin()
            .switchIfEmpty(Mono.just(Constants.SYSTEM_ACCOUNT))
            .flatMap(login -> {
                user.setLastModifiedBy(login);
                return userRepository.save(user);
            });
    }

    private Mono<User> createUser(User user) {
        return SecurityUtils.getCurrentUserLogin()
            .switchIfEmpty(Mono.just(Constants.SYSTEM_ACCOUNT))
            .flatMap(login -> {
                user.setCreatedBy(login);
                user.setLastModifiedBy(login);
                return userRepository.save(user);
            });
    }

    public Mono<Void> deleteUser(String login) {
        return userRepository.findOneByLogin(login)
            .flatMap(user -> userRepository.delete(user).thenReturn(user))
            <%_ if (cacheManagerIsAvailable === true) { _%>
            .doOnNext(this::clearUserCaches)
            <%_ } _%>
            .doOnNext(user -> log.debug("Deleted User: {}", user))
            .then();
    }
    <%_ } _%>
<%_ if (authenticationType !== 'oauth2') { _%>

    public <% if (reactive) { %>Mono<Void><% } else { %>void<% } %> changePassword(String currentClearTextPassword, String newPassword) {
        <% if (reactive) { %>return <% } %>SecurityUtils.getCurrentUserLogin()
            .flatMap(userRepository::findOneByLogin)
            .<% if (reactive) { %>flatMap<% } else { %>ifPresent<% } %>(user -> {
                String currentEncryptedPassword = user.getPassword();
                if (!passwordEncoder.matches(currentClearTextPassword, currentEncryptedPassword)) {
                    throw new InvalidPasswordException();
                }
                String encryptedPassword = passwordEncoder.encode(newPassword);
                user.setPassword(encryptedPassword);
            <%_ if (!reactive) { _%>
                <%_ if (databaseType === 'mongodb' || databaseType === 'couchbase' || databaseType === 'cassandra') { _%>
                userRepository.save(user);
                <%_ } _%>
                <%_ if (cacheManagerIsAvailable === true) { _%>
                this.clearUserCaches(user);
                <%_ } _%>
                log.debug("Changed password for User: {}", user);
            });
            <%_ } else { _%>
                return updateUser(user);
            })
            <%_ if (cacheManagerIsAvailable === true) { _%>
            .doOnNext(this::clearUserCaches)
            <%_ } _%>
            .doOnNext(user -> log.debug("Changed password for User: {}", user))
            .then();
            <%_ } _%>
    }
<%_ } _%>

    <%_ if (databaseType === 'sql') { _%>
    @Transactional(readOnly = true)
    <%_ } _%>
    <%_ if (databaseType === 'sql' || databaseType === 'mongodb' || databaseType === 'couchbase') { _%>
    public <% if (reactive) { %>Flux<% } else { %>Page<% } %><UserDTO> getAllManagedUsers(Pageable pageable) {
        return userRepository.findAllByLoginNot(pageable, Constants.ANONYMOUS_USER).map(UserDTO::new);
    }<% } else { // Cassandra %>
    public List<UserDTO> getAllManagedUsers() {
        return userRepository.findAll().stream()
            .filter(user -> !Constants.ANONYMOUS_USER.equals(user.getLogin()))
            .map(UserDTO::new)
            .collect(Collectors.toList());
    }<% } %>

    <%_ if (reactive) { _%>
    public Mono<Long> countManagedUsers() {
        return userRepository.countAllByLoginNot(Constants.ANONYMOUS_USER);
    }

    <%_ } _%>
    <%_ if (databaseType === 'sql') { _%>
    @Transactional(readOnly = true)
    <%_ } _%>
    public <% if (reactive) { %>Mono<% } else { %>Optional<% } %><User> getUserWithAuthoritiesByLogin(String login) {
        <%_ if (databaseType === 'sql') { _%>
        return userRepository.findOneWithAuthoritiesByLogin(login);
        <%_ } else { // MongoDB, Couchbase and Cassandra _%>
        return userRepository.findOneByLogin(login);
        <%_ } _%>
    }

    <%_ if (databaseType === 'sql') { _%>
    @Transactional(readOnly = true)
    <%_ } _%>
    public <% if (reactive) { %>Mono<% } else { %>Optional<% } %><User> getUserWithAuthorities(<%= pkType %> id) {
        <%_ if (databaseType === 'sql') { _%>
        return userRepository.findOneWithAuthoritiesById(id);
        <%_ } else { // MongoDB, Couchbase and and Cassandra _%>
        return userRepository.findById(id);
        <%_ } _%>
    }

    <%_ if (databaseType === 'sql') { _%>
    @Transactional(readOnly = true)
    <%_ } _%>
    public <% if (reactive) { %>Mono<% } else { %>Optional<% } %><User> getUserWithAuthorities() {
        return SecurityUtils.getCurrentUserLogin().flatMap(userRepository::findOne<% if (databaseType === 'sql') { %>WithAuthorities<% } %>ByLogin);
    }
    <%_ if ((databaseType === 'sql' || databaseType === 'mongodb' || databaseType === 'couchbase') && authenticationType === 'session') { _%>

    /**
     * Persistent Token are used for providing automatic authentication, they should be automatically deleted after
     * 30 days.
     * <p>
     * This is scheduled to get fired everyday, at midnight.
     */
    @Scheduled(cron = "0 0 0 * * ?")
    public void removeOldPersistentTokens() {
        LocalDate now = LocalDate.now();
        persistentTokenRepository.findByTokenDateBefore(now.minusMonths(1)).forEach(token -> {
            log.debug("Deleting token {}", token.getSeries());<% if (databaseType === 'sql') { %>
            User user = token.getUser();
            user.getPersistentTokens().remove(token);<% } %>
            persistentTokenRepository.delete(token);
        });
    }
    <%_ } _%>
    <%_ if (authenticationType !== 'oauth2' && (databaseType === 'sql' || databaseType === 'mongodb' || databaseType === 'couchbase')) { _%>

    /**
     * Not activated users should be automatically deleted after 3 days.
     * <p>
     * This is scheduled to get fired everyday, at 01:00 (am).
     */
    @Scheduled(cron = "0 0 1 * * ?")
    public void removeNotActivatedUsers() {
        userRepository
            .findAllByActivatedIsFalseAndCreatedDateBefore(Instant.now().minus(3, ChronoUnit.DAYS))
            <%_ if (!reactive) { _%>
            .forEach(user -> {
                log.debug("Deleting not activated user {}", user.getLogin());
                userRepository.delete(user);
                <%_ if (searchEngine === 'elasticsearch') { _%>
                userSearchRepository.delete(user);
                <%_ } _%>
                <%_ if (cacheManagerIsAvailable === true) { _%>
                this.clearUserCaches(user);
                <%_ } _%>
            });
            <%_ } else { _%>
            .flatMap(user -> userRepository.delete(user).thenReturn(user))
            <%_ if (cacheManagerIsAvailable === true) { _%>
            .doOnNext(this::clearUserCaches)
            <%_ } _%>
            .doOnNext(user -> log.debug("Deleted User: {}", user))
            .blockLast();
            <%_ } _%>
    }
    <%_ } if (databaseType === 'sql' || databaseType === 'mongodb' || databaseType === 'couchbase') { _%>

    /**
     * @return a list of all the authorities
     */
    public <% if (reactive) { %>Flux<% } else { %>List<% } %><String> getAuthorities() {
        return authorityRepository.findAll()<% if (!reactive) { %>.stream()<% } %>.map(Authority::getName)<% if (!reactive) { %>.collect(Collectors.toList())<% } %>;
    }
    <%_ } _%>
    <%_ if (authenticationType === 'oauth2') { _%>

    /**
     * Returns the user for a OAuth2 authentication.
     * Synchronizes the user in the local repository
     *
     * @param authentication OAuth2 authentication
     * @return the user from the authentication
     */
    @SuppressWarnings("unchecked")
    public UserDTO getUserFromAuthentication(OAuth2Authentication authentication) {
        Object oauth2AuthenticationDetails = authentication.getDetails(); // should be an OAuth2AuthenticationDetails
        Map<String, Object> details = (Map<String, Object>) authentication.getUserAuthentication().getDetails();
        User user = getUser(details);
        Set<<% if (databaseType === 'couchbase') { %>String<% } else { %>Authority<% } %>> userAuthorities = extractAuthorities(authentication, details);
        user.setAuthorities(userAuthorities);

        // convert Authorities to GrantedAuthorities
        Set<GrantedAuthority> grantedAuthorities = userAuthorities.stream()
        <%_ if (databaseType !== 'couchbase') { _%>
            .map(Authority::getName)
        <%_ } _%>
            .map(SimpleGrantedAuthority::new)
            .collect(Collectors.toSet());

        UsernamePasswordAuthenticationToken token = getToken(details, user, grantedAuthorities);
        authentication = new OAuth2Authentication(authentication.getOAuth2Request(), token);
        authentication.setDetails(oauth2AuthenticationDetails); // must be present in a gateway for TokenRelayFilter to work
        SecurityContextHolder.getContext().setAuthentication(authentication);

        return new UserDTO(syncUserWithIdP(details, user));
    }

    private User syncUserWithIdP(Map<String, Object> details, User user) {
        // save authorities in to sync user roles/groups between IdP and JHipster's local database
        Collection<String> dbAuthorities = getAuthorities();
        <%_ if (databaseType !== 'couchbase') { _%>
        Collection<String> userAuthorities =
            user.getAuthorities().stream().map(Authority::getName).collect(Collectors.toList());
        <%_ } else { _%>
        Collection<String> userAuthorities = user.getAuthorities();
        <%_ } _%>
        for (String authority : userAuthorities) {
            if (!dbAuthorities.contains(authority)) {
                log.debug("Saving authority '{}' in local database", authority);
                Authority authoritytoSave = new Authority();
                authoritytoSave.setName(authority);
                authorityRepository.save(authoritytoSave);
            }
        }
        // save account in to sync users between IdP and JHipster's local database
        Optional<User> existingUser = userRepository.findOneByLogin(user.getLogin());
        if (existingUser.isPresent()) {
            // if IdP sends last updated information, use it to determine if an update should happen
            if (details.get("updated_at") != null) {
                Instant dbModifiedDate = existingUser.get().getLastModifiedDate();
                Instant idpModifiedDate = new Date(Long.valueOf((Integer) details.get("updated_at"))).toInstant();
                if (idpModifiedDate.isAfter(dbModifiedDate)) {
                    log.debug("Updating user '{}' in local database", user.getLogin());
                    updateUser(user.getFirstName(), user.getLastName(), user.getEmail(),
                        user.getLangKey(), user.getImageUrl());
                }
                // no last updated info, blindly update
            } else {
                log.debug("Updating user '{}' in local database", user.getLogin());
                updateUser(user.getFirstName(), user.getLastName(), user.getEmail(),
                    user.getLangKey(), user.getImageUrl());
            }
        } else {
            log.debug("Saving user '{}' in local database", user.getLogin());
            userRepository.save(user);
            <%_ if (cacheManagerIsAvailable === true) { _%>
            this.clearUserCaches(user);
            <%_ } _%>
        }
        return user;
    }

    private static UsernamePasswordAuthenticationToken getToken(Map<String, Object> details, User user, Set<GrantedAuthority> grantedAuthorities) {
        // create UserDetails so #{principal.username} works
        UserDetails userDetails =
            new org.springframework.security.core.userdetails.User(user.getLogin(),
            "N/A", grantedAuthorities);
        // update Spring Security Authorities to match groups claim from IdP
        UsernamePasswordAuthenticationToken token = new UsernamePasswordAuthenticationToken(
            userDetails, "N/A", grantedAuthorities);
        token.setDetails(details);
        return token;
    }

    @SuppressWarnings("unchecked")
    private static Set<<% if (databaseType === 'couchbase') { %>String<% } else { %>Authority<% } %>> extractAuthorities(OAuth2Authentication authentication, Map<String, Object> details) {
        Set<<% if (databaseType === 'couchbase') { %>String<% } else { %>Authority<% } %>> userAuthorities;
        // get roles from details
        if (details.get("roles") != null) {
            userAuthorities = extractAuthorities((List<String>) details.get("roles"));
            // if roles don't exist, try groups
        } else if (details.get("groups") != null) {
            userAuthorities = extractAuthorities((List<String>) details.get("groups"));
        } else {
            userAuthorities = authoritiesFromStringStream(
                authentication.getAuthorities().stream()
                    .map(GrantedAuthority::getAuthority)
            );
        }
        return userAuthorities;
    }

    private static User getUser(Map<String, Object> details) {
        User user = new User();
        user.setId((String) details.get("sub"));
        user.setLogin(((String) details.get("preferred_username")).toLowerCase());
        if (details.get("given_name") != null) {
            user.setFirstName((String) details.get("given_name"));
        }
        if (details.get("family_name") != null) {
            user.setLastName((String) details.get("family_name"));
        }
        if (details.get("email_verified") != null) {
            user.setActivated((Boolean) details.get("email_verified"));
        }
        if (details.get("email") != null) {
            user.setEmail(((String) details.get("email")).toLowerCase());
        }
        if (details.get("langKey") != null) {
            user.setLangKey((String) details.get("langKey"));
        } else if (details.get("locale") != null) {
            String locale = (String) details.get("locale");
            if (locale.contains("-")) {
              String langKey = locale.substring(0, locale.indexOf("-"));
              user.setLangKey(langKey);
            } else if (locale.contains("_")) {
              String langKey = locale.substring(0, locale.indexOf("_"));
              user.setLangKey(langKey);
            }
        }
        if (details.get("picture") != null) {
            user.setImageUrl((String) details.get("picture"));
        }
        user.setActivated(true);
        return user;
    }

    private static Set<<% if (databaseType === 'couchbase') { %>String<% } else { %>Authority<% } %>> extractAuthorities(List<String> values) {
        return authoritiesFromStringStream(
            values.stream().filter(role -> role.startsWith("ROLE_"))
        );
    }

    private static Set<<% if (databaseType === 'couchbase') { %>String<% } else { %>Authority<% } %>> authoritiesFromStringStream(Stream<String> strings) {
        return strings<% if (databaseType !== 'couchbase') { %>
                    .map(string -> {
                        Authority auth = new Authority();
                        auth.setName(string);
                        return auth;
                    })<% } %>.collect(Collectors.toSet());
    }
    <%_ } _%>
    <%_ if (cacheManagerIsAvailable === true) { _%>

    private void clearUserCaches(User user) {
        Objects.requireNonNull(cacheManager.getCache(UserRepository.USERS_BY_LOGIN_CACHE)).evict(user.getLogin());
        Objects.requireNonNull(cacheManager.getCache(UserRepository.USERS_BY_EMAIL_CACHE)).evict(user.getEmail());
    }
    <%_ } _%>
}<|MERGE_RESOLUTION|>--- conflicted
+++ resolved
@@ -40,7 +40,7 @@
 import <%=packageName%>.service.dto.UserDTO;
 <%_ if (authenticationType !== 'oauth2') { _%>
 import <%=packageName%>.service.util.RandomUtil;
-import <%=packageName%>.web.rest.errors.InvalidPasswordException;
+import <%=packageName%>.web.rest.errors.*;
 <%_ } _%>
 
 import org.slf4j.Logger;
@@ -67,10 +67,6 @@
 <%_ } _%>
 <%_ if (authenticationType !== 'oauth2') { _%>
 import org.springframework.security.crypto.password.PasswordEncoder;
-<<<<<<< HEAD
-=======
-import <%=packageName%>.web.rest.errors.*;
->>>>>>> 7f7f5536
 <%_ } _%>
 import org.springframework.stereotype.Service;
 <%_ if (databaseType === 'sql') { _%>
@@ -228,14 +224,8 @@
             <%_ } _%>
     }
 
-<<<<<<< HEAD
     public <% if (reactive) { %>Mono<User><% } else { %>User<% } %> registerUser(UserDTO userDTO, String password) {
-
-        User newUser = new User();<% if (databaseType === 'cassandra') { %>
-        newUser.setId(UUID.randomUUID().toString());<% } %><% if (databaseType === 'cassandra' || databaseType === 'couchbase') { %>
-        Set<String> authorities = new HashSet<>();<% } %>
-=======
-    public User registerUser(UserDTO userDTO, String password) {
+    <%_ if (!reactive) { _%>
         userRepository.findOneByLogin(userDTO.getLogin().toLowerCase()).ifPresent(existingUser -> {
             if (!existingUser.getActivated()) {
                 userRepository.delete(existingUser);
@@ -266,7 +256,6 @@
         <%_ if (databaseType === 'cassandra' || databaseType === 'couchbase') { _%>
         Set<String> authorities = new HashSet<>();
         <%_ } _%>
->>>>>>> 7f7f5536
         String encryptedPassword = passwordEncoder.encode(password);
         newUser.setLogin(userDTO.getLogin().toLowerCase());
         // new user gets initially a generated password
@@ -282,7 +271,6 @@
         newUser.setActivated(false);
         // new user gets registration key
         newUser.setActivationKey(RandomUtil.generateActivationKey());
-    <%_ if (!reactive) { _%>
         <%_ if (databaseType === 'sql' || databaseType === 'mongodb') { _%>
         Set<Authority> authorities = new HashSet<>();
         authorityRepository.findById(AuthoritiesConstants.USER).ifPresent(authorities::add);
@@ -299,17 +287,49 @@
         log.debug("Created Information for User: {}", newUser);
         return newUser;
     <%_ } else { _%>
-        Set<Authority> authorities = new HashSet<>();
-        return authorityRepository.findById(AuthoritiesConstants.USER)
-            .map(authorities::add)
-            .thenReturn(newUser)
-            .doOnNext(user -> user.setAuthorities(authorities))
-            .flatMap(this::createUser)
-            <%_ if (cacheManagerIsAvailable === true) { _%>
-            .doOnNext(this::clearUserCaches)
-            <%_ } _%>
-            .doOnNext(user -> log.debug("Created Information for User: {}", user));
-    <%_ } _%>    
+        return userRepository.findOneByLogin(userDTO.getLogin().toLowerCase())
+            .flatMap(existingUser -> {
+                if (!existingUser.getActivated()) {
+                    this.clearUserCaches(existingUser);
+                    return userRepository.delete(existingUser);
+                } else {
+                    throw new LoginAlreadyUsedException();
+                }
+            })
+            .then(userRepository.findOneByEmailIgnoreCase(userDTO.getEmail()))
+            .flatMap(existingUser -> {
+                if (!existingUser.getActivated()) {
+                    this.clearUserCaches(existingUser);
+                    return userRepository.delete(existingUser);
+                } else {
+                    throw new EmailAlreadyUsedException();
+                }
+            })
+            .thenReturn(new User())
+            .flatMap(newUser -> {
+                String encryptedPassword = passwordEncoder.encode(password);
+                newUser.setLogin(userDTO.getLogin().toLowerCase());
+                // new user gets initially a generated password
+                newUser.setPassword(encryptedPassword);
+                newUser.setFirstName(userDTO.getFirstName());
+                newUser.setLastName(userDTO.getLastName());
+                newUser.setEmail(userDTO.getEmail().toLowerCase());
+                newUser.setImageUrl(userDTO.getImageUrl());
+                newUser.setLangKey(userDTO.getLangKey());
+                // new user is not active
+                newUser.setActivated(false);
+                // new user gets registration key
+                newUser.setActivationKey(RandomUtil.generateActivationKey());
+                Set<Authority> authorities = new HashSet<>();
+                return authorityRepository.findById(AuthoritiesConstants.USER)
+                    .map(authorities::add)
+                    .thenReturn(newUser)
+                    .doOnNext(user -> user.setAuthorities(authorities))
+                    .flatMap(this::createUser)
+                    .doOnNext(this::clearUserCaches)
+                    .doOnNext(user -> log.debug("Created Information for User: {}", user));
+            });
+    <%_ } _%>
     }
 
     public <% if (reactive) { %>Mono<User><% } else { %>User<% } %> createUser(UserDTO userDTO) {
