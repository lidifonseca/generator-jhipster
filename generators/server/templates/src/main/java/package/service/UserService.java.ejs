--- conflicted
+++ resolved
@@ -67,10 +67,6 @@
 <%_ } _%>
 <%_ if (authenticationType !== 'oauth2') { _%>
 import org.springframework.security.crypto.password.PasswordEncoder;
-<<<<<<< HEAD
-import <%=packageName%>.web.rest.errors.*;
-=======
->>>>>>> 55a431aa
 <%_ } _%>
 import org.springframework.stereotype.Service;
 <%_ if (databaseType === 'sql') { _%>
@@ -228,12 +224,8 @@
             <%_ } _%>
     }
 
-<<<<<<< HEAD
-    public User registerUser(UserDTO userDTO, String password) {
-=======
     public <% if (reactive) { %>Mono<User><% } else { %>User<% } %> registerUser(UserDTO userDTO, String password) {
     <%_ if (!reactive) { _%>
->>>>>>> 55a431aa
         userRepository.findOneByLogin(userDTO.getLogin().toLowerCase()).ifPresent(existingUser -> {
             if (!existingUser.getActivated()) {
                 userRepository.delete(existingUser);
