--- conflicted
+++ resolved
@@ -86,57 +86,28 @@
     }
 
     public UserDTO(User user) {
-<<<<<<< HEAD
-        this(user.getId(), user.getLogin(), user.getFirstName(), user.getLastName(),
-            user.getEmail(), user.getActivated(),<% if (databaseType === 'sql' || databaseType === 'mongodb' || databaseType === 'couchbase') { %> user.getImageUrl(), <% } %>user.getLangKey(),<% if (databaseType === 'sql' || databaseType === 'mongodb' || databaseType === 'couchbase') { %>
-            user.getCreatedBy(), user.getCreatedDate(), user.getLastModifiedBy(), user.getLastModifiedDate(),<% } %><% if (databaseType === 'sql' || databaseType === 'mongodb') { %>
-            user.getAuthorities().stream().map(Authority::getName)
-                .collect(Collectors.toSet()));<% } else { %>
-            user.getAuthorities());<% } %>
-    }
-
-    public UserDTO(<% if (databaseType === 'mongodb' || databaseType === 'couchbase' || databaseType === 'cassandra') { %>String<% } else { %>Long<% } %> id, String login, String firstName, String lastName,
-        String email, boolean activated,<% if (databaseType === 'sql' || databaseType === 'mongodb' || databaseType === 'couchbase') { %> String imageUrl, <% } %>String langKey,<% if (databaseType === 'mongodb' || databaseType === 'couchbase' || databaseType === 'sql') { %>
-        String createdBy, Instant createdDate, String lastModifiedBy, Instant lastModifiedDate,
-        <% } %>Set<String> authorities) {
-
-        this.id = id;
-        this.login = login;
-        this.firstName = firstName;
-        this.lastName = lastName;
-        this.email = email;
-        this.activated = activated;
-        <%_ if (databaseType === 'mongodb' || databaseType === 'couchbase' || databaseType === 'sql') { _%>
-        this.imageUrl = imageUrl;
-        <%_ } _%>
-        this.langKey = langKey;
-        <%_ if (databaseType === 'mongodb' || databaseType === 'couchbase' || databaseType === 'sql') { _%>
-        this.createdBy = createdBy;
-        this.createdDate = createdDate;
-        this.lastModifiedBy = lastModifiedBy;
-        this.lastModifiedDate = lastModifiedDate;
-=======
         this.id = user.getId();
         this.login = user.getLogin();
         this.firstName = user.getFirstName();
         this.lastName = user.getLastName();
         this.email = user.getEmail();
         this.activated = user.getActivated();
-        <%_ if (databaseType === 'mongodb' || databaseType === 'sql') { _%>
+        <%_ if (databaseType === 'mongodb' || databaseType === 'couchbase' || databaseType === 'sql') { _%>
         this.imageUrl = user.getImageUrl();
         <%_ } _%>
         this.langKey = user.getLangKey();
-        <%_ if (databaseType === 'mongodb' || databaseType === 'sql') { _%>
+        <%_ if (databaseType === 'mongodb' || databaseType === 'couchbase' || databaseType === 'sql') { _%>
         this.createdBy = user.getCreatedBy();
         this.createdDate = user.getCreatedDate();
         this.lastModifiedBy = user.getLastModifiedBy();
         this.lastModifiedDate = user.getLastModifiedDate();
+        <%_ } _%>
+        <%_ if (databaseType === 'mongodb' || databaseType === 'sql') { _%>
         this.authorities = user.getAuthorities().stream()
             .map(Authority::getName)
             .collect(Collectors.toSet());
         <%_ } else { _%>
         this.authorities = user.getAuthorities();
->>>>>>> ae520ec5
         <%_ } _%>
     }
 
@@ -175,15 +146,11 @@
     public String getEmail() {
         return email;
     }
-<<<<<<< HEAD
-    <%_ if (databaseType === 'mongodb' || databaseType === 'couchbase' || databaseType === 'sql') { _%>
-=======
 
     public void setEmail(String email) {
         this.email = email;
     }
-    <%_ if (databaseType === 'mongodb' || databaseType === 'sql') { _%>
->>>>>>> ae520ec5
+    <%_ if (databaseType === 'mongodb' || databaseType === 'couchbase' || databaseType === 'sql') { _%>
 
     public String getImageUrl() {
         return imageUrl;
@@ -205,15 +172,11 @@
     public String getLangKey() {
         return langKey;
     }
-<<<<<<< HEAD
-    <%_ if (databaseType === 'mongodb' || databaseType === 'couchbase' || databaseType === 'sql') { _%>
-=======
 
     public void setLangKey(String langKey) {
         this.langKey = langKey;
     }
-    <%_ if (databaseType === 'mongodb' || databaseType === 'sql') { _%>
->>>>>>> ae520ec5
+    <%_ if (databaseType === 'mongodb' || databaseType === 'couchbase' || databaseType === 'sql') { _%>
 
     public String getCreatedBy() {
         return createdBy;
