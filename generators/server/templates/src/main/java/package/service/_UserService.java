--- conflicted
+++ resolved
@@ -157,12 +157,8 @@
                 userSearchRepository.save(user);
                 <%_ } _%>
                 <%_ if (cacheManagerIsAvailable === true) { _%>
-<<<<<<< HEAD
-                cacheManager.getCache(CacheConfiguration.CACHE_USERS).evict(user.getLogin());
-=======
                 cacheManager.getCache(UserRepository.USERS_BY_LOGIN_CACHE).evict(user.getLogin());
                 cacheManager.getCache(UserRepository.USERS_BY_EMAIL_CACHE).evict(user.getEmail());
->>>>>>> 153649af
                 <%_ } _%>
                 log.debug("Activated user: {}", user);
                 return user;
@@ -182,12 +178,8 @@
                 userRepository.save(user);
                 <%_ } _%>
                 <%_ if (cacheManagerIsAvailable === true) { _%>
-<<<<<<< HEAD
-                cacheManager.getCache(CacheConfiguration.CACHE_USERS).evict(user.getLogin());
-=======
                 cacheManager.getCache(UserRepository.USERS_BY_LOGIN_CACHE).evict(user.getLogin());
                 cacheManager.getCache(UserRepository.USERS_BY_EMAIL_CACHE).evict(user.getEmail());
->>>>>>> 153649af
                 <%_ } _%>
                 return user;
            });
@@ -203,12 +195,8 @@
                 userRepository.save(user);
                 <%_ } _%>
                 <%_ if (cacheManagerIsAvailable === true) { _%>
-<<<<<<< HEAD
-                cacheManager.getCache(CacheConfiguration.CACHE_USERS).evict(user.getLogin());
-=======
                 cacheManager.getCache(UserRepository.USERS_BY_LOGIN_CACHE).evict(user.getLogin());
                 cacheManager.getCache(UserRepository.USERS_BY_EMAIL_CACHE).evict(user.getEmail());
->>>>>>> 153649af
                 <%_ } _%>
                 return user;
             });
@@ -246,7 +234,8 @@
         userRepository.save(newUser);<% if (searchEngine === 'elasticsearch') { %>
         userSearchRepository.save(newUser);<% } %>
         <%_ if (cacheManagerIsAvailable === true) { _%>
-        cacheManager.getCache(CacheConfiguration.CACHE_USERS).evict(newUser.getLogin());
+        cacheManager.getCache(UserRepository.USERS_BY_LOGIN_CACHE).evict(newUser.getLogin());
+        cacheManager.getCache(UserRepository.USERS_BY_EMAIL_CACHE).evict(newUser.getEmail());
         <%_ } _%>
         log.debug("Created Information for User: {}", newUser);
         return newUser;
@@ -286,7 +275,8 @@
         userRepository.save(user);<% if (searchEngine === 'elasticsearch') { %>
         userSearchRepository.save(user);<% } %>
         <%_ if (cacheManagerIsAvailable === true) { _%>
-        cacheManager.getCache(CacheConfiguration.CACHE_USERS).evict(user.getLogin());
+        cacheManager.getCache(UserRepository.USERS_BY_LOGIN_CACHE).evict(user.getLogin());
+        cacheManager.getCache(UserRepository.USERS_BY_EMAIL_CACHE).evict(user.getEmail());
         <%_ } _%>
         log.debug("Created Information for User: {}", user);
         return user;
@@ -322,12 +312,8 @@
                 userSearchRepository.save(user);
                 <%_ } _%>
                 <%_ if (cacheManagerIsAvailable === true) { _%>
-<<<<<<< HEAD
-                cacheManager.getCache(CacheConfiguration.CACHE_USERS).evict(user.getLogin());
-=======
                 cacheManager.getCache(UserRepository.USERS_BY_LOGIN_CACHE).evict(user.getLogin());
                 cacheManager.getCache(UserRepository.USERS_BY_EMAIL_CACHE).evict(user.getEmail());
->>>>>>> 153649af
                 <%_ } _%>
                 log.debug("Changed Information for User: {}", user);
             });
@@ -373,12 +359,8 @@
                 userSearchRepository.save(user);
                 <%_ } _%>
                 <%_ if (cacheManagerIsAvailable === true) { _%>
-<<<<<<< HEAD
-                cacheManager.getCache(CacheConfiguration.CACHE_USERS).evict(user.getLogin());
-=======
                 cacheManager.getCache(UserRepository.USERS_BY_LOGIN_CACHE).evict(user.getLogin());
                 cacheManager.getCache(UserRepository.USERS_BY_EMAIL_CACHE).evict(user.getEmail());
->>>>>>> 153649af
                 <%_ } _%>
                 log.debug("Changed Information for User: {}", user);
                 return user;
@@ -396,12 +378,8 @@
             userSearchRepository.delete(user);
             <%_ } _%>
             <%_ if (cacheManagerIsAvailable === true) { _%>
-<<<<<<< HEAD
-            cacheManager.getCache(CacheConfiguration.CACHE_USERS).evict(login);
-=======
             cacheManager.getCache(UserRepository.USERS_BY_LOGIN_CACHE).evict(user.getLogin());
             cacheManager.getCache(UserRepository.USERS_BY_EMAIL_CACHE).evict(user.getEmail());
->>>>>>> 153649af
             <%_ } _%>
             log.debug("Deleted User: {}", user);
         });
@@ -418,12 +396,8 @@
                 userRepository.save(user);
                 <%_ } _%>
                 <%_ if (cacheManagerIsAvailable === true) { _%>
-<<<<<<< HEAD
-                cacheManager.getCache(CacheConfiguration.CACHE_USERS).evict(user.getLogin());
-=======
                 cacheManager.getCache(UserRepository.USERS_BY_LOGIN_CACHE).evict(user.getLogin());
                 cacheManager.getCache(UserRepository.USERS_BY_EMAIL_CACHE).evict(user.getEmail());
->>>>>>> 153649af
                 <%_ } _%>
                 log.debug("Changed password for User: {}", user);
             });
@@ -508,12 +482,8 @@
             userSearchRepository.delete(user);
             <%_ } _%>
             <%_ if (cacheManagerIsAvailable === true) { _%>
-<<<<<<< HEAD
-            cacheManager.getCache(CacheConfiguration.CACHE_USERS).evict(user.getLogin());
-=======
             cacheManager.getCache(UserRepository.USERS_BY_LOGIN_CACHE).evict(user.getLogin());
             cacheManager.getCache(UserRepository.USERS_BY_EMAIL_CACHE).evict(user.getEmail());
->>>>>>> 153649af
             <%_ } _%>
         }
     }
@@ -578,6 +548,10 @@
         } else {
             log.debug("Saving user '{}' in local database...", user.getLogin());
             userRepository.save(user);
+            <%_ if (cacheManagerIsAvailable === true) { _%>
+            cacheManager.getCache(UserRepository.USERS_BY_LOGIN_CACHE).evict(user.getLogin());
+            cacheManager.getCache(UserRepository.USERS_BY_EMAIL_CACHE).evict(user.getEmail());
+            <%_ } _%>
         }
         return user;
     }
