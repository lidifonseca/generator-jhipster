--- conflicted
+++ resolved
@@ -33,20 +33,11 @@
 public class JwtAuthorityExtractor implements Converter<Jwt, Collection<GrantedAuthority>> {
 
     public JwtAuthorityExtractor() {
-<<<<<<< HEAD
-        // Spring bean to extract authority.
+        // Bean extracting authority.
     }
 
     @Override
     protected Collection<GrantedAuthority> extractAuthorities(Jwt jwt) {
         return Stream.concat(SecurityUtils.extractAuthorityFromClaims(jwt.getClaims()).stream(), super.extractAuthorities(jwt).stream()).collect(Collectors.toSet());
-=======
-        // Bean extracting authority.
-    }
-
-    @Override
-    public Collection<GrantedAuthority> convert(Jwt jwt) {
-        return SecurityUtils.extractAuthorityFromClaims(jwt.getClaims());
->>>>>>> ffe7d5bf
     }
 }