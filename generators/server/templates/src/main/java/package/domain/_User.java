<%#
 Copyright 2013-2017 the original author or authors from the JHipster project.

 This file is part of the JHipster project, see http://www.jhipster.tech/
 for more information.

 Licensed under the Apache License, Version 2.0 (the "License");
 you may not use this file except in compliance with the License.
 You may obtain a copy of the License at

      http://www.apache.org/licenses/LICENSE-2.0

 Unless required by applicable law or agreed to in writing, software
 distributed under the License is distributed on an "AS IS" BASIS,
 WITHOUT WARRANTIES OR CONDITIONS OF ANY KIND, either express or implied.
 See the License for the specific language governing permissions and
 limitations under the License.
-%>
package <%=packageName%>.domain;

import <%=packageName%>.config.Constants;
<% if (databaseType === 'cassandra') { %>
import com.datastax.driver.mapping.annotations.*;<% } %>
import com.fasterxml.jackson.annotation.JsonIgnore;
import org.apache.commons.lang3.StringUtils;<% if (databaseType === 'sql') { %>
import org.hibernate.annotations.BatchSize;<% } %><% if (hibernateCache !== 'no' && databaseType === 'sql') { %>
import org.hibernate.annotations.Cache;
import org.hibernate.annotations.CacheConcurrencyStrategy;<% } %>
import org.hibernate.validator.constraints.Email;
<%_ if (searchEngine === 'elasticsearch') { _%>
import org.springframework.data.elasticsearch.annotations.Document;
<%_ } _%>
<%_ if (databaseType === 'mongodb') { _%>
import org.springframework.data.annotation.Id;
import org.springframework.data.mongodb.core.index.Indexed;
import org.springframework.data.mongodb.core.mapping.Document;
import org.springframework.data.mongodb.core.mapping.Field;
<%_ } _%>
<%_ if (databaseType === 'couchbase') { _%>
import org.springframework.data.annotation.Id;
import com.couchbase.client.java.repository.annotation.Field;
import org.springframework.data.couchbase.core.mapping.Document;
import org.springframework.data.couchbase.core.mapping.id.GeneratedValue;
import org.springframework.data.couchbase.core.mapping.id.IdAttribute;
import org.springframework.data.couchbase.core.mapping.id.IdPrefix;
<%_ } _%>

<%_ if (databaseType === 'sql') { _%>
import javax.persistence.*;
<%_ } _%>
import javax.validation.constraints.NotNull;
import javax.validation.constraints.Pattern;
import javax.validation.constraints.Size;
import java.io.Serializable;
import java.util.HashSet;
import java.util.Locale;
import java.util.Objects;
import java.util.Set;
import java.time.Instant;

<%_ if (databaseType === 'couchbase') { _%>
import static <%=packageName%>.config.Constants.ID_DELIMITER;
import static org.springframework.data.couchbase.core.mapping.id.GenerationStrategy.USE_ATTRIBUTES;

<%_ } _%>
/**
 * A user.
 */<% if (databaseType === 'sql') { %>
@Entity
@Table(name = "<%= jhiTablePrefix %>_user")<% } %>
<%_ if (hibernateCache !== 'no' && databaseType === 'sql') { if (hibernateCache === 'infinispan') { _%>
@Cache(usage = CacheConcurrencyStrategy.READ_WRITE) <%_ } else { _%>
@Cache(usage = CacheConcurrencyStrategy.NONSTRICT_READ_WRITE) <%_ } } _%><% if (databaseType === 'mongodb') { %>
<<<<<<< HEAD
@Document(collection = "jhi_user")<% } %><% if (databaseType === 'couchbase') { %>
@Document<% } %><% if (databaseType === 'cassandra') { %>
=======
@Document(collection = "<%= jhiTablePrefix %>_user")<% } %><% if (databaseType === 'cassandra') { %>
>>>>>>> 26c6dba5
@Table(name = "user")<% } %><% if (searchEngine === 'elasticsearch') { %>
@Document(indexName = "user")<% } %>
public class User<% if (databaseType === 'sql' || databaseType === 'mongodb' || databaseType === 'couchbase') { %> extends AbstractAuditingEntity<% } %> implements Serializable {

    private static final long serialVersionUID = 1L;
<% if (databaseType === 'sql') { %>
    @Id
    <%_ if (prodDatabaseType === 'mysql' || prodDatabaseType === 'mariadb') { _%>
    @GeneratedValue(strategy = GenerationType.IDENTITY)
    <%_ }  else { _%>
    @GeneratedValue(strategy = GenerationType.SEQUENCE, generator = "sequenceGenerator")
    @SequenceGenerator(name = "sequenceGenerator")
    <%_ } _%>
    private Long id;<% } else { %><% if (databaseType === 'couchbase') { %>
    public static final String PREFIX = "user";

    @SuppressWarnings("unused")
    @IdPrefix
    private String prefix = PREFIX;<% } %>
<% if (databaseType === 'mongodb' || databaseType === 'couchbase') { %>
    @Id<% } %><% if (databaseType === 'couchbase') { %>
    @GeneratedValue(strategy = USE_ATTRIBUTES, delimiter = ID_DELIMITER)<% } %><% if (databaseType === 'cassandra') { %>
    @PartitionKey<% } %>
    private String id;<% } %>

    <%_ let columnMax = 50;
        if (enableSocialSignIn) {
            columnMax = 100;
        } _%>
    @NotNull
    @Pattern(regexp = Constants.LOGIN_REGEX)
    @Size(min = 1, max = <%=columnMax %>)<% if (databaseType === 'sql') { %>
    @Column(length = <%=columnMax %>, unique = true, nullable = false)<% } %><% if (databaseType === 'mongodb') { %>
    @Indexed<% } %><% if (databaseType === 'couchbase') { %>
    @IdAttribute<% } %>
    private String login;
<%_ if (authenticationType !== 'oauth2') { _%>

    @JsonIgnore
    @NotNull
    @Size(min = 60, max = 60)<% if (databaseType === 'sql') { %>
    @Column(name = "password_hash",length = 60)<% } %>
    private String password;
<%_ } _%>

    @Size(max = 50)<% if (databaseType === 'sql') { %>
    @Column(name = "first_name", length = 50)<% } %><% if (databaseType === 'mongodb' || databaseType === 'couchbase') { %>
    @Field("first_name")<% } %>
    private String firstName;

    @Size(max = 50)<% if (databaseType === 'sql') { %>
    @Column(name = "last_name", length = 50)<% } %><% if (databaseType === 'mongodb' || databaseType === 'couchbase') { %>
    @Field("last_name")<% } %>
    private String lastName;

    @Email
    @Size(min = 5, max = 100)<% if (databaseType === 'sql') { %>
    @Column(length = 100, unique = true)<% } %><% if (databaseType === 'mongodb') { %>
    @Indexed<% } %>
    private String email;

<%_ if (databaseType === 'sql') { _%>
    @NotNull
    @Column(nullable = false)
<%_ } _%>
    private boolean activated = false;

    @Size(min = 2, max = 6)<% if (databaseType === 'sql') { %>
    @Column(name = "lang_key", length = 6)<% } %><% if (databaseType === 'mongodb' || databaseType === 'couchbase') { %>
    @Field("lang_key")<% } %><% if (databaseType === 'cassandra') { %>
    @Column(name = "lang_key")<% } %>
    private String langKey;
    <%_ if (databaseType === 'mongodb' || databaseType === 'couchbase' || databaseType === 'sql') { _%>

    @Size(max = 256)<% if (databaseType === 'sql') { %>
    @Column(name = "image_url", length = 256)<% } %><% if (databaseType === 'mongodb' || databaseType === 'couchbase') { %>
    @Field("image_url")<% } %>
    private String imageUrl;
    <%_ } _%>
<%_ if (authenticationType !== 'oauth2') { _%>

    @Size(max = 20)<% if (databaseType === 'sql') { %>
    @Column(name = "activation_key", length = 20)<% } %><% if (databaseType === 'mongodb' || databaseType === 'couchbase') { %>
    @Field("activation_key")<% } %><% if (databaseType === 'cassandra') { %>
    @Column(name = "activation_key")<% } %>
    @JsonIgnore
    private String activationKey;

    @Size(max = 20)<% if (databaseType === 'sql') { %>
    @Column(name = "reset_key", length = 20)<% } %><% if (databaseType === 'mongodb' || databaseType === 'couchbase') { %>
    @Field("reset_key")<% } %><% if (databaseType === 'cassandra') { %>
    @Column(name = "reset_key")<% } %>
    @JsonIgnore
    private String resetKey;

    <%_ if (databaseType === 'sql' || databaseType === 'cassandra') { _%>
    @Column(name = "reset_date")
    <%_ } else if (databaseType === 'mongodb' || databaseType === 'couchbase') { _%>
    @Field("reset_date")
    <%_ } _%>
    private Instant resetDate = null;
<%_ } _%>

    @JsonIgnore<% if (databaseType === 'sql') { %>
    @ManyToMany
    @JoinTable(
        name = "<%= jhiTablePrefix %>_user_authority",
        joinColumns = {@JoinColumn(name = "user_id", referencedColumnName = "id")},
        inverseJoinColumns = {@JoinColumn(name = "authority_name", referencedColumnName = "name")})
    <%_ if (hibernateCache !== 'no') { if (hibernateCache === 'infinispan') { _%>
    @Cache(usage = CacheConcurrencyStrategy.READ_WRITE) <%_ } else { _%>
    @Cache(usage = CacheConcurrencyStrategy.NONSTRICT_READ_WRITE) <%_ } } _%><% if (databaseType === 'sql') { %>
    @BatchSize(size = 20)<% } %><% } %><% if (databaseType === 'sql' || databaseType === 'mongodb') { %>
    private Set<Authority> authorities = new HashSet<>();<% } %><% if (databaseType === 'cassandra' || databaseType === 'couchbase') { %>
    private Set<String> authorities = new HashSet<>();<% } %><% if (authenticationType === 'session' && databaseType === 'sql') { %>

    @JsonIgnore
    @OneToMany(cascade = CascadeType.ALL, orphanRemoval = true, mappedBy = "user")
    <%_ if (hibernateCache !== 'no') { if (hibernateCache === 'infinispan') { _%>
    @Cache(usage = CacheConcurrencyStrategy.READ_WRITE)
    <%_ } else { _%>
    @Cache(usage = CacheConcurrencyStrategy.NONSTRICT_READ_WRITE)
    <%_ } } _%>
    private Set<PersistentToken> persistentTokens = new HashSet<>();<% } %>

    public <% if (databaseType === 'sql') { %>Long<% } else { %>String<% } %> getId() {
        return id;
    }

    public void setId(<% if (databaseType === 'sql') { %>Long<% } else { %>String<% } %> id) {
        this.id = id;
    }

    public String getLogin() {
        return login;
    }

    //Lowercase the login before saving it in database
    public void setLogin(String login) {
        this.login = StringUtils.lowerCase(login, Locale.ENGLISH);
    }
<%_ if (authenticationType !== 'oauth2') { _%>

    public String getPassword() {
        return password;
    }

    public void setPassword(String password) {
        this.password = password;
    }
<%_ } _%>

    public String getFirstName() {
        return firstName;
    }

    public void setFirstName(String firstName) {
        this.firstName = firstName;
    }

    public String getLastName() {
        return lastName;
    }

    public void setLastName(String lastName) {
        this.lastName = lastName;
    }

    public String getEmail() {
        return email;
    }

    public void setEmail(String email) {
        this.email = email;
    }
    <%_ if (databaseType === 'mongodb' || databaseType === 'couchbase' || databaseType === 'sql') { _%>

    public String getImageUrl() {
        return imageUrl;
    }

    public void setImageUrl(String imageUrl) {
        this.imageUrl = imageUrl;
    }
    <%_ } _%>

    public boolean getActivated() {
        return activated;
    }

    public void setActivated(boolean activated) {
        this.activated = activated;
    }
<%_ if (authenticationType !== 'oauth2') { _%>

    public String getActivationKey() {
        return activationKey;
    }

    public void setActivationKey(String activationKey) {
        this.activationKey = activationKey;
    }

    public String getResetKey() {
        return resetKey;
    }

    public void setResetKey(String resetKey) {
        this.resetKey = resetKey;
    }

    public Instant getResetDate() {
       return resetDate;
    }

    public void setResetDate(Instant resetDate) {
       this.resetDate = resetDate;
    }
<%_ } _%>

    public String getLangKey() {
        return langKey;
    }

    public void setLangKey(String langKey) {
        this.langKey = langKey;
    }

    public Set<<% if (databaseType === 'sql' || databaseType === 'mongodb')  { %>Authority<% } %><% if (databaseType === 'cassandra' || databaseType === 'couchbase') { %>String<% } %>> getAuthorities() {
        return authorities;
    }

    public void setAuthorities(Set<<% if (databaseType === 'sql' || databaseType === 'mongodb') { %>Authority<% } %><% if (databaseType === 'cassandra' || databaseType === 'couchbase') { %>String<% } %>> authorities) {
        this.authorities = authorities;
    }<% if ((authenticationType === 'session') && (databaseType === 'sql')) { %>

    public Set<PersistentToken> getPersistentTokens() {
        return persistentTokens;
    }

    public void setPersistentTokens(Set<PersistentToken> persistentTokens) {
        this.persistentTokens = persistentTokens;
    }<% } %>

    @Override
    public boolean equals(Object o) {
        if (this == o) {
            return true;
        }
        if (o == null || getClass() != o.getClass()) {
            return false;
        }

        User user = (User) o;
        return !(user.getId() == null || getId() == null) && Objects.equals(getId(), user.getId());
    }

    @Override
    public int hashCode() {
        return Objects.hashCode(getId());
    }

    @Override
    public String toString() {
        return "User{" +
            "login='" + login + '\'' +
            ", firstName='" + firstName + '\'' +
            ", lastName='" + lastName + '\'' +
            ", email='" + email + '\'' +<% if (databaseType === 'mongodb' || databaseType === 'couchbase' || databaseType === 'sql') { %>
            ", imageUrl='" + imageUrl + '\'' +<% } %>
            ", activated='" + activated + '\'' +
            ", langKey='" + langKey + '\'' +
            <%_ if (authenticationType !== 'oauth2') { _%>
            ", activationKey='" + activationKey + '\'' +
            <%_ } _%>
            "}";
    }
}<|MERGE_RESOLUTION|>--- conflicted
+++ resolved
@@ -71,12 +71,8 @@
 <%_ if (hibernateCache !== 'no' && databaseType === 'sql') { if (hibernateCache === 'infinispan') { _%>
 @Cache(usage = CacheConcurrencyStrategy.READ_WRITE) <%_ } else { _%>
 @Cache(usage = CacheConcurrencyStrategy.NONSTRICT_READ_WRITE) <%_ } } _%><% if (databaseType === 'mongodb') { %>
-<<<<<<< HEAD
-@Document(collection = "jhi_user")<% } %><% if (databaseType === 'couchbase') { %>
+@Document(collection = "<%= jhiTablePrefix %>_user")<% } %><% if (databaseType === 'couchbase') { %>
 @Document<% } %><% if (databaseType === 'cassandra') { %>
-=======
-@Document(collection = "<%= jhiTablePrefix %>_user")<% } %><% if (databaseType === 'cassandra') { %>
->>>>>>> 26c6dba5
 @Table(name = "user")<% } %><% if (searchEngine === 'elasticsearch') { %>
 @Document(indexName = "user")<% } %>
 public class User<% if (databaseType === 'sql' || databaseType === 'mongodb' || databaseType === 'couchbase') { %> extends AbstractAuditingEntity<% } %> implements Serializable {
