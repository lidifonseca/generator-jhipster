<%#
 Copyright 2013-2019 the original author or authors from the JHipster project.

 This file is part of the JHipster project, see https://www.jhipster.tech/
 for more information.

 Licensed under the Apache License, Version 2.0 (the "License");
 you may not use this file except in compliance with the License.
 You may obtain a copy of the License at

      http://www.apache.org/licenses/LICENSE-2.0

 Unless required by applicable law or agreed to in writing, software
 distributed under the License is distributed on an "AS IS" BASIS,
 WITHOUT WARRANTIES OR CONDITIONS OF ANY KIND, either express or implied.
 See the License for the specific language governing permissions and
 limitations under the License.
-%>
import org.gradle.internal.os.OperatingSystem

buildscript {
    repositories {
        mavenLocal()
        mavenCentral()
        gradlePluginPortal()
        maven { url "http://repo.spring.io/plugins-release" }
    }
    dependencies {
        //jhipster-needle-gradle-buildscript-dependency - JHipster will add additional gradle build script plugins here
    }
}

plugins {
    id "java"
    id "maven"
    id "idea"
    id "jacoco"
    id "org.springframework.boot"
    id "com.google.cloud.tools.jib"
    id "com.gorylenko.gradle-git-properties"
    <%_ if (enableSwaggerCodegen) { _%>
    id "org.openapi.generator"
    <%_ } _%>
    <%_ if (!skipClient) { _%>
    id "com.github.node-gradle.node"
    <%_ } _%>
    id "net.ltgt.apt-eclipse"
    id "net.ltgt.apt-idea"
    id "net.ltgt.apt"
    <%_ if (databaseType === 'sql') { _%>
    id "org.liquibase.gradle"
    <%_ } _%>
    id "org.sonarqube"
    //jhipster-needle-gradle-plugins - JHipster will add additional gradle plugins here
}

group = "<%= packageName %>"
version = "0.0.1-SNAPSHOT"

description = ""

sourceCompatibility=<%= JAVA_VERSION %>
targetCompatibility=<%= JAVA_VERSION %>
assert System.properties["java.specification.version"] == "1.8" || "11" || "12"

apply from: "gradle/docker.gradle"
apply from: "gradle/sonar.gradle"
<%_ if (enableSwaggerCodegen) { _%>
apply from: "gradle/swagger.gradle"
<%_ } _%>
//jhipster-needle-gradle-apply-from - JHipster will add additional gradle scripts to be applied here

if (project.hasProperty("prod")) {
    apply from: "gradle/profile_prod.gradle"
} else {
    apply from: "gradle/profile_dev.gradle"
}

if (project.hasProperty("war")) {
    apply from: "gradle/war.gradle"
}

<%_ if (serviceDiscoveryType || applicationType === 'gateway' || applicationType === 'microservice' || applicationType === 'uaa') { _%>
if (project.hasProperty("zipkin")) {
    apply from: "gradle/zipkin.gradle"
}
<%_ } _%>

idea {
    module {
        excludeDirs += files("node_modules")
    }
}

eclipse {
    sourceSets {
        main {
            java {
                srcDirs += ["build/generated/sources/annotationProcessor/java/main"]
            }
        }
    }
}

// See https://virgo47.wordpress.com/2018/09/14/classpath-too-long-with-spring-boot-and-gradle/ for details
// https://github.com/jhipster/generator-jhipster/issues/9713
if (OperatingSystem.current().isWindows()) {
    task classpathJar(type: Jar) {
        inputs.files sourceSets.main.runtimeClasspath

        archiveName = "runboot-classpath.jar"
        doFirst {
            manifest {
                def classpath = sourceSets.test.runtimeClasspath.files
                attributes "Class-Path": classpath.collect {f -> f.toURI().toString()}.join(" ")
            }
        }
    }

    bootRun {
        classpath = classpathJar.outputs.files
    }
}

defaultTasks "bootRun"

springBoot {
    mainClassName = "<%= packageName %>.<%= mainClass %>"
}

test {
    useJUnitPlatform()
    exclude "**/*IT*", "**/*IntTest*"

    testLogging {
        events 'FAILED', 'SKIPPED'
    }
    // uncomment if the tests reports are not generated
    // see https://github.com/jhipster/generator-jhipster/pull/2771 and https://github.com/jhipster/generator-jhipster/pull/4484
    // ignoreFailures true
    reports.html.enabled = false
}

task integrationTest(type: Test) {
    useJUnitPlatform()
    description = "Execute integration tests."
    group = "verification"
    include "**/*IT*", "**/*IntTest*"
<%_ if (cucumberTests) { _%>
    exclude "**/*CucumberIT*"
<%_ } _%>

    testLogging {
        events 'FAILED', 'SKIPPED'
    }
    // uncomment if the tests reports are not generated
    // see https://github.com/jhipster/generator-jhipster/pull/2771 and https://github.com/jhipster/generator-jhipster/pull/4484
    // ignoreFailures true
    reports.html.enabled = false
}
<%_ if (cucumberTests) { _%>

task cucumberTest(type: Test) {
    description = "Execute cucumber BDD tests."
    group = "verification"
    include "**/*CucumberIT*"

    // uncomment if the tests reports are not generated
    // see https://github.com/jhipster/generator-jhipster/pull/2771 and https://github.com/jhipster/generator-jhipster/pull/4484
    // ignoreFailures true
    reports.html.enabled = false
}

check.dependsOn cucumberTest
<%_ } _%>

check.dependsOn integrationTest
task testReport(type: TestReport) {
    destinationDir = file("$buildDir/reports/tests")
    reportOn test
}

task integrationTestReport(type: TestReport) {
    destinationDir = file("$buildDir/reports/tests")
    reportOn integrationTest
}

<%_ if (cucumberTests) { _%>
task cucumberTestReport(type: TestReport) {
    destinationDir = file("$buildDir/reports/tests")
    reportOn cucumberTest
}

<%_ } _%>
<%_ if (databaseType === 'sql') { _%>
if (!project.hasProperty("runList")) {
    project.ext.runList = "main"
}

project.ext.diffChangelogFile = "<%= SERVER_MAIN_RES_DIR %>config/liquibase/changelog/" + new Date().format("yyyyMMddHHmmss") + "_changelog.xml"

liquibase {
    activities {
        main {
            driver "<% if (devDatabaseType === 'mysql') { %>com.mysql.cj.jdbc.Driver<% } else if (devDatabaseType === 'mariadb') { %>org.mariadb.jdbc.Driver<% } else if (devDatabaseType === 'postgresql') { %>org.postgresql.Driver<% } else if (devDatabaseType === 'h2Disk') { %>org.h2.Driver<% } else if (devDatabaseType === 'oracle') { %>oracle.jdbc.OracleDriver<% } %>"
            url "<% if (devDatabaseType === 'mysql') { %>jdbc:mysql://localhost:3306/<%= baseName %><% } else if (devDatabaseType === 'mariadb') { %>jdbc:mariadb://localhost:3306/<%= baseName %><% } else if (devDatabaseType === 'postgresql') { %>jdbc:postgresql://localhost:5432/<%= baseName %><% } else if (devDatabaseType === 'h2Disk') { %>jdbc:h2:file:./build/h2db/db/<%= lowercaseBaseName %><% } else if (devDatabaseType === 'oracle') { %>jdbc:oracle:thin:@localhost:1521:<%= baseName %><% } else if (devDatabaseType === 'mssql') { %>jdbc:sqlserver://localhost:1433;database=<%= baseName %><% } %>"
            username "<% if (devDatabaseType === 'mysql') { %>root<% } else if (devDatabaseType === 'postgresql' || devDatabaseType === 'h2Disk' || devDatabaseType === 'h2Memory') { %><%= baseName %><% } else if (devDatabaseType === 'mssql') { %>SA<% } %>"
            password "<% if (devDatabaseType === 'mssql') { %>yourStrong(!)Password<% } %>"
            changeLogFile "<%= SERVER_MAIN_RES_DIR %>config/liquibase/master.xml"
            defaultSchemaName "<% if (devDatabaseType === 'mysql') { %><%= baseName %><% } else if (devDatabaseType === 'postgresql') { %><% } %>"
            logLevel "debug"
            classpath "<%= SERVER_MAIN_RES_DIR %>"
        }
        diffLog {
            driver "<% if (devDatabaseType === 'mysql') { %>com.mysql.cj.jdbc.Driver<% } else if (devDatabaseType === 'mariadb') { %>org.mariadb.jdbc.Driver<% } else if (devDatabaseType === 'postgresql') { %>org.postgresql.Driver<% } else if (devDatabaseType === 'h2Disk') { %>org.h2.Driver<% } else if (devDatabaseType === 'oracle') { %>oracle.jdbc.OracleDriver<% } %>"
            url "<% if (devDatabaseType === 'mysql') { %>jdbc:mysql://localhost:3306/<%= baseName %><% } else if (devDatabaseType === 'mariadb') { %>jdbc:mariadb://localhost:3306/<%= baseName %><% } else if (devDatabaseType === 'postgresql') { %>jdbc:postgresql://localhost:5432/<%= baseName %><% } else if (devDatabaseType === 'h2Disk') { %>jdbc:h2:file:./build/h2db/db/<%= lowercaseBaseName %><% } else if (devDatabaseType === 'oracle') { %>jdbc:oracle:thin:@localhost:1521:<%= baseName %><% } else if (devDatabaseType === 'mssql') { %>jdbc:sqlserver://localhost:1433;database=<%= baseName %><% } %>"
            username "<% if (devDatabaseType === 'mysql') { %>root<% } else if (devDatabaseType === 'postgresql' || devDatabaseType === 'h2Disk' || devDatabaseType === 'h2Memory') { %><%= baseName %><% } else if (devDatabaseType === 'mssql') { %>SA<% } %>"
            password "<% if (devDatabaseType === 'mssql') { %>yourStrong(!)Password<% } %>"
            changeLogFile project.ext.diffChangelogFile
            referenceUrl "hibernate:spring:<%=packageName%>.domain?dialect=<% if (devDatabaseType === 'mysql') { %>org.hibernate.dialect.MySQL5InnoDBDialect<% } else if (devDatabaseType === 'mariadb') { %>org.hibernate.dialect.MySQL5InnoDBDialect<% } else if (devDatabaseType === 'postgresql') { %>org.hibernate.dialect.PostgreSQL95Dialect<% } else if (devDatabaseType === 'h2Disk') { %>org.hibernate.dialect.H2Dialect<% } else if (devDatabaseType === 'oracle') { %>org.hibernate.dialect.Oracle12cDialect<% } else if (devDatabaseType === 'mssql') { %>org.hibernate.dialect.SQLServerDialect<% } %>&hibernate.physical_naming_strategy=org.springframework.boot.orm.jpa.hibernate.SpringPhysicalNamingStrategy&hibernate.implicit_naming_strategy=org.springframework.boot.orm.jpa.hibernate.SpringImplicitNamingStrategy"
            defaultSchemaName "<% if (devDatabaseType === 'mysql') { %><%= baseName %><% } else if (devDatabaseType === 'postgresql') { %><% } %>"
            logLevel "debug"
            classpath "$buildDir/classes/java/main"
            <%_ if (authenticationType === 'oauth2') { _%>
            excludeObjects "oauth_access_token, oauth_approvals, oauth_client_details, oauth_client_token, oauth_code, oauth_refresh_token"
            <%_ } _%>
        }
    }

    runList = project.ext.runList
}

<%_ } _%>
configurations {
    providedRuntime
    implementation.exclude module: "spring-boot-starter-tomcat"
}

repositories {
    mavenLocal()
    mavenCentral()
    jcenter()
    <%_ if (devDatabaseType === 'oracle' || prodDatabaseType === 'oracle') { _%>
    // more information at https://blogs.oracle.com/dev2dev/entry/how_to_get_oracle_jdbc
    // https://discuss.gradle.org/t/support-for-maven-repositories-that-use-realm-based-sso/14456/5
    maven {
        url "https://www.oracle.com/content/secure/maven/content"
        credentials {
            username ''
            password ''
        }
    }
    <%_ } _%>
    //jhipster-needle-gradle-repositories - JHipster will add additional repositories
}

dependencies {
    // import JHipster dependencies BOM
    implementation platform("io.github.jhipster:jhipster-dependencies:${jhipster_dependencies_version}" )

    // Use ", version: jhipster_dependencies_version, changing: true" if you want
    // to use a SNAPSHOT release instead of a stable release
    implementation group: "io.github.jhipster", name: "jhipster-framework"<% if (reactive) { %>, {
        exclude group: "org.springframework", module: "spring-webmvc"
    }<% } %>
    <%_ if (cacheProvider !== 'no') { _%>
    implementation "org.springframework.boot:spring-boot-starter-cache"
    <%_ } _%>
    implementation "io.dropwizard.metrics:metrics-core"
    implementation "io.micrometer:micrometer-registry-prometheus"
    implementation "net.logstash.logback:logstash-logback-encoder"
    implementation "com.fasterxml.jackson.datatype:jackson-datatype-hppc"
    implementation "com.fasterxml.jackson.datatype:jackson-datatype-jsr310"
    <%_ if (databaseType === 'sql') { _%>
    implementation "com.fasterxml.jackson.datatype:jackson-datatype-hibernate5"
    <%_ } _%>
    implementation "com.fasterxml.jackson.core:jackson-annotations"
    implementation "com.fasterxml.jackson.core:jackson-databind"
    implementation "com.fasterxml.jackson.module:jackson-module-afterburner"
    <%_ if (applicationType === 'gateway' && authenticationType === 'uaa') { _%>
    implementation "org.apache.httpcomponents:httpclient"
    <%_ } _%>
    <%_ if (cacheProvider === 'hazelcast') { _%>
    implementation "com.hazelcast:hazelcast"
    <%_ } _%>
    <%_ if (cacheProvider === 'hazelcast' && enableHibernateCache) { _%>
    implementation "com.hazelcast:hazelcast-hibernate53"
    <%_ } _%>
    <%_ if (cacheProvider === 'hazelcast') { _%>
    implementation "com.hazelcast:hazelcast-spring"
    <%_ } _%>
    <%_ if (cacheProvider === 'infinispan') { _%>
    implementation "org.infinispan:infinispan-hibernate-cache-v53"
    implementation "org.infinispan:infinispan-spring-boot-starter-embedded"
    implementation "org.infinispan:infinispan-core"
    implementation "org.infinispan:infinispan-jcache"
    implementation ("org.infinispan:infinispan-cloud") {
        exclude module: "undertow-core"
    }
    <%_ } _%>
    <%_ if (cacheProvider === 'memcached') { _%>
    implementation "com.google.code.simple-spring-memcached:spring-cache"
    implementation "com.google.code.simple-spring-memcached:xmemcached-provider"
    implementation "com.googlecode.xmemcached:xmemcached"
    <%_ } _%>
<<<<<<< HEAD
    <%_ if (cacheProvider === 'redis') { _%>
    implementation "org.redisson:redisson"
        <%_ if (enableHibernateCache) { _%>
    implementation "org.hibernate:hibernate-jcache"
        <%_ } _%>
    <%_ } _%>
    <%_ if (['ehcache', 'hazelcast', 'infinispan', 'redis'].includes(cacheProvider) || applicationType === 'gateway') { _%>
=======
    <%_ if (['ehcache', 'caffeine', 'hazelcast', 'infinispan'].includes(cacheProvider) || applicationType === 'gateway') { _%>
>>>>>>> 2691b32a
    implementation "javax.cache:cache-api"
    <%_ } _%>
    <%_ if (databaseType === 'sql') { _%>
    implementation "org.hibernate:hibernate-core"
    implementation "com.zaxxer:HikariCP"
    <%_ } _%>
    <%_ if (databaseType === 'cassandra' || applicationType === 'gateway') { _%>
    implementation "commons-codec:commons-codec"
    <%_ } _%>
    <%_ if (enableSwaggerCodegen) { _%>
    implementation "org.openapitools:jackson-databind-nullable:0.2.0"
    <%_ } _%>
    implementation "org.apache.commons:commons-lang3"
    implementation "commons-io:commons-io"
    implementation "javax.transaction:javax.transaction-api"
    <%_ if (databaseType === 'cassandra') { _%>
    implementation "org.lz4:lz4-java"
    <%_ } _%>
    <%_ if (cacheProvider === 'ehcache') { _%>
    implementation "org.ehcache:ehcache"
        <%_ if (enableHibernateCache) { _%>
    implementation "org.hibernate:hibernate-jcache"
        <%_ } _%>
    <%_ } _%>
    <%_ if (cacheProvider === 'caffeine') { _%>
    implementation "com.github.ben-manes.caffeine:caffeine:${caffeine_cache_version}"
    implementation "com.github.ben-manes.caffeine:jcache:${caffeine_jcache_version}"
    implementation "com.typesafe:config:${typesafe_config_version}"
        <%_ if (enableHibernateCache) { _%>
    implementation "org.hibernate:hibernate-jcache"
        <%_ } _%>
    <%_ } _%>
    <%_ if (databaseType === 'sql') { _%>
    implementation "org.hibernate:hibernate-entitymanager"
    implementation "org.hibernate.validator:hibernate-validator"
    implementation "org.liquibase:liquibase-core"
    liquibaseRuntime "org.liquibase:liquibase-core"
    liquibaseRuntime "org.liquibase.ext:liquibase-hibernate5:${liquibase_hibernate5_version}"
    liquibaseRuntime sourceSets.main.compileClasspath
    <%_ } _%>
    implementation "org.springframework.boot:spring-boot-loader-tools"
    implementation "org.springframework.boot:spring-boot-starter-mail"
    implementation "org.springframework.boot:spring-boot-starter-logging"
    implementation "org.springframework.boot:spring-boot-starter-actuator"
    implementation "org.springframework.boot:spring-boot-starter-aop"
    <%_ if (databaseType === 'sql') { _%>
    implementation "org.springframework.boot:spring-boot-starter-data-jpa"
    <%_ } _%>
    <%_ if (searchEngine === 'elasticsearch') { _%>
    implementation "org.springframework.boot:spring-boot-starter-data-elasticsearch"
    // Spring Data Jest dependencies for Elasticsearch
    implementation ("com.github.vanroy:spring-boot-starter-data-jest") {
        exclude module: "commons-logging"
    }
    // log4j2-mock needed to create embedded elasticsearch instance with SLF4J
    runtimeOnly "de.dentrassi.elasticsearch:log4j2-mock:0.0.1"
    // end of Spring Data Jest dependencies
    <%_ } _%>
    <%_ if (['mongodb', 'cassandra', 'couchbase'].includes(databaseType)) { _%>
    implementation "org.springframework.boot:spring-boot-starter-data-<%=databaseType%><% if (reactive) { %>-reactive<% } %>"
    <%_ } _%>
    <%_ if (messageBroker === 'kafka') { _%>
    implementation "org.springframework.kafka:spring-kafka"
    <%_ } _%>
    implementation "org.springframework.boot:spring-boot-starter-security"
    implementation ("org.springframework.boot:spring-boot-starter-web<% if (reactive) { %>flux<% } %>") {
        exclude module: "spring-boot-starter-tomcat"
    }
    <%_ if (!reactive) { _%>
    implementation "org.springframework.boot:spring-boot-starter-undertow"
    <%_ } _%>
    <%_ if (reactive) { _%>
    implementation "org.springframework.boot:spring-boot-starter-validation"
    implementation "io.netty:netty-tcnative-boringssl-static"
    <%_ } _%>
    <%_ if (websocket === 'spring-websocket') { _%>
    implementation "org.springframework.boot:spring-boot-starter-websocket"
    <%_ } _%>
    implementation "org.springframework.boot:spring-boot-starter-thymeleaf"
    implementation "org.zalando:problem-spring-web<% if (reactive) { %>flux<% } %>"
    <%_ if (databaseType === 'cassandra') { _%>
    implementation "com.datastax.cassandra:cassandra-driver-extras"
    implementation "com.datastax.cassandra:cassandra-driver-mapping"
    <%_ } _%>
    <%_ if (applicationType === 'gateway') { _%>
    implementation "org.springframework.cloud:spring-cloud-starter-netflix-zuul"
    implementation "com.github.vladimir-bukhtoyarov:bucket4j-core"
    implementation "com.github.vladimir-bukhtoyarov:bucket4j-jcache"
    <%_ } _%>
    <%_ if (applicationType === 'microservice' || applicationType === 'gateway' || applicationType === 'uaa') { _%>
    implementation "org.springframework.cloud:spring-cloud-starter"
    implementation "org.springframework.cloud:spring-cloud-starter-netflix-ribbon"
    implementation "org.springframework.cloud:spring-cloud-starter-netflix-hystrix"
    implementation "org.springframework.retry:spring-retry"
    <%_ } _%>
    <%_ if (serviceDiscoveryType === 'eureka') { _%>
    implementation "org.springframework.cloud:spring-cloud-starter-netflix-eureka-client"
    implementation "org.springframework.cloud:spring-cloud-starter-config"
    <%_ } _%>
    <%_ if (serviceDiscoveryType === 'consul') { _%>
    implementation "org.springframework.cloud:spring-cloud-starter-consul-discovery"
    implementation "org.springframework.cloud:spring-cloud-starter-consul-config"
    <%_ } _%>
    <%_ if (authenticationType === 'uaa') { _%>
    implementation "org.springframework.cloud:spring-cloud-security"
    <%_ } _%>
    <%_ if (applicationType === 'microservice' || applicationType === 'gateway' || applicationType === 'uaa') { _%>
    implementation "org.springframework.cloud:spring-cloud-starter-openfeign"
    <%_ } _%>
    implementation "org.springframework.boot:spring-boot-starter-cloud-connectors"
    implementation "org.springframework.security:spring-security-config"
    implementation "org.springframework.security:spring-security-data"
    implementation "org.springframework.security:spring-security-web"
    <%_ if (websocket === 'spring-websocket') { _%>
    implementation "org.springframework.security:spring-security-messaging"
    <%_ } _%>
    <%_ if (authenticationType === 'oauth2') { _%>
    implementation "org.springframework.boot:spring-boot-starter-oauth2-client"
    implementation "org.springframework.boot:spring-boot-starter-oauth2-resource-server"
    <%_ } _%>
    <%_ if (authenticationType === 'jwt') { _%>
    implementation "io.jsonwebtoken:jjwt-api"
    runtimeOnly "io.jsonwebtoken:jjwt-impl"
    runtimeOnly "io.jsonwebtoken:jjwt-jackson"
    <%_ } _%>
    <%_ if (authenticationType === 'uaa') { _%>
    implementation "org.springframework.security.oauth:spring-security-oauth2"
    implementation "org.springframework.security:spring-security-jwt"
    <% if (databaseType === 'sql') { %>implementation<% } else { %>runtimeOnly<% } %> "org.glassfish.jaxb:jaxb-runtime:${jaxb_runtime_version}"
    <%_ } _%>
    <%_ if (databaseType === 'mongodb') { _%>
    implementation "com.github.mongobee:mongobee"
    <%_ } _%>
    <%_ if (databaseType === 'couchbase') { _%>
    implementation "com.github.differentway:couchmove"
    implementation "com.couchbase.client:java-client"
    implementation "com.couchbase.client:encryption"
    <%_ } _%>
    <%_ if (!reactive) { _%>
    implementation ("io.springfox:springfox-swagger2") {
        exclude module: "mapstruct"
    }
    implementation "io.springfox:springfox-bean-validators"
    <%_ } _%>
    <%_ if (devDatabaseType === 'mysql' || prodDatabaseType === 'mysql') { _%>
    implementation "mysql:mysql-connector-java"
    liquibaseRuntime "mysql:mysql-connector-java"
    <%_ } _%>
    <%_ if (devDatabaseType === 'postgresql' || prodDatabaseType === 'postgresql') { _%>
    implementation "org.postgresql:postgresql"
    liquibaseRuntime "org.postgresql:postgresql"
    <%_ } _%>
    <%_ if (devDatabaseType === 'mariadb' || prodDatabaseType === 'mariadb') { _%>
    implementation "org.mariadb.jdbc:mariadb-java-client"
    liquibaseRuntime "org.mariadb.jdbc:mariadb-java-client"
    <%_ } _%>
    <%_ if (devDatabaseType === 'mssql' || prodDatabaseType === 'mssql') { _%>
    implementation "com.microsoft.sqlserver:mssql-jdbc"
    implementation "com.github.sabomichal:liquibase-mssql"
    liquibaseRuntime  "com.microsoft.sqlserver:mssql-jdbc"
    liquibaseRuntime "com.github.sabomichal:liquibase-mssql"
    <%_ } _%>
    implementation "org.mapstruct:mapstruct:${mapstruct_version}"
    annotationProcessor "org.mapstruct:mapstruct-processor:${mapstruct_version}"
    <%_ if (databaseType === 'sql') { _%>
    annotationProcessor "org.hibernate:hibernate-jpamodelgen:${hibernate_version}"
    annotationProcessor "org.glassfish.jaxb:jaxb-runtime:${jaxb_runtime_version}"
    <%_ } _%>
    annotationProcessor ("org.springframework.boot:spring-boot-configuration-processor:${spring_boot_version}") {
        exclude group: "com.vaadin.external.google", module: "android-json"
    }
    testImplementation "com.jayway.jsonpath:json-path"
    <%_ if (databaseType === 'cassandra') { _%>
    testImplementation ("org.cassandraunit:cassandra-unit-spring") {
        exclude(group: "org.slf4j")
    }
    testImplementation "org.testcontainers:database-commons"
    <%_ } _%>
    <%_ if (cucumberTests) { _%>
    testImplementation "io.cucumber:cucumber-junit"
    testImplementation "io.cucumber:cucumber-spring"
    <%_ } _%>
    testImplementation ("org.springframework.boot:spring-boot-starter-test") {
        exclude module: "junit"
        exclude group: "com.vaadin.external.google", module: "android-json"
    }
    testImplementation "org.springframework.security:spring-security-test"
    testImplementation "org.springframework.boot:spring-boot-test"
    testImplementation "org.junit.jupiter:junit-jupiter-engine"
    <%_ if (cucumberTests) { _%>
    testImplementation "org.junit.vintage:junit-vintage-engine"
    <%_ } _%>
    testImplementation 'com.tngtech.archunit:archunit-junit5-api:0.11.0'
    testRuntime 'com.tngtech.archunit:archunit-junit5-engine:0.11.0'
    testImplementation "org.assertj:assertj-core"
    testImplementation "junit:junit"
    testImplementation "org.mockito:mockito-core"
    <%_ if (databaseType === 'mongodb') { _%>
    testImplementation "de.flapdoodle.embed:de.flapdoodle.embed.mongo"
    <%_ } _%>
    <%_ if (databaseType === 'couchbase') { _%>
    testImplementation "org.testcontainers:couchbase"
    <%_ } _%>
    testImplementation "org.hamcrest:hamcrest-library"
    <%_ if (databaseType === 'sql') { _%>
    testImplementation "com.h2database:h2"
    <%_ } _%>
    <%_ if (devDatabaseType === 'h2Disk' || devDatabaseType === 'h2Memory') { _%>
    liquibaseRuntime "com.h2database:h2"
    <%_ } _%>
    <%_ if (devDatabaseType === 'oracle' || prodDatabaseType === 'oracle') { _%>
    implementation "com.oracle.jdbc:ojdbc8"
    liquibaseRuntime "com.oracle.jdbc:ojdbc8"
    <%_ } _%>
    <%_ if (messageBroker === 'kafka') { _%>
    testImplementation "org.springframework.kafka:spring-kafka-test"
    <%_ } _%>
    //jhipster-needle-gradle-dependency - JHipster will add additional dependencies here
}

task cleanResources(type: Delete) {
    delete "build/resources"
}

wrapper {
    gradleVersion = "5.6.2"
}
<%_ if (!skipClient) { _%>

if (project.hasProperty("nodeInstall")) {
    node {
        version = "${node_version}"
        npmVersion = "${npm_version}"
        yarnVersion = "${yarn_version}"
        download = true
    }
}
<%_ } _%>
<%_ if (embeddableLaunchScript) { _%>

bootJar {
    launchScript()
}
<%_ } _%>
compileJava.dependsOn processResources
processResources.dependsOn bootBuildInfo<|MERGE_RESOLUTION|>--- conflicted
+++ resolved
@@ -303,17 +303,13 @@
     implementation "com.google.code.simple-spring-memcached:xmemcached-provider"
     implementation "com.googlecode.xmemcached:xmemcached"
     <%_ } _%>
-<<<<<<< HEAD
     <%_ if (cacheProvider === 'redis') { _%>
     implementation "org.redisson:redisson"
         <%_ if (enableHibernateCache) { _%>
     implementation "org.hibernate:hibernate-jcache"
         <%_ } _%>
     <%_ } _%>
-    <%_ if (['ehcache', 'hazelcast', 'infinispan', 'redis'].includes(cacheProvider) || applicationType === 'gateway') { _%>
-=======
-    <%_ if (['ehcache', 'caffeine', 'hazelcast', 'infinispan'].includes(cacheProvider) || applicationType === 'gateway') { _%>
->>>>>>> 2691b32a
+    <%_ if (['ehcache', 'caffeine', 'hazelcast', 'infinispan', 'redis'].includes(cacheProvider) || applicationType === 'gateway') { _%>
     implementation "javax.cache:cache-api"
     <%_ } _%>
     <%_ if (databaseType === 'sql') { _%>
