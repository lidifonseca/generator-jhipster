--- conflicted
+++ resolved
@@ -30,14 +30,10 @@
     dependencies {
         classpath "org.springframework.boot:spring-boot-gradle-plugin:${spring_boot_version}"
         classpath "io.spring.gradle:propdeps-plugin:0.0.10.RELEASE"
-<<<<<<< HEAD
         <%_ if (enableSwaggerCodegen) { _%>
         classpath "gradle.plugin.org.detoeuf:swagger-codegen-plugin:1.7.4"
         <%_ } _%>
         classpath "gradle.plugin.com.gorylenko.gradle-git-properties:gradle-git-properties:1.5.0"
-=======
-        classpath "gradle.plugin.com.gorylenko.gradle-git-properties:gradle-git-properties:1.4.21"
->>>>>>> f4f84a99
         //jhipster-needle-gradle-buildscript-dependency - JHipster will add additional gradle build script plugins here
     }
 }
