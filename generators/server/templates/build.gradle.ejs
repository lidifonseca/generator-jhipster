<%#
 Copyright 2013-2019 the original author or authors from the JHipster project.

 This file is part of the JHipster project, see https://www.jhipster.tech/
 for more information.

 Licensed under the Apache License, Version 2.0 (the "License");
 you may not use this file except in compliance with the License.
 You may obtain a copy of the License at

      http://www.apache.org/licenses/LICENSE-2.0

 Unless required by applicable law or agreed to in writing, software
 distributed under the License is distributed on an "AS IS" BASIS,
 WITHOUT WARRANTIES OR CONDITIONS OF ANY KIND, either express or implied.
 See the License for the specific language governing permissions and
 limitations under the License.
-%>
import org.gradle.internal.os.OperatingSystem

buildscript {
    repositories {
        mavenLocal()
        mavenCentral()
        maven { url "http://repo.spring.io/plugins-release" }
        maven { url "https://plugins.gradle.org/m2/" }
    }
    dependencies {
        classpath "org.springframework.boot:spring-boot-gradle-plugin:${spring_boot_version}"
        classpath "io.spring.gradle:propdeps-plugin:0.0.10.RELEASE"
        <%_ if (enableSwaggerCodegen) { _%>
        classpath "org.openapitools:openapi-generator-gradle-plugin:3.3.4"
        <%_ } _%>
        classpath "gradle.plugin.com.gorylenko.gradle-git-properties:gradle-git-properties:1.5.2"
        //jhipster-needle-gradle-buildscript-dependency - JHipster will add additional gradle build script plugins here
    }
}

plugins {
    id "org.sonarqube" version "2.6.2"
    id "net.ltgt.apt-eclipse" version "0.19"
    id "net.ltgt.apt-idea" version "0.19"
    id "net.ltgt.apt" version "0.19"
    id "io.spring.dependency-management" version "1.0.6.RELEASE"
    <%_ if (!skipClient) { _%>
    id "com.moowork.node" version "1.2.0"
    <%_ } _%>
    <%_ if (databaseType === 'sql') { _%>
    id 'org.liquibase.gradle' version '2.0.1'
    <%_ } _%>
    //jhipster-needle-gradle-plugins - JHipster will add additional gradle plugins here
}

apply plugin: 'java'
sourceCompatibility=<%= JAVA_VERSION %>
targetCompatibility=<%= JAVA_VERSION %>
assert System.properties['java.specification.version'] == '1.8' || '11'

apply plugin: 'maven'
apply plugin: 'org.springframework.boot'
apply plugin: 'war'
apply plugin: 'propdeps'
<%_ if (!skipClient) { _%>
apply plugin: 'com.moowork.node'
<%_ } _%>
apply plugin: 'io.spring.dependency-management'
apply plugin: 'idea'

dependencyManagement {
  imports {
    mavenBom 'io.github.jhipster:jhipster-dependencies:' + jhipster_dependencies_version
    //jhipster-needle-gradle-dependency-management - JHipster will add additional dependencies management here
  }
}

defaultTasks 'bootRun'

group = '<%= packageName %>'
version = '0.0.1-SNAPSHOT'

description = ''

bootWar {
   mainClassName = '<%= packageName %>.<%= mainClass %>'
}

war {
    <%_ if (!skipClient) { _%>
    webAppDirName = '<%= CLIENT_DIST_DIR %>'
    <%_ } _%>
    enabled = true
    classifier = 'original'
}

springBoot {
    mainClassName = '<%= packageName %>.<%= mainClass %>'
    buildInfo()
}

if (OperatingSystem.current().isWindows()) {
    // https://stackoverflow.com/questions/40037487/the-filename-or-extension-is-too-long-error-using-gradle
    task classpathJar(type: Jar) {
        dependsOn configurations.runtime
        appendix = 'classpath'

        doFirst {
            manifest {
                attributes 'Class-Path': configurations.runtime.files.collect {
                    it.toURI().toURL().toString().replaceFirst(/file:\/+/, '/').replaceAll(' ', '%20')
                }.join(' ')
            }
        }
    }

    bootRun {
        dependsOn classpathJar
        doFirst {
            classpath = files("$buildDir/classes/java/main", "$buildDir/resources/main", classpathJar.archivePath)
        }
    }
}

test {
    exclude '**/CucumberTest*'

    // uncomment if the tests reports are not generated
    // see https://github.com/jhipster/generator-jhipster/pull/2771 and https://github.com/jhipster/generator-jhipster/pull/4484
    // ignoreFailures true
    reports.html.enabled = false
}

<%_ if (cucumberTests) { _%>
task cucumberTest(type: Test) {
    description = "Execute cucumber BDD tests."
    group = "verification"
    include '**/CucumberTest*'

    // uncomment if the tests reports are not generated
    // see https://github.com/jhipster/generator-jhipster/pull/2771 and https://github.com/jhipster/generator-jhipster/pull/4484
    // ignoreFailures true
    reports.html.enabled = false
}

check.dependsOn cucumberTest
<%_ } _%>
task testReport(type: TestReport) {
    destinationDir = file("$buildDir/reports/tests")
    reportOn test
}

<%_ if (cucumberTests) { _%>
task cucumberTestReport(type: TestReport) {
    destinationDir = file("$buildDir/reports/tests")
    reportOn cucumberTest
}
<%_ } _%>

<%_ if (!skipClient) { _%>
<%_ } _%>
apply from: 'gradle/docker.gradle'
apply from: 'gradle/sonar.gradle'
<%_ if (enableSwaggerCodegen) { _%>
apply from: 'gradle/swagger.gradle'
<%_ } _%>
//jhipster-needle-gradle-apply-from - JHipster will add additional gradle scripts to be applied here

if (project.hasProperty('prod')) {
    apply from: 'gradle/profile_prod.gradle'
} else {
    apply from: 'gradle/profile_dev.gradle'
}

<%_ if (serviceDiscoveryType || applicationType === 'gateway' || applicationType === 'microservice' || applicationType === 'uaa') { _%>

if (project.hasProperty('zipkin')) {
    apply from: 'gradle/zipkin.gradle'
}
<%_ } _%>

<%_ if (databaseType === 'sql') { _%>
if (!project.hasProperty('runList')) {
    project.ext.runList = 'main'
}

project.ext.diffChangelogFile = '<%= SERVER_MAIN_RES_DIR %>config/liquibase/changelog/' + new Date().format('yyyyMMddHHmmss') + '_changelog.xml'

liquibase {
    activities {
        main {
            driver '<% if (devDatabaseType === 'mysql') { %>com.mysql.jdbc.Driver<% } else if (devDatabaseType === 'mariadb') { %>org.mariadb.jdbc.Driver<% } else if (devDatabaseType === 'postgresql') { %>org.postgresql.Driver<% } else if (devDatabaseType === 'h2Disk') { %>org.h2.Driver<% } else if (devDatabaseType === 'oracle') { %>oracle.jdbc.OracleDriver<% } %>'
            url '<% if (devDatabaseType === 'mysql') { %>jdbc:mysql://localhost:3306/<%= baseName %><% } else if (devDatabaseType === 'mariadb') { %>jdbc:mariadb://localhost:3306/<%= baseName %><% } else if (devDatabaseType === 'postgresql') { %>jdbc:postgresql://localhost:5432/<%= baseName %><% } else if (devDatabaseType === 'h2Disk') { %>jdbc:h2:file:./target/h2db/db/<%= lowercaseBaseName %><% } else if (devDatabaseType === 'oracle') { %>jdbc:oracle:thin:@localhost:1521:<%= baseName %><% } else if (devDatabaseType === 'mssql') { %>jdbc:sqlserver://localhost:1433;database=<%= baseName %><% } %>'
            username '<% if (devDatabaseType === 'mysql') { %>root<% } else if (devDatabaseType === 'postgresql' || devDatabaseType === 'h2Disk' || devDatabaseType === 'h2Memory') { %><%= baseName %><% } else if (devDatabaseType === 'mssql') { %>SA<% } %>'
            password '<% if (devDatabaseType === 'mssql') { %>yourStrong(!)Password<% } %>'
            changeLogFile '<%= SERVER_MAIN_RES_DIR %>config/liquibase/master.xml'
            defaultSchemaName '<% if (devDatabaseType === 'mysql') { %><%= baseName %><% } else if (devDatabaseType === 'postgresql') { %><% } %>'
            logLevel 'debug'
            classpath '<%= SERVER_MAIN_RES_DIR %>'
        }
        diffLog {
            driver '<% if (devDatabaseType === 'mysql') { %>com.mysql.jdbc.Driver<% } else if (devDatabaseType === 'mariadb') { %>org.mariadb.jdbc.Driver<% } else if (devDatabaseType === 'postgresql') { %>org.postgresql.Driver<% } else if (devDatabaseType === 'h2Disk') { %>org.h2.Driver<% } else if (devDatabaseType === 'oracle') { %>oracle.jdbc.OracleDriver<% } %>'
            url '<% if (devDatabaseType === 'mysql') { %>jdbc:mysql://localhost:3306/<%= baseName %><% } else if (devDatabaseType === 'mariadb') { %>jdbc:mariadb://localhost:3306/<%= baseName %><% } else if (devDatabaseType === 'postgresql') { %>jdbc:postgresql://localhost:5432/<%= baseName %><% } else if (devDatabaseType === 'h2Disk') { %>jdbc:h2:file:./target/h2db/db/<%= lowercaseBaseName %><% } else if (devDatabaseType === 'oracle') { %>jdbc:oracle:thin:@localhost:1521:<%= baseName %><% } else if (devDatabaseType === 'mssql') { %>jdbc:sqlserver://localhost:1433;database=<%= baseName %><% } %>'
            username '<% if (devDatabaseType === 'mysql') { %>root<% } else if (devDatabaseType === 'postgresql' || devDatabaseType === 'h2Disk' || devDatabaseType === 'h2Memory') { %><%= baseName %><% } else if (devDatabaseType === 'mssql') { %>SA<% } %>'
            password '<% if (devDatabaseType === 'mssql') { %>yourStrong(!)Password<% } %>'
            changeLogFile project.ext.diffChangelogFile
            referenceUrl 'hibernate:spring:<%=packageName%>.domain?dialect=<% if (devDatabaseType === 'mysql') { %>org.hibernate.dialect.MySQL5InnoDBDialect<% } else if (devDatabaseType === 'mariadb') { %>org.hibernate.dialect.MySQL5InnoDBDialect<% } else if (devDatabaseType === 'postgresql') { %>org.hibernate.dialect.PostgreSQL82Dialect<% } else if (devDatabaseType === 'h2Disk') { %>org.hibernate.dialect.H2Dialect<% } else if (devDatabaseType === 'oracle') { %>org.hibernate.dialect.Oracle12cDialect<% } else if (devDatabaseType === 'mssql') { %>org.hibernate.dialect.SQLServerDialect<% } %>&amp;hibernate.physical_naming_strategy=org.springframework.boot.orm.jpa.hibernate.SpringPhysicalNamingStrategy&amp;hibernate.implicit_naming_strategy=org.springframework.boot.orm.jpa.hibernate.SpringImplicitNamingStrategy'
            defaultSchemaName '<% if (devDatabaseType === 'mysql') { %><%= baseName %><% } else if (devDatabaseType === 'postgresql') { %><% } %>'
            logLevel 'debug'
            classpath "$buildDir/classes/java/main"
            <%_ if (authenticationType === 'oauth2') { _%>
            excludeObjects 'oauth_access_token, oauth_approvals, oauth_client_details, oauth_client_token, oauth_code, oauth_refresh_token'
            <%_ } _%>
        }
    }

    runList = project.ext.runList
}
<%_ } _%>

configurations {
    providedRuntime
    compile.exclude module: "spring-boot-starter-tomcat"
}

repositories {
    mavenLocal()
    mavenCentral()
    jcenter()
    <%_ if (devDatabaseType === 'oracle' || prodDatabaseType === 'oracle') { _%>
    // more information at https://blogs.oracle.com/dev2dev/entry/how_to_get_oracle_jdbc
    maven { url "https://maven.oracle.com" }
    <%_ } _%>
    // TODO To remove after final JHipster release
    maven { url "http://oss.sonatype.org/content/repositories/snapshots" }
    // TODO To remove after final Spring-cloud 2.1 release
    maven { url "http://repo.spring.io/milestone" }
    //jhipster-needle-gradle-repositories - JHipster will add additional repositories
}

dependencies {
    // Use ", version: jhipster_dependencies_version, changing: true" if you want
    // to use a SNAPSHOT release instead of a stable release
    compile group: "io.github.jhipster", name: "jhipster-framework"<% if (reactive) { %>, {
        exclude group: 'org.springframework', module: 'spring-webmvc'
    }<% } %>
    <%_ if (cacheProvider !== 'no') { _%>
    compile "org.springframework.boot:spring-boot-starter-cache"
    <%_ } _%>
    compile "io.dropwizard.metrics:metrics-core"
<<<<<<< HEAD
    <%_ if (['ehcache', 'infinispan'].includes(cacheProvider)) { _%>
    compile "io.dropwizard.metrics:metrics-jcache"
    <%_ } _%>
    compile "io.dropwizard.metrics:metrics-json"
    compile "io.dropwizard.metrics:metrics-jmx"
    compile "io.dropwizard.metrics:metrics-jvm"
    compile "io.dropwizard.metrics:metrics-servlet"
    compile "io.dropwizard.metrics:metrics-servlets"
    compile "io.prometheus:simpleclient"
    compile "io.prometheus:simpleclient_dropwizard"
    compile "io.prometheus:simpleclient_servlet"
=======
    compile 'io.micrometer:micrometer-registry-prometheus'
>>>>>>> 65bf1d77
    compile "net.logstash.logback:logstash-logback-encoder"
    compile "com.fasterxml.jackson.datatype:jackson-datatype-hppc"
    compile "com.fasterxml.jackson.datatype:jackson-datatype-jsr310"
    <%_ if (databaseType === 'sql') { _%>
    compile "com.fasterxml.jackson.datatype:jackson-datatype-hibernate5"
    <%_ } _%>
    compile "com.fasterxml.jackson.core:jackson-annotations"
    compile "com.fasterxml.jackson.core:jackson-databind"
    compile "com.fasterxml.jackson.module:jackson-module-afterburner"
    <%_ if (applicationType === 'gateway' && authenticationType === 'uaa') { _%>
    compile "org.apache.httpcomponents:httpclient"
    <%_ } _%>
    <%_ if (cacheProvider === 'hazelcast') { _%>
    compile "com.hazelcast:hazelcast"
    <%_ if (enableHibernateCache) { _%>
    compile "com.hazelcast:hazelcast-hibernate53"
    <%_ } _%>
    compile "com.hazelcast:hazelcast-spring"
    <%_ } _%>
    <%_ if ((applicationType === 'gateway') && cacheProvider !== 'hazelcast') { _%>
    compile "com.hazelcast:hazelcast"
    compile "com.hazelcast:hazelcast-spring"
    <%_ } _%>
    <%_ if (cacheProvider === 'infinispan') { _%>
    compile "org.infinispan:infinispan-hibernate-cache-v53"
    compile "org.infinispan:infinispan-spring-boot-starter-embedded"
    compile "org.infinispan:infinispan-core"
    compile "org.infinispan:infinispan-jcache"
    compile ("org.infinispan:infinispan-cloud") {
        exclude module: 'undertow-core'
    }
    <%_ } _%>
    <%_ if (cacheProvider === 'memcached') { _%>
    compile "com.google.code.simple-spring-memcached:spring-cache"
    compile "com.google.code.simple-spring-memcached:xmemcached-provider"
    compile "com.googlecode.xmemcached:xmemcached"
    <%_ } _%>
    <%_ if (['ehcache', 'hazelcast', 'infinispan'].includes(cacheProvider) || applicationType === 'gateway') { _%>
    compile "javax.cache:cache-api"
    <%_ } _%>
    <%_ if (databaseType === 'sql') { _%>
    compile "org.hibernate:hibernate-core"
    compile "com.zaxxer:HikariCP"
    <%_ } _%>
    <%_ if (databaseType === 'cassandra' || applicationType === 'gateway') { _%>
    compile "commons-codec:commons-codec"
    <%_ } _%>
    compile "org.apache.commons:commons-lang3"
    compile "commons-io:commons-io"
    compile "javax.transaction:javax.transaction-api"
    <%_ if (databaseType === 'cassandra') { _%>
    compile "org.lz4:lz4-java"
    <%_ } _%>
    <%_ if (cacheProvider === 'ehcache') { _%>
    compile "org.ehcache:ehcache"
        <%_ if (enableHibernateCache) { _%>
    compile "org.hibernate:hibernate-jcache"
        <%_ } _%>
    <%_ } _%>
    <%_ if (databaseType === 'sql') { _%>
    compile "org.hibernate:hibernate-entitymanager"
    compile "org.hibernate:hibernate-envers"
    compile "org.hibernate.validator:hibernate-validator"
    compile "org.liquibase:liquibase-core"
    liquibaseRuntime "org.liquibase:liquibase-core"
    liquibaseRuntime "org.liquibase.ext:liquibase-hibernate5:${liquibase_hibernate5_version}"
    liquibaseRuntime sourceSets.main.compileClasspath
    <%_ } _%>
    compile "org.springframework.boot:spring-boot-loader-tools"
    compile "org.springframework.boot:spring-boot-starter-mail"
    compile "org.springframework.boot:spring-boot-starter-logging"
    compile "org.springframework.boot:spring-boot-starter-actuator"
    compile "org.springframework.boot:spring-boot-starter-aop"
    <%_ if (databaseType === 'sql') { _%>
    compile "org.springframework.boot:spring-boot-starter-data-jpa"
    <%_ } _%>
    <%_ if (searchEngine === 'elasticsearch') { _%>
    compile "org.springframework.boot:spring-boot-starter-data-elasticsearch"
    // Spring Data Jest dependencies for Elasticsearch
    compile ("com.github.vanroy:spring-boot-starter-data-jest") {
        exclude module: 'commons-logging'
    }
    // log4j needed to create embedded elasticsearch instance
    runtime "org.apache.logging.log4j:log4j-api:2.7"
    runtime "org.apache.logging.log4j:log4j-core:2.7"
    // end of Spring Data Jest dependencies
    <%_ } _%>
    <%_ if (['mongodb', 'cassandra', 'couchbase'].includes(databaseType)) { _%>
    compile "org.springframework.boot:spring-boot-starter-data-<%=databaseType%><% if (reactive) { %>-reactive<% } %>"
    <%_ } _%>
    <%_ if (messageBroker === 'kafka') { _%>
    compile "org.springframework.cloud:spring-cloud-stream"
    compile "org.springframework.cloud:spring-cloud-stream-binder-kafka"
    compile "org.springframework.kafka:spring-kafka"
    <%_ } _%>
    compile "org.springframework.boot:spring-boot-starter-security"
    compile ("org.springframework.boot:spring-boot-starter-web<% if (reactive) { %>flux<% } %>") {
        exclude module: 'spring-boot-starter-tomcat'
    }
    compile "org.springframework.boot:spring-boot-starter-undertow"
    <%_ if (websocket === 'spring-websocket') { _%>
    compile "org.springframework.boot:spring-boot-starter-websocket"
    <%_ } _%>
    compile "org.springframework.boot:spring-boot-starter-thymeleaf"
    compile "org.zalando:problem-spring-web<% if (reactive) { %>flux<% } %>"
    <%_ if (databaseType === 'cassandra') { _%>
    compile "com.datastax.cassandra:cassandra-driver-extras"
    compile "com.datastax.cassandra:cassandra-driver-mapping"
    <%_ } _%>
    <%_ if (applicationType === 'gateway') { _%>
    compile "org.springframework.cloud:spring-cloud-starter-netflix-zuul"
    compile "com.github.vladimir-bukhtoyarov:bucket4j-core"
    compile "com.github.vladimir-bukhtoyarov:bucket4j-jcache"
    <%_ } _%>
    <%_ if (applicationType === 'microservice' || applicationType === 'gateway' || applicationType === 'uaa') { _%>
    compile "org.springframework.cloud:spring-cloud-starter"
    compile "org.springframework.cloud:spring-cloud-starter-netflix-ribbon"
    compile "org.springframework.cloud:spring-cloud-starter-netflix-hystrix"
    compile "org.springframework.retry:spring-retry"
    <%_ } _%>
    <%_ if (serviceDiscoveryType === 'eureka') { _%>
    compile "org.springframework.cloud:spring-cloud-starter-netflix-eureka-client"
    compile "org.springframework.cloud:spring-cloud-starter-config"
    <%_ } _%>
    <%_ if (serviceDiscoveryType === 'consul') { _%>
    compile "org.springframework.cloud:spring-cloud-starter-consul-discovery"
    compile "org.springframework.cloud:spring-cloud-starter-consul-config"
    <%_ } _%>
    <%_ if (authenticationType === 'oauth2' || authenticationType === 'uaa') { _%>
    compile "org.springframework.cloud:spring-cloud-security"
    <%_ } _%>
    <%_ if (applicationType === 'microservice' || applicationType === 'gateway' || applicationType === 'uaa') { _%>
    compile "org.springframework.cloud:spring-cloud-starter-openfeign"
    <%_ } _%>
    compile "org.springframework.boot:spring-boot-starter-cloud-connectors"
    compile "org.springframework.security:spring-security-config"
    compile "org.springframework.security:spring-security-data"
    compile "org.springframework.security:spring-security-web"
    <%_ if (websocket === 'spring-websocket') { _%>
    compile "org.springframework.security:spring-security-messaging"
    <%_ } _%>
    <%_ if (authenticationType === 'oauth2') { _%>
    compile "org.springframework.security.oauth:spring-security-oauth2"
    compile "org.springframework.security.oauth.boot:spring-security-oauth2-autoconfigure"
        <%_ if (applicationType === 'gateway' || applicationType === 'microservice') { _%>
    compile "org.springframework.security:spring-security-jwt"
        <%_ } _%>
    <%_ } _%>
    <%_ if (authenticationType === 'jwt') { _%>
    compile "io.jsonwebtoken:jjwt-api"
    runtime "io.jsonwebtoken:jjwt-impl"
    runtime "io.jsonwebtoken:jjwt-jackson"
    <%_ } _%>
    <%_ if (authenticationType === 'uaa') { _%>
    compile "org.springframework.security.oauth:spring-security-oauth2"
    compile "org.springframework.security:spring-security-jwt"
    <%_ } _%>
    <%_ if (databaseType === 'mongodb') { _%>
    compile "com.github.mongobee:mongobee"
    <%_ } _%>
    <%_ if (databaseType === 'couchbase') { _%>
    compile "com.github.differentway:couchmove"
    compile "com.couchbase.client:java-client"
    compile "com.couchbase.client:encryption"
    <%_ } _%>
    <%_ if (!reactive) { _%>
    compile ("io.springfox:springfox-swagger2") {
        exclude module: 'mapstruct'
    }
    compile "io.springfox:springfox-bean-validators"
    <%_ } _%>
    <%_ if (devDatabaseType === 'mysql' || prodDatabaseType === 'mysql') { _%>
    compile "mysql:mysql-connector-java"
    liquibaseRuntime "mysql:mysql-connector-java"
    <%_ } _%>
    <%_ if (devDatabaseType === 'postgresql' || prodDatabaseType === 'postgresql') { _%>
    compile "org.postgresql:postgresql"
    liquibaseRuntime "org.postgresql:postgresql"
    <%_ } _%>
    <%_ if (devDatabaseType === 'mariadb' || prodDatabaseType === 'mariadb') { _%>
    compile "org.mariadb.jdbc:mariadb-java-client"
    liquibaseRuntime "org.mariadb.jdbc:mariadb-java-client"
    <%_ } _%>
    <%_ if (devDatabaseType === 'mssql' || prodDatabaseType === 'mssql') { _%>
    compile "com.microsoft.sqlserver:mssql-jdbc"
    compile "com.github.sabomichal:liquibase-mssql"
    liquibaseRuntime  "com.microsoft.sqlserver:mssql-jdbc"
    liquibaseRuntime "com.github.sabomichal:liquibase-mssql"
    <%_ } _%>
    compile "org.mapstruct:mapstruct-jdk8:${mapstruct_version}"
    annotationProcessor "org.mapstruct:mapstruct-processor:${mapstruct_version}"
    <%_ if (databaseType === 'sql') { _%>
    annotationProcessor "org.hibernate:hibernate-jpamodelgen"
    annotationProcessor "javax.xml.bind:jaxb-api:${jaxb_api_version}"
    annotationProcessor "com.sun.xml.bind:jaxb-impl:${jaxb_impl_version}"
    <%_ } _%>
    annotationProcessor ("org.springframework.boot:spring-boot-configuration-processor") {
        exclude group: 'com.vaadin.external.google', module: 'android-json'
    }
    testCompile "com.jayway.jsonpath:json-path"
    <%_ if (databaseType === 'cassandra') { _%>
    testCompile ("org.cassandraunit:cassandra-unit-spring") {
        exclude(group: 'org.slf4j')
    }
    testCompile "org.testcontainers:database-commons"
    <%_ } _%>
    <%_ if (cucumberTests) { _%>
    testCompile "io.cucumber:cucumber-junit"
    testCompile "io.cucumber:cucumber-spring"
    <%_ } _%>
    testCompile ("org.springframework.boot:spring-boot-starter-test") {
        exclude group: 'com.vaadin.external.google', module: 'android-json'
    }
    testCompile "org.springframework.security:spring-security-test"
    testCompile "org.springframework.boot:spring-boot-test"
    testCompile "org.assertj:assertj-core"
    testCompile "junit:junit"
    testCompile "org.mockito:mockito-core"
    <%_ if (databaseType === 'mongodb') { _%>
    testCompile "de.flapdoodle.embed:de.flapdoodle.embed.mongo"
    <%_ } _%>
    <%_ if (databaseType === 'couchbase') { _%>
    testCompile "com.github.differentway:couchbase-testcontainer"
    <%_ } _%>
    testCompile "org.hamcrest:hamcrest-library"
    <%_ if (databaseType === 'sql') { _%>
    testCompile "com.h2database:h2"
    <%_ } _%>
    <%_ if (devDatabaseType === 'h2Disk' || devDatabaseType === 'h2Memory') { _%>
    liquibaseRuntime "com.h2database:h2"
    <%_ } _%>
    <%_ if (devDatabaseType === 'oracle' || prodDatabaseType === 'oracle') { _%>
    compile "com.oracle.jdbc:ojdbc8"
    liquibaseRuntime "com.oracle.jdbc:ojdbc8"
    <%_ } _%>
    <%_ if (messageBroker === 'kafka') { _%>
    testCompile "org.springframework.cloud:spring-cloud-stream-test-support"
    <%_ } _%>
    //jhipster-needle-gradle-dependency - JHipster will add additional dependencies here
}

task cleanResources(type: Delete) {
    delete 'build/resources'
}

wrapper {
    gradleVersion = '4.10.2'
}

task stage(dependsOn: 'bootWar') {
}
<%_ if (!skipClient) { _%>

if (project.hasProperty('nodeInstall')) {
    node {
        version = "${node_version}"
        npmVersion = "${npm_version}"
        yarnVersion = "${yarn_version}"
        download = true
    }
}
<%_ } _%>

task renameWarFile (type: Copy) {
    from ("$buildDir/libs/")
    include "$project.name-$version-original.war"
    destinationDir file("$buildDir/libs/")
    rename "$project.name-$version-original.war", "$project.name-{$version}.war.original"
}

task deleteWarFile(type: Delete) {
  delete "$buildDir/libs/$project.name-$version-original.war"
}

renameWarFile.dependsOn war
bootWar.dependsOn war,renameWarFile,deleteWarFile
compileJava.dependsOn processResources
processResources.dependsOn cleanResources,bootBuildInfo
bootBuildInfo.mustRunAfter cleanResources
deleteWarFile.mustRunAfter renameWarFile<|MERGE_RESOLUTION|>--- conflicted
+++ resolved
@@ -246,21 +246,7 @@
     compile "org.springframework.boot:spring-boot-starter-cache"
     <%_ } _%>
     compile "io.dropwizard.metrics:metrics-core"
-<<<<<<< HEAD
-    <%_ if (['ehcache', 'infinispan'].includes(cacheProvider)) { _%>
-    compile "io.dropwizard.metrics:metrics-jcache"
-    <%_ } _%>
-    compile "io.dropwizard.metrics:metrics-json"
-    compile "io.dropwizard.metrics:metrics-jmx"
-    compile "io.dropwizard.metrics:metrics-jvm"
-    compile "io.dropwizard.metrics:metrics-servlet"
-    compile "io.dropwizard.metrics:metrics-servlets"
-    compile "io.prometheus:simpleclient"
-    compile "io.prometheus:simpleclient_dropwizard"
-    compile "io.prometheus:simpleclient_servlet"
-=======
     compile 'io.micrometer:micrometer-registry-prometheus'
->>>>>>> 65bf1d77
     compile "net.logstash.logback:logstash-logback-encoder"
     compile "com.fasterxml.jackson.datatype:jackson-datatype-hppc"
     compile "com.fasterxml.jackson.datatype:jackson-datatype-jsr310"
