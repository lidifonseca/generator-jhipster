<%#
 Copyright 2013-2017 the original author or authors from the JHipster project.

 This file is part of the JHipster project, see http://www.jhipster.tech/
 for more information.

 Licensed under the Apache License, Version 2.0 (the "License");
 you may not use this file except in compliance with the License.
 You may obtain a copy of the License at

      http://www.apache.org/licenses/LICENSE-2.0

 Unless required by applicable law or agreed to in writing, software
 distributed under the License is distributed on an "AS IS" BASIS,
 WITHOUT WARRANTIES OR CONDITIONS OF ANY KIND, either express or implied.
 See the License for the specific language governing permissions and
 limitations under the License.
-%>
rootProject.name=<%= dasherizedBaseName %>
profile=dev
<<<<<<< HEAD
assertj_version=3.6.2
awaitility_version=2.0.0
<%_ if (applicationType === 'gateway') { _%>
bucket4j_version=3.0.1
<%_ } _%>
commons_lang_version=3.5
commons_io_version=2.5
<%_ if (databaseType === 'cassandra') { _%>
cassandra_unit_spring_version=3.0.0.1
<%_ } _%>
<%_ if (cucumberTests) { _%>
cucumber_version=1.2.4
<%_ } _%>
# Overridden to get metrics-jcache
dropwizard_metrics_version=3.2.2
logstash_logback_encoder_version=4.11
javax_transaction_version=1.2
json_path_version=0.9.1
jhipster_server_version=1.1.13
<%_ if (authenticationType === 'jwt') { _%>
jjwt_version=0.7.0
<%_ } _%>
<%_ if (hibernateCache === 'hazelcast') { _%>
hazelcast_hibernate52_version=1.2
<%_ } _%>
<%_ if (clusteredHttpSession === 'hazelcast') { _%>
hazelcast_wm_version=3.7
<%_ } _%>
<%_ if (hibernateCache === 'infinispan') { _%>
infinispan_hibernate52_version=5.2.10.Final
<%_ } _%>
<%_ if (hibernateCache === 'infinispan') {_%>
infinispan_version=8.2.5.Final
infinispan_cloud_version=9.0.0.Final
infinispan_boot_starter_version=1.0.0.Final
<%_ } _%>
hibernate_version=5.2.10.Final
<%_ if (databaseType === 'sql') { _%>
hikaricp_version=2.6.0
liquibase_slf4j_version=2.0.0
liquibase_hibernate5_version=3.6
<%_ } _%>
<%_ if (databaseType === 'mongodb') { _%>
guava_version=23.0
mongobee_version=0.12
<%_ } _%>
<%_ if (databaseType === 'couchbase') { _%>
couchmove_version=1.0.1
<%_ } _%>
<%_ if (databaseType === 'cassandra' || applicationType === 'gateway') { _%>
lz4_version=1.3.0
<%_ } _%>
metrics_spring_version=3.1.3
=======

# Build properties
>>>>>>> ae520ec5
node_version=<%= NODE_VERSION %>
npm_version=<%= NPM_VERSION %>
yarn_version=<%= YARN_VERSION %>

# Dependency versions
jhipster_dependencies_version=0.0.7
# The spring-boot version should match the one managed by
# https://mvnrepository.com/artifact/io.github.jhipster/jhipster-dependencies/${jhipster_dependencies_version}
spring_boot_version=1.5.7.RELEASE
<<<<<<< HEAD
<%_ if (serviceDiscoveryType || applicationType === 'gateway' || applicationType === 'microservice' || applicationType === 'uaa') { _%>
spring_cloud_version=Dalston.SR4
<%_ } _%>
<%_ if (messageBroker === 'kafka') { _%>
spring_cloud_stream_version=Chelsea.SR2
spring_kafka_version=1.0.5.RELEASE
<%_ } _%>
<%_ if (devDatabaseType === 'mssql' || prodDatabaseType === 'mssql') { _%>
mssql_jdbc_version=6.1.0.jre8
liquibase_mssql_version=1.5
<%_ } _%>
<%_ if (devDatabaseType === 'oracle' || prodDatabaseType === 'oracle') { _%>
oracle_version=12.1.0.2
<%_ } _%>
<%_ if (databaseType === 'couchbase') { _%>
couchbase_testcontainer_version=1.0
<%_ } _%>
<%_ if (gatlingTests) { _%>
gatling_version=2.2.5
<%_ } _%>
=======
# The hibernate version should match the one managed by
# https://mvnrepository.com/artifact/io.github.jhipster/jhipster-dependencies/${jhipster_dependencies_version}
hibernate_version=5.2.10.Final
>>>>>>> ae520ec5
mapstruct_version=1.1.0.Final

## below are some of the gradle performance improvement settings that can be used as required, these are not enabled by default

## The Gradle daemon aims to improve the startup and execution time of Gradle.
## The daemon is enabled by default in Gradle 3+ setting this to false will disable this.
## TODO: disable daemon on CI, since builds should be clean and reliable on servers
## https://docs.gradle.org/current/userguide/gradle_daemon.html#sec:ways_to_disable_gradle_daemon
## un comment the below line to disable the daemon

#org.gradle.daemon=false

## Specifies the JVM arguments used for the daemon process.
## The setting is particularly useful for tweaking memory settings.
## Default value: -Xmx1024m -XX:MaxPermSize=256m
## un comment the below line to override the daemon defaults

#org.gradle.jvmargs=-Xmx1024m -XX:MaxPermSize=256m -XX:+HeapDumpOnOutOfMemoryError -Dfile.encoding=UTF-8

## When configured, Gradle will run in incubating parallel mode.
## This option should only be used with decoupled projects. More details, visit
## http://www.gradle.org/docs/current/userguide/multi_project_builds.html#sec:decoupled_projects
## un comment the below line to enable parallel mode

#org.gradle.parallel=true

## Enables new incubating mode that makes Gradle selective when configuring projects.
## Only relevant projects are configured which results in faster builds for large multi-projects.
## http://www.gradle.org/docs/current/userguide/multi_project_builds.html#sec:configuration_on_demand
## un comment the below line to enable the selective mode

#org.gradle.configureondemand=true<|MERGE_RESOLUTION|>--- conflicted
+++ resolved
@@ -18,64 +18,8 @@
 -%>
 rootProject.name=<%= dasherizedBaseName %>
 profile=dev
-<<<<<<< HEAD
-assertj_version=3.6.2
-awaitility_version=2.0.0
-<%_ if (applicationType === 'gateway') { _%>
-bucket4j_version=3.0.1
-<%_ } _%>
-commons_lang_version=3.5
-commons_io_version=2.5
-<%_ if (databaseType === 'cassandra') { _%>
-cassandra_unit_spring_version=3.0.0.1
-<%_ } _%>
-<%_ if (cucumberTests) { _%>
-cucumber_version=1.2.4
-<%_ } _%>
-# Overridden to get metrics-jcache
-dropwizard_metrics_version=3.2.2
-logstash_logback_encoder_version=4.11
-javax_transaction_version=1.2
-json_path_version=0.9.1
-jhipster_server_version=1.1.13
-<%_ if (authenticationType === 'jwt') { _%>
-jjwt_version=0.7.0
-<%_ } _%>
-<%_ if (hibernateCache === 'hazelcast') { _%>
-hazelcast_hibernate52_version=1.2
-<%_ } _%>
-<%_ if (clusteredHttpSession === 'hazelcast') { _%>
-hazelcast_wm_version=3.7
-<%_ } _%>
-<%_ if (hibernateCache === 'infinispan') { _%>
-infinispan_hibernate52_version=5.2.10.Final
-<%_ } _%>
-<%_ if (hibernateCache === 'infinispan') {_%>
-infinispan_version=8.2.5.Final
-infinispan_cloud_version=9.0.0.Final
-infinispan_boot_starter_version=1.0.0.Final
-<%_ } _%>
-hibernate_version=5.2.10.Final
-<%_ if (databaseType === 'sql') { _%>
-hikaricp_version=2.6.0
-liquibase_slf4j_version=2.0.0
-liquibase_hibernate5_version=3.6
-<%_ } _%>
-<%_ if (databaseType === 'mongodb') { _%>
-guava_version=23.0
-mongobee_version=0.12
-<%_ } _%>
-<%_ if (databaseType === 'couchbase') { _%>
-couchmove_version=1.0.1
-<%_ } _%>
-<%_ if (databaseType === 'cassandra' || applicationType === 'gateway') { _%>
-lz4_version=1.3.0
-<%_ } _%>
-metrics_spring_version=3.1.3
-=======
 
 # Build properties
->>>>>>> ae520ec5
 node_version=<%= NODE_VERSION %>
 npm_version=<%= NPM_VERSION %>
 yarn_version=<%= YARN_VERSION %>
@@ -85,32 +29,9 @@
 # The spring-boot version should match the one managed by
 # https://mvnrepository.com/artifact/io.github.jhipster/jhipster-dependencies/${jhipster_dependencies_version}
 spring_boot_version=1.5.7.RELEASE
-<<<<<<< HEAD
-<%_ if (serviceDiscoveryType || applicationType === 'gateway' || applicationType === 'microservice' || applicationType === 'uaa') { _%>
-spring_cloud_version=Dalston.SR4
-<%_ } _%>
-<%_ if (messageBroker === 'kafka') { _%>
-spring_cloud_stream_version=Chelsea.SR2
-spring_kafka_version=1.0.5.RELEASE
-<%_ } _%>
-<%_ if (devDatabaseType === 'mssql' || prodDatabaseType === 'mssql') { _%>
-mssql_jdbc_version=6.1.0.jre8
-liquibase_mssql_version=1.5
-<%_ } _%>
-<%_ if (devDatabaseType === 'oracle' || prodDatabaseType === 'oracle') { _%>
-oracle_version=12.1.0.2
-<%_ } _%>
-<%_ if (databaseType === 'couchbase') { _%>
-couchbase_testcontainer_version=1.0
-<%_ } _%>
-<%_ if (gatlingTests) { _%>
-gatling_version=2.2.5
-<%_ } _%>
-=======
 # The hibernate version should match the one managed by
 # https://mvnrepository.com/artifact/io.github.jhipster/jhipster-dependencies/${jhipster_dependencies_version}
 hibernate_version=5.2.10.Final
->>>>>>> ae520ec5
 mapstruct_version=1.1.0.Final
 
 ## below are some of the gradle performance improvement settings that can be used as required, these are not enabled by default
