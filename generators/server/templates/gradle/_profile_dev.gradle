--- conflicted
+++ resolved
@@ -30,12 +30,7 @@
 
 task gulpConstantDev(type: GulpTask) {
     args = ["ngconstant:dev", "--no-notification"]
-<<<<<<< HEAD
 }<% } %>
-=======
-}
-<% } %>
->>>>>>> c730f6db
 
 task setProdProperties(dependsOn: bootRun) << {
     doFirst {
@@ -50,11 +45,6 @@
         }
     }
 }
-<<<<<<< HEAD
+
 <% if (!skipClient) { %>
-setProdProperties.dependsOn gulpConstantDev<% } %>
-=======
-<%_ if (!skipClient) { _%>
-setProdProperties.dependsOn gulpConstantDev
-<% } %>
->>>>>>> c730f6db
+setProdProperties.dependsOn gulpConstantDev<% } %>