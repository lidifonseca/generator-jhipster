import org.apache.tools.ant.taskdefs.condition.Os
apply plugin: 'org.springframework.boot'<% if(!skipClient) { %>
apply plugin: 'com.moowork.node'
<% } %>

ext {
    logbackLoglevel = "INFO"
}

dependencies {

}

def profiles = 'prod'
if (project.hasProperty('no-liquibase')) {
    profiles += ',no-liquibase'
}

if (project.hasProperty('swagger')) {
    profiles += ',swagger'
}

<% if (!skipClient) { %>
task webpack(type: NodeTask, dependsOn: 'npmInstall') {
    def osName = System.getProperty("os.name").toLowerCase();
    if (osName.contains("windows")) {
      script = project.file('node_modules/webpack/bin/webpack.js')
    } else {
      script = project.file('node_modules/.bin/webpack')
    }
    args = ["-p", "--config", "webpack/webpack.prod.js"]
}

war {
    webAppDirName = '<%= CLIENT_DIST_DIR %>'
}<% } %>

processResources {
    filesMatching('**/logback-spring.xml') {
        filter {
            it.replace('#logback.loglevel#', logbackLoglevel)
        }
    }
    <%_ if (applicationType === 'monolith') { _%>
    filesMatching('**/application.yml') {
    <%_ } _%>
    <%_ if (applicationType === 'microservice' || applicationType === 'gateway' || applicationType === 'uaa') { _%>
    filesMatching('**/bootstrap.yml') {
    <%_ } _%>
        filter {
            it.replace('#spring.profiles.active#', profiles)
        }
    }
}

<% if (!skipClient) { %>
<<<<<<< HEAD
processResources.dependsOn webpack<% } %>
=======
<%_ if (yarnInstall) { _%>
gulpBuildWithOpts.dependsOn 'yarn_install'
<%_ } else { _%>
gulpBuildWithOpts.dependsOn 'npmInstall'
<%_ } _%>
gulpBuildWithOpts.dependsOn 'bower'
processResources.dependsOn gulpBuildWithOpts
test.dependsOn gulp_test
bootRun.dependsOn gulp_test<% } %>
>>>>>>> 058e5fd6
<|MERGE_RESOLUTION|>--- conflicted
+++ resolved
@@ -52,11 +52,8 @@
         }
     }
 }
-
+//TODO check for angular version
 <% if (!skipClient) { %>
-<<<<<<< HEAD
-processResources.dependsOn webpack<% } %>
-=======
 <%_ if (yarnInstall) { _%>
 gulpBuildWithOpts.dependsOn 'yarn_install'
 <%_ } else { _%>
@@ -65,5 +62,4 @@
 gulpBuildWithOpts.dependsOn 'bower'
 processResources.dependsOn gulpBuildWithOpts
 test.dependsOn gulp_test
-bootRun.dependsOn gulp_test<% } %>
->>>>>>> 058e5fd6
+bootRun.dependsOn gulp_test<% } %>