<%#
 Copyright 2013-2017 the original author or authors from the JHipster project.

 This file is part of the JHipster project, see http://www.jhipster.tech/
 for more information.

 Licensed under the Apache License, Version 2.0 (the "License");
 you may not use this file except in compliance with the License.
 You may obtain a copy of the License at

      http://www.apache.org/licenses/LICENSE-2.0

 Unless required by applicable law or agreed to in writing, software
 distributed under the License is distributed on an "AS IS" BASIS,
 WITHOUT WARRANTIES OR CONDITIONS OF ANY KIND, either express or implied.
 See the License for the specific language governing permissions and
 limitations under the License.
-%>
<<<<<<< HEAD
buildscript {
    repositories {
        jcenter()
        mavenLocal()
=======
import org.gradle.internal.os.OperatingSystem

task buildDocker(type: Exec) {
    doFirst {
        copy {
            from "src/main/docker/"
            into "build/docker/"
            include "*"
            exclude "**/*.yml"
            filter {
                it.replace('@project.build.finalName@', rootProject.name + '-' + version)
            }
        }
        copy {
            from "build/libs"
            into "build/docker/"
            include "*.war*"
        }
>>>>>>> 92db3b8a
    }

    dependencies {
        classpath 'com.bmuschko:gradle-docker-plugin:3.1.0'
    }
}

apply plugin: com.bmuschko.gradle.docker.DockerRemoteApiPlugin

import com.bmuschko.gradle.docker.tasks.image.DockerBuildImage

task copyDockerFiles(type: Copy) {
    description = "Copy dockerfile and required data to build directory"
    from 'src/main/docker'
    from "${project.buildDir}/libs"
    into { "${project.buildDir}/docker" }
}

task buildDocker(type: DockerBuildImage, dependsOn: 'copyDockerFiles') {
    description = "Package application as docker image"
    inputDir = project.file("${project.buildDir}/docker")
    tags = ["jhipster:${project.version}".toString()]
}
<|MERGE_RESOLUTION|>--- conflicted
+++ resolved
@@ -16,31 +16,9 @@
  See the License for the specific language governing permissions and
  limitations under the License.
 -%>
-<<<<<<< HEAD
 buildscript {
     repositories {
         jcenter()
-        mavenLocal()
-=======
-import org.gradle.internal.os.OperatingSystem
-
-task buildDocker(type: Exec) {
-    doFirst {
-        copy {
-            from "src/main/docker/"
-            into "build/docker/"
-            include "*"
-            exclude "**/*.yml"
-            filter {
-                it.replace('@project.build.finalName@', rootProject.name + '-' + version)
-            }
-        }
-        copy {
-            from "build/libs"
-            into "build/docker/"
-            include "*.war*"
-        }
->>>>>>> 92db3b8a
     }
 
     dependencies {
@@ -53,14 +31,19 @@
 import com.bmuschko.gradle.docker.tasks.image.DockerBuildImage
 
 task copyDockerFiles(type: Copy) {
-    description = "Copy dockerfile and required data to build directory"
+    description = "Copy Dockerfile and required data to build directory"
     from 'src/main/docker'
     from "${project.buildDir}/libs"
     into { "${project.buildDir}/docker" }
+    include "*"
+    exclude "**/*.yml"
+    filter {
+        it.replace('@project.build.finalName@', rootProject.name + '-' + version)
+    }
 }
 
 task buildDocker(type: DockerBuildImage, dependsOn: 'copyDockerFiles') {
-    description = "Package application as docker image"
+    description = "Package application as Docker image"
     inputDir = project.file("${project.buildDir}/docker")
-    tags = ["jhipster:${project.version}".toString()]
+    tags = ["<%= baseName.toLowerCase() %>:latest".toString(), "<%= baseName.toLowerCase() %>:${project.version}".toString()]
 }
