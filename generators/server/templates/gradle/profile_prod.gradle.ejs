--- conflicted
+++ resolved
@@ -23,13 +23,9 @@
 <%_ } _%>
 
 dependencies {
-<<<<<<< HEAD
-    testCompile "com.h2database:h2"
-=======
     <%_ if (databaseType === 'sql') { _%>
     testCompile "com.h2database:h2"
     <%_ } _%>
->>>>>>> 55a431aa
 }
 
 def profiles = 'prod'
