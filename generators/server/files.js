/**
 * Copyright 2013-2019 the original author or authors from the JHipster project.
 *
 * This file is part of the JHipster project, see https://www.jhipster.tech/
 * for more information.
 *
 * Licensed under the Apache License, Version 2.0 (the "License");
 * you may not use this file except in compliance with the License.
 * You may obtain a copy of the License at
 *
 *      http://www.apache.org/licenses/LICENSE-2.0
 *
 * Unless required by applicable law or agreed to in writing, software
 * distributed under the License is distributed on an "AS IS" BASIS,
 * WITHOUT WARRANTIES OR CONDITIONS OF ANY KIND, either express or implied.
 * See the License for the specific language governing permissions and
 * limitations under the License.
 */
const mkdirp = require('mkdirp');
const cleanup = require('../cleanup');
const constants = require('../generator-constants');

/* Constants use throughout */
const INTERPOLATE_REGEX = constants.INTERPOLATE_REGEX;
const DOCKER_DIR = constants.DOCKER_DIR;
const TEST_DIR = constants.TEST_DIR;
const SERVER_MAIN_SRC_DIR = constants.SERVER_MAIN_SRC_DIR;
const SERVER_MAIN_RES_DIR = constants.SERVER_MAIN_RES_DIR;
const SERVER_TEST_SRC_DIR = constants.SERVER_TEST_SRC_DIR;
const SERVER_TEST_RES_DIR = constants.SERVER_TEST_RES_DIR;

const shouldSkipUserManagement = generator =>
    generator.skipUserManagement && (generator.applicationType !== 'monolith' || generator.authenticationType !== 'oauth2');
/**
 * The default is to use a file path string. It implies use of the template method.
 * For any other config an object { file:.., method:.., template:.. } can be used
 */
const serverFiles = {
    jib: [
        {
            path: 'src/main/jib/',
            templates: ['entrypoint.sh']
        }
    ],
    packageJson: [
        {
            condition: generator => generator.skipClient,
            templates: ['package.json']
        }
    ],
    docker: [
        {
            path: DOCKER_DIR,
            templates: [
                'app.yml',
                'sonar.yml',
                'monitoring.yml',
                'prometheus/prometheus.yml',
                'grafana/provisioning/dashboards/dashboard.yml',
                'grafana/provisioning/dashboards/JVM.json',
                'grafana/provisioning/datasources/datasource.yml'
            ]
        },
        {
            condition: generator => generator.prodDatabaseType !== 'no' && generator.prodDatabaseType !== 'oracle',
            path: DOCKER_DIR,
            templates: [{ file: generator => `${generator.prodDatabaseType}.yml` }]
        },
        {
            condition: generator => generator.prodDatabaseType === 'mongodb',
            path: DOCKER_DIR,
            templates: ['mongodb-cluster.yml', 'mongodb/MongoDB.Dockerfile', 'mongodb/scripts/init_replicaset.js']
        },
        {
            condition: generator => generator.prodDatabaseType === 'couchbase',
            path: DOCKER_DIR,
            templates: ['couchbase-cluster.yml', 'couchbase/Couchbase.Dockerfile', 'couchbase/scripts/configure-node.sh']
        },
        {
            condition: generator => generator.prodDatabaseType === 'cassandra',
            path: DOCKER_DIR,
            templates: [
                // docker-compose files
                'cassandra-cluster.yml',
                'cassandra-migration.yml',
                // dockerfiles
                'cassandra/Cassandra-Migration.Dockerfile',
                // scripts
                'cassandra/scripts/autoMigrate.sh',
                'cassandra/scripts/execute-cql.sh'
            ]
        },
        {
            condition: generator => generator.cacheProvider === 'hazelcast',
            path: DOCKER_DIR,
            templates: ['hazelcast-management-center.yml']
        },
        {
            condition: generator => generator.cacheProvider === 'memcached',
            path: DOCKER_DIR,
            templates: ['memcached.yml']
        },
        {
            condition: generator => generator.cacheProvider === 'redis',
            path: DOCKER_DIR,
            templates: ['redis.yml']
        },
        {
            condition: generator => generator.searchEngine === 'elasticsearch',
            path: DOCKER_DIR,
            templates: ['elasticsearch.yml']
        },
        {
            condition: generator => generator.messageBroker === 'kafka',
            path: DOCKER_DIR,
            templates: ['kafka.yml']
        },
        {
            condition: generator => !!generator.serviceDiscoveryType,
            path: DOCKER_DIR,
            templates: [{ file: 'config/README.md', renameTo: () => 'central-server-config/README.md' }]
        },
        {
            condition: generator => generator.serviceDiscoveryType && generator.serviceDiscoveryType === 'consul',
            path: DOCKER_DIR,
            templates: [
                'consul.yml',
                { file: 'config/git2consul.json', method: 'copy' },
                { file: 'config/consul-config/application.yml', method: 'copy', renameTo: () => 'central-server-config/application.yml' }
            ]
        },
        {
            condition: generator => generator.serviceDiscoveryType && generator.serviceDiscoveryType === 'eureka',
            path: DOCKER_DIR,
            templates: [
                'jhipster-registry.yml',
                {
                    file: 'config/docker-config/application.yml',
                    method: 'copy',
                    renameTo: () => 'central-server-config/docker-config/application.yml'
                },
                {
                    file: 'config/localhost-config/application.yml',
                    method: 'copy',
                    renameTo: () => 'central-server-config/localhost-config/application.yml'
                }
            ]
        },
        {
            condition: generator => !!generator.enableSwaggerCodegen,
            path: DOCKER_DIR,
            templates: ['swagger-editor.yml']
        },
        {
            condition: generator => generator.authenticationType === 'oauth2' && generator.applicationType !== 'microservice',
            path: DOCKER_DIR,
            templates: [
                'keycloak.yml',
                { file: 'config/realm-config/jhipster-realm.json', renameTo: () => 'realm-config/jhipster-realm.json' },
                { file: 'config/realm-config/jhipster-users-0.json', method: 'copy', renameTo: () => 'realm-config/jhipster-users-0.json' }
            ]
        }
    ],
    serverBuild: [
        {
            condition: generator => generator.buildTool === 'gradle',
            templates: [
                'build.gradle',
                'settings.gradle',
                'gradle.properties',
                'gradle/sonar.gradle',
                'gradle/docker.gradle',
                { file: 'gradle/profile_dev.gradle', options: { interpolate: INTERPOLATE_REGEX } },
                { file: 'gradle/profile_prod.gradle', options: { interpolate: INTERPOLATE_REGEX } },
                'gradle/war.gradle',
                'gradle/zipkin.gradle',
                { file: 'gradlew', method: 'copy', noEjs: true },
                { file: 'gradlew.bat', method: 'copy', noEjs: true },
                { file: 'gradle/wrapper/gradle-wrapper.jar', method: 'copy', noEjs: true },
                { file: 'gradle/wrapper/gradle-wrapper.properties', method: 'copy', noEjs: true }
            ]
        },
        {
            condition: generator => generator.buildTool === 'gradle' && !!generator.enableSwaggerCodegen,
            templates: ['gradle/swagger.gradle']
        },
        {
            condition: generator => generator.buildTool === 'maven',
            templates: [
                { file: 'mvnw', method: 'copy', noEjs: true },
                { file: 'mvnw.cmd', method: 'copy', noEjs: true },
                { file: '.mvn/wrapper/maven-wrapper.jar', method: 'copy', noEjs: true },
                { file: '.mvn/wrapper/maven-wrapper.properties', method: 'copy', noEjs: true },
                { file: '.mvn/wrapper/MavenWrapperDownloader.java', method: 'copy', noEjs: true },
                { file: 'pom.xml', options: { interpolate: INTERPOLATE_REGEX } }
            ]
        }
    ],
    serverResource: [
        {
            condition: generator => generator.clientFramework === 'react',
            path: SERVER_MAIN_RES_DIR,
            templates: [
                {
                    file: 'banner-react.txt',
                    method: 'copy',
                    noEjs: true,
                    renameTo: () => 'banner.txt'
                }
            ]
        },
        {
            condition: generator => generator.clientFramework !== 'react',
            path: SERVER_MAIN_RES_DIR,
            templates: [{ file: 'banner.txt', method: 'copy', noEjs: true }]
        },
        {
            condition: generator => generator.devDatabaseType === 'h2Disk' || generator.devDatabaseType === 'h2Memory',
            path: SERVER_MAIN_RES_DIR,
            templates: [{ file: 'h2.server.properties', renameTo: () => '.h2.server.properties' }]
        },
        {
            condition: generator => !!generator.enableSwaggerCodegen,
            path: SERVER_MAIN_RES_DIR,
            templates: ['swagger/api.yml']
        },
        {
            path: SERVER_MAIN_RES_DIR,
            templates: [
                // Thymeleaf templates
                { file: 'templates/error.html', method: 'copy' },
                'logback-spring.xml',
                'config/application.yml',
                'config/application-dev.yml',
                'config/application-tls.yml',
                'config/application-prod.yml',
                'i18n/messages.properties'
            ]
        },
        {
            condition: generator => generator.databaseType === 'sql',
            path: SERVER_MAIN_RES_DIR,
            templates: [
                {
                    file: 'config/liquibase/changelog/initial_schema.xml',
                    renameTo: () => 'config/liquibase/changelog/00000000000000_initial_schema.xml',
                    options: { interpolate: INTERPOLATE_REGEX }
                },
                'config/liquibase/master.xml'
            ]
        },
        {
            condition: generator => generator.databaseType === 'mongodb',
            path: SERVER_MAIN_SRC_DIR,
            templates: [
                {
                    file: 'package/config/dbmigrations/package-info.java',
                    renameTo: generator => `${generator.javaDir}config/dbmigrations/package-info.java`
                }
            ]
        },
        {
            condition: generator =>
                generator.databaseType === 'mongodb' &&
                (!generator.skipUserManagement || (generator.skipUserManagement && generator.authenticationType === 'oauth2')),
            path: SERVER_MAIN_SRC_DIR,
            templates: [
                {
                    file: 'package/config/dbmigrations/InitialSetupMigration.java',
                    renameTo: generator => `${generator.javaDir}config/dbmigrations/InitialSetupMigration.java`
                }
            ]
        },
        {
            condition: generator => generator.databaseType === 'couchbase',
            path: SERVER_MAIN_RES_DIR,
            templates: ['config/couchmove/changelog/V0__create_indexes.n1ql']
        },
        {
            condition: generator =>
                generator.databaseType === 'couchbase' && (!generator.skipUserManagement || generator.authenticationType === 'oauth2'),
            path: SERVER_MAIN_RES_DIR,
            templates: [
                'config/couchmove/changelog/V0.1__initial_setup/ROLE_ADMIN.json',
                'config/couchmove/changelog/V0.1__initial_setup/ROLE_USER.json',
                'config/couchmove/changelog/V0.1__initial_setup/user__admin.json',
                'config/couchmove/changelog/V0.1__initial_setup/user__anonymoususer.json',
                'config/couchmove/changelog/V0.1__initial_setup/user__system.json',
                'config/couchmove/changelog/V0.1__initial_setup/user__user.json'
            ]
        },
        {
            condition: generator => generator.databaseType === 'cassandra',
            path: SERVER_MAIN_RES_DIR,
            templates: [
                'config/cql/create-keyspace-prod.cql',
                'config/cql/create-keyspace.cql',
                'config/cql/drop-keyspace.cql',
                { file: 'config/cql/changelog/README.md', method: 'copy' }
            ]
        },
        {
            condition: generator =>
                generator.databaseType === 'cassandra' &&
                generator.applicationType !== 'microservice' &&
                (!generator.skipUserManagement || generator.authenticationType === 'oauth2'),
            path: SERVER_MAIN_RES_DIR,
            templates: [
                { file: 'config/cql/changelog/create-tables.cql', renameTo: () => 'config/cql/changelog/00000000000000_create-tables.cql' },
                {
                    file: 'config/cql/changelog/insert_default_users.cql',
                    renameTo: () => 'config/cql/changelog/00000000000001_insert_default_users.cql'
                }
            ]
        }
    ],
    serverJavaAuthConfig: [
        {
            condition: generator =>
                generator.databaseType === 'sql' || generator.databaseType === 'mongodb' || generator.databaseType === 'couchbase',
            path: SERVER_MAIN_SRC_DIR,
            templates: [
                {
                    file: 'package/security/SpringSecurityAuditorAware.java',
                    renameTo: generator => `${generator.javaDir}security/SpringSecurityAuditorAware.java`
                }
            ]
        },
        {
            path: SERVER_MAIN_SRC_DIR,
            templates: [
                {
                    file: 'package/security/SecurityUtils.java',
                    renameTo: generator => `${generator.javaDir}security/SecurityUtils.java`
                },
                {
                    file: 'package/security/AuthoritiesConstants.java',
                    renameTo: generator => `${generator.javaDir}security/AuthoritiesConstants.java`
                },
                {
                    file: 'package/security/package-info.java',
                    renameTo: generator => `${generator.javaDir}security/package-info.java`
                }
            ]
        },
        {
            path: SERVER_TEST_SRC_DIR,
            templates: [
                {
                    file: 'package/security/SecurityUtilsUnitTest.java',
                    renameTo: generator => `${generator.testDir}security/SecurityUtilsUnitTest.java`
                }
            ]
        },
        {
            condition: generator => generator.authenticationType === 'jwt',
            path: SERVER_MAIN_SRC_DIR,
            templates: [
                {
                    file: 'package/security/jwt/TokenProvider.java',
                    renameTo: generator => `${generator.javaDir}security/jwt/TokenProvider.java`
                },
                {
                    file: 'package/security/jwt/JWTFilter.java',
                    renameTo: generator => `${generator.javaDir}security/jwt/JWTFilter.java`
                }
            ]
        },
        {
            condition: generator => generator.authenticationType === 'jwt' && !generator.reactive,
            path: SERVER_MAIN_SRC_DIR,
            templates: [
                {
                    file: 'package/security/jwt/JWTConfigurer.java',
                    renameTo: generator => `${generator.javaDir}security/jwt/JWTConfigurer.java`
                }
            ]
        },
        {
            condition: generator => !generator.reactive && generator.applicationType !== 'uaa',
            path: SERVER_MAIN_SRC_DIR,
            templates: [
                {
                    file: 'package/config/SecurityConfiguration.java',
                    renameTo: generator => `${generator.javaDir}config/SecurityConfiguration.java`
                }
            ]
        },
        {
            condition: generator => generator.reactive && generator.applicationType !== 'uaa',
            path: SERVER_MAIN_SRC_DIR,
            templates: [
                {
                    file: 'package/config/ReactiveSecurityConfiguration.java',
                    renameTo: generator => `${generator.javaDir}config/SecurityConfiguration.java`
                }
            ]
        },
        {
            condition: generator => !shouldSkipUserManagement(generator) && generator.applicationType === 'uaa',
            path: SERVER_MAIN_SRC_DIR,
            templates: [
                {
                    file: 'package/config/UaaWebSecurityConfiguration.java',
                    renameTo: generator => `${generator.javaDir}config/UaaWebSecurityConfiguration.java`
                },
                {
                    file: 'package/config/UaaConfiguration.java',
                    renameTo: generator => `${generator.javaDir}config/UaaConfiguration.java`
                },
                {
                    file: 'package/config/UaaProperties.java',
                    renameTo: generator => `${generator.javaDir}config/UaaProperties.java`
                },
                {
                    file: 'package/security/IatTokenEnhancer.java',
                    renameTo: generator => `${generator.javaDir}security/IatTokenEnhancer.java`
                }
            ]
        },
        {
            condition: generator =>
                !shouldSkipUserManagement(generator) && generator.authenticationType === 'session' && !generator.reactive,
            path: SERVER_MAIN_SRC_DIR,
            templates: [
                {
                    file: 'package/security/PersistentTokenRememberMeServices.java',
                    renameTo: generator => `${generator.javaDir}security/PersistentTokenRememberMeServices.java`
                },
                {
                    file: 'package/domain/PersistentToken.java',
                    renameTo: generator => `${generator.javaDir}domain/PersistentToken.java`
                },
                {
                    file: 'package/repository/PersistentTokenRepository.java',
                    renameTo: generator => `${generator.javaDir}repository/PersistentTokenRepository.java`
                }
            ]
        },
        {
            condition: generator => generator.authenticationType === 'oauth2',
            path: SERVER_MAIN_SRC_DIR,
            templates: [
                {
                    file: 'package/security/oauth2/AudienceValidator.java',
                    renameTo: generator => `${generator.javaDir}security/oauth2/AudienceValidator.java`
                },
                {
                    file: 'package/security/oauth2/JwtAuthorityExtractor.java',
                    renameTo: generator => `${generator.javaDir}security/oauth2/JwtAuthorityExtractor.java`
                },
                {
                    file: 'package/security/oauth2/OAuthIdpTokenResponseDTO.java',
                    renameTo: generator => `${generator.javaDir}security/oauth2/OAuthIdpTokenResponseDTO.java`
                }
            ]
        },
        {
            condition: generator => generator.authenticationType === 'oauth2',
            path: SERVER_TEST_SRC_DIR,
            templates: [
                {
                    file: 'package/security/oauth2/AudienceValidatorTest.java',
                    renameTo: generator => `${generator.javaDir}security/oauth2/AudienceValidatorTest.java`
                },
                {
                    file: 'package/config/TestSecurityConfiguration.java',
                    renameTo: generator => `${generator.testDir}config/TestSecurityConfiguration.java`
                }
            ]
        },
        {
            condition: generator => !shouldSkipUserManagement(generator) && generator.authenticationType !== 'oauth2',
            path: SERVER_MAIN_SRC_DIR,
            templates: [
                {
                    file: 'package/security/DomainUserDetailsService.java',
                    renameTo: generator => `${generator.javaDir}security/DomainUserDetailsService.java`
                },
                {
                    file: 'package/security/UserNotActivatedException.java',
                    renameTo: generator => `${generator.javaDir}security/UserNotActivatedException.java`
                }
            ]
        },
        {
            condition: generator => generator.applicationType !== 'microservice' && generator.authenticationType === 'jwt',
            path: SERVER_MAIN_SRC_DIR,
            templates: [
                {
                    file: 'package/web/rest/vm/LoginVM.java',
                    renameTo: generator => `${generator.javaDir}web/rest/vm/LoginVM.java`
                },
                {
                    file: 'package/web/rest/UserJWTController.java',
                    renameTo: generator => `${generator.javaDir}web/rest/UserJWTController.java`
                }
            ]
        }
    ],
    serverJavaGateway: [
        {
            condition: generator => generator.applicationType === 'gateway' && generator.serviceDiscoveryType,
            path: SERVER_MAIN_SRC_DIR,
            templates: [
                {
                    file: 'package/config/GatewayConfiguration.java',
                    renameTo: generator => `${generator.javaDir}config/GatewayConfiguration.java`
                },
                {
                    file: 'package/config/apidoc/GatewaySwaggerResourcesProvider.java',
                    renameTo: generator => `${generator.javaDir}config/apidoc/GatewaySwaggerResourcesProvider.java`
                },
                {
                    file: 'package/gateway/accesscontrol/AccessControlFilter.java',
                    renameTo: generator => `${generator.javaDir}gateway/accesscontrol/AccessControlFilter.java`
                },
                {
                    file: 'package/gateway/responserewriting/SwaggerBasePathRewritingFilter.java',
                    renameTo: generator => `${generator.javaDir}gateway/responserewriting/SwaggerBasePathRewritingFilter.java`
                },
                { file: 'package/web/rest/vm/RouteVM.java', renameTo: generator => `${generator.javaDir}web/rest/vm/RouteVM.java` },
                {
                    file: 'package/web/rest/GatewayResource.java',
                    renameTo: generator => `${generator.javaDir}web/rest/GatewayResource.java`
                }
            ]
        },
        {
            condition: generator =>
                generator.applicationType === 'gateway' && generator.serviceDiscoveryType && generator.cacheProvider === 'hazelcast',
            path: SERVER_MAIN_SRC_DIR,
            templates: [
                {
                    file: 'package/gateway/ratelimiting/RateLimitingFilter.java',
                    renameTo: generator => `${generator.javaDir}gateway/ratelimiting/RateLimitingFilter.java`
                }
            ]
        },
        {
            condition: generator =>
                generator.applicationType === 'gateway' && generator.authenticationType === 'jwt' && generator.serviceDiscoveryType,
            path: SERVER_MAIN_SRC_DIR,
            templates: [
                {
                    file: 'package/gateway/TokenRelayFilter.java',
                    renameTo: generator => `${generator.javaDir}gateway/TokenRelayFilter.java`
                }
            ]
        },
        {
            condition: generator => generator.applicationType === 'gateway' && generator.authenticationType === 'uaa',
            path: SERVER_MAIN_SRC_DIR,
            templates: [
                { file: 'package/web/rest/AuthResource.java', renameTo: generator => `${generator.javaDir}web/rest/AuthResource.java` },
                {
                    file: 'package/web/filter/RefreshTokenFilter.java',
                    renameTo: generator => `${generator.javaDir}web/filter/RefreshTokenFilter.java`
                },
                {
                    file: 'package/web/filter/RefreshTokenFilterConfigurer.java',
                    renameTo: generator => `${generator.javaDir}web/filter/RefreshTokenFilterConfigurer.java`
                },
                {
                    file: 'package/config/oauth2/OAuth2AuthenticationConfiguration.java',
                    renameTo: generator => `${generator.javaDir}config/oauth2/OAuth2AuthenticationConfiguration.java`
                },
                {
                    file: 'package/security/oauth2/CookieCollection.java',
                    renameTo: generator => `${generator.javaDir}security/oauth2/CookieCollection.java`
                },
                {
                    file: 'package/security/oauth2/CookiesHttpServletRequestWrapper.java',
                    renameTo: generator => `${generator.javaDir}security/oauth2/CookiesHttpServletRequestWrapper.java`
                },
                {
                    file: 'package/security/oauth2/CookieTokenExtractor.java',
                    renameTo: generator => `${generator.javaDir}security/oauth2/CookieTokenExtractor.java`
                },
                {
                    file: 'package/security/oauth2/OAuth2AuthenticationService.java',
                    renameTo: generator => `${generator.javaDir}security/oauth2/OAuth2AuthenticationService.java`
                },
                {
                    file: 'package/security/oauth2/OAuth2CookieHelper.java',
                    renameTo: generator => `${generator.javaDir}security/oauth2/OAuth2CookieHelper.java`
                },
                {
                    file: 'package/security/oauth2/OAuth2Cookies.java',
                    renameTo: generator => `${generator.javaDir}security/oauth2/OAuth2Cookies.java`
                },
                {
                    file: 'package/security/oauth2/OAuth2TokenEndpointClient.java',
                    renameTo: generator => `${generator.javaDir}security/oauth2/OAuth2TokenEndpointClient.java`
                },
                {
                    file: 'package/security/oauth2/OAuth2TokenEndpointClientAdapter.java',
                    renameTo: generator => `${generator.javaDir}security/oauth2/OAuth2TokenEndpointClientAdapter.java`
                },
                {
                    file: 'package/security/oauth2/UaaTokenEndpointClient.java',
                    renameTo: generator => `${generator.javaDir}security/oauth2/UaaTokenEndpointClient.java`
                }
            ]
        },
        {
            condition: generator =>
                generator.authenticationType === 'oauth2' &&
                (generator.applicationType === 'monolith' || generator.applicationType === 'gateway'),
            path: SERVER_MAIN_SRC_DIR,
            templates: [
                {
                    file: 'package/web/rest/AuthInfoResource.java',
                    renameTo: generator => `${generator.javaDir}web/rest/AuthInfoResource.java`
                },
                {
                    file: 'package/web/rest/LogoutResource.java',
                    renameTo: generator => `${generator.javaDir}web/rest/LogoutResource.java`
                }
            ]
        }
    ],
    serverMicroservice: [
        {
            condition: generator =>
                generator.authenticationType === 'uaa' &&
                (generator.applicationType === 'microservice' || generator.applicationType === 'gateway'),
            path: SERVER_MAIN_SRC_DIR,
            templates: [
                {
                    file: 'package/config/oauth2/OAuth2Properties.java',
                    renameTo: generator => `${generator.javaDir}config/oauth2/OAuth2Properties.java`
                },
                {
                    file: 'package/config/oauth2/OAuth2JwtAccessTokenConverter.java',
                    renameTo: generator => `${generator.javaDir}config/oauth2/OAuth2JwtAccessTokenConverter.java`
                },
                {
                    file: 'package/security/oauth2/OAuth2SignatureVerifierClient.java',
                    renameTo: generator => `${generator.javaDir}security/oauth2/OAuth2SignatureVerifierClient.java`
                },
                {
                    file: 'package/security/oauth2/UaaSignatureVerifierClient.java',
                    renameTo: generator => `${generator.javaDir}security/oauth2/UaaSignatureVerifierClient.java`
                }
            ]
        },
        {
            condition: generator =>
                !generator.reactive && generator.applicationType === 'microservice' && generator.authenticationType === 'uaa',
            path: SERVER_MAIN_SRC_DIR,
            templates: [
                {
                    file: 'package/config/FeignConfiguration.java',
                    renameTo: generator => `${generator.javaDir}config/FeignConfiguration.java`
                },
                {
                    file: 'package/client/AuthorizedFeignClient.java',
                    renameTo: generator => `${generator.javaDir}client/AuthorizedFeignClient.java`
                },
                {
                    file: 'package/client/OAuth2InterceptedFeignConfiguration.java',
                    renameTo: generator => `${generator.javaDir}client/OAuth2InterceptedFeignConfiguration.java`
                },
                {
                    file: 'package/client/AuthorizedUserFeignClient.java',
                    renameTo: generator => `${generator.javaDir}client/AuthorizedUserFeignClient.java`
                },
                {
                    file: 'package/client/OAuth2_UserFeignClientInterceptor.java',
                    renameTo: generator => `${generator.javaDir}client/UserFeignClientInterceptor.java`
                },
                {
                    file: 'package/client/OAuth2UserClientFeignConfiguration.java',
                    renameTo: generator => `${generator.javaDir}client/OAuth2UserClientFeignConfiguration.java`
                }
            ]
        },
        {
            condition: generator =>
                !generator.reactive &&
                (generator.applicationType === 'microservice' || generator.applicationType === 'gateway') &&
                generator.authenticationType === 'jwt',
            path: SERVER_MAIN_SRC_DIR,
            templates: [
                {
                    file: 'package/config/FeignConfiguration.java',
                    renameTo: generator => `${generator.javaDir}config/FeignConfiguration.java`
                },
                {
                    file: 'package/client/JWT_UserFeignClientInterceptor.java',
                    renameTo: generator => `${generator.javaDir}client/UserFeignClientInterceptor.java`
                }
            ]
        },
        {
            condition: generator =>
                generator.authenticationType === 'oauth2' && generator.applicationType === 'gateway' && generator.serviceDiscoveryType,
            path: SERVER_MAIN_SRC_DIR,
            templates: [
                {
                    file: 'package/security/oauth2/AuthorizationHeaderFilter.java',
                    renameTo: generator => `${generator.javaDir}security/oauth2/AuthorizationHeaderFilter.java`
                }
            ]
        },
        {
            condition: generator =>
                generator.authenticationType === 'oauth2' &&
                (generator.applicationType === 'microservice' || generator.applicationType === 'gateway'),
            path: SERVER_MAIN_SRC_DIR,
            templates: [
                {
                    file: 'package/security/oauth2/AuthorizationHeaderUtil.java',
                    renameTo: generator => `${generator.javaDir}security/oauth2/AuthorizationHeaderUtil.java`
                },
                {
                    file: 'package/config/FeignConfiguration.java',
                    renameTo: generator => `${generator.javaDir}config/FeignConfiguration.java`
                },
                {
                    file: 'package/client/AuthorizedFeignClient.java',
                    renameTo: generator => `${generator.javaDir}client/AuthorizedFeignClient.java`
                },
                {
                    file: 'package/client/OAuth2InterceptedFeignConfiguration.java',
                    renameTo: generator => `${generator.javaDir}client/OAuth2InterceptedFeignConfiguration.java`
                },
                {
                    file: 'package/client/TokenRelayRequestInterceptor.java',
                    renameTo: generator => `${generator.javaDir}client/TokenRelayRequestInterceptor.java`
                }
            ]
        },
        {
            condition: generator => generator.authenticationType === 'oauth2',
            path: SERVER_MAIN_SRC_DIR,
            templates: [
                {
                    file: 'package/config/SecurityConfiguration.java',
                    renameTo: generator => `${generator.javaDir}config/SecurityConfiguration.java`
                }
            ]
        },
        {
            condition: generator =>
                !(
                    generator.applicationType !== 'microservice' &&
                    !(
                        generator.applicationType === 'gateway' &&
                        (generator.authenticationType === 'uaa' || generator.authenticationType === 'oauth2')
                    )
                ) && generator.applicationType === 'microservice',
            path: SERVER_MAIN_RES_DIR,
            templates: [{ file: 'static/microservices_index.html', method: 'copy', renameTo: () => 'static/index.html' }]
        }
    ],
    serverMicroserviceAndGateway: [
        {
            condition: generator => generator.serviceDiscoveryType,
            path: SERVER_MAIN_RES_DIR,
            templates: ['config/bootstrap.yml', 'config/bootstrap-prod.yml']
        }
    ],
    serverJavaApp: [
        {
            path: SERVER_MAIN_SRC_DIR,
            templates: [{ file: 'package/Application.java', renameTo: generator => `${generator.javaDir}${generator.mainClass}.java` }]
        },
        {
            condition: generator => !generator.reactive,
            path: SERVER_MAIN_SRC_DIR,
            templates: [{ file: 'package/ApplicationWebXml.java', renameTo: generator => `${generator.javaDir}ApplicationWebXml.java` }]
        },
        {
            path: SERVER_TEST_SRC_DIR,
            templates: [
                {
                    file: 'package/ArchTest.java',
                    renameTo: generator => `${generator.testDir}ArchTest.java`
                }
            ]
        }
    ],
    serverJavaConfig: [
        {
            path: SERVER_MAIN_SRC_DIR,
            templates: [
                {
                    file: 'package/aop/logging/LoggingAspect.java',
                    renameTo: generator => `${generator.javaDir}aop/logging/LoggingAspect.java`
                },
                {
                    file: 'package/config/DefaultProfileUtil.java',
                    renameTo: generator => `${generator.javaDir}config/DefaultProfileUtil.java`
                },
                { file: 'package/config/package-info.java', renameTo: generator => `${generator.javaDir}config/package-info.java` },
                {
                    file: 'package/config/AsyncConfiguration.java',
                    renameTo: generator => `${generator.javaDir}config/AsyncConfiguration.java`
                },
                {
                    file: 'package/config/DateTimeFormatConfiguration.java',
                    renameTo: generator => `${generator.javaDir}config/DateTimeFormatConfiguration.java`
                },
                {
                    file: 'package/config/LoggingConfiguration.java',
                    renameTo: generator => `${generator.javaDir}config/LoggingConfiguration.java`
                },
                {
                    file: 'package/config/ApplicationProperties.java',
                    renameTo: generator => `${generator.javaDir}config/ApplicationProperties.java`
                },
                {
                    file: 'package/config/JacksonConfiguration.java',
                    renameTo: generator => `${generator.javaDir}config/JacksonConfiguration.java`
                },
                {
                    file: 'package/config/LocaleConfiguration.java',
                    renameTo: generator => `${generator.javaDir}config/LocaleConfiguration.java`
                },
                {
                    file: 'package/config/LoggingAspectConfiguration.java',
                    renameTo: generator => `${generator.javaDir}config/LoggingAspectConfiguration.java`
                },
                { file: 'package/config/WebConfigurer.java', renameTo: generator => `${generator.javaDir}config/WebConfigurer.java` }
            ]
        },
        {
            condition: generator => !generator.skipUserManagement || ['sql', 'mongodb', 'couchbase'].includes(generator.databaseType),
            path: SERVER_MAIN_SRC_DIR,
            templates: [{ file: 'package/config/Constants.java', renameTo: generator => `${generator.javaDir}config/Constants.java` }]
        },
        {
            // TODO: remove when supported by spring-data
            condition: generator => generator.reactive,
            path: SERVER_MAIN_SRC_DIR,
            templates: [
                {
                    file: 'package/config/ReactivePageableHandlerMethodArgumentResolver.java',
                    renameTo: generator => `${generator.javaDir}config/ReactivePageableHandlerMethodArgumentResolver.java`
                },
                {
                    file: 'package/config/ReactiveSortHandlerMethodArgumentResolver.java',
                    renameTo: generator => `${generator.javaDir}config/ReactiveSortHandlerMethodArgumentResolver.java`
                }
            ]
        },
        {
            condition: generator =>
<<<<<<< HEAD
                ['ehcache', 'hazelcast', 'infinispan', 'memcached', 'redis'].includes(generator.cacheProvider) ||
=======
                ['ehcache', 'caffeine', 'hazelcast', 'infinispan', 'memcached'].includes(generator.cacheProvider) ||
>>>>>>> 2691b32a
                generator.applicationType === 'gateway',
            path: SERVER_MAIN_SRC_DIR,
            templates: [
                {
                    file: 'package/config/CacheConfiguration.java',
                    renameTo: generator => `${generator.javaDir}config/CacheConfiguration.java`
                }
            ]
        },
        {
            condition: generator => generator.cacheProvider === 'infinispan',
            path: SERVER_MAIN_SRC_DIR,
            templates: [
                {
                    file: 'package/config/CacheFactoryConfiguration.java',
                    renameTo: generator => `${generator.javaDir}config/CacheFactoryConfiguration.java`
                }
            ]
        },
        {
            condition: generator =>
                generator.databaseType === 'sql' || generator.databaseType === 'mongodb' || generator.databaseType === 'couchbase',
            path: SERVER_MAIN_SRC_DIR,
            templates: [
                {
                    file: 'package/config/CloudDatabaseConfiguration.java',
                    renameTo: generator => `${generator.javaDir}config/CloudDatabaseConfiguration.java`
                },
                {
                    file: 'package/config/DatabaseConfiguration.java',
                    renameTo: generator => `${generator.javaDir}config/DatabaseConfiguration.java`
                },
                {
                    file: 'package/config/audit/package-info.java',
                    renameTo: generator => `${generator.javaDir}config/audit/package-info.java`
                },
                {
                    file: 'package/config/audit/AuditEventConverter.java',
                    renameTo: generator => `${generator.javaDir}config/audit/AuditEventConverter.java`
                }
            ]
        },
        {
            condition: generator => generator.databaseType === 'sql',
            path: SERVER_MAIN_SRC_DIR,
            templates: [
                {
                    file: 'package/config/LiquibaseConfiguration.java',
                    renameTo: generator => `${generator.javaDir}config/LiquibaseConfiguration.java`
                }
            ]
        },
        {
            condition: generator => generator.databaseType === 'couchbase',
            path: SERVER_MAIN_SRC_DIR,
            templates: [
                {
                    file: 'package/repository/N1qlCouchbaseRepository.java',
                    renameTo: generator => `${generator.javaDir}repository/N1qlCouchbaseRepository.java`
                },
                {
                    file: 'package/repository/CustomN1qlCouchbaseRepository.java',
                    renameTo: generator => `${generator.javaDir}repository/CustomN1qlCouchbaseRepository.java`
                }
            ]
        },
        {
            condition: generator => generator.reactive && generator.databaseType === 'couchbase',
            path: SERVER_MAIN_SRC_DIR,
            templates: [
                {
                    file: 'package/repository/reactive/ReactiveN1qlCouchbaseRepository.java',
                    renameTo: generator =>
                        `${generator.javaDir}repository/${generator.reactiveRepository}ReactiveN1qlCouchbaseRepository.java`
                },
                {
                    file: 'package/repository/reactive/CustomReactiveN1qlCouchbaseRepository.java',
                    renameTo: generator =>
                        `${generator.javaDir}repository/${generator.reactiveRepository}CustomReactiveN1qlCouchbaseRepository.java`
                }
            ]
        },
        {
            condition: generator => generator.websocket === 'spring-websocket',
            path: SERVER_MAIN_SRC_DIR,
            templates: [
                {
                    file: 'package/config/WebsocketConfiguration.java',
                    renameTo: generator => `${generator.javaDir}config/WebsocketConfiguration.java`
                },
                {
                    file: 'package/config/WebsocketSecurityConfiguration.java',
                    renameTo: generator => `${generator.javaDir}config/WebsocketSecurityConfiguration.java`
                }
            ]
        },
        {
            condition: generator => generator.databaseType === 'cassandra',
            path: SERVER_MAIN_SRC_DIR,
            templates: [
                {
                    file: 'package/config/metrics/package-info.java',
                    renameTo: generator => `${generator.javaDir}config/metrics/package-info.java`
                },
                {
                    file: 'package/config/metrics/JHipsterHealthIndicatorConfiguration.java',
                    renameTo: generator => `${generator.javaDir}config/metrics/JHipsterHealthIndicatorConfiguration.java`
                },
                {
                    file: 'package/config/metrics/CassandraHealthIndicator.java',
                    renameTo: generator => `${generator.javaDir}config/metrics/CassandraHealthIndicator.java`
                }
            ]
        },
        {
            condition: generator => generator.databaseType === 'cassandra',
            path: SERVER_MAIN_SRC_DIR,
            templates: [
                {
                    file: 'package/config/cassandra/CassandraConfiguration.java',
                    renameTo: generator => `${generator.javaDir}config/cassandra/CassandraConfiguration.java`
                },
                {
                    file: 'package/config/cassandra/package-info.java',
                    renameTo: generator => `${generator.javaDir}config/cassandra/package-info.java`
                }
            ]
        },
        {
            condition: generator => generator.searchEngine === 'elasticsearch',
            path: SERVER_MAIN_SRC_DIR,
            templates: [
                {
                    file: 'package/config/ElasticsearchConfiguration.java',
                    renameTo: generator => `${generator.javaDir}config/ElasticsearchConfiguration.java`
                }
            ]
        }
    ],
    serverJavaDomain: [
        {
            path: SERVER_MAIN_SRC_DIR,
            templates: [{ file: 'package/domain/package-info.java', renameTo: generator => `${generator.javaDir}domain/package-info.java` }]
        },
        {
            condition: generator => ['sql', 'mongodb', 'couchbase'].includes(generator.databaseType),
            path: SERVER_MAIN_SRC_DIR,
            templates: [
                {
                    file: 'package/domain/AbstractAuditingEntity.java',
                    renameTo: generator => `${generator.javaDir}domain/AbstractAuditingEntity.java`
                },
                {
                    file: 'package/domain/PersistentAuditEvent.java',
                    renameTo: generator => `${generator.javaDir}domain/PersistentAuditEvent.java`
                }
            ]
        }
    ],
    serverJavaPackageInfo: [
        {
            condition: generator => generator.searchEngine === 'elasticsearch',
            path: SERVER_MAIN_SRC_DIR,
            templates: [
                {
                    file: 'package/repository/search/package-info.java',
                    renameTo: generator => `${generator.javaDir}repository/search/package-info.java`
                }
            ]
        },
        {
            path: SERVER_MAIN_SRC_DIR,
            templates: [
                { file: 'package/repository/package-info.java', renameTo: generator => `${generator.javaDir}repository/package-info.java` }
            ]
        }
    ],
    serverJavaServiceError: [
        {
            condition: generator => !generator.skipUserManagement,
            path: SERVER_MAIN_SRC_DIR,
            templates: [
                {
                    file: 'package/service/EmailAlreadyUsedException.java',
                    renameTo: generator => `${generator.javaDir}service/EmailAlreadyUsedException.java`
                },
                {
                    file: 'package/service/InvalidPasswordException.java',
                    renameTo: generator => `${generator.javaDir}service/InvalidPasswordException.java`
                },
                {
                    file: 'package/service/UsernameAlreadyUsedException.java',
                    renameTo: generator => `${generator.javaDir}service/UsernameAlreadyUsedException.java`
                }
            ]
        }
    ],
    serverJavaService: [
        {
            path: SERVER_MAIN_SRC_DIR,
            templates: [
                { file: 'package/service/package-info.java', renameTo: generator => `${generator.javaDir}service/package-info.java` }
            ]
        },
        {
            condition: generator => !generator.skipUserManagement,
            path: SERVER_MAIN_SRC_DIR,
            templates: [
                { file: 'package/service/util/RandomUtil.java', renameTo: generator => `${generator.javaDir}service/util/RandomUtil.java` }
            ]
        },
        {
            condition: generator => generator.messageBroker === 'kafka',
            path: SERVER_MAIN_SRC_DIR,
            templates: [
                {
                    file: 'package/service/KafkaConsumer.java',
                    renameTo: generator =>
                        `${generator.javaDir}service/${generator.upperFirstCamelCase(generator.baseName)}KafkaConsumer.java`
                },
                {
                    file: 'package/service/KafkaProducer.java',
                    renameTo: generator =>
                        `${generator.javaDir}service/${generator.upperFirstCamelCase(generator.baseName)}KafkaProducer.java`
                }
            ]
        }
    ],
    serverJavaWebError: [
        {
            path: SERVER_MAIN_SRC_DIR,
            templates: [
                {
                    file: 'package/web/rest/errors/package-info.java',
                    renameTo: generator => `${generator.javaDir}web/rest/errors/package-info.java`
                },
                {
                    file: 'package/web/rest/errors/BadRequestAlertException.java',
                    renameTo: generator => `${generator.javaDir}web/rest/errors/BadRequestAlertException.java`
                },
                {
                    file: 'package/web/rest/errors/ErrorConstants.java',
                    renameTo: generator => `${generator.javaDir}web/rest/errors/ErrorConstants.java`
                },
                {
                    file: 'package/web/rest/errors/ExceptionTranslator.java',
                    renameTo: generator => `${generator.javaDir}web/rest/errors/ExceptionTranslator.java`
                },
                {
                    file: 'package/web/rest/errors/FieldErrorVM.java',
                    renameTo: generator => `${generator.javaDir}web/rest/errors/FieldErrorVM.java`
                }
            ]
        },
        {
            condition: generator => !generator.skipUserManagement,
            path: SERVER_MAIN_SRC_DIR,
            templates: [
                {
                    file: 'package/web/rest/errors/EmailAlreadyUsedException.java',
                    renameTo: generator => `${generator.javaDir}web/rest/errors/EmailAlreadyUsedException.java`
                },
                {
                    file: 'package/web/rest/errors/EmailNotFoundException.java',
                    renameTo: generator => `${generator.javaDir}web/rest/errors/EmailNotFoundException.java`
                },
                {
                    file: 'package/web/rest/errors/InvalidPasswordException.java',
                    renameTo: generator => `${generator.javaDir}web/rest/errors/InvalidPasswordException.java`
                },
                {
                    file: 'package/web/rest/errors/LoginAlreadyUsedException.java',
                    renameTo: generator => `${generator.javaDir}web/rest/errors/LoginAlreadyUsedException.java`
                }
            ]
        }
    ],
    serverJavaWeb: [
        {
            path: SERVER_MAIN_SRC_DIR,
            templates: [
                {
                    file: 'package/web/rest/vm/package-info.java',
                    renameTo: generator => `${generator.javaDir}web/rest/vm/package-info.java`
                },
                {
                    file: 'package/web/rest/package-info.java',
                    renameTo: generator => `${generator.javaDir}web/rest/package-info.java`
                }
            ]
        },
        {
            condition: generator => !generator.skipClient && !generator.reactive,
            path: SERVER_MAIN_SRC_DIR,
            templates: [
                {
                    file: 'package/web/rest/ClientForwardController.java',
                    renameTo: generator => `${generator.javaDir}web/rest/ClientForwardController.java`
                }
            ]
        },
        {
            condition: generator => generator.messageBroker === 'kafka',
            path: SERVER_MAIN_SRC_DIR,
            templates: [
                {
                    file: 'package/web/rest/KafkaResource.java',
                    renameTo: generator =>
                        `${generator.javaDir}web/rest/${generator.upperFirstCamelCase(generator.baseName)}KafkaResource.java`
                }
            ]
        }
    ],
    serverJavaWebsocket: [
        {
            condition: generator => generator.websocket === 'spring-websocket',
            path: SERVER_MAIN_SRC_DIR,
            templates: [
                {
                    file: 'package/web/websocket/package-info.java',
                    renameTo: generator => `${generator.javaDir}web/websocket/package-info.java`
                },
                {
                    file: 'package/web/websocket/ActivityService.java',
                    renameTo: generator => `${generator.javaDir}web/websocket/ActivityService.java`
                },
                {
                    file: 'package/web/websocket/dto/package-info.java',
                    renameTo: generator => `${generator.javaDir}web/websocket/dto/package-info.java`
                },
                {
                    file: 'package/web/websocket/dto/ActivityDTO.java',
                    renameTo: generator => `${generator.javaDir}web/websocket/dto/ActivityDTO.java`
                }
            ]
        }
    ],
    serverTestFw: [
        {
            condition: generator => generator.databaseType === 'cassandra',
            path: SERVER_TEST_SRC_DIR,
            templates: [
                {
                    file: 'package/CassandraKeyspaceIT.java',
                    renameTo: generator => `${generator.testDir}CassandraKeyspaceIT.java`
                },
                { file: 'package/AbstractCassandraTest.java', renameTo: generator => `${generator.testDir}AbstractCassandraTest.java` },
                {
                    file: 'package/config/CassandraConfigurationIT.java',
                    renameTo: generator => `${generator.testDir}config/CassandraConfigurationIT.java`
                }
            ]
        },
        {
            condition: generator => generator.databaseType === 'couchbase',
            path: SERVER_TEST_SRC_DIR,
            templates: [
                {
                    file: 'package/config/DatabaseConfigurationIT.java',
                    renameTo: generator => `${generator.testDir}config/DatabaseConfigurationIT.java`
                }
            ]
        },
        {
            path: SERVER_TEST_SRC_DIR,
            templates: [
                { file: 'package/web/rest/TestUtil.java', renameTo: generator => `${generator.testDir}web/rest/TestUtil.java` },
                {
                    file: 'package/web/rest/errors/ExceptionTranslatorIT.java',
                    renameTo: generator => `${generator.testDir}web/rest/errors/ExceptionTranslatorIT.java`
                },
                {
                    file: 'package/web/rest/errors/ExceptionTranslatorTestController.java',
                    renameTo: generator => `${generator.testDir}web/rest/errors/ExceptionTranslatorTestController.java`
                }
            ]
        },
        {
            condition: generator => !generator.skipClient && !generator.reactive,
            path: SERVER_TEST_SRC_DIR,
            templates: [
                {
                    file: 'package/web/rest/ClientForwardControllerIT.java',
                    renameTo: generator => `${generator.testDir}web/rest/ClientForwardControllerIT.java`
                }
            ]
        },
        {
            condition: generator => generator.databaseType === 'sql',
            path: SERVER_TEST_SRC_DIR,
            templates: [
                {
                    file: 'package/config/timezone/HibernateTimeZoneIT.java',
                    renameTo: generator => `${generator.testDir}config/timezone/HibernateTimeZoneIT.java`
                },
                {
                    file: 'package/repository/timezone/DateTimeWrapper.java',
                    renameTo: generator => `${generator.testDir}repository/timezone/DateTimeWrapper.java`
                },
                {
                    file: 'package/repository/timezone/DateTimeWrapperRepository.java',
                    renameTo: generator => `${generator.testDir}repository/timezone/DateTimeWrapperRepository.java`
                }
            ]
        },
        {
            path: SERVER_TEST_RES_DIR,
            templates: ['config/application.yml', 'logback.xml']
        },
        {
            // TODO : add these tests to reactive
            condition: generator => !generator.reactive,
            path: SERVER_TEST_SRC_DIR,
            templates: [
                {
                    file: 'package/config/WebConfigurerTest.java',
                    renameTo: generator => `${generator.testDir}config/WebConfigurerTest.java`
                },
                {
                    file: 'package/config/WebConfigurerTestController.java',
                    renameTo: generator => `${generator.testDir}config/WebConfigurerTestController.java`
                }
            ]
        },
        {
            condition: generator => generator.applicationType === 'gateway' && generator.serviceDiscoveryType,
            path: SERVER_TEST_SRC_DIR,
            templates: [
                // Create Gateway tests files
                {
                    file: 'package/gateway/responserewriting/SwaggerBasePathRewritingFilterTest.java',
                    renameTo: generator => `${generator.testDir}gateway/responserewriting/SwaggerBasePathRewritingFilterTest.java`
                }
            ]
        },
        {
            condition: generator => generator.serviceDiscoveryType,
            path: SERVER_TEST_RES_DIR,
            templates: ['config/bootstrap.yml']
        },
        {
            condition: generator => generator.authenticationType === 'uaa',
            path: SERVER_TEST_SRC_DIR,
            templates: [
                {
                    file: 'package/security/OAuth2TokenMockUtil.java',
                    renameTo: generator => `${generator.testDir}security/OAuth2TokenMockUtil.java`
                },
                {
                    file: 'package/config/SecurityBeanOverrideConfiguration.java',
                    renameTo: generator => `${generator.testDir}config/SecurityBeanOverrideConfiguration.java`
                }
            ]
        },
        {
            condition: generator => generator.authenticationType === 'uaa' && generator.applicationType === 'gateway',
            path: SERVER_TEST_SRC_DIR,
            templates: [
                {
                    file: 'package/security/oauth2/OAuth2CookieHelperTest.java',
                    renameTo: generator => `${generator.testDir}security/oauth2/OAuth2CookieHelperTest.java`
                },
                {
                    file: 'package/security/oauth2/OAuth2AuthenticationServiceTest.java',
                    renameTo: generator => `${generator.testDir}security/oauth2/OAuth2AuthenticationServiceTest.java`
                },
                {
                    file: 'package/security/oauth2/CookieTokenExtractorTest.java',
                    renameTo: generator => `${generator.testDir}security/oauth2/CookieTokenExtractorTest.java`
                },
                {
                    file: 'package/security/oauth2/CookieCollectionTest.java',
                    renameTo: generator => `${generator.testDir}security/oauth2/CookieCollectionTest.java`
                }
            ]
        },
        {
            condition: generator =>
                generator.authenticationType === 'oauth2' &&
                (generator.applicationType === 'monolith' || generator.applicationType === 'gateway'),
            path: SERVER_TEST_SRC_DIR,
            templates: [
                {
                    file: 'package/web/rest/LogoutResourceIT.java',
                    renameTo: generator => `${generator.testDir}web/rest/LogoutResourceIT.java`
                }
            ]
        },
        {
            condition: generator => {
                if (generator.gatlingTests) {
                    mkdirp(`${TEST_DIR}gatling/user-files/data`);
                    mkdirp(`${TEST_DIR}gatling/user-files/bodies`);
                    mkdirp(`${TEST_DIR}gatling/user-files/simulations`);
                    return true;
                }
                return false;
            },
            path: TEST_DIR,
            templates: [
                // Create Gatling test files
                'gatling/conf/gatling.conf',
                'gatling/conf/logback.xml'
            ]
        },
        {
            condition: generator => generator.cucumberTests,
            path: SERVER_TEST_SRC_DIR,
            templates: [
                // Create Cucumber test files
                { file: 'package/cucumber/CucumberIT.java', renameTo: generator => `${generator.testDir}cucumber/CucumberIT.java` },
                {
                    file: 'package/cucumber/stepdefs/StepDefs.java',
                    renameTo: generator => `${generator.testDir}cucumber/stepdefs/StepDefs.java`
                },
                {
                    file: 'package/cucumber/CucumberContextConfiguration.java',
                    renameTo: generator => `${generator.testDir}cucumber/CucumberContextConfiguration.java`
                },
                { file: '../features/gitkeep', noEjs: true }
            ]
        },
        {
            condition: generator => !shouldSkipUserManagement(generator) && generator.authenticationType !== 'oauth2',
            path: SERVER_TEST_SRC_DIR,
            templates: [
                // Create auth config test files
                {
                    file: 'package/security/DomainUserDetailsServiceIT.java',
                    renameTo: generator => `${generator.testDir}security/DomainUserDetailsServiceIT.java`
                }
            ]
        },
        {
            condition: generator => generator.messageBroker === 'kafka',
            path: SERVER_TEST_SRC_DIR,
            templates: [
                {
                    file: 'package/web/rest/KafkaResourceIT.java',
                    renameTo: generator =>
                        `${generator.testDir}web/rest/${generator.upperFirstCamelCase(generator.baseName)}KafkaResourceIT.java`
                }
            ]
        }
    ],
    serverJavaUserManagement: [
        {
            condition: generator =>
                (generator.authenticationType === 'oauth2' && generator.applicationType !== 'microservice') ||
                (!generator.skipUserManagement && generator.databaseType === 'sql'),
            path: SERVER_MAIN_RES_DIR,
            templates: ['config/liquibase/data/user.csv']
        },
        {
            condition: generator =>
                (generator.authenticationType === 'oauth2' &&
                    generator.applicationType !== 'microservice' &&
                    generator.databaseType === 'sql') ||
                (!generator.skipUserManagement && generator.databaseType === 'sql'),
            path: SERVER_MAIN_RES_DIR,
            templates: ['config/liquibase/data/authority.csv', 'config/liquibase/data/user_authority.csv']
        },
        {
            condition: generator => generator.authenticationType === 'oauth2',
            path: SERVER_MAIN_SRC_DIR,
            templates: [
                { file: 'package/config/Constants.java', renameTo: generator => `${generator.javaDir}config/Constants.java` },
                { file: 'package/service/UserService.java', renameTo: generator => `${generator.javaDir}service/UserService.java` },
                {
                    file: 'package/service/dto/package-info.java',
                    renameTo: generator => `${generator.javaDir}service/dto/package-info.java`
                },
                {
                    file: 'package/service/dto/UserDTO.java',
                    renameTo: generator => `${generator.javaDir}service/dto/${generator.asDto('User')}.java`
                }
            ]
        },
        {
            condition: generator => generator.authenticationType === 'oauth2' && generator.databaseType !== 'no',
            path: SERVER_MAIN_SRC_DIR,
            templates: [
                {
                    file: 'package/domain/User.java',
                    renameTo: generator => `${generator.javaDir}domain/${generator.asEntity('User')}.java`
                },
                { file: 'package/domain/Authority.java', renameTo: generator => `${generator.javaDir}domain/Authority.java` },
                {
                    file: 'package/service/mapper/package-info.java',
                    renameTo: generator => `${generator.javaDir}service/mapper/package-info.java`
                },
                {
                    file: 'package/service/mapper/UserMapper.java',
                    renameTo: generator => `${generator.javaDir}service/mapper/UserMapper.java`
                },
                {
                    file: 'package/repository/UserRepository.java',
                    renameTo: generator => `${generator.javaDir}repository/UserRepository.java`
                },
                {
                    file: 'package/repository/AuthorityRepository.java',
                    renameTo: generator => `${generator.javaDir}repository/AuthorityRepository.java`
                },
                { file: 'package/web/rest/UserResource.java', renameTo: generator => `${generator.javaDir}web/rest/UserResource.java` },
                {
                    file: 'package/web/rest/vm/ManagedUserVM.java',
                    renameTo: generator => `${generator.javaDir}web/rest/vm/ManagedUserVM.java`
                }
            ]
        },
        {
            condition: generator =>
                generator.skipUserManagement &&
                generator.authenticationType !== 'uaa' &&
                ['monolith', 'gateway'].includes(generator.applicationType),
            path: SERVER_MAIN_SRC_DIR,
            templates: [
                {
                    file: 'package/web/rest/AccountResource.java',
                    renameTo: generator => `${generator.javaDir}web/rest/AccountResource.java`
                }
            ]
        },
        {
            condition: generator => generator.authenticationType === 'oauth2',
            path: SERVER_TEST_SRC_DIR,
            templates: [
                {
                    file: 'package/service/UserServiceIT.java',
                    renameTo: generator => `${generator.testDir}service/UserServiceIT.java`
                }
            ]
        },
        {
            condition: generator => generator.authenticationType === 'oauth2' && generator.databaseType !== 'no',
            path: SERVER_TEST_SRC_DIR,
            templates: [
                {
                    file: 'package/service/mapper/UserMapperIT.java',
                    renameTo: generator => `${generator.testDir}service/mapper/UserMapperIT.java`
                },
                {
                    file: 'package/web/rest/UserResourceIT.java',
                    renameTo: generator => `${generator.testDir}web/rest/UserResourceIT.java`
                }
            ]
        },
        {
            condition: generator =>
                generator.skipUserManagement &&
                generator.authenticationType !== 'uaa' &&
                ['monolith', 'gateway'].includes(generator.applicationType),
            path: SERVER_TEST_SRC_DIR,
            templates: [
                {
                    file: 'package/web/rest/AccountResourceIT.java',
                    renameTo: generator => `${generator.testDir}web/rest/AccountResourceIT.java`
                }
            ]
        },
        {
            condition: generator => generator.authenticationType === 'oauth2' && generator.searchEngine === 'elasticsearch',
            path: SERVER_MAIN_SRC_DIR,
            templates: [
                {
                    file: 'package/repository/search/UserSearchRepository.java',
                    renameTo: generator => `${generator.javaDir}repository/search/UserSearchRepository.java`
                }
            ]
        },
        {
            condition: generator => generator.authenticationType === 'oauth2' && generator.searchEngine === 'elasticsearch',
            path: SERVER_TEST_SRC_DIR,
            templates: [
                {
                    file: 'package/repository/search/UserSearchRepositoryMockConfiguration.java',
                    renameTo: generator => `${generator.testDir}repository/search/UserSearchRepositoryMockConfiguration.java`
                }
            ]
        },
        {
            condition: generator => generator.authenticationType === 'oauth2' && ['sql', 'mongodb'].includes(generator.databaseType),
            path: SERVER_MAIN_SRC_DIR,
            templates: [
                {
                    file: 'package/repository/CustomAuditEventRepository.java',
                    renameTo: generator => `${generator.javaDir}repository/CustomAuditEventRepository.java`
                },
                {
                    file: 'package/repository/AuthorityRepository.java',
                    renameTo: generator => `${generator.javaDir}repository/AuthorityRepository.java`
                },
                {
                    file: 'package/repository/PersistenceAuditEventRepository.java',
                    renameTo: generator => `${generator.javaDir}repository/PersistenceAuditEventRepository.java`
                },
                {
                    file: 'package/service/AuditEventService.java',
                    renameTo: generator => `${generator.javaDir}service/AuditEventService.java`
                },
                { file: 'package/web/rest/AuditResource.java', renameTo: generator => `${generator.javaDir}web/rest/AuditResource.java` }
            ]
        },
        {
            condition: generator => generator.authenticationType === 'oauth2' && ['sql', 'mongodb'].includes(generator.databaseType),
            path: SERVER_TEST_SRC_DIR,
            templates: [
                {
                    file: 'package/repository/CustomAuditEventRepositoryIT.java',
                    renameTo: generator => `${generator.testDir}repository/CustomAuditEventRepositoryIT.java`
                },
                {
                    file: 'package/web/rest/AuditResourceIT.java',
                    renameTo: generator => `${generator.testDir}web/rest/AuditResourceIT.java`
                }
            ]
        },
        {
            condition: generator => !generator.skipUserManagement,
            path: SERVER_MAIN_RES_DIR,
            templates: [
                'templates/mail/activationEmail.html',
                'templates/mail/creationEmail.html',
                'templates/mail/passwordResetEmail.html'
            ]
        },
        {
            condition: generator => !generator.skipUserManagement && ['sql', 'mongodb', 'couchbase'].includes(generator.databaseType),
            path: SERVER_MAIN_SRC_DIR,
            templates: [
                { file: 'package/domain/Authority.java', renameTo: generator => `${generator.javaDir}domain/Authority.java` },
                {
                    file: 'package/repository/CustomAuditEventRepository.java',
                    renameTo: generator => `${generator.javaDir}repository/CustomAuditEventRepository.java`
                },
                {
                    file: 'package/repository/AuthorityRepository.java',
                    renameTo: generator => `${generator.javaDir}repository/${generator.reactiveRepository}AuthorityRepository.java`
                },
                {
                    file: 'package/repository/PersistenceAuditEventRepository.java',
                    renameTo: generator => `${generator.javaDir}repository/PersistenceAuditEventRepository.java`
                },
                {
                    file: 'package/service/AuditEventService.java',
                    renameTo: generator => `${generator.javaDir}service/AuditEventService.java`
                },
                { file: 'package/web/rest/AuditResource.java', renameTo: generator => `${generator.javaDir}web/rest/AuditResource.java` }
            ]
        },
        {
            condition: generator => !generator.skipUserManagement,
            path: SERVER_MAIN_SRC_DIR,
            templates: [
                /* User management java domain files */
                {
                    file: 'package/domain/User.java',
                    renameTo: generator => `${generator.javaDir}domain/${generator.asEntity('User')}.java`
                },
                {
                    file: 'package/repository/UserRepository.java',
                    renameTo: generator => `${generator.javaDir}repository/${generator.reactiveRepository}UserRepository.java`
                },

                /* User management java service files */
                { file: 'package/service/UserService.java', renameTo: generator => `${generator.javaDir}service/UserService.java` },
                { file: 'package/service/MailService.java', renameTo: generator => `${generator.javaDir}service/MailService.java` },

                /* User management java web files */
                {
                    file: 'package/service/dto/package-info.java',
                    renameTo: generator => `${generator.javaDir}service/dto/package-info.java`
                },
                {
                    file: 'package/service/dto/UserDTO.java',
                    renameTo: generator => `${generator.javaDir}service/dto/${generator.asDto('User')}.java`
                },
                {
                    file: 'package/service/dto/PasswordChangeDTO.java',
                    renameTo: generator => `${generator.javaDir}service/dto/PasswordChangeDTO.java`
                },
                {
                    file: 'package/web/rest/vm/ManagedUserVM.java',
                    renameTo: generator => `${generator.javaDir}web/rest/vm/ManagedUserVM.java`
                },
                {
                    file: 'package/web/rest/AccountResource.java',
                    renameTo: generator => `${generator.javaDir}web/rest/AccountResource.java`
                },
                { file: 'package/web/rest/UserResource.java', renameTo: generator => `${generator.javaDir}web/rest/UserResource.java` },
                {
                    file: 'package/web/rest/vm/KeyAndPasswordVM.java',
                    renameTo: generator => `${generator.javaDir}web/rest/vm/KeyAndPasswordVM.java`
                },
                {
                    file: 'package/service/mapper/package-info.java',
                    renameTo: generator => `${generator.javaDir}service/mapper/package-info.java`
                },
                {
                    file: 'package/service/mapper/UserMapper.java',
                    renameTo: generator => `${generator.javaDir}service/mapper/UserMapper.java`
                }
            ]
        },
        {
            condition: generator => !generator.skipUserManagement && generator.searchEngine === 'elasticsearch',
            path: SERVER_MAIN_SRC_DIR,
            templates: [
                {
                    file: 'package/repository/search/UserSearchRepository.java',
                    renameTo: generator => `${generator.javaDir}repository/search/UserSearchRepository.java`
                }
            ]
        },
        {
            condition: generator => !generator.skipUserManagement && generator.searchEngine === 'elasticsearch',
            path: SERVER_TEST_SRC_DIR,
            templates: [
                {
                    file: 'package/repository/search/UserSearchRepositoryMockConfiguration.java',
                    renameTo: generator => `${generator.testDir}repository/search/UserSearchRepositoryMockConfiguration.java`
                }
            ]
        },
        {
            condition: generator => generator.authenticationType === 'jwt',
            path: SERVER_TEST_SRC_DIR,
            templates: [
                {
                    file: 'package/security/jwt/TokenProviderTest.java',
                    renameTo: generator => `${generator.testDir}security/jwt/TokenProviderTest.java`
                },
                {
                    file: 'package/security/jwt/JWTFilterTest.java',
                    renameTo: generator => `${generator.testDir}security/jwt/JWTFilterTest.java`
                }
            ]
        },
        {
            condition: generator => generator.applicationType !== 'microservice' && generator.authenticationType === 'jwt',
            path: SERVER_TEST_SRC_DIR,
            templates: [
                {
                    file: 'package/web/rest/UserJWTControllerIT.java',
                    renameTo: generator => `${generator.testDir}web/rest/UserJWTControllerIT.java`
                }
            ]
        },
        {
            // TODO : add tests for reactive
            condition: generator =>
                !generator.reactive && !generator.skipUserManagement && ['sql', 'mongodb', 'couchbase'].includes(generator.databaseType),
            path: SERVER_TEST_SRC_DIR,
            templates: [
                {
                    file: 'package/web/rest/AuditResourceIT.java',
                    renameTo: generator => `${generator.testDir}web/rest/AuditResourceIT.java`
                },
                {
                    file: 'package/service/AuditEventServiceIT.java',
                    renameTo: generator => `${generator.testDir}service/AuditEventServiceIT.java`
                }
            ]
        },
        {
            condition: generator => !generator.skipUserManagement && ['sql', 'mongodb', 'couchbase'].includes(generator.databaseType),
            path: SERVER_TEST_SRC_DIR,
            templates: [
                {
                    file: 'package/repository/CustomAuditEventRepositoryIT.java',
                    renameTo: generator => `${generator.testDir}repository/CustomAuditEventRepositoryIT.java`
                }
            ]
        },
        {
            condition: generator => !generator.skipUserManagement && generator.cucumberTests,
            path: SERVER_TEST_SRC_DIR,
            templates: [
                {
                    file: 'package/cucumber/stepdefs/UserStepDefs.java',
                    renameTo: generator => `${generator.testDir}cucumber/stepdefs/UserStepDefs.java`
                },
                '../features/user/user.feature'
            ]
        },
        {
            condition: generator => !generator.skipUserManagement,
            path: SERVER_TEST_RES_DIR,
            templates: [
                /* User management java test files */
                'templates/mail/testEmail.html',
                'i18n/messages_en.properties'
            ]
        },
        {
            condition: generator => !generator.skipUserManagement,
            path: SERVER_TEST_SRC_DIR,
            templates: [
                {
                    file: 'package/service/MailServiceIT.java',
                    renameTo: generator => `${generator.testDir}service/MailServiceIT.java`
                },
                {
                    file: 'package/service/UserServiceIT.java',
                    renameTo: generator => `${generator.testDir}service/UserServiceIT.java`
                },
                {
                    file: 'package/service/mapper/UserMapperIT.java',
                    renameTo: generator => `${generator.testDir}service/mapper/UserMapperIT.java`
                },
                {
                    file: 'package/web/rest/AccountResourceIT.java',
                    renameTo: generator => `${generator.testDir}web/rest/AccountResourceIT.java`
                },
                {
                    file: 'package/web/rest/UserResourceIT.java',
                    renameTo: generator => `${generator.testDir}web/rest/UserResourceIT.java`
                }
            ]
        }
    ]
};

function writeFiles() {
    return {
        setUp() {
            this.javaDir = `${this.packageFolder}/`;
            this.testDir = `${this.packageFolder}/`;

            // Create Java resource files
            mkdirp(SERVER_MAIN_RES_DIR);
            mkdirp(`${SERVER_TEST_SRC_DIR}/${this.testDir}`);
            this.generateKeyStore();
        },

        cleanupOldServerFiles() {
            cleanup.cleanupOldServerFiles(
                this,
                `${SERVER_MAIN_SRC_DIR}/${this.javaDir}`,
                `${SERVER_TEST_SRC_DIR}/${this.testDir}`,
                SERVER_MAIN_RES_DIR,
                SERVER_TEST_RES_DIR
            );
        },

        writeFiles() {
            this.writeFilesToDisk(serverFiles, this, false, this.fetchFromInstalledJHipster('server/templates'));
        }
    };
}

module.exports = {
    writeFiles,
    serverFiles
};<|MERGE_RESOLUTION|>--- conflicted
+++ resolved
@@ -848,11 +848,7 @@
         },
         {
             condition: generator =>
-<<<<<<< HEAD
-                ['ehcache', 'hazelcast', 'infinispan', 'memcached', 'redis'].includes(generator.cacheProvider) ||
-=======
-                ['ehcache', 'caffeine', 'hazelcast', 'infinispan', 'memcached'].includes(generator.cacheProvider) ||
->>>>>>> 2691b32a
+                ['ehcache', 'caffeine', 'hazelcast', 'infinispan', 'memcached', 'redis'].includes(generator.cacheProvider) ||
                 generator.applicationType === 'gateway',
             path: SERVER_MAIN_SRC_DIR,
             templates: [
