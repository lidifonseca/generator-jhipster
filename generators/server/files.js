--- conflicted
+++ resolved
@@ -636,14 +636,7 @@
             }
 
             /* User management java repo files */
-<<<<<<< HEAD
-            if (this.searchEngine === 'elasticsearch') {
-                this.template(`${SERVER_MAIN_SRC_DIR}package/repository/search/_UserSearchRepository.java`, `${javaDir}repository/search/UserSearchRepository.java`);
-            }
             if (this.databaseType === 'sql' || this.databaseType === 'mongodb' || this.databaseType === 'couchbase') {
-=======
-            if (this.databaseType === 'sql' || this.databaseType === 'mongodb') {
->>>>>>> 6d71d02a
                 this.template(`${SERVER_MAIN_SRC_DIR}package/repository/_CustomAuditEventRepository.java`, `${javaDir}repository/CustomAuditEventRepository.java`);
                 this.template(`${SERVER_MAIN_SRC_DIR}package/repository/_AuthorityRepository.java`, `${javaDir}repository/AuthorityRepository.java`);
                 this.template(`${SERVER_MAIN_SRC_DIR}package/repository/_PersistenceAuditEventRepository.java`, `${javaDir}repository/PersistenceAuditEventRepository.java`);
