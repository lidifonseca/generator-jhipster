--- conflicted
+++ resolved
@@ -557,17 +557,11 @@
                 this.template(SERVER_TEST_SRC_DIR + 'package/service/_SocialServiceIntTest.java', testDir + 'service/SocialServiceIntTest.java');
             }
 
-<<<<<<< HEAD
             this.template(SERVER_TEST_SRC_DIR + 'package/web/rest/_AccountResourceIntTest.java', testDir + 'web/rest/AccountResourceIntTest.java');
             this.template(SERVER_TEST_SRC_DIR + 'package/security/_SecurityUtilsUnitTest.java', testDir + 'security/SecurityUtilsUnitTest.java');
-            this.template(SERVER_TEST_SRC_DIR + 'package/security/jwt/_TokenProviderTest.java', testDir + 'security/jwt/TokenProviderTest.java');
-=======
-            this.template(SERVER_TEST_SRC_DIR + 'package/web/rest/_AccountResourceIntTest.java', testDir + 'web/rest/AccountResourceIntTest.java', this, {});
-            this.template(SERVER_TEST_SRC_DIR + 'package/security/_SecurityUtilsUnitTest.java', testDir + 'security/SecurityUtilsUnitTest.java', this, {});
             if (this.authenticationType === 'jwt') {
-                this.template(SERVER_TEST_SRC_DIR + 'package/security/jwt/_TokenProviderTest.java', testDir + 'security/jwt/TokenProviderTest.java', this, {});
-            }
->>>>>>> 49eb7f46
+                this.template(SERVER_TEST_SRC_DIR + 'package/security/jwt/_TokenProviderTest.java', testDir + 'security/jwt/TokenProviderTest.java');
+            }
 
             if (this.databaseType === 'sql' || this.databaseType === 'mongodb') {
                 this.template(SERVER_TEST_SRC_DIR + 'package/web/rest/_AuditResourceIntTest.java', testDir + 'web/rest/AuditResourceIntTest.java');
