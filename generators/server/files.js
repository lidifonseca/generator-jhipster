/**
 * Copyright 2013-2017 the original author or authors from the JHipster project.
 *
 * This file is part of the JHipster project, see http://www.jhipster.tech/
 * for more information.
 *
 * Licensed under the Apache License, Version 2.0 (the "License");
 * you may not use this file except in compliance with the License.
 * You may obtain a copy of the License at
 *
 *      http://www.apache.org/licenses/LICENSE-2.0
 *
 * Unless required by applicable law or agreed to in writing, software
 * distributed under the License is distributed on an "AS IS" BASIS,
 * WITHOUT WARRANTIES OR CONDITIONS OF ANY KIND, either express or implied.
 * See the License for the specific language governing permissions and
 * limitations under the License.
 */
const mkdirp = require('mkdirp');
const cleanup = require('../cleanup');
const constants = require('../generator-constants');

/* Constants use throughout */
const INTERPOLATE_REGEX = constants.INTERPOLATE_REGEX;
const DOCKER_DIR = constants.DOCKER_DIR;
const TEST_DIR = constants.TEST_DIR;
const SERVER_MAIN_SRC_DIR = constants.SERVER_MAIN_SRC_DIR;
const SERVER_MAIN_RES_DIR = constants.SERVER_MAIN_RES_DIR;
const SERVER_TEST_SRC_DIR = constants.SERVER_TEST_SRC_DIR;
const SERVER_TEST_RES_DIR = constants.SERVER_TEST_RES_DIR;

module.exports = {
    writeFiles
};

let javaDir;

function writeFiles() {
    return {

        setUpJavaDir() {
            javaDir = this.javaDir = `${constants.SERVER_MAIN_SRC_DIR + this.packageFolder}/`;
        },

        cleanupOldServerFiles() {
            cleanup.cleanupOldServerFiles(this, this.javaDir, this.testDir);
        },

        writeGlobalFiles() {
            this.template('_README.md', 'README.md');
            this.template('gitignore', '.gitignore');
            this.copy('gitattributes', '.gitattributes');
            this.copy('editorconfig', '.editorconfig');
        },

        writeDockerFiles() {
            // Create Docker and Docker Compose files
            this.template(`${DOCKER_DIR}_Dockerfile`, `${DOCKER_DIR}Dockerfile`);
            this.template(`${DOCKER_DIR}.dockerignore`, `${DOCKER_DIR}.dockerignore`);
            this.template(`${DOCKER_DIR}_app.yml`, `${DOCKER_DIR}app.yml`);
            if (this.prodDatabaseType === 'mysql') {
                this.template(`${DOCKER_DIR}_mysql.yml`, `${DOCKER_DIR}mysql.yml`);
            }
            if (this.prodDatabaseType === 'mariadb') {
                this.template(`${DOCKER_DIR}_mariadb.yml`, `${DOCKER_DIR}mariadb.yml`);
            }
            if (this.prodDatabaseType === 'postgresql') {
                this.template(`${DOCKER_DIR}_postgresql.yml`, `${DOCKER_DIR}postgresql.yml`);
            }
            if (this.prodDatabaseType === 'mongodb') {
                this.template(`${DOCKER_DIR}_mongodb.yml`, `${DOCKER_DIR}mongodb.yml`);
                this.template(`${DOCKER_DIR}_mongodb-cluster.yml`, `${DOCKER_DIR}mongodb-cluster.yml`);
                this.template(`${DOCKER_DIR}mongodb/MongoDB.Dockerfile`, `${DOCKER_DIR}mongodb/MongoDB.Dockerfile`);
                this.template(`${DOCKER_DIR}mongodb/scripts/init_replicaset.js`, `${DOCKER_DIR}mongodb/scripts/init_replicaset.js`);
            }
            if (this.prodDatabaseType === 'couchbase') {
                this.template(`${DOCKER_DIR}_couchbase.yml`, `${DOCKER_DIR}couchbase.yml`);
                this.template(`${DOCKER_DIR}_couchbase-cluster.yml`, `${DOCKER_DIR}couchbase-cluster.yml`);
                this.template(`${DOCKER_DIR}couchbase/Couchbase.Dockerfile`, `${DOCKER_DIR}couchbase/Couchbase.Dockerfile`);
                this.template(`${DOCKER_DIR}couchbase/scripts/configure-node.sh`, `${DOCKER_DIR}couchbase/scripts/configure-node.sh`);
            }
            if (this.prodDatabaseType === 'mssql') {
                this.template(`${DOCKER_DIR}_mssql.yml`, `${DOCKER_DIR}mssql.yml`);
            }
            if (this.prodDatabaseType === 'oracle') {
                this.template(`${DOCKER_DIR}_oracle.yml`, `${DOCKER_DIR}oracle.yml`);
            }
            if (this.prodDatabaseType === 'cassandra') {
                // docker-compose files
                this.template(`${DOCKER_DIR}_cassandra.yml`, `${DOCKER_DIR}cassandra.yml`);
                this.template(`${DOCKER_DIR}_cassandra-cluster.yml`, `${DOCKER_DIR}cassandra-cluster.yml`);
                this.template(`${DOCKER_DIR}_cassandra-migration.yml`, `${DOCKER_DIR}cassandra-migration.yml`);
                // dockerfiles
                this.template(`${DOCKER_DIR}cassandra/_Cassandra-Migration.Dockerfile`, `${DOCKER_DIR}cassandra/Cassandra-Migration.Dockerfile`);
                // scripts
                this.template(`${DOCKER_DIR}cassandra/scripts/_autoMigrate.sh`, `${DOCKER_DIR}cassandra/scripts/autoMigrate.sh`);
                this.template(`${DOCKER_DIR}cassandra/scripts/_execute-cql.sh`, `${DOCKER_DIR}cassandra/scripts/execute-cql.sh`);
            }
            if (this.searchEngine === 'elasticsearch') {
                this.template(`${DOCKER_DIR}_elasticsearch.yml`, `${DOCKER_DIR}elasticsearch.yml`);
            }
            if (this.messageBroker === 'kafka') {
                this.template(`${DOCKER_DIR}_kafka.yml`, `${DOCKER_DIR}kafka.yml`);
            }
            if (this.serviceDiscoveryType) {
                this.template(`${DOCKER_DIR}config/_README.md`, `${DOCKER_DIR}central-server-config/README.md`);

                if (this.serviceDiscoveryType === 'consul') {
                    this.template(`${DOCKER_DIR}_consul.yml`, `${DOCKER_DIR}consul.yml`);
                    this.copy(`${DOCKER_DIR}config/git2consul.json`, `${DOCKER_DIR}config/git2consul.json`);
                    this.copy(`${DOCKER_DIR}config/consul-config/application.yml`, `${DOCKER_DIR}central-server-config/application.yml`);
                }
                if (this.serviceDiscoveryType === 'eureka') {
                    this.template(`${DOCKER_DIR}_jhipster-registry.yml`, `${DOCKER_DIR}jhipster-registry.yml`);
                    this.copy(`${DOCKER_DIR}config/docker-config/application.yml`, `${DOCKER_DIR}central-server-config/docker-config/application.yml`);
                    this.copy(`${DOCKER_DIR}config/localhost-config/application.yml`, `${DOCKER_DIR}central-server-config/localhost-config/application.yml`);
                }
            }

            if (this.enableSwaggerCodegen) {
                this.template(`${DOCKER_DIR}_swagger-editor.yml`, `${DOCKER_DIR}swagger-editor.yml`);
            }

            this.template(`${DOCKER_DIR}_sonar.yml`, `${DOCKER_DIR}sonar.yml`);

            if (this.authenticationType === 'oauth2') {
                this.template(`${DOCKER_DIR}_keycloak.yml`, `${DOCKER_DIR}keycloak.yml`);
                this.copy(`${DOCKER_DIR}config/realm-config/jhipster-realm.json`, `${DOCKER_DIR}realm-config/jhipster-realm.json`);
                this.copy(`${DOCKER_DIR}config/realm-config/jhipster-users-0.json`, `${DOCKER_DIR}realm-config/jhipster-users-0.json`);
            }
        },

        writeServerBuildFiles() {
            switch (this.buildTool) {
            case 'gradle':
                this.template('_build.gradle', 'build.gradle');
                this.template('_settings.gradle', 'settings.gradle');
                this.template('_gradle.properties', 'gradle.properties');
                if (!this.skipClient && this.clientFramework === 'angular1') {
                    this.template('gradle/_yeoman.gradle', 'gradle/yeoman.gradle');
                }
                this.template('gradle/_sonar.gradle', 'gradle/sonar.gradle');
                this.template('gradle/_docker.gradle', 'gradle/docker.gradle');
                this.template('gradle/_profile_dev.gradle', 'gradle/profile_dev.gradle', this, { interpolate: INTERPOLATE_REGEX });
                this.template('gradle/_profile_prod.gradle', 'gradle/profile_prod.gradle', this, { interpolate: INTERPOLATE_REGEX });
                this.template('gradle/_mapstruct.gradle', 'gradle/mapstruct.gradle', this, { interpolate: INTERPOLATE_REGEX });
                this.template('gradle/_graphite.gradle', 'gradle/graphite.gradle');
                this.template('gradle/_prometheus.gradle', 'gradle/prometheus.gradle');
                this.template('gradle/_zipkin.gradle', 'gradle/zipkin.gradle');
                if (this.gatlingTests) {
                    this.template('gradle/_gatling.gradle', 'gradle/gatling.gradle');
                }
                if (this.databaseType === 'sql') {
                    this.template('gradle/_liquibase.gradle', 'gradle/liquibase.gradle');
                }
                if (this.enableSwaggerCodegen) {
                    this.template('gradle/_swagger.gradle', 'gradle/swagger.gradle');
                }
                this.copy('gradlew', 'gradlew');
                this.copy('gradlew.bat', 'gradlew.bat');
                this.copy('gradle/wrapper/gradle-wrapper.jar', 'gradle/wrapper/gradle-wrapper.jar');
                this.copy('gradle/wrapper/gradle-wrapper.properties', 'gradle/wrapper/gradle-wrapper.properties');
                break;
            case 'maven':
            default:
                this.copy('mvnw', 'mvnw');
                this.copy('mvnw.cmd', 'mvnw.cmd');
                this.copy('.mvn/wrapper/maven-wrapper.jar', '.mvn/wrapper/maven-wrapper.jar');
                this.copy('.mvn/wrapper/maven-wrapper.properties', '.mvn/wrapper/maven-wrapper.properties');
                this.template('_pom.xml', 'pom.xml', null, { interpolate: INTERPOLATE_REGEX });
            }
        },

        writeServerResourceFiles() {
            // Create Java resource files
            mkdirp(SERVER_MAIN_RES_DIR);
            this.copy(`${SERVER_MAIN_RES_DIR}banner.txt`, `${SERVER_MAIN_RES_DIR}banner.txt`);

            if (this.devDatabaseType === 'h2Disk' || this.devDatabaseType === 'h2Memory') {
                this.template(`${SERVER_MAIN_RES_DIR}h2.server.properties`, `${SERVER_MAIN_RES_DIR}.h2.server.properties`);
            }

            // Thymeleaf templates
            this.copy(`${SERVER_MAIN_RES_DIR}templates/error.html`, `${SERVER_MAIN_RES_DIR}templates/error.html`);

            this.template(`${SERVER_MAIN_RES_DIR}_logback-spring.xml`, `${SERVER_MAIN_RES_DIR}logback-spring.xml`, this, { interpolate: INTERPOLATE_REGEX });

            this.template(`${SERVER_MAIN_RES_DIR}config/_application.yml`, `${SERVER_MAIN_RES_DIR}config/application.yml`);
            this.template(`${SERVER_MAIN_RES_DIR}config/_application-dev.yml`, `${SERVER_MAIN_RES_DIR}config/application-dev.yml`);
            this.template(`${SERVER_MAIN_RES_DIR}config/_application-prod.yml`, `${SERVER_MAIN_RES_DIR}config/application-prod.yml`);

            if (this.enableSwaggerCodegen) {
                this.template(`${SERVER_MAIN_RES_DIR}swagger/_api.yml`, `${SERVER_MAIN_RES_DIR}swagger/api.yml`);
            }

            if (this.databaseType === 'sql') {
                this.template(`${SERVER_MAIN_RES_DIR}/config/liquibase/changelog/_initial_schema.xml`, `${SERVER_MAIN_RES_DIR}config/liquibase/changelog/00000000000000_initial_schema.xml`, this, { interpolate: INTERPOLATE_REGEX });
                this.copy(`${SERVER_MAIN_RES_DIR}/config/liquibase/master.xml`, `${SERVER_MAIN_RES_DIR}config/liquibase/master.xml`);
            }

            if (this.databaseType === 'mongodb') {
                this.template(`${SERVER_MAIN_SRC_DIR}package/config/dbmigrations/_package-info.java`, `${javaDir}config/dbmigrations/package-info.java`);
                if (!this.skipUserManagement) {
                    this.template(`${SERVER_MAIN_SRC_DIR}package/config/dbmigrations/_InitialSetupMigration.java`, `${javaDir}config/dbmigrations/InitialSetupMigration.java`);
                }
            }

            if (this.databaseType === 'couchbase') {
                this.template(`${SERVER_MAIN_RES_DIR}/config/couchmove/changelog/_V0__create_indexes.n1ql`, `${SERVER_MAIN_RES_DIR}config/couchmove/changelog/V0__create_indexes.n1ql`);
                if (!this.skipUserManagement || this.authenticationType === 'oauth2') {
                    this.template(`${SERVER_MAIN_RES_DIR}/config/couchmove/changelog/V0.1__initial_setup/_ROLE_ADMIN.json`, `${SERVER_MAIN_RES_DIR}config/couchmove/changelog/V0.1__initial_setup/ROLE_ADMIN.json`);
                    this.template(`${SERVER_MAIN_RES_DIR}/config/couchmove/changelog/V0.1__initial_setup/_ROLE_USER.json`, `${SERVER_MAIN_RES_DIR}config/couchmove/changelog/V0.1__initial_setup/ROLE_USER.json`);
                    this.template(`${SERVER_MAIN_RES_DIR}/config/couchmove/changelog/V0.1__initial_setup/_user__admin.json`, `${SERVER_MAIN_RES_DIR}config/couchmove/changelog/V0.1__initial_setup/user__admin.json`);
                    this.template(`${SERVER_MAIN_RES_DIR}/config/couchmove/changelog/V0.1__initial_setup/_user__anonymoususer.json`, `${SERVER_MAIN_RES_DIR}config/couchmove/changelog/V0.1__initial_setup/user__anonymoususer.json`);
                    this.template(`${SERVER_MAIN_RES_DIR}/config/couchmove/changelog/V0.1__initial_setup/_user__system.json`, `${SERVER_MAIN_RES_DIR}config/couchmove/changelog/V0.1__initial_setup/user__system.json`);
                    this.template(`${SERVER_MAIN_RES_DIR}/config/couchmove/changelog/V0.1__initial_setup/_user__user.json`, `${SERVER_MAIN_RES_DIR}config/couchmove/changelog/V0.1__initial_setup/user__user.json`);
                }
            }

            if (this.databaseType === 'cassandra') {
                this.template(`${SERVER_MAIN_RES_DIR}config/cql/_create-keyspace-prod.cql`, `${SERVER_MAIN_RES_DIR}config/cql/create-keyspace-prod.cql`);
                this.template(`${SERVER_MAIN_RES_DIR}config/cql/_create-keyspace.cql`, `${SERVER_MAIN_RES_DIR}config/cql/create-keyspace.cql`);
                this.template(`${SERVER_MAIN_RES_DIR}config/cql/_drop-keyspace.cql`, `${SERVER_MAIN_RES_DIR}config/cql/drop-keyspace.cql`);
                this.copy(`${SERVER_MAIN_RES_DIR}config/cql/changelog/README.md`, `${SERVER_MAIN_RES_DIR}config/cql/changelog/README.md`);

                /* Skip the code below for --skip-user-management */
                if (this.skipUserManagement && this.authenticationType !== 'oauth2') return;
                if (this.applicationType !== 'microservice' && this.databaseType === 'cassandra') {
                    this.template(`${SERVER_MAIN_RES_DIR}config/cql/changelog/_create-tables.cql`, `${SERVER_MAIN_RES_DIR}config/cql/changelog/00000000000000_create-tables.cql`);
                    this.template(`${SERVER_MAIN_RES_DIR}config/cql/changelog/_insert_default_users.cql`, `${SERVER_MAIN_RES_DIR}config/cql/changelog/00000000000001_insert_default_users.cql`);
                }
            }

            if (this.applicationType === 'uaa') {
                this.generateKeyStore();
            }
        },

        writeServerPropertyFiles() {
            this.template(`../../languages/templates/${SERVER_MAIN_RES_DIR}i18n/_messages_en.properties`, `${SERVER_MAIN_RES_DIR}i18n/messages.properties`);
        },

        writeServerJavaAuthConfigFiles() {
            if (this.databaseType === 'sql' || this.databaseType === 'mongodb' || this.databaseType === 'couchbase') {
                this.template(`${SERVER_MAIN_SRC_DIR}package/security/_SpringSecurityAuditorAware.java`, `${javaDir}security/SpringSecurityAuditorAware.java`);
            }
            this.template(`${SERVER_MAIN_SRC_DIR}package/security/_SecurityUtils.java`, `${javaDir}security/SecurityUtils.java`);
            this.template(`${SERVER_MAIN_SRC_DIR}package/security/_AuthoritiesConstants.java`, `${javaDir}security/AuthoritiesConstants.java`);

            if (this.authenticationType === 'jwt') {
                this.template(`${SERVER_MAIN_SRC_DIR}package/security/jwt/_TokenProvider.java`, `${javaDir}security/jwt/TokenProvider.java`);
                this.template(`${SERVER_MAIN_SRC_DIR}package/security/jwt/_JWTConfigurer.java`, `${javaDir}security/jwt/JWTConfigurer.java`);
                this.template(`${SERVER_MAIN_SRC_DIR}package/security/jwt/_JWTFilter.java`, `${javaDir}security/jwt/JWTFilter.java`);
            }

            /* Skip the code below for --skip-user-management */
            if (this.skipUserManagement && (this.applicationType !== 'monolith' || this.authenticationType !== 'oauth2')) return;

            if (this.applicationType === 'uaa') {
                this.template(`${SERVER_MAIN_SRC_DIR}package/config/_UaaWebSecurityConfiguration.java`, `${javaDir}config/UaaWebSecurityConfiguration.java`);
                this.template(`${SERVER_MAIN_SRC_DIR}package/config/_UaaConfiguration.java`, `${javaDir}config/UaaConfiguration.java`);
                this.template(`${SERVER_MAIN_SRC_DIR}package/config/_UaaProperties.java`, `${javaDir}config/UaaProperties.java`);
                this.template(`${SERVER_MAIN_SRC_DIR}package/security/_IatTokenEnhancer.java`, `${javaDir}security/IatTokenEnhancer.java`);
            } else {
                this.template(`${SERVER_MAIN_SRC_DIR}package/config/_SecurityConfiguration.java`, `${javaDir}config/SecurityConfiguration.java`);
            }

            if (this.authenticationType === 'session') {
                this.template(`${SERVER_MAIN_SRC_DIR}package/domain/_PersistentToken.java`, `${javaDir}domain/PersistentToken.java`);
                this.template(`${SERVER_MAIN_SRC_DIR}package/repository/_PersistentTokenRepository.java`, `${javaDir}repository/PersistentTokenRepository.java`);
            }

            if (this.authenticationType === 'oauth2') {
                this.template(`${SERVER_MAIN_SRC_DIR}package/config/_OAuth2Configuration.java`, `${javaDir}config/OAuth2Configuration.java`);
                this.template(`${SERVER_MAIN_SRC_DIR}package/security/_OAuth2AuthenticationSuccessHandler.java`, `${javaDir}security/OAuth2AuthenticationSuccessHandler.java`);
            } else {
                this.template(`${SERVER_MAIN_SRC_DIR}package/security/_DomainUserDetailsService.java`, `${javaDir}security/DomainUserDetailsService.java`);
                this.template(`${SERVER_MAIN_SRC_DIR}package/security/_UserNotActivatedException.java`, `${javaDir}security/UserNotActivatedException.java`);
            }

            if (this.authenticationType === 'jwt') {
                this.template(`${SERVER_MAIN_SRC_DIR}package/web/rest/vm/_LoginVM.java`, `${javaDir}web/rest/vm/LoginVM.java`);
                this.template(`${SERVER_MAIN_SRC_DIR}package/web/rest/_UserJWTController.java`, `${javaDir}web/rest/UserJWTController.java`);
            }

            this.template(`${SERVER_MAIN_SRC_DIR}package/security/_package-info.java`, `${javaDir}security/package-info.java`);

            if (this.authenticationType === 'session') {
                this.template(`${SERVER_MAIN_SRC_DIR}package/security/_PersistentTokenRememberMeServices.java`, `${javaDir}security/PersistentTokenRememberMeServices.java`);
            }

            if (this.enableSocialSignIn) {
                this.template(`${SERVER_MAIN_SRC_DIR}package/security/social/_package-info.java`, `${javaDir}security/social/package-info.java`);
                this.template(`${SERVER_MAIN_SRC_DIR}package/config/social/_SocialConfiguration.java`, `${javaDir}config/social/SocialConfiguration.java`);
                this.template(`${SERVER_MAIN_SRC_DIR}package/domain/_SocialUserConnection.java`, `${javaDir}domain/SocialUserConnection.java`);
                this.template(`${SERVER_MAIN_SRC_DIR}package/repository/_CustomSocialConnectionRepository.java`, `${javaDir}repository/CustomSocialConnectionRepository.java`);
                this.template(`${SERVER_MAIN_SRC_DIR}package/repository/_CustomSocialUsersConnectionRepository.java`, `${javaDir}repository/CustomSocialUsersConnectionRepository.java`);
                this.template(`${SERVER_MAIN_SRC_DIR}package/repository/_SocialUserConnectionRepository.java`, `${javaDir}repository/SocialUserConnectionRepository.java`);
                this.template(`${SERVER_MAIN_SRC_DIR}package/security/social/_CustomSignInAdapter.java`, `${javaDir}security/social/CustomSignInAdapter.java`);
                this.template(`${SERVER_MAIN_SRC_DIR}package/security/social/_package-info.java`, `${javaDir}security/social/package-info.java`);
                this.template(`${SERVER_MAIN_SRC_DIR}package/service/_SocialService.java`, `${javaDir}service/SocialService.java`);
                this.template(`${SERVER_MAIN_SRC_DIR}package/web/rest/_SocialController.java`, `${javaDir}web/rest/SocialController.java`);
            }
        },

        writeServerJavaGatewayFiles() {
            if (this.applicationType !== 'gateway') return;

            this.template(`${SERVER_MAIN_SRC_DIR}package/config/_GatewayConfiguration.java`, `${javaDir}config/GatewayConfiguration.java`);
            this.template(`${SERVER_MAIN_SRC_DIR}package/config/apidoc/_GatewaySwaggerResourcesProvider.java`, `${javaDir}config/apidoc/GatewaySwaggerResourcesProvider.java`);
            this.template(`${SERVER_MAIN_SRC_DIR}package/gateway/ratelimiting/_RateLimitingFilter.java`, `${javaDir}gateway/ratelimiting/RateLimitingFilter.java`);
            this.template(`${SERVER_MAIN_SRC_DIR}package/gateway/_TokenRelayFilter.java`, `${javaDir}gateway/TokenRelayFilter.java`);
            this.template(`${SERVER_MAIN_SRC_DIR}package/gateway/accesscontrol/_AccessControlFilter.java`, `${javaDir}gateway/accesscontrol/AccessControlFilter.java`);
            this.template(`${SERVER_MAIN_SRC_DIR}package/gateway/responserewriting/_SwaggerBasePathRewritingFilter.java`, `${javaDir}gateway/responserewriting/SwaggerBasePathRewritingFilter.java`);
            this.template(`${SERVER_MAIN_SRC_DIR}package/web/rest/vm/_RouteVM.java`, `${javaDir}web/rest/vm/RouteVM.java`);
            this.template(`${SERVER_MAIN_SRC_DIR}package/web/rest/_GatewayResource.java`, `${javaDir}web/rest/GatewayResource.java`);
            if (this.authenticationType === 'uaa') {
                this.template(`${SERVER_MAIN_SRC_DIR}package/web/rest/_AuthResource.java`, `${javaDir}web/rest/AuthResource.java`);
                this.template(`${SERVER_MAIN_SRC_DIR}package/web/filter/_RefreshTokenFilter.java`, `${javaDir}web/filter/RefreshTokenFilter.java`);
                this.template(`${SERVER_MAIN_SRC_DIR}package/web/filter/_RefreshTokenFilterConfigurer.java`, `${javaDir}web/filter/RefreshTokenFilterConfigurer.java`);
                this.template(`${SERVER_MAIN_SRC_DIR}package/config/oauth2/_OAuth2AuthenticationConfiguration.java`, `${javaDir}config/oauth2/OAuth2AuthenticationConfiguration.java`);
                this.template(`${SERVER_MAIN_SRC_DIR}package/security/oauth2/_CookieCollection.java`, `${javaDir}security/oauth2/CookieCollection.java`);
                this.template(`${SERVER_MAIN_SRC_DIR}package/security/oauth2/_CookiesHttpServletRequestWrapper.java`, `${javaDir}security/oauth2/CookiesHttpServletRequestWrapper.java`);
                this.template(`${SERVER_MAIN_SRC_DIR}package/security/oauth2/_CookieTokenExtractor.java`, `${javaDir}security/oauth2/CookieTokenExtractor.java`);
                this.template(`${SERVER_MAIN_SRC_DIR}package/security/oauth2/_OAuth2AuthenticationService.java`, `${javaDir}security/oauth2/OAuth2AuthenticationService.java`);
                this.template(`${SERVER_MAIN_SRC_DIR}package/security/oauth2/_OAuth2CookieHelper.java`, `${javaDir}security/oauth2/OAuth2CookieHelper.java`);
                this.template(`${SERVER_MAIN_SRC_DIR}package/security/oauth2/_OAuth2Cookies.java`, `${javaDir}security/oauth2/OAuth2Cookies.java`);
                this.template(`${SERVER_MAIN_SRC_DIR}package/security/oauth2/_OAuth2TokenEndpointClient.java`, `${javaDir}security/oauth2/OAuth2TokenEndpointClient.java`);
                this.template(`${SERVER_MAIN_SRC_DIR}package/security/oauth2/_OAuth2TokenEndpointClientAdapter.java`, `${javaDir}security/oauth2/OAuth2TokenEndpointClientAdapter.java`);
                this.template(`${SERVER_MAIN_SRC_DIR}package/security/oauth2/_UaaTokenEndpointClient.java`, `${javaDir}security/oauth2/UaaTokenEndpointClient.java`);
            }
        },

        writeServerMicroserviceFiles() {
            if (this.applicationType !== 'microservice' && !(this.applicationType === 'gateway' && (this.authenticationType === 'uaa' || this.authenticationType === 'oauth2'))) return;

            this.template(`${SERVER_MAIN_SRC_DIR}package/config/_MicroserviceSecurityConfiguration.java`, `${javaDir}config/MicroserviceSecurityConfiguration.java`);
            if (this.authenticationType === 'uaa') {
                this.template(`${SERVER_MAIN_SRC_DIR}package/config/oauth2/_OAuth2Properties.java`, `${javaDir}config/oauth2/OAuth2Properties.java`);
                this.template(`${SERVER_MAIN_SRC_DIR}package/config/oauth2/_OAuth2JwtAccessTokenConverter.java`, `${javaDir}config/oauth2/OAuth2JwtAccessTokenConverter.java`);
                this.template(`${SERVER_MAIN_SRC_DIR}package/security/oauth2/_OAuth2SignatureVerifierClient.java`, `${javaDir}security/oauth2/OAuth2SignatureVerifierClient.java`);
                this.template(`${SERVER_MAIN_SRC_DIR}package/security/oauth2/_UaaSignatureVerifierClient.java`, `${javaDir}security/oauth2/UaaSignatureVerifierClient.java`);
            }
            if (this.applicationType === 'microservice' && this.authenticationType === 'uaa') {
                this.template(`${SERVER_MAIN_SRC_DIR}package/config/_FeignConfiguration.java`, `${javaDir}config/FeignConfiguration.java`);
                this.template(`${SERVER_MAIN_SRC_DIR}package/client/_AuthorizedFeignClient.java`, `${javaDir}client/AuthorizedFeignClient.java`);
                this.template(`${SERVER_MAIN_SRC_DIR}package/client/_OAuth2InterceptedFeignConfiguration.java`, `${javaDir}client/OAuth2InterceptedFeignConfiguration.java`);
            }
            if (this.authenticationType === 'oauth2') {
                this.template(`${SERVER_MAIN_SRC_DIR}package/security/oauth2/_SimplePrincipalExtractor.java`, `${javaDir}/security/oauth2/SimplePrincipalExtractor.java`);
                this.template(`${SERVER_MAIN_SRC_DIR}package/security/oauth2/_SimpleAuthoritiesExtractor.java`, `${javaDir}/security/oauth2/SimpleAuthoritiesExtractor.java`);
                this.template(`${SERVER_MAIN_SRC_DIR}package/security/oauth2/_AuthorizationHeaderUtil.java`, `${javaDir}/security/oauth2/AuthorizationHeaderUtil.java`);
            }
            if (this.authenticationType === 'oauth2' && (this.applicationType === 'microservice' || this.applicationType === 'gateway')) {
                this.template(`${SERVER_MAIN_SRC_DIR}package/config/_FeignConfiguration.java`, `${javaDir}config/FeignConfiguration.java`);
                this.template(`${SERVER_MAIN_SRC_DIR}package/client/_AuthorizedFeignClient.java`, `${javaDir}client/AuthorizedFeignClient.java`);
                this.template(`${SERVER_MAIN_SRC_DIR}package/client/_OAuth2InterceptedFeignConfiguration.java`, `${javaDir}client/OAuth2InterceptedFeignConfiguration.java`);
                this.template(`${SERVER_MAIN_SRC_DIR}package/client/_TokenRelayRequestInterceptor.java`, `${javaDir}client/TokenRelayRequestInterceptor.java`);
            }
            if (this.authenticationType === 'oauth2' && this.applicationType === 'gateway') {
                this.template(`${SERVER_MAIN_SRC_DIR}package/config/_OAuth2SsoConfiguration.java`, `${javaDir}config/OAuth2SsoConfiguration.java`);
            }
            this.copy(`${SERVER_MAIN_RES_DIR}static/microservices_index.html`, `${SERVER_MAIN_RES_DIR}static/index.html`);
        },

        writeServerMicroserviceAndGatewayFiles() {
            if (!this.serviceDiscoveryType) return;

            this.template(`${SERVER_MAIN_RES_DIR}config/_bootstrap.yml`, `${SERVER_MAIN_RES_DIR}config/bootstrap.yml`);
            this.template(`${SERVER_MAIN_RES_DIR}config/_bootstrap-prod.yml`, `${SERVER_MAIN_RES_DIR}config/bootstrap-prod.yml`);
        },

        writeServerJavaAppFiles() {
            // Create Java files
            // Spring Boot main
            this.template(`${SERVER_MAIN_SRC_DIR}package/_Application.java`, `${javaDir}/${this.mainClass}.java`);
            this.template(`${SERVER_MAIN_SRC_DIR}package/_ApplicationWebXml.java`, `${javaDir}/ApplicationWebXml.java`);
        },

        writeServerJavaConfigFiles() {
            this.template(`${SERVER_MAIN_SRC_DIR}package/aop/logging/_LoggingAspect.java`, `${javaDir}aop/logging/LoggingAspect.java`);
            this.template(`${SERVER_MAIN_SRC_DIR}package/config/_DefaultProfileUtil.java`, `${javaDir}config/DefaultProfileUtil.java`);

            this.template(`${SERVER_MAIN_SRC_DIR}package/config/_package-info.java`, `${javaDir}config/package-info.java`);
            this.template(`${SERVER_MAIN_SRC_DIR}package/config/_AsyncConfiguration.java`, `${javaDir}config/AsyncConfiguration.java`);
            if (this.hibernateCache === 'ehcache' || this.hibernateCache === 'hazelcast' || this.hibernateCache === 'infinispan' || this.clusteredHttpSession === 'hazelcast' || this.applicationType === 'gateway') {
                this.template(`${SERVER_MAIN_SRC_DIR}package/config/_CacheConfiguration.java`, `${javaDir}config/CacheConfiguration.java`);
            }
            if (this.hibernateCache === 'infinispan') {
                this.template(`${SERVER_MAIN_SRC_DIR}package/config/_CacheFactoryConfiguration.java`, `${javaDir}config/CacheFactoryConfiguration.java`);
            }
            this.template(`${SERVER_MAIN_SRC_DIR}package/config/_Constants.java`, `${javaDir}config/Constants.java`);
            this.template(`${SERVER_MAIN_SRC_DIR}package/config/_DateTimeFormatConfiguration.java`, `${javaDir}config/DateTimeFormatConfiguration.java`);
            this.template(`${SERVER_MAIN_SRC_DIR}package/config/_LoggingConfiguration.java`, `${javaDir}config/LoggingConfiguration.java`);

            if (this.databaseType === 'sql' || this.databaseType === 'mongodb' || this.databaseType === 'couchbase') {
                this.template(`${SERVER_MAIN_SRC_DIR}package/config/_CloudDatabaseConfiguration.java`, `${javaDir}config/CloudDatabaseConfiguration.java`);
                this.template(`${SERVER_MAIN_SRC_DIR}package/config/_DatabaseConfiguration.java`, `${javaDir}config/DatabaseConfiguration.java`);
                this.template(`${SERVER_MAIN_SRC_DIR}package/config/audit/_package-info.java`, `${javaDir}config/audit/package-info.java`);
                this.template(`${SERVER_MAIN_SRC_DIR}package/config/audit/_AuditEventConverter.java`, `${javaDir}config/audit/AuditEventConverter.java`);
            }

            if (this.databaseType === 'couchbase') {
                this.template(`${SERVER_MAIN_SRC_DIR}package/repository/_N1qlCouchbaseRepository.java`, `${javaDir}repository/N1qlCouchbaseRepository.java`);
                this.template(`${SERVER_MAIN_SRC_DIR}package/repository/_CustomN1qlCouchbaseRepository.java`, `${javaDir}repository/CustomN1qlCouchbaseRepository.java`);
            }

            this.template(`${SERVER_MAIN_SRC_DIR}package/config/_ApplicationProperties.java`, `${javaDir}config/ApplicationProperties.java`);
            this.template(`${SERVER_MAIN_SRC_DIR}package/config/_JacksonConfiguration.java`, `${javaDir}config/JacksonConfiguration.java`);
            this.template(`${SERVER_MAIN_SRC_DIR}package/config/_LocaleConfiguration.java`, `${javaDir}config/LocaleConfiguration.java`);
            this.template(`${SERVER_MAIN_SRC_DIR}package/config/_LoggingAspectConfiguration.java`, `${javaDir}config/LoggingAspectConfiguration.java`);
            this.template(`${SERVER_MAIN_SRC_DIR}package/config/_MetricsConfiguration.java`, `${javaDir}config/MetricsConfiguration.java`);
            this.template(`${SERVER_MAIN_SRC_DIR}package/config/_ThymeleafConfiguration.java`, `${javaDir}config/ThymeleafConfiguration.java`);
            this.template(`${SERVER_MAIN_SRC_DIR}package/config/_WebConfigurer.java`, `${javaDir}config/WebConfigurer.java`);
            if (this.websocket === 'spring-websocket') {
                this.template(`${SERVER_MAIN_SRC_DIR}package/config/_WebsocketConfiguration.java`, `${javaDir}config/WebsocketConfiguration.java`);
                this.template(`${SERVER_MAIN_SRC_DIR}package/config/_WebsocketSecurityConfiguration.java`, `${javaDir}config/WebsocketSecurityConfiguration.java`);
            }

            if (this.databaseType === 'cassandra') {
                this.template(`${SERVER_MAIN_SRC_DIR}package/config/metrics/_package-info.java`, `${javaDir}config/metrics/package-info.java`);
                this.template(`${SERVER_MAIN_SRC_DIR}package/config/metrics/_JHipsterHealthIndicatorConfiguration.java`, `${javaDir}config/metrics/JHipsterHealthIndicatorConfiguration.java`);
                this.template(`${SERVER_MAIN_SRC_DIR}package/config/metrics/_CassandraHealthIndicator.java`, `${javaDir}config/metrics/CassandraHealthIndicator.java`);
            }

            if (this.databaseType === 'cassandra') {
                this.template(`${SERVER_MAIN_SRC_DIR}package/config/cassandra/_CassandraConfiguration.java`, `${javaDir}config/cassandra/CassandraConfiguration.java`);
                this.template(`${SERVER_MAIN_SRC_DIR}package/config/cassandra/_package-info.java`, `${javaDir}config/cassandra/package-info.java`);
            }
            if (this.searchEngine === 'elasticsearch') {
                this.template(`${SERVER_MAIN_SRC_DIR}package/config/_ElasticsearchConfiguration.java`, `${javaDir}config/ElasticsearchConfiguration.java`);
            }
            if (this.messageBroker === 'kafka') {
                this.template(`${SERVER_MAIN_SRC_DIR}package/config/_MessagingConfiguration.java`, `${javaDir}config/MessagingConfiguration.java`);
            }
        },

        writeServerJavaDomainFiles() {
            this.template(`${SERVER_MAIN_SRC_DIR}package/domain/_package-info.java`, `${javaDir}domain/package-info.java`);

            if (this.databaseType === 'sql' || this.databaseType === 'mongodb' || this.databaseType === 'couchbase') {
                this.template(`${SERVER_MAIN_SRC_DIR}package/domain/_AbstractAuditingEntity.java`, `${javaDir}domain/AbstractAuditingEntity.java`);
                this.template(`${SERVER_MAIN_SRC_DIR}package/domain/_PersistentAuditEvent.java`, `${javaDir}domain/PersistentAuditEvent.java`);
            }
        },

        writeServerJavaPackageInfoFiles() {
            if (this.searchEngine === 'elasticsearch') {
                this.template(`${SERVER_MAIN_SRC_DIR}package/repository/search/_package-info.java`, `${javaDir}repository/search/package-info.java`);
            }
            this.template(`${SERVER_MAIN_SRC_DIR}package/repository/_package-info.java`, `${javaDir}repository/package-info.java`);
        },

        writeServerJavaServiceFiles() {
            this.template(`${SERVER_MAIN_SRC_DIR}package/service/_package-info.java`, `${javaDir}service/package-info.java`);

            /* Skip the code below for --skip-user-management */
            if (this.skipUserManagement) return;

            this.template(`${SERVER_MAIN_SRC_DIR}package/service/util/_RandomUtil.java`, `${javaDir}service/util/RandomUtil.java`);
        },

        writeServerJavaWebErrorFiles() {
            // error handler code - server side
            this.template(`${SERVER_MAIN_SRC_DIR}package/web/rest/errors/_package-info.java`, `${javaDir}web/rest/errors/package-info.java`);
            this.template(`${SERVER_MAIN_SRC_DIR}package/web/rest/errors/_InternalServerErrorException.java`, `${javaDir}web/rest/errors/InternalServerErrorException.java`);
            this.template(`${SERVER_MAIN_SRC_DIR}package/web/rest/errors/_BadRequestAlertException.java`, `${javaDir}web/rest/errors/BadRequestAlertException.java`);
            this.template(`${SERVER_MAIN_SRC_DIR}package/web/rest/errors/_CustomParameterizedException.java`, `${javaDir}web/rest/errors/CustomParameterizedException.java`);
            this.template(`${SERVER_MAIN_SRC_DIR}package/web/rest/errors/_EmailAlreadyUsedException.java`, `${javaDir}web/rest/errors/EmailAlreadyUsedException.java`);
            this.template(`${SERVER_MAIN_SRC_DIR}package/web/rest/errors/_EmailNotFoundException.java`, `${javaDir}web/rest/errors/EmailNotFoundException.java`);
            this.template(`${SERVER_MAIN_SRC_DIR}package/web/rest/errors/_ErrorConstants.java`, `${javaDir}web/rest/errors/ErrorConstants.java`);
            this.template(`${SERVER_MAIN_SRC_DIR}package/web/rest/errors/_ExceptionTranslator.java`, `${javaDir}web/rest/errors/ExceptionTranslator.java`);
            this.template(`${SERVER_MAIN_SRC_DIR}package/web/rest/errors/_FieldErrorVM.java`, `${javaDir}web/rest/errors/FieldErrorVM.java`);
            this.template(`${SERVER_MAIN_SRC_DIR}package/web/rest/errors/_InvalidPasswordException.java`, `${javaDir}web/rest/errors/InvalidPasswordException.java`);
            this.template(`${SERVER_MAIN_SRC_DIR}package/web/rest/errors/_LoginAlreadyUsedException.java`, `${javaDir}web/rest/errors/LoginAlreadyUsedException.java`);
        },

        writeServerJavaWebFiles() {
            this.template(`${SERVER_MAIN_SRC_DIR}package/web/rest/vm/_package-info.java`, `${javaDir}web/rest/vm/package-info.java`);
            this.template(`${SERVER_MAIN_SRC_DIR}package/web/rest/vm/_LoggerVM.java`, `${javaDir}web/rest/vm/LoggerVM.java`);

            this.template(`${SERVER_MAIN_SRC_DIR}package/web/rest/util/_HeaderUtil.java`, `${javaDir}web/rest/util/HeaderUtil.java`);
            this.template(`${SERVER_MAIN_SRC_DIR}package/web/rest/util/_PaginationUtil.java`, `${javaDir}web/rest/util/PaginationUtil.java`);
            this.template(`${SERVER_MAIN_SRC_DIR}package/web/rest/_package-info.java`, `${javaDir}web/rest/package-info.java`);

            this.template(`${SERVER_MAIN_SRC_DIR}package/web/rest/_LogsResource.java`, `${javaDir}web/rest/LogsResource.java`);
            this.template(`${SERVER_MAIN_SRC_DIR}package/web/rest/_ProfileInfoResource.java`, `${javaDir}web/rest/ProfileInfoResource.java`);
        },

        writeServerJavaWebsocketFiles() {
            if (this.websocket !== 'spring-websocket') return;

            this.template(`${SERVER_MAIN_SRC_DIR}package/web/websocket/_package-info.java`, `${javaDir}web/websocket/package-info.java`);
            this.template(`${SERVER_MAIN_SRC_DIR}package/web/websocket/_ActivityService.java`, `${javaDir}web/websocket/ActivityService.java`);
            this.template(`${SERVER_MAIN_SRC_DIR}package/web/websocket/dto/_package-info.java`, `${javaDir}web/websocket/dto/package-info.java`);
            this.template(`${SERVER_MAIN_SRC_DIR}package/web/websocket/dto/_ActivityDTO.java`, `${javaDir}web/websocket/dto/ActivityDTO.java`);
        },

        writeServerTestFwFiles() {
            // Create Test Java files
            const testDir = this.testDir;

            mkdirp(testDir);

            if (this.databaseType === 'cassandra') {
                this.template(`${SERVER_TEST_SRC_DIR}package/_CassandraKeyspaceUnitTest.java`, `${testDir}CassandraKeyspaceUnitTest.java`);
                this.template(`${SERVER_TEST_SRC_DIR}package/_AbstractCassandraTest.java`, `${testDir}AbstractCassandraTest.java`);
                this.template(`${SERVER_TEST_SRC_DIR}package/config/_CassandraTestConfiguration.java`, `${testDir}config/CassandraTestConfiguration.java`);
                this.template(`${SERVER_TEST_RES_DIR}_cassandra-random-port.yml`, `${SERVER_TEST_RES_DIR}cassandra-random-port.yml`);
            }

            if (this.databaseType === 'couchbase') {
                this.template(`${SERVER_TEST_SRC_DIR}package/config/_DatabaseTestConfiguration.java`, `${testDir}config/DatabaseTestConfiguration.java`);
            }

            this.template(`${SERVER_TEST_SRC_DIR}package/config/_WebConfigurerTest.java`, `${testDir}config/WebConfigurerTest.java`);
            this.template(`${SERVER_TEST_SRC_DIR}package/config/_WebConfigurerTestController.java`, `${testDir}config/WebConfigurerTestController.java`);
            this.template(`${SERVER_TEST_SRC_DIR}package/web/rest/_TestUtil.java`, `${testDir}web/rest/TestUtil.java`);
            this.template(`${SERVER_TEST_SRC_DIR}package/web/rest/_LogsResourceIntTest.java`, `${testDir}web/rest/LogsResourceIntTest.java`);
            this.template(`${SERVER_TEST_SRC_DIR}package/web/rest/_ProfileInfoResourceIntTest.java`, `${testDir}web/rest/ProfileInfoResourceIntTest.java`);
            this.template(`${SERVER_TEST_SRC_DIR}package/web/rest/errors/_ExceptionTranslatorIntTest.java`, `${testDir}web/rest/errors/ExceptionTranslatorIntTest.java`);
            this.template(`${SERVER_TEST_SRC_DIR}package/web/rest/errors/_ExceptionTranslatorTestController.java`, `${testDir}web/rest/errors/ExceptionTranslatorTestController.java`);
            this.template(`${SERVER_TEST_SRC_DIR}package/web/rest/util/_PaginationUtilUnitTest.java`, `${testDir}web/rest/util/PaginationUtilUnitTest.java`);

            this.template(`${SERVER_TEST_RES_DIR}config/_application.yml`, `${SERVER_TEST_RES_DIR}config/application.yml`);
            this.template(`${SERVER_TEST_RES_DIR}_logback.xml`, `${SERVER_TEST_RES_DIR}logback.xml`);

            // Create Gateway tests files
            if (this.applicationType === 'gateway') {
                this.template(`${SERVER_TEST_SRC_DIR}package/gateway/responserewriting/_SwaggerBasePathRewritingFilterTest.java`, `${testDir}gateway/responserewriting/SwaggerBasePathRewritingFilterTest.java`);
            }
            if (this.serviceDiscoveryType) {
                this.template(`${SERVER_TEST_RES_DIR}config/_bootstrap.yml`, `${SERVER_TEST_RES_DIR}config/bootstrap.yml`);
            }

            if (this.authenticationType === 'uaa') {
                this.template(`${SERVER_TEST_SRC_DIR}package/security/_OAuth2TokenMockUtil.java`, `${testDir}security/OAuth2TokenMockUtil.java`);
                this.template(`${SERVER_TEST_SRC_DIR}package/config/_SecurityBeanOverrideConfiguration.java`, `${testDir}config/SecurityBeanOverrideConfiguration.java`);
                if (this.applicationType === 'gateway') {
                    this.template(`${SERVER_TEST_SRC_DIR}package/security/oauth2/_OAuth2CookieHelperTest.java`, `${testDir}security/oauth2/OAuth2CookieHelperTest.java`);
                    this.template(`${SERVER_TEST_SRC_DIR}package/security/oauth2/_OAuth2AuthenticationServiceTest.java`, `${testDir}security/oauth2/OAuth2AuthenticationServiceTest.java`);
                    this.template(`${SERVER_TEST_SRC_DIR}package/security/oauth2/_CookieTokenExtractorTest.java`, `${testDir}security/oauth2/CookieTokenExtractorTest.java`);
                    this.template(`${SERVER_TEST_SRC_DIR}package/security/oauth2/_CookieCollectionTest.java`, `${testDir}security/oauth2/CookieCollectionTest.java`);
                }
            }

            // Create Gatling test files
            if (this.gatlingTests) {
                this.copy(`${TEST_DIR}gatling/conf/gatling.conf`, `${TEST_DIR}gatling/conf/gatling.conf`);
                this.copy(`${TEST_DIR}gatling/conf/logback.xml`, `${TEST_DIR}gatling/conf/logback.xml`);
                mkdirp(`${TEST_DIR}gatling/user-files/data`);
                mkdirp(`${TEST_DIR}gatling/user-files/bodies`);
                mkdirp(`${TEST_DIR}gatling/user-files/simulations`);
            }

            // Create Cucumber test files
            if (this.cucumberTests) {
                this.template(`${SERVER_TEST_SRC_DIR}package/cucumber/_CucumberTest.java`, `${testDir}cucumber/CucumberTest.java`);
                this.template(`${SERVER_TEST_SRC_DIR}package/cucumber/stepdefs/_StepDefs.java`, `${testDir}cucumber/stepdefs/StepDefs.java`);
                this.copy(`${TEST_DIR}features/gitkeep`, `${TEST_DIR}features/.gitkeep`);
            }

            // Create Elasticsearch test files
            if (this.searchEngine === 'elasticsearch') {
                this.template(`${SERVER_TEST_SRC_DIR}package/config/elasticsearch/_IndexReinitializer.java`, `${testDir}config/elasticsearch/IndexReinitializer.java`);
            }
        },

        writeJavaUserManagementFiles() {
            const testDir = this.testDir;

            if (this.skipUserManagement) {
                if (this.authenticationType === 'oauth2') {
                    this.copy(`${SERVER_MAIN_RES_DIR}config/liquibase/authorities.csv`, `${SERVER_MAIN_RES_DIR}config/liquibase/authorities.csv`);
                    this.copy(`${SERVER_MAIN_RES_DIR}config/liquibase/users_authorities.csv`, `${SERVER_MAIN_RES_DIR}config/liquibase/users_authorities.csv`);
                    this.template(`${SERVER_MAIN_SRC_DIR}package/web/rest/_AccountResource.java`, `${javaDir}web/rest/AccountResource.java`);
                    this.template(`${SERVER_MAIN_SRC_DIR}package/domain/_User.java`, `${javaDir}domain/User.java`);
                    this.template(`${SERVER_TEST_SRC_DIR}package/web/rest/_AccountResourceIntTest.java`, `${testDir}web/rest/AccountResourceIntTest.java`);
                    this.template(`${SERVER_TEST_SRC_DIR}package/security/_SecurityUtilsUnitTest.java`, `${testDir}security/SecurityUtilsUnitTest.java`);

                    if (this.applicationType === 'monolith') {
                        this.template(`${SERVER_MAIN_RES_DIR}config/liquibase/users.csv`, `${SERVER_MAIN_RES_DIR}config/liquibase/users.csv`);
                        this.template(`${SERVER_MAIN_SRC_DIR}package/domain/_Authority.java`, `${javaDir}domain/Authority.java`);
                        this.template(`${SERVER_MAIN_SRC_DIR}package/service/_UserService.java`, `${javaDir}service/UserService.java`);
                        this.template(`${SERVER_MAIN_SRC_DIR}package/service/dto/_package-info.java`, `${javaDir}service/dto/package-info.java`);
                        this.template(`${SERVER_MAIN_SRC_DIR}package/service/dto/_UserDTO.java`, `${javaDir}service/dto/UserDTO.java`);
                        this.template(`${SERVER_MAIN_SRC_DIR}package/service/mapper/_package-info.java`, `${javaDir}service/mapper/package-info.java`);
                        this.template(`${SERVER_MAIN_SRC_DIR}package/service/mapper/_UserMapper.java`, `${javaDir}service/mapper/UserMapper.java`);
                        this.template(`${SERVER_MAIN_SRC_DIR}package/repository/_UserRepository.java`, `${javaDir}repository/UserRepository.java`);
                        this.template(`${SERVER_MAIN_SRC_DIR}package/repository/_AuthorityRepository.java`, `${javaDir}repository/AuthorityRepository.java`);
                        this.template(`${SERVER_MAIN_SRC_DIR}package/web/rest/_UserResource.java`, `${javaDir}web/rest/UserResource.java`);
                        this.template(`${SERVER_MAIN_SRC_DIR}package/web/rest/vm/_ManagedUserVM.java`, `${javaDir}web/rest/vm/ManagedUserVM.java`);
                        this.template(`${SERVER_TEST_SRC_DIR}package/service/_UserServiceIntTest.java`, `${testDir}service/UserServiceIntTest.java`);
                        this.template(`${SERVER_TEST_SRC_DIR}package/web/rest/_UserResourceIntTest.java`, `${testDir}web/rest/UserResourceIntTest.java`);

                        if (this.databaseType === 'sql' || this.databaseType === 'mongodb') {
                            this.template(`${SERVER_MAIN_SRC_DIR}package/repository/_CustomAuditEventRepository.java`, `${javaDir}repository/CustomAuditEventRepository.java`);
                            this.template(`${SERVER_MAIN_SRC_DIR}package/repository/_AuthorityRepository.java`, `${javaDir}repository/AuthorityRepository.java`);
                            this.template(`${SERVER_MAIN_SRC_DIR}package/repository/_PersistenceAuditEventRepository.java`, `${javaDir}repository/PersistenceAuditEventRepository.java`);
                            this.template(`${SERVER_MAIN_SRC_DIR}package/service/_AuditEventService.java`, `${javaDir}service/AuditEventService.java`);
                            this.template(`${SERVER_MAIN_SRC_DIR}package/web/rest/_AuditResource.java`, `${javaDir}web/rest/AuditResource.java`);
                            this.template(`${SERVER_TEST_SRC_DIR}package/repository/_CustomAuditEventRepositoryIntTest.java`, `${testDir}repository/CustomAuditEventRepositoryIntTest.java`);
                            this.template(`${SERVER_TEST_SRC_DIR}package/web/rest/_AuditResourceIntTest.java`, `${testDir}web/rest/AuditResourceIntTest.java`);
                        }
                    }
                }
                return;
            }

            /* User management resources files */
            if (this.databaseType === 'sql') {
                this.template(`${SERVER_MAIN_RES_DIR}config/liquibase/users.csv`, `${SERVER_MAIN_RES_DIR}config/liquibase/users.csv`);
                this.copy(`${SERVER_MAIN_RES_DIR}config/liquibase/authorities.csv`, `${SERVER_MAIN_RES_DIR}config/liquibase/authorities.csv`);
                this.copy(`${SERVER_MAIN_RES_DIR}config/liquibase/users_authorities.csv`, `${SERVER_MAIN_RES_DIR}config/liquibase/users_authorities.csv`);
            }

            // Email templates
            this.copy(`${SERVER_MAIN_RES_DIR}mails/activationEmail.html`, `${SERVER_MAIN_RES_DIR}mails/activationEmail.html`);
            this.copy(`${SERVER_MAIN_RES_DIR}mails/creationEmail.html`, `${SERVER_MAIN_RES_DIR}mails/creationEmail.html`);
            this.copy(`${SERVER_MAIN_RES_DIR}mails/passwordResetEmail.html`, `${SERVER_MAIN_RES_DIR}mails/passwordResetEmail.html`);
            if (this.enableSocialSignIn) {
                this.copy(`${SERVER_MAIN_RES_DIR}mails/socialRegistrationValidationEmail.html`, `${SERVER_MAIN_RES_DIR}mails/socialRegistrationValidationEmail.html`);
            }

            /* User management java domain files */
            this.template(`${SERVER_MAIN_SRC_DIR}package/domain/_User.java`, `${javaDir}domain/User.java`);

<<<<<<< HEAD

            if (this.databaseType === 'sql' || this.databaseType === 'mongodb' || this.databaseType === 'couchbase') {
=======
            if (this.databaseType === 'sql' || this.databaseType === 'mongodb') {
>>>>>>> c7d4900c
                this.template(`${SERVER_MAIN_SRC_DIR}package/domain/_Authority.java`, `${javaDir}domain/Authority.java`);
            }

            /* User management java repo files */
            if (this.searchEngine === 'elasticsearch') {
                this.template(`${SERVER_MAIN_SRC_DIR}package/repository/search/_UserSearchRepository.java`, `${javaDir}repository/search/UserSearchRepository.java`);
            }
            if (this.databaseType === 'sql' || this.databaseType === 'mongodb' || this.databaseType === 'couchbase') {
                this.template(`${SERVER_MAIN_SRC_DIR}package/repository/_CustomAuditEventRepository.java`, `${javaDir}repository/CustomAuditEventRepository.java`);
                this.template(`${SERVER_MAIN_SRC_DIR}package/repository/_AuthorityRepository.java`, `${javaDir}repository/AuthorityRepository.java`);
                this.template(`${SERVER_MAIN_SRC_DIR}package/repository/_PersistenceAuditEventRepository.java`, `${javaDir}repository/PersistenceAuditEventRepository.java`);
            }
            this.template(`${SERVER_MAIN_SRC_DIR}package/repository/_UserRepository.java`, `${javaDir}repository/UserRepository.java`);

            /* User management java service files */
            this.template(`${SERVER_MAIN_SRC_DIR}package/service/_UserService.java`, `${javaDir}service/UserService.java`);
            this.template(`${SERVER_MAIN_SRC_DIR}package/service/_MailService.java`, `${javaDir}service/MailService.java`);
            if (this.databaseType === 'sql' || this.databaseType === 'mongodb' || this.databaseType === 'couchbase') {
                this.template(`${SERVER_MAIN_SRC_DIR}package/service/_AuditEventService.java`, `${javaDir}service/AuditEventService.java`);
            }

            /* User management java web files */
            this.template(`${SERVER_MAIN_SRC_DIR}package/service/dto/_package-info.java`, `${javaDir}service/dto/package-info.java`);
            this.template(`${SERVER_MAIN_SRC_DIR}package/service/dto/_UserDTO.java`, `${javaDir}service/dto/UserDTO.java`);
            this.template(`${SERVER_MAIN_SRC_DIR}package/web/rest/vm/_ManagedUserVM.java`, `${javaDir}web/rest/vm/ManagedUserVM.java`);
            this.template(`${SERVER_MAIN_SRC_DIR}package/web/rest/_AccountResource.java`, `${javaDir}web/rest/AccountResource.java`);
            this.template(`${SERVER_MAIN_SRC_DIR}package/web/rest/_UserResource.java`, `${javaDir}web/rest/UserResource.java`);
            this.template(`${SERVER_MAIN_SRC_DIR}package/web/rest/vm/_KeyAndPasswordVM.java`, `${javaDir}web/rest/vm/KeyAndPasswordVM.java`);
            this.template(`${SERVER_MAIN_SRC_DIR}package/service/mapper/_package-info.java`, `${javaDir}service/mapper/package-info.java`);
            this.template(`${SERVER_MAIN_SRC_DIR}package/service/mapper/_UserMapper.java`, `${javaDir}service/mapper/UserMapper.java`);

            if (this.databaseType === 'sql' || this.databaseType === 'mongodb' || this.databaseType === 'couchbase') {
                this.template(`${SERVER_MAIN_SRC_DIR}package/web/rest/_AuditResource.java`, `${javaDir}web/rest/AuditResource.java`);
            }

            /* User management java test files */
            this.copy(`${SERVER_TEST_RES_DIR}mails/_testEmail.html`, `${SERVER_TEST_RES_DIR}mails/testEmail.html`);
            this.copy(`${SERVER_TEST_RES_DIR}i18n/_messages_en.properties`, `${SERVER_TEST_RES_DIR}i18n/messages_en.properties`);

            this.template(`${SERVER_TEST_SRC_DIR}package/service/_MailServiceIntTest.java`, `${testDir}service/MailServiceIntTest.java`);
            this.template(`${SERVER_TEST_SRC_DIR}package/service/_UserServiceIntTest.java`, `${testDir}service/UserServiceIntTest.java`);
            this.template(`${SERVER_TEST_SRC_DIR}package/web/rest/_UserResourceIntTest.java`, `${testDir}web/rest/UserResourceIntTest.java`);

            if (this.enableSocialSignIn) {
                this.template(`${SERVER_TEST_SRC_DIR}package/repository/_CustomSocialUsersConnectionRepositoryIntTest.java`, `${testDir}repository/CustomSocialUsersConnectionRepositoryIntTest.java`);
                this.template(`${SERVER_TEST_SRC_DIR}package/service/_SocialServiceIntTest.java`, `${testDir}service/SocialServiceIntTest.java`);
            }

            this.template(`${SERVER_TEST_SRC_DIR}package/web/rest/_AccountResourceIntTest.java`, `${testDir}web/rest/AccountResourceIntTest.java`);
            this.template(`${SERVER_TEST_SRC_DIR}package/security/_SecurityUtilsUnitTest.java`, `${testDir}security/SecurityUtilsUnitTest.java`);
            if (this.authenticationType === 'jwt') {
                this.template(`${SERVER_TEST_SRC_DIR}package/security/jwt/_JWTFilterTest.java`, `${testDir}security/jwt/JWTFilterTest.java`);
                this.template(`${SERVER_TEST_SRC_DIR}package/security/jwt/_TokenProviderTest.java`, `${testDir}security/jwt/TokenProviderTest.java`);
                this.template(`${SERVER_TEST_SRC_DIR}package/web/rest/_UserJWTControllerIntTest.java`, `${testDir}web/rest/UserJWTControllerIntTest.java`);
            }

            if (this.databaseType === 'sql' || this.databaseType === 'mongodb' || this.databaseType === 'couchbase') {
                this.template(`${SERVER_TEST_SRC_DIR}package/repository/_CustomAuditEventRepositoryIntTest.java`, `${testDir}repository/CustomAuditEventRepositoryIntTest.java`);
                this.template(`${SERVER_TEST_SRC_DIR}package/web/rest/_AuditResourceIntTest.java`, `${testDir}web/rest/AuditResourceIntTest.java`);
            }
            // Cucumber user management tests
            if (this.cucumberTests) {
                this.template(`${SERVER_TEST_SRC_DIR}package/cucumber/stepdefs/_UserStepDefs.java`, `${testDir}cucumber/stepdefs/UserStepDefs.java`);
                this.copy('src/test/features/user/user.feature', 'src/test/features/user/user.feature');
            }
        }
    };
}<|MERGE_RESOLUTION|>--- conflicted
+++ resolved
@@ -625,12 +625,7 @@
             /* User management java domain files */
             this.template(`${SERVER_MAIN_SRC_DIR}package/domain/_User.java`, `${javaDir}domain/User.java`);
 
-<<<<<<< HEAD
-
-            if (this.databaseType === 'sql' || this.databaseType === 'mongodb' || this.databaseType === 'couchbase') {
-=======
-            if (this.databaseType === 'sql' || this.databaseType === 'mongodb') {
->>>>>>> c7d4900c
+            if (this.databaseType === 'sql' || this.databaseType === 'mongodb' || this.databaseType === 'couchbase') {
                 this.template(`${SERVER_MAIN_SRC_DIR}package/domain/_Authority.java`, `${javaDir}domain/Authority.java`);
             }
 
