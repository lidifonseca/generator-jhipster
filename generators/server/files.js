/**
 * Copyright 2013-2018 the original author or authors from the JHipster project.
 *
 * This file is part of the JHipster project, see https://www.jhipster.tech/
 * for more information.
 *
 * Licensed under the Apache License, Version 2.0 (the "License");
 * you may not use this file except in compliance with the License.
 * You may obtain a copy of the License at
 *
 *      http://www.apache.org/licenses/LICENSE-2.0
 *
 * Unless required by applicable law or agreed to in writing, software
 * distributed under the License is distributed on an "AS IS" BASIS,
 * WITHOUT WARRANTIES OR CONDITIONS OF ANY KIND, either express or implied.
 * See the License for the specific language governing permissions and
 * limitations under the License.
 */
const mkdirp = require('mkdirp');
const cleanup = require('../cleanup');
const constants = require('../generator-constants');

/* Constants use throughout */
const INTERPOLATE_REGEX = constants.INTERPOLATE_REGEX;
const DOCKER_DIR = constants.DOCKER_DIR;
const TEST_DIR = constants.TEST_DIR;
const SERVER_MAIN_SRC_DIR = constants.SERVER_MAIN_SRC_DIR;
const SERVER_MAIN_RES_DIR = constants.SERVER_MAIN_RES_DIR;
const SERVER_TEST_SRC_DIR = constants.SERVER_TEST_SRC_DIR;
const SERVER_TEST_RES_DIR = constants.SERVER_TEST_RES_DIR;

const shouldSkipUserManagement = generator =>
    generator.skipUserManagement && (generator.applicationType !== 'monolith' || generator.authenticationType !== 'oauth2');
/**
 * The default is to use a file path string. It implies use of the template method.
 * For any other config an object { file:.., method:.., template:.. } can be used
 */
const serverFiles = {
    jib: [
        {
            path: 'src/main/jib/',
            templates: ['entrypoint.sh']
        }
    ],
    packageJson: [
        {
            condition: generator => generator.skipClient,
            templates: ['package.json']
        }
    ],
    docker: [
        {
            path: DOCKER_DIR,
            templates: ['Dockerfile', 'entrypoint.sh', '.dockerignore', 'app.yml', 'sonar.yml']
        },
        {
            condition: generator => generator.prodDatabaseType !== 'no',
            path: DOCKER_DIR,
            templates: [{ file: generator => `${generator.prodDatabaseType}.yml` }]
        },
        {
            condition: generator => generator.prodDatabaseType === 'mongodb',
            path: DOCKER_DIR,
            templates: ['mongodb-cluster.yml', 'mongodb/MongoDB.Dockerfile', 'mongodb/scripts/init_replicaset.js']
        },
        {
            condition: generator => generator.prodDatabaseType === 'mongodb',
            path: DOCKER_DIR,
            templates: ['mongodb-cluster.yml', 'mongodb/MongoDB.Dockerfile', 'mongodb/scripts/init_replicaset.js']
        },
        {
            condition: generator => generator.prodDatabaseType === 'couchbase',
            path: DOCKER_DIR,
            templates: ['couchbase-cluster.yml', 'couchbase/Couchbase.Dockerfile', 'couchbase/scripts/configure-node.sh']
        },
        {
            condition: generator => generator.prodDatabaseType === 'cassandra',
            path: DOCKER_DIR,
            templates: [
                // docker-compose files
                'cassandra-cluster.yml',
                'cassandra-migration.yml',
                // dockerfiles
                'cassandra/Cassandra-Migration.Dockerfile',
                // scripts
                'cassandra/scripts/autoMigrate.sh',
                'cassandra/scripts/execute-cql.sh'
            ]
        },
        {
            condition: generator => generator.cacheProvider === 'hazelcast',
            path: DOCKER_DIR,
            templates: ['hazelcast-management-center.yml']
        },
        {
            condition: generator => generator.cacheProvider === 'memcached',
            path: DOCKER_DIR,
            templates: ['memcached.yml']
        },
        {
            condition: generator => generator.searchEngine === 'elasticsearch',
            path: DOCKER_DIR,
            templates: ['elasticsearch.yml']
        },
        {
            condition: generator => generator.messageBroker === 'kafka',
            path: DOCKER_DIR,
            templates: ['kafka.yml']
        },
        {
            condition: generator => !!generator.serviceDiscoveryType,
            path: DOCKER_DIR,
            templates: [{ file: 'config/README.md', renameTo: () => 'central-server-config/README.md' }]
        },
        {
            condition: generator => generator.serviceDiscoveryType && generator.serviceDiscoveryType === 'consul',
            path: DOCKER_DIR,
            templates: [
                'consul.yml',
                { file: 'config/git2consul.json', method: 'copy' },
                { file: 'config/consul-config/application.yml', method: 'copy', renameTo: () => 'central-server-config/application.yml' }
            ]
        },
        {
            condition: generator => generator.serviceDiscoveryType && generator.serviceDiscoveryType === 'eureka',
            path: DOCKER_DIR,
            templates: [
                'jhipster-registry.yml',
                {
                    file: 'config/docker-config/application.yml',
                    method: 'copy',
                    renameTo: () => 'central-server-config/docker-config/application.yml'
                },
                {
                    file: 'config/localhost-config/application.yml',
                    method: 'copy',
                    renameTo: () => 'central-server-config/localhost-config/application.yml'
                }
            ]
        },
        {
            condition: generator => !!generator.enableSwaggerCodegen,
            path: DOCKER_DIR,
            templates: ['swagger-editor.yml']
        },
        {
            condition: generator => generator.authenticationType === 'oauth2' && generator.applicationType !== 'microservice',
            path: DOCKER_DIR,
            templates: [
                'keycloak.yml',
                { file: 'config/realm-config/jhipster-realm.json', renameTo: () => 'realm-config/jhipster-realm.json' },
                { file: 'config/realm-config/jhipster-users-0.json', method: 'copy', renameTo: () => 'realm-config/jhipster-users-0.json' }
            ]
        }
    ],
    serverBuild: [
        {
            condition: generator => generator.buildTool === 'gradle',
            templates: [
                'build.gradle',
                'settings.gradle',
                'gradle.properties',
                'gradle/sonar.gradle',
                'gradle/docker.gradle',
                { file: 'gradle/profile_dev.gradle', options: { interpolate: INTERPOLATE_REGEX } },
                { file: 'gradle/profile_prod.gradle', options: { interpolate: INTERPOLATE_REGEX } },
                'gradle/zipkin.gradle',
                { file: 'gradlew', method: 'copy', noEjs: true },
                { file: 'gradlew.bat', method: 'copy', noEjs: true },
                { file: 'gradle/wrapper/gradle-wrapper.jar', method: 'copy', noEjs: true },
                { file: 'gradle/wrapper/gradle-wrapper.properties', method: 'copy', noEjs: true }
            ]
        },
        {
            condition: generator => generator.buildTool === 'gradle' && !!generator.enableSwaggerCodegen,
            templates: ['gradle/swagger.gradle']
        },
        {
            condition: generator => generator.buildTool === 'maven',
            templates: [
                { file: 'mvnw', method: 'copy', noEjs: true },
                { file: 'mvnw.cmd', method: 'copy', noEjs: true },
                { file: '.mvn/wrapper/maven-wrapper.jar', method: 'copy', noEjs: true },
                { file: '.mvn/wrapper/maven-wrapper.properties', method: 'copy', noEjs: true },
                { file: '.mvn/wrapper/MavenWrapperDownloader.java', method: 'copy', noEjs: true },
                { file: 'pom.xml', options: { interpolate: INTERPOLATE_REGEX } }
            ]
        }
    ],
    serverResource: [
        {
            condition: generator => generator.clientFramework === 'react',
            path: SERVER_MAIN_RES_DIR,
            templates: [
                {
                    file: 'banner-react.txt',
                    method: 'copy',
                    noEjs: true,
                    renameTo: () => 'banner.txt'
                }
            ]
        },
        {
            condition: generator => generator.clientFramework !== 'react',
            path: SERVER_MAIN_RES_DIR,
            templates: [{ file: 'banner.txt', method: 'copy', noEjs: true }]
        },
        {
            condition: generator => generator.devDatabaseType === 'h2Disk' || generator.devDatabaseType === 'h2Memory',
            path: SERVER_MAIN_RES_DIR,
            templates: [{ file: 'h2.server.properties', renameTo: () => '.h2.server.properties' }]
        },
        {
            condition: generator => !!generator.enableSwaggerCodegen,
            path: SERVER_MAIN_RES_DIR,
            templates: ['swagger/api.yml']
        },
        {
            path: SERVER_MAIN_RES_DIR,
            templates: [
                // Thymeleaf templates
                { file: 'templates/error.html', method: 'copy' },
                'logback-spring.xml',
                'config/application.yml',
                'config/application-dev.yml',
                'config/application-tls.yml',
                'config/application-prod.yml',
                'i18n/messages.properties'
            ]
        },
        {
            condition: generator => generator.databaseType === 'sql',
            path: SERVER_MAIN_RES_DIR,
            templates: [
                {
                    file: 'config/liquibase/changelog/initial_schema.xml',
                    renameTo: () => 'config/liquibase/changelog/00000000000000_initial_schema.xml',
                    options: { interpolate: INTERPOLATE_REGEX }
                },
                { file: 'config/liquibase/master.xml', method: 'copy' }
            ]
        },
        {
            condition: generator => generator.databaseType === 'mongodb',
            path: SERVER_MAIN_SRC_DIR,
            templates: [
                {
                    file: 'package/config/dbmigrations/package-info.java',
                    renameTo: generator => `${generator.javaDir}config/dbmigrations/package-info.java`
                }
            ]
        },
        {
            condition: generator =>
                generator.databaseType === 'mongodb' &&
                (!generator.skipUserManagement || (generator.skipUserManagement && generator.authenticationType === 'oauth2')),
            path: SERVER_MAIN_SRC_DIR,
            templates: [
                {
                    file: 'package/config/dbmigrations/InitialSetupMigration.java',
                    renameTo: generator => `${generator.javaDir}config/dbmigrations/InitialSetupMigration.java`
                }
            ]
        },
        {
            condition: generator => generator.databaseType === 'couchbase',
            path: SERVER_MAIN_RES_DIR,
            templates: ['config/couchmove/changelog/V0__create_indexes.n1ql']
        },
        {
            condition: generator =>
                generator.databaseType === 'couchbase' && (!generator.skipUserManagement || generator.authenticationType === 'oauth2'),
            path: SERVER_MAIN_RES_DIR,
            templates: [
                'config/couchmove/changelog/V0.1__initial_setup/ROLE_ADMIN.json',
                'config/couchmove/changelog/V0.1__initial_setup/ROLE_USER.json',
                'config/couchmove/changelog/V0.1__initial_setup/user__admin.json',
                'config/couchmove/changelog/V0.1__initial_setup/user__anonymoususer.json',
                'config/couchmove/changelog/V0.1__initial_setup/user__system.json',
                'config/couchmove/changelog/V0.1__initial_setup/user__user.json'
            ]
        },
        {
            condition: generator => generator.databaseType === 'cassandra',
            path: SERVER_MAIN_RES_DIR,
            templates: [
                'config/cql/create-keyspace-prod.cql',
                'config/cql/create-keyspace.cql',
                'config/cql/drop-keyspace.cql',
                { file: 'config/cql/changelog/README.md', method: 'copy' }
            ]
        },
        {
            condition: generator =>
                generator.databaseType === 'cassandra' &&
                generator.applicationType !== 'microservice' &&
                (!generator.skipUserManagement || generator.authenticationType === 'oauth2'),
            path: SERVER_MAIN_RES_DIR,
            templates: [
                { file: 'config/cql/changelog/create-tables.cql', renameTo: () => 'config/cql/changelog/00000000000000_create-tables.cql' },
                {
                    file: 'config/cql/changelog/insert_default_users.cql',
                    renameTo: () => 'config/cql/changelog/00000000000001_insert_default_users.cql'
                }
            ]
        }
    ],
    serverJavaAuthConfig: [
        {
            condition: generator =>
                generator.databaseType === 'sql' || generator.databaseType === 'mongodb' || generator.databaseType === 'couchbase',
            path: SERVER_MAIN_SRC_DIR,
            templates: [
                {
                    file: 'package/security/SpringSecurityAuditorAware.java',
                    renameTo: generator => `${generator.javaDir}security/SpringSecurityAuditorAware.java`
                }
            ]
        },
        {
            path: SERVER_MAIN_SRC_DIR,
            templates: [
                {
                    file: 'package/security/SecurityUtils.java',
                    renameTo: generator => `${generator.javaDir}security/SecurityUtils.java`
                },
                {
                    file: 'package/security/AuthoritiesConstants.java',
                    renameTo: generator => `${generator.javaDir}security/AuthoritiesConstants.java`
                },
                {
                    file: 'package/security/package-info.java',
                    renameTo: generator => `${generator.javaDir}security/package-info.java`
                }
            ]
        },
        {
            path: SERVER_TEST_SRC_DIR,
            templates: [
                {
                    file: 'package/security/SecurityUtilsUnitTest.java',
                    renameTo: generator => `${generator.testDir}security/SecurityUtilsUnitTest.java`
                }
            ]
        },
        {
            condition: generator => generator.authenticationType === 'jwt',
            path: SERVER_MAIN_SRC_DIR,
            templates: [
                {
                    file: 'package/security/jwt/TokenProvider.java',
                    renameTo: generator => `${generator.javaDir}security/jwt/TokenProvider.java`
                },
                {
                    file: 'package/security/jwt/JWTFilter.java',
                    renameTo: generator => `${generator.javaDir}security/jwt/JWTFilter.java`
                }
            ]
        },
        {
            condition: generator => generator.authenticationType === 'jwt' && !generator.reactive,
            path: SERVER_MAIN_SRC_DIR,
            templates: [
                {
                    file: 'package/security/jwt/JWTConfigurer.java',
                    renameTo: generator => `${generator.javaDir}security/jwt/JWTConfigurer.java`
                }
            ]
        },
        {
            condition: generator =>
                !generator.reactive &&
                (generator.applicationType === 'microservice' ||
                    (generator.applicationType !== 'uaa' &&
                        ((shouldSkipUserManagement(generator) && generator.authenticationType === 'jwt') ||
                            !shouldSkipUserManagement(generator) ||
                            generator.authenticationType === 'uaa'))),
            path: SERVER_MAIN_SRC_DIR,
            templates: [
                {
                    file: 'package/config/SecurityConfiguration.java',
                    renameTo: generator => `${generator.javaDir}config/SecurityConfiguration.java`
                }
            ]
        },
        {
            condition: generator =>
                generator.reactive &&
                (generator.applicationType === 'microservice' ||
                    (generator.applicationType !== 'uaa' &&
                        ((shouldSkipUserManagement(generator) && generator.authenticationType === 'jwt') ||
                            !shouldSkipUserManagement(generator) ||
                            generator.authenticationType === 'uaa'))),
            path: SERVER_MAIN_SRC_DIR,
            templates: [
                {
                    file: 'package/config/ReactiveSecurityConfiguration.java',
                    renameTo: generator => `${generator.javaDir}config/SecurityConfiguration.java`
                }
            ]
        },
        {
            condition: generator => !shouldSkipUserManagement(generator) && generator.applicationType === 'uaa',
            path: SERVER_MAIN_SRC_DIR,
            templates: [
                {
                    file: 'package/config/UaaWebSecurityConfiguration.java',
                    renameTo: generator => `${generator.javaDir}config/UaaWebSecurityConfiguration.java`
                },
                {
                    file: 'package/config/UaaConfiguration.java',
                    renameTo: generator => `${generator.javaDir}config/UaaConfiguration.java`
                },
                {
                    file: 'package/config/UaaProperties.java',
                    renameTo: generator => `${generator.javaDir}config/UaaProperties.java`
                },
                {
                    file: 'package/security/IatTokenEnhancer.java',
                    renameTo: generator => `${generator.javaDir}security/IatTokenEnhancer.java`
                }
            ]
        },
        {
            condition: generator => !shouldSkipUserManagement(generator) && generator.authenticationType === 'session',
            path: SERVER_MAIN_SRC_DIR,
            templates: [
                {
                    file: 'package/security/PersistentTokenRememberMeServices.java',
                    renameTo: generator => `${generator.javaDir}security/PersistentTokenRememberMeServices.java`
                },
                {
                    file: 'package/domain/PersistentToken.java',
                    renameTo: generator => `${generator.javaDir}domain/PersistentToken.java`
                },
                {
                    file: 'package/repository/PersistentTokenRepository.java',
                    renameTo: generator => `${generator.javaDir}repository/PersistentTokenRepository.java`
                }
            ]
        },
        {
            condition: generator => !shouldSkipUserManagement(generator) && generator.authenticationType === 'oauth2',
            path: SERVER_MAIN_SRC_DIR,
            templates: [
                {
                    file: 'package/config/OAuth2Configuration.java',
                    renameTo: generator => `${generator.javaDir}config/OAuth2Configuration.java`
                },
                {
                    file: 'package/security/OAuth2AuthenticationSuccessHandler.java',
                    renameTo: generator => `${generator.javaDir}security/OAuth2AuthenticationSuccessHandler.java`
                }
            ]
        },
        {
            condition: generator => !shouldSkipUserManagement(generator) && generator.authenticationType !== 'oauth2',
            path: SERVER_MAIN_SRC_DIR,
            templates: [
                {
                    file: 'package/security/DomainUserDetailsService.java',
                    renameTo: generator => `${generator.javaDir}security/DomainUserDetailsService.java`
                },
                {
                    file: 'package/security/UserNotActivatedException.java',
                    renameTo: generator => `${generator.javaDir}security/UserNotActivatedException.java`
                }
            ]
        },
        {
            condition: generator => !shouldSkipUserManagement(generator) && generator.authenticationType === 'jwt',
            path: SERVER_MAIN_SRC_DIR,
            templates: [
                {
                    file: 'package/web/rest/vm/LoginVM.java',
                    renameTo: generator => `${generator.javaDir}web/rest/vm/LoginVM.java`
                },
                {
                    file: 'package/web/rest/UserJWTController.java',
                    renameTo: generator => `${generator.javaDir}web/rest/UserJWTController.java`
                }
            ]
        }
    ],
    serverJavaGateway: [
        {
            condition: generator => generator.applicationType === 'gateway' && generator.serviceDiscoveryType,
            path: SERVER_MAIN_SRC_DIR,
            templates: [
                {
                    file: 'package/config/GatewayConfiguration.java',
                    renameTo: generator => `${generator.javaDir}config/GatewayConfiguration.java`
                },
                {
                    file: 'package/config/apidoc/GatewaySwaggerResourcesProvider.java',
                    renameTo: generator => `${generator.javaDir}config/apidoc/GatewaySwaggerResourcesProvider.java`
                },
                {
                    file: 'package/gateway/ratelimiting/RateLimitingFilter.java',
                    renameTo: generator => `${generator.javaDir}gateway/ratelimiting/RateLimitingFilter.java`
                },
                {
                    file: 'package/gateway/accesscontrol/AccessControlFilter.java',
                    renameTo: generator => `${generator.javaDir}gateway/accesscontrol/AccessControlFilter.java`
                },
                {
                    file: 'package/gateway/responserewriting/SwaggerBasePathRewritingFilter.java',
                    renameTo: generator => `${generator.javaDir}gateway/responserewriting/SwaggerBasePathRewritingFilter.java`
                },
                { file: 'package/web/rest/vm/RouteVM.java', renameTo: generator => `${generator.javaDir}web/rest/vm/RouteVM.java` },
                {
                    file: 'package/web/rest/GatewayResource.java',
                    renameTo: generator => `${generator.javaDir}web/rest/GatewayResource.java`
                }
            ]
        },
        {
            condition: generator =>
                generator.applicationType === 'gateway' && generator.authenticationType === 'jwt' && generator.serviceDiscoveryType,
            path: SERVER_MAIN_SRC_DIR,
            templates: [
                {
                    file: 'package/gateway/TokenRelayFilter.java',
                    renameTo: generator => `${generator.javaDir}gateway/TokenRelayFilter.java`
                }
            ]
        },
        {
            condition: generator => generator.applicationType === 'gateway' && generator.authenticationType === 'uaa',
            path: SERVER_MAIN_SRC_DIR,
            templates: [
                { file: 'package/web/rest/AuthResource.java', renameTo: generator => `${generator.javaDir}web/rest/AuthResource.java` },
                {
                    file: 'package/web/filter/RefreshTokenFilter.java',
                    renameTo: generator => `${generator.javaDir}web/filter/RefreshTokenFilter.java`
                },
                {
                    file: 'package/web/filter/RefreshTokenFilterConfigurer.java',
                    renameTo: generator => `${generator.javaDir}web/filter/RefreshTokenFilterConfigurer.java`
                },
                {
                    file: 'package/config/oauth2/OAuth2AuthenticationConfiguration.java',
                    renameTo: generator => `${generator.javaDir}config/oauth2/OAuth2AuthenticationConfiguration.java`
                },
                {
                    file: 'package/security/oauth2/CookieCollection.java',
                    renameTo: generator => `${generator.javaDir}security/oauth2/CookieCollection.java`
                },
                {
                    file: 'package/security/oauth2/CookiesHttpServletRequestWrapper.java',
                    renameTo: generator => `${generator.javaDir}security/oauth2/CookiesHttpServletRequestWrapper.java`
                },
                {
                    file: 'package/security/oauth2/CookieTokenExtractor.java',
                    renameTo: generator => `${generator.javaDir}security/oauth2/CookieTokenExtractor.java`
                },
                {
                    file: 'package/security/oauth2/OAuth2AuthenticationService.java',
                    renameTo: generator => `${generator.javaDir}security/oauth2/OAuth2AuthenticationService.java`
                },
                {
                    file: 'package/security/oauth2/OAuth2CookieHelper.java',
                    renameTo: generator => `${generator.javaDir}security/oauth2/OAuth2CookieHelper.java`
                },
                {
                    file: 'package/security/oauth2/OAuth2Cookies.java',
                    renameTo: generator => `${generator.javaDir}security/oauth2/OAuth2Cookies.java`
                },
                {
                    file: 'package/security/oauth2/OAuth2TokenEndpointClient.java',
                    renameTo: generator => `${generator.javaDir}security/oauth2/OAuth2TokenEndpointClient.java`
                },
                {
                    file: 'package/security/oauth2/OAuth2TokenEndpointClientAdapter.java',
                    renameTo: generator => `${generator.javaDir}security/oauth2/OAuth2TokenEndpointClientAdapter.java`
                },
                {
                    file: 'package/security/oauth2/UaaTokenEndpointClient.java',
                    renameTo: generator => `${generator.javaDir}security/oauth2/UaaTokenEndpointClient.java`
                }
            ]
        },
        {
            condition: generator =>
                generator.applicationType === 'gateway' && generator.authenticationType === 'oauth2' && generator.serviceDiscoveryType,
            path: SERVER_MAIN_SRC_DIR,
            templates: [
                {
                    file: 'package/config/OAuth2Configuration.java',
                    renameTo: generator => `${generator.javaDir}config/OAuth2Configuration.java`
                },
                {
                    file: 'package/security/OAuth2AuthenticationSuccessHandler.java',
                    renameTo: generator => `${generator.javaDir}security/OAuth2AuthenticationSuccessHandler.java`
                }
            ]
        }
    ],
    serverMicroservice: [
        {
            condition: generator =>
                !(
                    generator.applicationType !== 'microservice' &&
                    !(
                        generator.applicationType === 'gateway' &&
                        (generator.authenticationType === 'uaa' || generator.authenticationType === 'oauth2')
                    )
                ) && generator.authenticationType === 'uaa',
            path: SERVER_MAIN_SRC_DIR,
            templates: [
                {
                    file: 'package/config/oauth2/OAuth2Properties.java',
                    renameTo: generator => `${generator.javaDir}config/oauth2/OAuth2Properties.java`
                },
                {
                    file: 'package/config/oauth2/OAuth2JwtAccessTokenConverter.java',
                    renameTo: generator => `${generator.javaDir}config/oauth2/OAuth2JwtAccessTokenConverter.java`
                },
                {
                    file: 'package/security/oauth2/OAuth2SignatureVerifierClient.java',
                    renameTo: generator => `${generator.javaDir}security/oauth2/OAuth2SignatureVerifierClient.java`
                },
                {
                    file: 'package/security/oauth2/UaaSignatureVerifierClient.java',
                    renameTo: generator => `${generator.javaDir}security/oauth2/UaaSignatureVerifierClient.java`
                }
            ]
        },
        {
            condition: generator =>
                !generator.reactive &&
                !(
                    generator.applicationType !== 'microservice' &&
                    !(
                        generator.applicationType === 'gateway' &&
                        (generator.authenticationType === 'uaa' || generator.authenticationType === 'oauth2')
                    )
                ) &&
                generator.applicationType === 'microservice' &&
                generator.authenticationType === 'uaa',
            path: SERVER_MAIN_SRC_DIR,
            templates: [
                {
                    file: 'package/config/FeignConfiguration.java',
                    renameTo: generator => `${generator.javaDir}config/FeignConfiguration.java`
                },
                {
                    file: 'package/client/AuthorizedFeignClient.java',
                    renameTo: generator => `${generator.javaDir}client/AuthorizedFeignClient.java`
                },
                {
                    file: 'package/client/OAuth2InterceptedFeignConfiguration.java',
                    renameTo: generator => `${generator.javaDir}client/OAuth2InterceptedFeignConfiguration.java`
                },
                {
                    file: 'package/client/AuthorizedUserFeignClient.java',
                    renameTo: generator => `${generator.javaDir}client/AuthorizedUserFeignClient.java`
                },
                {
                    file: 'package/client/OAuth2_UserFeignClientInterceptor.java',
                    renameTo: generator => `${generator.javaDir}client/UserFeignClientInterceptor.java`
                },
                {
                    file: 'package/client/OAuth2UserClientFeignConfiguration.java',
                    renameTo: generator => `${generator.javaDir}client/OAuth2UserClientFeignConfiguration.java`
                }
            ]
        },
        {
            condition: generator =>
                !generator.reactive &&
                (generator.applicationType === 'microservice' || generator.applicationType === 'gateway') &&
                generator.authenticationType === 'jwt',
            path: SERVER_MAIN_SRC_DIR,
            templates: [
                {
                    file: 'package/config/FeignConfiguration.java',
                    renameTo: generator => `${generator.javaDir}config/FeignConfiguration.java`
                },
                {
                    file: 'package/client/JWT_UserFeignClientInterceptor.java',
                    renameTo: generator => `${generator.javaDir}client/UserFeignClientInterceptor.java`
                }
            ]
        },
        {
            condition: generator =>
                !(
                    generator.applicationType !== 'microservice' &&
                    !(
                        generator.applicationType === 'gateway' &&
                        (generator.authenticationType === 'uaa' || generator.authenticationType === 'oauth2')
                    )
                ) && generator.authenticationType === 'oauth2',
            path: SERVER_MAIN_SRC_DIR,
            templates: [
                {
                    file: 'package/security/oauth2/AuthorizationHeaderUtil.java',
                    renameTo: generator => `${generator.javaDir}security/oauth2/AuthorizationHeaderUtil.java`
                },
                {
                    file: 'package/security/oauth2/SimplePrincipalExtractor.java',
                    renameTo: generator => `${generator.javaDir}security/oauth2/SimplePrincipalExtractor.java`
                },
                {
                    file: 'package/security/oauth2/SimpleAuthoritiesExtractor.java',
                    renameTo: generator => `${generator.javaDir}security/oauth2/SimpleAuthoritiesExtractor.java`
                }
            ]
        },
        {
            condition: generator =>
                generator.applicationType === 'microservice' &&
                generator.authenticationType === 'oauth2' &&
                generator.cacheProvider !== 'no',
            path: SERVER_MAIN_SRC_DIR,
            templates: [
                {
                    file: 'package/security/oauth2/CachedUserInfoTokenServices.java',
                    renameTo: generator => `${generator.javaDir}security/oauth2/CachedUserInfoTokenServices.java`
                }
            ]
        },
        {
            condition: generator =>
                generator.authenticationType === 'oauth2' &&
                (generator.applicationType === 'microservice' || generator.applicationType === 'gateway'),
            path: SERVER_MAIN_SRC_DIR,
            templates: [
                {
                    file: 'package/config/FeignConfiguration.java',
                    renameTo: generator => `${generator.javaDir}config/FeignConfiguration.java`
                },
                {
                    file: 'package/client/AuthorizedFeignClient.java',
                    renameTo: generator => `${generator.javaDir}client/AuthorizedFeignClient.java`
                },
                {
                    file: 'package/client/OAuth2InterceptedFeignConfiguration.java',
                    renameTo: generator => `${generator.javaDir}client/OAuth2InterceptedFeignConfiguration.java`
                },
                {
                    file: 'package/config/OAuth2TokenServicesConfiguration.java',
                    renameTo: generator => `${generator.javaDir}config/OAuth2TokenServicesConfiguration.java`
                },
                {
                    file: 'package/client/TokenRelayRequestInterceptor.java',
                    renameTo: generator => `${generator.javaDir}client/TokenRelayRequestInterceptor.java`
                }
            ]
        },
        {
            condition: generator =>
                !(
                    generator.applicationType !== 'microservice' &&
                    !(
                        generator.applicationType === 'gateway' &&
                        (generator.authenticationType === 'uaa' || generator.authenticationType === 'oauth2')
                    )
                ) &&
                (generator.authenticationType === 'oauth2' && generator.applicationType === 'gateway'),
            path: SERVER_MAIN_SRC_DIR,
            templates: [
                {
                    file: 'package/config/OAuth2SsoConfiguration.java',
                    renameTo: generator => `${generator.javaDir}config/OAuth2SsoConfiguration.java`
                }
            ]
        },
        {
            condition: generator =>
                !(
                    generator.applicationType !== 'microservice' &&
                    !(
                        generator.applicationType === 'gateway' &&
                        (generator.authenticationType === 'uaa' || generator.authenticationType === 'oauth2')
                    )
                ) && generator.applicationType === 'microservice',
            path: SERVER_MAIN_RES_DIR,
            templates: [{ file: 'static/microservices_index.html', method: 'copy', renameTo: () => 'static/index.html' }]
        }
    ],
    serverMicroserviceAndGateway: [
        {
            condition: generator => generator.serviceDiscoveryType,
            path: SERVER_MAIN_RES_DIR,
            templates: ['config/bootstrap.yml', 'config/bootstrap-prod.yml']
        }
    ],
    serverJavaApp: [
        {
            path: SERVER_MAIN_SRC_DIR,
            templates: [
                { file: 'package/Application.java', renameTo: generator => `${generator.javaDir}${generator.mainClass}.java` },
                { file: 'package/ApplicationWebXml.java', renameTo: generator => `${generator.javaDir}ApplicationWebXml.java` }
            ]
        }
    ],
    serverJavaConfig: [
        {
            path: SERVER_MAIN_SRC_DIR,
            templates: [
                {
                    file: 'package/aop/logging/LoggingAspect.java',
                    renameTo: generator => `${generator.javaDir}aop/logging/LoggingAspect.java`
                },
                {
                    file: 'package/config/DefaultProfileUtil.java',
                    renameTo: generator => `${generator.javaDir}config/DefaultProfileUtil.java`
                },
                { file: 'package/config/package-info.java', renameTo: generator => `${generator.javaDir}config/package-info.java` },
                {
                    file: 'package/config/AsyncConfiguration.java',
                    renameTo: generator => `${generator.javaDir}config/AsyncConfiguration.java`
                },
                { file: 'package/config/Constants.java', renameTo: generator => `${generator.javaDir}config/Constants.java` },
                {
                    file: 'package/config/DateTimeFormatConfiguration.java',
                    renameTo: generator => `${generator.javaDir}config/DateTimeFormatConfiguration.java`
                },
                {
                    file: 'package/config/LoggingConfiguration.java',
                    renameTo: generator => `${generator.javaDir}config/LoggingConfiguration.java`
                },
                {
                    file: 'package/config/ApplicationProperties.java',
                    renameTo: generator => `${generator.javaDir}config/ApplicationProperties.java`
                },
                {
                    file: 'package/config/JacksonConfiguration.java',
                    renameTo: generator => `${generator.javaDir}config/JacksonConfiguration.java`
                },
                {
                    file: 'package/config/LocaleConfiguration.java',
                    renameTo: generator => `${generator.javaDir}config/LocaleConfiguration.java`
                },
                {
                    file: 'package/config/LoggingAspectConfiguration.java',
                    renameTo: generator => `${generator.javaDir}config/LoggingAspectConfiguration.java`
                },
                {
                    file: 'package/config/MetricsConfiguration.java',
                    renameTo: generator => `${generator.javaDir}config/MetricsConfiguration.java`
                },
                { file: 'package/config/WebConfigurer.java', renameTo: generator => `${generator.javaDir}config/WebConfigurer.java` }
            ]
        },
        {
            // TODO: remove when supported by spring-data
            condition: generator => generator.reactive,
            path: SERVER_MAIN_SRC_DIR,
            templates: [
                {
                    file: 'package/config/ReactivePageableHandlerMethodArgumentResolver.java',
                    renameTo: generator => `${generator.javaDir}config/ReactivePageableHandlerMethodArgumentResolver.java`
                },
                {
                    file: 'package/config/ReactiveSortHandlerMethodArgumentResolver.java',
                    renameTo: generator => `${generator.javaDir}config/ReactiveSortHandlerMethodArgumentResolver.java`
                }
            ]
        },
        {
            condition: generator =>
                ['ehcache', 'hazelcast', 'infinispan', 'memcached'].includes(generator.cacheProvider) ||
                generator.applicationType === 'gateway',
            path: SERVER_MAIN_SRC_DIR,
            templates: [
                {
                    file: 'package/config/CacheConfiguration.java',
                    renameTo: generator => `${generator.javaDir}config/CacheConfiguration.java`
                }
            ]
        },
        {
            condition: generator => generator.cacheProvider === 'infinispan',
            path: SERVER_MAIN_SRC_DIR,
            templates: [
                {
                    file: 'package/config/CacheFactoryConfiguration.java',
                    renameTo: generator => `${generator.javaDir}config/CacheFactoryConfiguration.java`
                }
            ]
        },
        {
            condition: generator =>
                generator.databaseType === 'sql' || generator.databaseType === 'mongodb' || generator.databaseType === 'couchbase',
            path: SERVER_MAIN_SRC_DIR,
            templates: [
                {
                    file: 'package/config/CloudDatabaseConfiguration.java',
                    renameTo: generator => `${generator.javaDir}config/CloudDatabaseConfiguration.java`
                },
                {
                    file: 'package/config/DatabaseConfiguration.java',
                    renameTo: generator => `${generator.javaDir}config/DatabaseConfiguration.java`
                },
                {
                    file: 'package/config/audit/package-info.java',
                    renameTo: generator => `${generator.javaDir}config/audit/package-info.java`
                },
                {
                    file: 'package/config/audit/AuditEventConverter.java',
                    renameTo: generator => `${generator.javaDir}config/audit/AuditEventConverter.java`
                }
            ]
        },
        {
            condition: generator => generator.databaseType === 'sql',
            path: SERVER_MAIN_SRC_DIR,
            templates: [
                {
                    file: 'package/config/LiquibaseConfiguration.java',
                    renameTo: generator => `${generator.javaDir}config/LiquibaseConfiguration.java`
                }
            ]
        },
        {
            condition: generator => generator.databaseType === 'couchbase',
            path: SERVER_MAIN_SRC_DIR,
            templates: [
                {
                    file: 'package/repository/N1qlCouchbaseRepository.java',
                    renameTo: generator => `${generator.javaDir}repository/N1qlCouchbaseRepository.java`
                },
                {
                    file: 'package/repository/CustomN1qlCouchbaseRepository.java',
                    renameTo: generator => `${generator.javaDir}repository/CustomN1qlCouchbaseRepository.java`
                }
            ]
        },
        {
            condition: generator => generator.websocket === 'spring-websocket',
            path: SERVER_MAIN_SRC_DIR,
            templates: [
                {
                    file: 'package/config/WebsocketConfiguration.java',
                    renameTo: generator => `${generator.javaDir}config/WebsocketConfiguration.java`
                },
                {
                    file: 'package/config/WebsocketSecurityConfiguration.java',
                    renameTo: generator => `${generator.javaDir}config/WebsocketSecurityConfiguration.java`
                }
            ]
        },
        {
            condition: generator => generator.databaseType === 'cassandra',
            path: SERVER_MAIN_SRC_DIR,
            templates: [
                {
                    file: 'package/config/metrics/package-info.java',
                    renameTo: generator => `${generator.javaDir}config/metrics/package-info.java`
                },
                {
                    file: 'package/config/metrics/JHipsterHealthIndicatorConfiguration.java',
                    renameTo: generator => `${generator.javaDir}config/metrics/JHipsterHealthIndicatorConfiguration.java`
                },
                {
                    file: 'package/config/metrics/CassandraHealthIndicator.java',
                    renameTo: generator => `${generator.javaDir}config/metrics/CassandraHealthIndicator.java`
                }
            ]
        },
        {
            condition: generator => generator.databaseType === 'cassandra',
            path: SERVER_MAIN_SRC_DIR,
            templates: [
                {
                    file: 'package/config/cassandra/CassandraConfiguration.java',
                    renameTo: generator => `${generator.javaDir}config/cassandra/CassandraConfiguration.java`
                },
                {
                    file: 'package/config/cassandra/package-info.java',
                    renameTo: generator => `${generator.javaDir}config/cassandra/package-info.java`
                }
            ]
        },
        {
            condition: generator => generator.searchEngine === 'elasticsearch',
            path: SERVER_MAIN_SRC_DIR,
            templates: [
                {
                    file: 'package/config/ElasticsearchConfiguration.java',
                    renameTo: generator => `${generator.javaDir}config/ElasticsearchConfiguration.java`
                }
            ]
        },
        {
            condition: generator => generator.messageBroker === 'kafka',
            path: SERVER_MAIN_SRC_DIR,
            templates: [
                {
                    file: 'package/config/MessagingConfiguration.java',
                    renameTo: generator => `${generator.javaDir}config/MessagingConfiguration.java`
                }
            ]
        }
    ],
    serverJavaDomain: [
        {
            path: SERVER_MAIN_SRC_DIR,
            templates: [{ file: 'package/domain/package-info.java', renameTo: generator => `${generator.javaDir}domain/package-info.java` }]
        },
        {
            condition: generator => ['sql', 'mongodb', 'couchbase'].includes(generator.databaseType),
            path: SERVER_MAIN_SRC_DIR,
            templates: [
                {
                    file: 'package/domain/AbstractAuditingEntity.java',
                    renameTo: generator => `${generator.javaDir}domain/AbstractAuditingEntity.java`
                },
                {
                    file: 'package/domain/PersistentAuditEvent.java',
                    renameTo: generator => `${generator.javaDir}domain/PersistentAuditEvent.java`
                }
            ]
        }
    ],
    serverJavaPackageInfo: [
        {
            condition: generator => generator.searchEngine === 'elasticsearch',
            path: SERVER_MAIN_SRC_DIR,
            templates: [
                {
                    file: 'package/repository/search/package-info.java',
                    renameTo: generator => `${generator.javaDir}repository/search/package-info.java`
                }
            ]
        },
        {
            path: SERVER_MAIN_SRC_DIR,
            templates: [
                { file: 'package/repository/package-info.java', renameTo: generator => `${generator.javaDir}repository/package-info.java` }
            ]
        }
    ],
    serverJavaService: [
        {
            path: SERVER_MAIN_SRC_DIR,
            templates: [
                { file: 'package/service/package-info.java', renameTo: generator => `${generator.javaDir}service/package-info.java` }
            ]
        },
        {
            condition: generator => !generator.skipUserManagement,
            path: SERVER_MAIN_SRC_DIR,
            templates: [
                { file: 'package/service/util/RandomUtil.java', renameTo: generator => `${generator.javaDir}service/util/RandomUtil.java` }
            ]
        }
    ],
    serverJavaWebError: [
        {
            path: SERVER_MAIN_SRC_DIR,
            templates: [
                {
                    file: 'package/web/rest/errors/package-info.java',
                    renameTo: generator => `${generator.javaDir}web/rest/errors/package-info.java`
                },
                {
                    file: 'package/web/rest/errors/InternalServerErrorException.java',
                    renameTo: generator => `${generator.javaDir}web/rest/errors/InternalServerErrorException.java`
                },
                {
                    file: 'package/web/rest/errors/BadRequestAlertException.java',
                    renameTo: generator => `${generator.javaDir}web/rest/errors/BadRequestAlertException.java`
                },
                {
                    file: 'package/web/rest/errors/CustomParameterizedException.java',
                    renameTo: generator => `${generator.javaDir}web/rest/errors/CustomParameterizedException.java`
                },
                {
                    file: 'package/web/rest/errors/EmailAlreadyUsedException.java',
                    renameTo: generator => `${generator.javaDir}web/rest/errors/EmailAlreadyUsedException.java`
                },
                {
                    file: 'package/web/rest/errors/EmailNotFoundException.java',
                    renameTo: generator => `${generator.javaDir}web/rest/errors/EmailNotFoundException.java`
                },
                {
                    file: 'package/web/rest/errors/ErrorConstants.java',
                    renameTo: generator => `${generator.javaDir}web/rest/errors/ErrorConstants.java`
                },
                {
                    file: 'package/web/rest/errors/ExceptionTranslator.java',
                    renameTo: generator => `${generator.javaDir}web/rest/errors/ExceptionTranslator.java`
                },
                {
                    file: 'package/web/rest/errors/FieldErrorVM.java',
                    renameTo: generator => `${generator.javaDir}web/rest/errors/FieldErrorVM.java`
                },
                {
                    file: 'package/web/rest/errors/InvalidPasswordException.java',
                    renameTo: generator => `${generator.javaDir}web/rest/errors/InvalidPasswordException.java`
                },
                {
                    file: 'package/web/rest/errors/LoginAlreadyUsedException.java',
                    renameTo: generator => `${generator.javaDir}web/rest/errors/LoginAlreadyUsedException.java`
                }
            ]
        }
    ],
    serverJavaWeb: [
        {
            path: SERVER_MAIN_SRC_DIR,
            templates: [
                {
                    file: 'package/web/rest/vm/package-info.java',
                    renameTo: generator => `${generator.javaDir}web/rest/vm/package-info.java`
                },
                { file: 'package/web/rest/vm/LoggerVM.java', renameTo: generator => `${generator.javaDir}web/rest/vm/LoggerVM.java` },

                {
                    file: 'package/web/rest/util/HeaderUtil.java',
                    renameTo: generator => `${generator.javaDir}web/rest/util/HeaderUtil.java`
                },
                {
                    file: 'package/web/rest/util/PaginationUtil.java',
                    renameTo: generator => `${generator.javaDir}web/rest/util/PaginationUtil.java`
                },
                { file: 'package/web/rest/package-info.java', renameTo: generator => `${generator.javaDir}web/rest/package-info.java` },

                { file: 'package/web/rest/LogsResource.java', renameTo: generator => `${generator.javaDir}web/rest/LogsResource.java` }
            ]
        }
    ],
    serverJavaWebsocket: [
        {
            condition: generator => generator.websocket === 'spring-websocket',
            path: SERVER_MAIN_SRC_DIR,
            templates: [
                {
                    file: 'package/web/websocket/package-info.java',
                    renameTo: generator => `${generator.javaDir}web/websocket/package-info.java`
                },
                {
                    file: 'package/web/websocket/ActivityService.java',
                    renameTo: generator => `${generator.javaDir}web/websocket/ActivityService.java`
                },
                {
                    file: 'package/web/websocket/dto/package-info.java',
                    renameTo: generator => `${generator.javaDir}web/websocket/dto/package-info.java`
                },
                {
                    file: 'package/web/websocket/dto/ActivityDTO.java',
                    renameTo: generator => `${generator.javaDir}web/websocket/dto/ActivityDTO.java`
                }
            ]
        }
    ],
    serverTestFw: [
        {
            condition: generator => generator.databaseType === 'cassandra',
            path: SERVER_TEST_SRC_DIR,
            templates: [
                {
                    file: 'package/CassandraKeyspaceUnitTest.java',
                    renameTo: generator => `${generator.testDir}CassandraKeyspaceUnitTest.java`
                },
                { file: 'package/AbstractCassandraTest.java', renameTo: generator => `${generator.testDir}AbstractCassandraTest.java` },
                {
                    file: 'package/config/CassandraTestConfiguration.java',
                    renameTo: generator => `${generator.testDir}config/CassandraTestConfiguration.java`
                }
            ]
        },
        {
            condition: generator => generator.databaseType === 'cassandra',
            path: SERVER_TEST_RES_DIR,
            templates: ['cassandra-random-port.yml']
        },
        {
            condition: generator => generator.databaseType === 'couchbase',
            path: SERVER_TEST_SRC_DIR,
            templates: [
                {
                    file: 'package/config/DatabaseTestConfiguration.java',
                    renameTo: generator => `${generator.testDir}config/DatabaseTestConfiguration.java`
                }
            ]
        },
        {
            path: SERVER_TEST_SRC_DIR,
            templates: [
                { file: 'package/web/rest/TestUtil.java', renameTo: generator => `${generator.testDir}web/rest/TestUtil.java` },
                {
                    file: 'package/web/rest/LogsResourceIntTest.java',
                    renameTo: generator => `${generator.testDir}web/rest/LogsResourceIntTest.java`
                },
                {
                    file: 'package/web/rest/errors/ExceptionTranslatorIntTest.java',
                    renameTo: generator => `${generator.testDir}web/rest/errors/ExceptionTranslatorIntTest.java`
                },
                {
                    file: 'package/web/rest/errors/ExceptionTranslatorTestController.java',
                    renameTo: generator => `${generator.testDir}web/rest/errors/ExceptionTranslatorTestController.java`
                },
                {
                    file: 'package/web/rest/util/PaginationUtilUnitTest.java',
                    renameTo: generator => `${generator.testDir}web/rest/util/PaginationUtilUnitTest.java`
                }
            ]
        },
        {
            condition: generator => generator.databaseType === 'sql',
            path: SERVER_TEST_SRC_DIR,
            templates: [
                {
                    file: 'package/config/timezone/HibernateTimeZoneTest.java',
                    renameTo: generator => `${generator.testDir}config/timezone/HibernateTimeZoneTest.java`
                },
                {
                    file: 'package/repository/timezone/DateTimeWrapper.java',
                    renameTo: generator => `${generator.testDir}repository/timezone/DateTimeWrapper.java`
                },
                {
                    file: 'package/repository/timezone/DateTimeWrapperRepository.java',
                    renameTo: generator => `${generator.testDir}repository/timezone/DateTimeWrapperRepository.java`
                }
            ]
        },
        {
            path: SERVER_TEST_RES_DIR,
            templates: ['config/application.yml', 'logback.xml']
        },
        {
            // TODO : add these tests to reactive
            condition: generator => !generator.reactive,
            path: SERVER_TEST_SRC_DIR,
            templates: [
                {
                    file: 'package/config/WebConfigurerTest.java',
                    renameTo: generator => `${generator.testDir}config/WebConfigurerTest.java`
                },
                {
                    file: 'package/config/WebConfigurerTestController.java',
                    renameTo: generator => `${generator.testDir}config/WebConfigurerTestController.java`
                }
            ]
        },
        {
            condition: generator => generator.applicationType === 'gateway' && generator.serviceDiscoveryType,
            path: SERVER_TEST_SRC_DIR,
            templates: [
                // Create Gateway tests files
                {
                    file: 'package/gateway/responserewriting/SwaggerBasePathRewritingFilterTest.java',
                    renameTo: generator => `${generator.testDir}gateway/responserewriting/SwaggerBasePathRewritingFilterTest.java`
                }
            ]
        },
        {
            condition: generator => generator.serviceDiscoveryType,
            path: SERVER_TEST_RES_DIR,
            templates: ['config/bootstrap.yml']
        },
        {
            condition: generator => generator.authenticationType === 'uaa',
            path: SERVER_TEST_SRC_DIR,
            templates: [
                {
                    file: 'package/security/OAuth2TokenMockUtil.java',
                    renameTo: generator => `${generator.testDir}security/OAuth2TokenMockUtil.java`
                },
                {
                    file: 'package/config/SecurityBeanOverrideConfiguration.java',
                    renameTo: generator => `${generator.testDir}config/SecurityBeanOverrideConfiguration.java`
                }
            ]
        },
        {
            condition: generator => generator.authenticationType === 'uaa' && generator.applicationType === 'gateway',
            path: SERVER_TEST_SRC_DIR,
            templates: [
                {
                    file: 'package/security/oauth2/OAuth2CookieHelperTest.java',
                    renameTo: generator => `${generator.testDir}security/oauth2/OAuth2CookieHelperTest.java`
                },
                {
                    file: 'package/security/oauth2/OAuth2AuthenticationServiceTest.java',
                    renameTo: generator => `${generator.testDir}security/oauth2/OAuth2AuthenticationServiceTest.java`
                },
                {
                    file: 'package/security/oauth2/CookieTokenExtractorTest.java',
                    renameTo: generator => `${generator.testDir}security/oauth2/CookieTokenExtractorTest.java`
                },
                {
                    file: 'package/security/oauth2/CookieCollectionTest.java',
                    renameTo: generator => `${generator.testDir}security/oauth2/CookieCollectionTest.java`
                }
            ]
        },
        {
            condition: generator => {
                if (generator.gatlingTests) {
                    mkdirp(`${TEST_DIR}gatling/user-files/data`);
                    mkdirp(`${TEST_DIR}gatling/user-files/bodies`);
                    mkdirp(`${TEST_DIR}gatling/user-files/simulations`);
                    return true;
                }
                return false;
            },
            path: TEST_DIR,
            templates: [
                // Create Gatling test files
                'gatling/conf/gatling.conf',
                'gatling/conf/logback.xml'
            ]
        },
        {
            condition: generator => generator.cucumberTests,
            path: SERVER_TEST_SRC_DIR,
            templates: [
                // Create Cucumber test files
                { file: 'package/cucumber/CucumberTest.java', renameTo: generator => `${generator.testDir}cucumber/CucumberTest.java` },
                {
                    file: 'package/cucumber/stepdefs/StepDefs.java',
                    renameTo: generator => `${generator.testDir}cucumber/stepdefs/StepDefs.java`
                },
                { file: '../features/gitkeep', noEjs: true }
            ]
        },
        {
            condition: generator => !shouldSkipUserManagement(generator) && generator.authenticationType !== 'oauth2',
            path: SERVER_TEST_SRC_DIR,
            templates: [
                // Create auth config test files
                {
                    file: 'package/security/DomainUserDetailsServiceIntTest.java',
                    renameTo: generator => `${generator.testDir}security/DomainUserDetailsServiceIntTest.java`
                }
            ]
        }
    ],
    serverJavaUserManagement: [
        {
            condition: generator =>
                (generator.skipUserManagement &&
                    generator.authenticationType === 'oauth2' &&
                    generator.applicationType !== 'microservice') ||
                (!generator.skipUserManagement && generator.databaseType === 'sql'),
            path: SERVER_MAIN_RES_DIR,
            templates: ['config/liquibase/users.csv']
        },
        {
            condition: generator =>
                (generator.skipUserManagement &&
                    generator.authenticationType === 'oauth2' &&
                    generator.applicationType !== 'microservice' &&
                    generator.databaseType === 'sql') ||
                (!generator.skipUserManagement && generator.databaseType === 'sql'),
            path: SERVER_MAIN_RES_DIR,
            templates: ['config/liquibase/authorities.csv', 'config/liquibase/users_authorities.csv']
        },
        {
            condition: generator => generator.skipUserManagement && generator.authenticationType === 'oauth2',
            path: SERVER_MAIN_SRC_DIR,
            templates: [
                { file: 'package/domain/User.java', renameTo: generator => `${generator.javaDir}domain/User.java` },
                { file: 'package/domain/Authority.java', renameTo: generator => `${generator.javaDir}domain/Authority.java` },
                { file: 'package/service/UserService.java', renameTo: generator => `${generator.javaDir}service/UserService.java` },
                {
                    file: 'package/service/dto/package-info.java',
                    renameTo: generator => `${generator.javaDir}service/dto/package-info.java`
                },
                { file: 'package/service/dto/UserDTO.java', renameTo: generator => `${generator.javaDir}service/dto/UserDTO.java` },
                {
                    file: 'package/service/mapper/package-info.java',
                    renameTo: generator => `${generator.javaDir}service/mapper/package-info.java`
                },
                {
                    file: 'package/service/mapper/UserMapper.java',
                    renameTo: generator => `${generator.javaDir}service/mapper/UserMapper.java`
                },
                {
                    file: 'package/repository/UserRepository.java',
                    renameTo: generator => `${generator.javaDir}repository/UserRepository.java`
                },
                {
                    file: 'package/repository/AuthorityRepository.java',
                    renameTo: generator => `${generator.javaDir}repository/AuthorityRepository.java`
                },
                { file: 'package/web/rest/UserResource.java', renameTo: generator => `${generator.javaDir}web/rest/UserResource.java` },
                {
                    file: 'package/web/rest/vm/ManagedUserVM.java',
                    renameTo: generator => `${generator.javaDir}web/rest/vm/ManagedUserVM.java`
                }
            ]
        },
        {
            condition: generator =>
                generator.skipUserManagement &&
                generator.authenticationType === 'oauth2' &&
                ['monolith', 'gateway'].includes(generator.applicationType),
            path: SERVER_MAIN_SRC_DIR,
            templates: [
                {
                    file: 'package/web/rest/AccountResource.java',
                    renameTo: generator => `${generator.javaDir}web/rest/AccountResource.java`
                }
            ]
        },
        {
            condition: generator => generator.skipUserManagement && generator.authenticationType === 'oauth2',
            path: SERVER_TEST_SRC_DIR,
            templates: [
                {
                    file: 'package/service/UserServiceIntTest.java',
                    renameTo: generator => `${generator.testDir}service/UserServiceIntTest.java`
                },
                {
                    file: 'package/service/mapper/UserMapperTest.java',
                    renameTo: generator => `${generator.testDir}service/mapper/UserMapperTest.java`
                },
                {
                    file: 'package/web/rest/UserResourceIntTest.java',
                    renameTo: generator => `${generator.testDir}web/rest/UserResourceIntTest.java`
                }
            ]
        },
        {
            condition: generator =>
                generator.skipUserManagement &&
                generator.authenticationType === 'oauth2' &&
                ['monolith', 'gateway'].includes(generator.applicationType),
            path: SERVER_TEST_SRC_DIR,
            templates: [
                {
                    file: 'package/web/rest/AccountResourceIntTest.java',
                    renameTo: generator => `${generator.testDir}web/rest/AccountResourceIntTest.java`
                }
            ]
        },
        {
            condition: generator =>
                generator.skipUserManagement && generator.authenticationType === 'oauth2' && generator.searchEngine === 'elasticsearch',
            path: SERVER_MAIN_SRC_DIR,
            templates: [
                {
                    file: 'package/repository/search/UserSearchRepository.java',
                    renameTo: generator => `${generator.javaDir}repository/search/UserSearchRepository.java`
                }
            ]
        },
        {
            condition: generator =>
                generator.skipUserManagement && generator.authenticationType === 'oauth2' && generator.searchEngine === 'elasticsearch',
            path: SERVER_TEST_SRC_DIR,
            templates: [
                {
                    file: 'package/repository/search/UserSearchRepositoryMockConfiguration.java',
                    renameTo: generator => `${generator.testDir}repository/search/UserSearchRepositoryMockConfiguration.java`
                }
            ]
        },
        {
            condition: generator =>
                generator.skipUserManagement &&
                generator.authenticationType === 'oauth2' &&
                ['sql', 'mongodb'].includes(generator.databaseType),
            path: SERVER_MAIN_SRC_DIR,
            templates: [
                {
                    file: 'package/repository/CustomAuditEventRepository.java',
                    renameTo: generator => `${generator.javaDir}repository/CustomAuditEventRepository.java`
                },
                {
                    file: 'package/repository/AuthorityRepository.java',
                    renameTo: generator => `${generator.javaDir}repository/AuthorityRepository.java`
                },
                {
                    file: 'package/repository/PersistenceAuditEventRepository.java',
                    renameTo: generator => `${generator.javaDir}repository/PersistenceAuditEventRepository.java`
                },
                {
                    file: 'package/service/AuditEventService.java',
                    renameTo: generator => `${generator.javaDir}service/AuditEventService.java`
                },
                { file: 'package/web/rest/AuditResource.java', renameTo: generator => `${generator.javaDir}web/rest/AuditResource.java` }
            ]
        },
        {
            condition: generator =>
                generator.skipUserManagement &&
                generator.authenticationType === 'oauth2' &&
                ['sql', 'mongodb'].includes(generator.databaseType),
            path: SERVER_TEST_SRC_DIR,
            templates: [
                {
                    file: 'package/repository/CustomAuditEventRepositoryIntTest.java',
                    renameTo: generator => `${generator.testDir}repository/CustomAuditEventRepositoryIntTest.java`
                },
                {
                    file: 'package/web/rest/AuditResourceIntTest.java',
                    renameTo: generator => `${generator.testDir}web/rest/AuditResourceIntTest.java`
                }
            ]
        },
        {
            condition: generator => !generator.skipUserManagement,
            path: SERVER_MAIN_RES_DIR,
            templates: [
                'templates/mail/activationEmail.html',
                'templates/mail/creationEmail.html',
                'templates/mail/passwordResetEmail.html'
            ]
        },
        {
            condition: generator => !generator.skipUserManagement && ['sql', 'mongodb', 'couchbase'].includes(generator.databaseType),
            path: SERVER_MAIN_SRC_DIR,
            templates: [
                { file: 'package/domain/Authority.java', renameTo: generator => `${generator.javaDir}domain/Authority.java` },
                {
                    file: 'package/repository/CustomAuditEventRepository.java',
                    renameTo: generator => `${generator.javaDir}repository/CustomAuditEventRepository.java`
                },
                {
                    file: 'package/repository/AuthorityRepository.java',
                    renameTo: generator => `${generator.javaDir}repository/${generator.reactiveRepository}AuthorityRepository.java`
                },
                {
                    file: 'package/repository/PersistenceAuditEventRepository.java',
                    renameTo: generator => `${generator.javaDir}repository/PersistenceAuditEventRepository.java`
                },
                {
                    file: 'package/service/AuditEventService.java',
                    renameTo: generator => `${generator.javaDir}service/AuditEventService.java`
                },
                { file: 'package/web/rest/AuditResource.java', renameTo: generator => `${generator.javaDir}web/rest/AuditResource.java` }
            ]
        },
        {
            condition: generator => !generator.skipUserManagement,
            path: SERVER_MAIN_SRC_DIR,
            templates: [
                /* User management java domain files */
                { file: 'package/domain/User.java', renameTo: generator => `${generator.javaDir}domain/User.java` },
                {
                    file: 'package/repository/UserRepository.java',
                    renameTo: generator => `${generator.javaDir}repository/${generator.reactiveRepository}UserRepository.java`
                },

                /* User management java service files */
                { file: 'package/service/UserService.java', renameTo: generator => `${generator.javaDir}service/UserService.java` },
                { file: 'package/service/MailService.java', renameTo: generator => `${generator.javaDir}service/MailService.java` },

                /* User management java web files */
                {
                    file: 'package/service/dto/package-info.java',
                    renameTo: generator => `${generator.javaDir}service/dto/package-info.java`
                },
                { file: 'package/service/dto/UserDTO.java', renameTo: generator => `${generator.javaDir}service/dto/UserDTO.java` },
                {
                    file: 'package/service/dto/PasswordChangeDTO.java',
                    renameTo: generator => `${generator.javaDir}service/dto/PasswordChangeDTO.java`
                },
                {
                    file: 'package/web/rest/vm/ManagedUserVM.java',
                    renameTo: generator => `${generator.javaDir}web/rest/vm/ManagedUserVM.java`
                },
                {
                    file: 'package/web/rest/AccountResource.java',
                    renameTo: generator => `${generator.javaDir}web/rest/AccountResource.java`
                },
                { file: 'package/web/rest/UserResource.java', renameTo: generator => `${generator.javaDir}web/rest/UserResource.java` },
                {
                    file: 'package/web/rest/vm/KeyAndPasswordVM.java',
                    renameTo: generator => `${generator.javaDir}web/rest/vm/KeyAndPasswordVM.java`
                },
                {
                    file: 'package/service/mapper/package-info.java',
                    renameTo: generator => `${generator.javaDir}service/mapper/package-info.java`
                },
                {
                    file: 'package/service/mapper/UserMapper.java',
                    renameTo: generator => `${generator.javaDir}service/mapper/UserMapper.java`
                }
            ]
        },
        {
            condition: generator => !generator.skipUserManagement && generator.searchEngine === 'elasticsearch',
            path: SERVER_MAIN_SRC_DIR,
            templates: [
                {
                    file: 'package/repository/search/UserSearchRepository.java',
                    renameTo: generator => `${generator.javaDir}repository/search/UserSearchRepository.java`
                }
            ]
        },
        {
            condition: generator => !generator.skipUserManagement && generator.searchEngine === 'elasticsearch',
            path: SERVER_TEST_SRC_DIR,
            templates: [
                {
                    file: 'package/repository/search/UserSearchRepositoryMockConfiguration.java',
                    renameTo: generator => `${generator.testDir}repository/search/UserSearchRepositoryMockConfiguration.java`
                }
            ]
        },
        {
            condition: generator => generator.authenticationType === 'jwt',
            path: SERVER_TEST_SRC_DIR,
            templates: [
                {
                    file: 'package/security/jwt/TokenProviderTest.java',
                    renameTo: generator => `${generator.testDir}security/jwt/TokenProviderTest.java`
                },
                {
                    file: 'package/security/jwt/JWTFilterTest.java',
                    renameTo: generator => `${generator.testDir}security/jwt/JWTFilterTest.java`
                }
            ]
        },
        {
            condition: generator => !generator.skipUserManagement && generator.authenticationType === 'jwt',
            path: SERVER_TEST_SRC_DIR,
            templates: [
                {
                    file: 'package/web/rest/UserJWTControllerIntTest.java',
                    renameTo: generator => `${generator.testDir}web/rest/UserJWTControllerIntTest.java`
                }
            ]
        },
        {
            // TODO : add tests for reactive
            condition: generator =>
                !generator.reactive && !generator.skipUserManagement && ['sql', 'mongodb', 'couchbase'].includes(generator.databaseType),
            path: SERVER_TEST_SRC_DIR,
            templates: [
                {
                    file: 'package/web/rest/AuditResourceIntTest.java',
                    renameTo: generator => `${generator.testDir}web/rest/AuditResourceIntTest.java`
                }
            ]
        },
        {
            condition: generator => !generator.skipUserManagement && ['sql', 'mongodb', 'couchbase'].includes(generator.databaseType),
            path: SERVER_TEST_SRC_DIR,
            templates: [
                {
                    file: 'package/repository/CustomAuditEventRepositoryIntTest.java',
                    renameTo: generator => `${generator.testDir}repository/CustomAuditEventRepositoryIntTest.java`
                }
            ]
        },
        {
            condition: generator => !generator.skipUserManagement && generator.cucumberTests,
            path: SERVER_TEST_SRC_DIR,
            templates: [
                {
                    file: 'package/cucumber/stepdefs/UserStepDefs.java',
                    renameTo: generator => `${generator.testDir}cucumber/stepdefs/UserStepDefs.java`
                },
                '../features/user/user.feature'
            ]
        },
        {
            condition: generator => !generator.skipUserManagement,
            path: SERVER_TEST_RES_DIR,
            templates: [
                /* User management java test files */
                'templates/mail/testEmail.html',
                'i18n/messages_en.properties'
            ]
        },
        {
            condition: generator => !generator.skipUserManagement,
            path: SERVER_TEST_SRC_DIR,
            templates: [
                {
                    file: 'package/service/MailServiceIntTest.java',
                    renameTo: generator => `${generator.testDir}service/MailServiceIntTest.java`
                },
                {
                    file: 'package/service/UserServiceIntTest.java',
                    renameTo: generator => `${generator.testDir}service/UserServiceIntTest.java`
                },
                {
<<<<<<< HEAD
                    file: 'package/service/mapper/UserMapperTest.java',
                        renameTo: generator => `${generator.testDir}service/mapper/UserMapperTest.java`
                },
                {
                    file: 'package/security/SecurityUtilsUnitTest.java',
                    renameTo: generator => `${generator.testDir}security/SecurityUtilsUnitTest.java`
                },
                {
=======
>>>>>>> bdfdf936
                    file: 'package/web/rest/AccountResourceIntTest.java',
                    renameTo: generator => `${generator.testDir}web/rest/AccountResourceIntTest.java`
                },
                {
                    file: 'package/web/rest/UserResourceIntTest.java',
                    renameTo: generator => `${generator.testDir}web/rest/UserResourceIntTest.java`
                }
            ]
        }
    ]
};

function writeFiles() {
    return {
        setUp() {
            this.javaDir = `${this.packageFolder}/`;
            this.testDir = `${this.packageFolder}/`;

            // Create Java resource files
            mkdirp(SERVER_MAIN_RES_DIR);
            mkdirp(`${SERVER_TEST_SRC_DIR}/${this.testDir}`);
            this.generateKeyStore();
        },

        cleanupOldServerFiles() {
            cleanup.cleanupOldServerFiles(
                this,
                `${SERVER_MAIN_SRC_DIR}/${this.javaDir}`,
                `${SERVER_TEST_SRC_DIR}/${this.testDir}`,
                SERVER_MAIN_RES_DIR,
                SERVER_TEST_RES_DIR
            );
        },

        writeFiles() {
            this.writeFilesToDisk(serverFiles, this, false, this.fetchFromInstalledJHipster('server/templates'));
        }
    };
}

module.exports = {
    writeFiles,
    serverFiles
};<|MERGE_RESOLUTION|>--- conflicted
+++ resolved
@@ -1676,17 +1676,10 @@
                     renameTo: generator => `${generator.testDir}service/UserServiceIntTest.java`
                 },
                 {
-<<<<<<< HEAD
                     file: 'package/service/mapper/UserMapperTest.java',
                         renameTo: generator => `${generator.testDir}service/mapper/UserMapperTest.java`
                 },
                 {
-                    file: 'package/security/SecurityUtilsUnitTest.java',
-                    renameTo: generator => `${generator.testDir}security/SecurityUtilsUnitTest.java`
-                },
-                {
-=======
->>>>>>> bdfdf936
                     file: 'package/web/rest/AccountResourceIntTest.java',
                     renameTo: generator => `${generator.testDir}web/rest/AccountResourceIntTest.java`
                 },
