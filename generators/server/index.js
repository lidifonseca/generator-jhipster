--- conflicted
+++ resolved
@@ -550,13 +550,9 @@
                 } else {
                     this.authenticationType = props.authenticationType;
                 }
-<<<<<<< HEAD
-
-=======
                 if (this.authenticationType == 'session') {
                     this.rememberMeKey = crypto.randomBytes(20).toString('hex');
                 }
->>>>>>> 95d40260
                 if (this.authenticationType == 'jwt') {
                     this.jwtSecretKey = crypto.randomBytes(20).toString('hex');
                 }
