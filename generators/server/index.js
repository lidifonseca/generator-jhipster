--- conflicted
+++ resolved
@@ -84,140 +84,6 @@
         this.baseName = this.configOptions.baseName;
         this.clientPackageManager = this.configOptions.clientPackageManager;
         this.isDebugEnabled = this.configOptions.isDebugEnabled || this.options.debug;
-<<<<<<< HEAD
-    },
-    initializing: {
-        displayLogo() {
-            if (this.logo) {
-                this.printJHipsterLogo();
-            }
-        },
-
-        setupServerconsts() {
-            // Make constants available in templates
-            this.MAIN_DIR = constants.MAIN_DIR;
-            this.TEST_DIR = constants.TEST_DIR;
-            this.CLIENT_MAIN_SRC_DIR = constants.CLIENT_MAIN_SRC_DIR;
-            this.CLIENT_TEST_SRC_DIR = constants.CLIENT_TEST_SRC_DIR;
-            this.SERVER_MAIN_SRC_DIR = constants.SERVER_MAIN_SRC_DIR;
-            this.SERVER_MAIN_RES_DIR = constants.SERVER_MAIN_RES_DIR;
-            this.SERVER_TEST_SRC_DIR = constants.SERVER_TEST_SRC_DIR;
-            this.SERVER_TEST_RES_DIR = constants.SERVER_TEST_RES_DIR;
-
-            this.DOCKER_JHIPSTER_REGISTRY = constants.DOCKER_JHIPSTER_REGISTRY;
-            this.DOCKER_JAVA_JRE = constants.DOCKER_JAVA_JRE;
-            this.DOCKER_MYSQL = constants.DOCKER_MYSQL;
-            this.DOCKER_MARIADB = constants.DOCKER_MARIADB;
-            this.DOCKER_POSTGRESQL = constants.DOCKER_POSTGRESQL;
-            this.DOCKER_MONGODB = constants.DOCKER_MONGODB;
-            this.DOCKER_COUCHBASE = constants.DOCKER_COUCHBASE;
-            this.DOCKER_MSSQL = constants.DOCKER_MSSQL;
-            this.DOCKER_ORACLE = constants.DOCKER_ORACLE;
-            this.DOCKER_CASSANDRA = constants.DOCKER_CASSANDRA;
-            this.DOCKER_ELASTICSEARCH = constants.DOCKER_ELASTICSEARCH;
-            this.DOCKER_KAFKA = constants.DOCKER_KAFKA;
-            this.DOCKER_ZOOKEEPER = constants.DOCKER_ZOOKEEPER;
-            this.DOCKER_SONAR = constants.DOCKER_SONAR;
-            this.DOCKER_JHIPSTER_CONSOLE = constants.DOCKER_JHIPSTER_CONSOLE;
-            this.DOCKER_JHIPSTER_ELASTICSEARCH = constants.DOCKER_JHIPSTER_ELASTICSEARCH;
-            this.DOCKER_JHIPSTER_LOGSTASH = constants.DOCKER_JHIPSTER_LOGSTASH;
-            this.DOCKER_CONSUL = constants.DOCKER_CONSUL;
-            this.DOCKER_CONSUL_CONFIG_LOADER = constants.DOCKER_CONSUL_CONFIG_LOADER;
-            this.DOCKER_SWAGGER_EDITOR = constants.DOCKER_SWAGGER_EDITOR;
-
-            this.NODE_VERSION = constants.NODE_VERSION;
-            this.YARN_VERSION = constants.YARN_VERSION;
-            this.NPM_VERSION = constants.NPM_VERSION;
-
-            this.javaVersion = '8'; // Java version is forced to be 1.8. We keep the variable as it might be useful in the future.
-            this.packagejs = packagejs;
-            this.applicationType = this.config.get('applicationType') || this.configOptions.applicationType;
-            if (!this.applicationType) {
-                this.applicationType = 'monolith';
-            }
-
-            this.packageName = this.config.get('packageName');
-            this.serverPort = this.config.get('serverPort');
-            if (this.serverPort === undefined) {
-                this.serverPort = '8080';
-            }
-            this.websocket = this.config.get('websocket') === 'no' ? false : this.config.get('websocket');
-            this.searchEngine = this.config.get('searchEngine') === 'no' ? false : this.config.get('searchEngine');
-            if (this.searchEngine === undefined) {
-                this.searchEngine = false;
-            }
-            this.messageBroker = this.config.get('messageBroker') === 'no' ? false : this.config.get('messageBroker');
-            if (this.messageBroker === undefined) {
-                this.messageBroker = false;
-            }
-
-            this.enableSwaggerCodegen = this.config.get('enableSwaggerCodegen');
-
-            this.serviceDiscoveryType = this.config.get('serviceDiscoveryType') === 'no' ? false : this.config.get('serviceDiscoveryType');
-            if (this.serviceDiscoveryType === undefined) {
-                this.serviceDiscoveryType = false;
-            }
-
-            this.databaseType = this.config.get('databaseType');
-            if (this.databaseType === 'mongodb') {
-                this.devDatabaseType = 'mongodb';
-                this.prodDatabaseType = 'mongodb';
-                this.hibernateCache = 'no';
-            } else if (this.databaseType === 'couchbase') {
-                this.devDatabaseType = 'couchbase';
-                this.prodDatabaseType = 'couchbase';
-                this.hibernateCache = 'no';
-            } if (this.databaseType === 'cassandra') {
-                this.devDatabaseType = 'cassandra';
-                this.prodDatabaseType = 'cassandra';
-                this.hibernateCache = 'no';
-            } else if (this.databaseType === 'no') {
-                // no database, only available for microservice applications
-                this.devDatabaseType = 'no';
-                this.prodDatabaseType = 'no';
-                this.hibernateCache = 'no';
-            } else {
-                // sql
-                this.devDatabaseType = this.config.get('devDatabaseType');
-                this.prodDatabaseType = this.config.get('prodDatabaseType');
-                this.hibernateCache = this.config.get('hibernateCache');
-            }
-            if (this.hibernateCache === undefined) {
-                this.hibernateCache = 'no';
-            }
-            // Hazelcast is mandatory for Gateways, as it is used for rate limiting
-            if (this.applicationType === 'gateway') {
-                this.hibernateCache = 'hazelcast';
-            }
-            this.clusteredHttpSession = this.config.get('clusteredHttpSession') === 'no' ? false : this.config.get('clusteredHttpSession');
-            if (this.hibernateCache === 'ehcache') {
-                this.clusteredHttpSession = false; // cannot use HazelCast clusering AND ehcache
-            }
-            this.buildTool = this.config.get('buildTool');
-            this.enableSocialSignIn = this.config.get('enableSocialSignIn');
-            this.jhipsterVersion = packagejs.version;
-            if (this.jhipsterVersion === undefined) {
-                this.jhipsterVersion = this.config.get('jhipsterVersion');
-            }
-            this.authenticationType = this.config.get('authenticationType');
-            // JWT authentication is mandatory with Eureka, so the JHipster Registry
-            // can control the applications
-            if (this.serviceDiscoveryType === 'eureka' && this.authenticationType !== 'uaa') {
-                this.authenticationType = 'jwt';
-            }
-            if (this.authenticationType === 'session') {
-                this.rememberMeKey = this.config.get('rememberMeKey');
-            }
-            this.jwtSecretKey = this.config.get('jwtSecretKey');
-            this.nativeLanguage = this.config.get('nativeLanguage');
-            this.languages = this.config.get('languages');
-            this.uaaBaseName = this.config.get('uaaBaseName');
-            this.clientFramework = this.config.get('clientFramework');
-            const testFrameworks = this.config.get('testFrameworks');
-            if (testFrameworks) {
-                this.testFrameworks = testFrameworks;
-            }
-=======
     }
 
     get initializing() {
@@ -245,6 +111,7 @@
                 this.DOCKER_MARIADB = constants.DOCKER_MARIADB;
                 this.DOCKER_POSTGRESQL = constants.DOCKER_POSTGRESQL;
                 this.DOCKER_MONGODB = constants.DOCKER_MONGODB;
+                this.DOCKER_COUCHBASE = constants.DOCKER_COUCHBASE;
                 this.DOCKER_MSSQL = constants.DOCKER_MSSQL;
                 this.DOCKER_ORACLE = constants.DOCKER_ORACLE;
                 this.DOCKER_CASSANDRA = constants.DOCKER_CASSANDRA;
@@ -269,7 +136,6 @@
                 if (!this.applicationType) {
                     this.applicationType = 'monolith';
                 }
->>>>>>> d1c7c280
 
                 this.packageName = this.config.get('packageName');
                 this.serverPort = this.config.get('serverPort');
@@ -297,6 +163,10 @@
                 if (this.databaseType === 'mongodb') {
                     this.devDatabaseType = 'mongodb';
                     this.prodDatabaseType = 'mongodb';
+                    this.hibernateCache = 'no';
+                } else if (this.databaseType === 'couchbase') {
+                    this.devDatabaseType = 'couchbase';
+                    this.prodDatabaseType = 'couchbase';
                     this.hibernateCache = 'no';
                 } else if (this.databaseType === 'cassandra') {
                     this.devDatabaseType = 'cassandra';
@@ -361,85 +231,6 @@
                     this.websocket = false;
                 }
 
-<<<<<<< HEAD
-                this.existingProject = true;
-            }
-        }
-    },
-
-    prompting: {
-
-        askForModuleName: prompts.askForModuleName,
-        askForServerSideOpts: prompts.askForServerSideOpts,
-        askForOptionalItems: prompts.askForOptionalItems,
-        askFori18n: prompts.askFori18n,
-
-        setSharedConfigOptions() {
-            this.configOptions.lastQuestion = this.currentQuestion;
-            this.configOptions.totalQuestions = this.totalQuestions;
-            this.configOptions.packageName = this.packageName;
-            this.configOptions.hibernateCache = this.hibernateCache;
-            this.configOptions.clusteredHttpSession = this.clusteredHttpSession;
-            this.configOptions.websocket = this.websocket;
-            this.configOptions.databaseType = this.databaseType;
-            this.configOptions.devDatabaseType = this.devDatabaseType;
-            this.configOptions.prodDatabaseType = this.prodDatabaseType;
-            this.configOptions.searchEngine = this.searchEngine;
-            this.configOptions.messageBroker = this.messageBroker;
-            this.configOptions.serviceDiscoveryType = this.serviceDiscoveryType;
-            this.configOptions.buildTool = this.buildTool;
-            this.configOptions.enableSocialSignIn = this.enableSocialSignIn;
-            this.configOptions.enableSwaggerCodegen = this.enableSwaggerCodegen;
-            this.configOptions.authenticationType = this.authenticationType;
-            this.configOptions.uaaBaseName = this.uaaBaseName;
-            this.configOptions.serverPort = this.serverPort;
-
-            // Make dist dir available in templates
-            if (this.buildTool === 'maven') {
-                this.BUILD_DIR = 'target/';
-            } else {
-                this.BUILD_DIR = 'build/';
-            }
-            this.CLIENT_DIST_DIR = this.BUILD_DIR + constants.CLIENT_DIST_DIR;
-            // Make documentation URL available in templates
-            this.DOCUMENTATION_URL = constants.JHIPSTER_DOCUMENTATION_URL;
-            this.DOCUMENTATION_ARCHIVE_URL = `${constants.JHIPSTER_DOCUMENTATION_URL + constants.JHIPSTER_DOCUMENTATION_ARCHIVE_PATH}v${this.jhipsterVersion}`;
-        }
-    },
-
-    configuring: {
-        insight() {
-            const insight = this.insight();
-            insight.trackWithEvent('generator', 'server');
-            insight.track('app/authenticationType', this.authenticationType);
-            insight.track('app/hibernateCache', this.hibernateCache);
-            insight.track('app/clusteredHttpSession', this.clusteredHttpSession);
-            insight.track('app/websocket', this.websocket);
-            insight.track('app/databaseType', this.databaseType);
-            insight.track('app/devDatabaseType', this.devDatabaseType);
-            insight.track('app/prodDatabaseType', this.prodDatabaseType);
-            insight.track('app/searchEngine', this.searchEngine);
-            insight.track('app/messageBroker', this.messageBroker);
-            insight.track('app/serviceDiscoveryType', this.serviceDiscoveryType);
-            insight.track('app/buildTool', this.buildTool);
-            insight.track('app/enableSocialSignIn', this.enableSocialSignIn);
-            insight.track('app/enableSwaggerCodegen', this.enableSwaggerCodegen);
-        },
-
-        configureGlobal() {
-            // Application name modified, using each technology's conventions
-            this.angularAppName = this.getAngularAppName();
-            this.camelizedBaseName = _.camelCase(this.baseName);
-            this.dasherizedBaseName = _.kebabCase(this.baseName);
-            this.lowercaseBaseName = this.baseName.toLowerCase();
-            this.humanizedBaseName = _.startCase(this.baseName);
-            this.mainClass = this.getMainClassName();
-
-            if (this.databaseType === 'cassandra' || this.databaseType === 'mongodb' || this.databaseType === 'couchbase') {
-                this.pkType = 'String';
-            } else {
-                this.pkType = 'Long';
-=======
                 const serverConfigFound = this.packageName !== undefined &&
                     this.authenticationType !== undefined &&
                     this.hibernateCache !== undefined &&
@@ -487,7 +278,6 @@
 
                     this.existingProject = true;
                 }
->>>>>>> d1c7c280
             }
         };
     }
@@ -562,7 +352,7 @@
                 this.humanizedBaseName = _.startCase(this.baseName);
                 this.mainClass = this.getMainClassName();
 
-                if (this.databaseType === 'cassandra' || this.databaseType === 'mongodb') {
+                if (this.databaseType === 'cassandra' || this.databaseType === 'mongodb' || this.databaseType === 'couchbase') {
                     this.pkType = 'String';
                 } else {
                     this.pkType = 'Long';
