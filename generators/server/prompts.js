--- conflicted
+++ resolved
@@ -162,37 +162,26 @@
                     opts.push({
                         value: 'sql',
                         name: 'SQL (H2, MySQL, MariaDB, PostgreSQL, Oracle, MSSQL)'
-<<<<<<< HEAD
-=======
-                    },
-                    {
+                    });
+                }
+                opts.push({
                         value: 'mongodb',
                         name: 'MongoDB'
-                    },
-                    {
-                        value: 'couchbase',
-                        name: 'Couchbase'
-                    }
-                ];
-                if (
-                    (response.authenticationType !== 'oauth2' && applicationType === 'microservice')
-                    || (response.authenticationType === 'uaa' && applicationType === 'gateway')
-                ) {
-                    opts.push({
-                        value: 'no',
-                        name: 'No database'
->>>>>>> 7f7f5536
-                    });
-                }
-                opts.push({
-                    value: 'mongodb',
-                    name: 'MongoDB'
                 });
                 if (!reactive) {
                     opts.push({
                         value: 'couchbase',
-                        name: '[BETA] Couchbase'
+                        name: 'Couchbase'
                     });
+                    if (
+                        (response.authenticationType !== 'oauth2' && applicationType === 'microservice')
+                        || (response.authenticationType === 'uaa' && applicationType === 'gateway')
+                    ) {
+                        opts.push({
+                            value: 'no',
+                            name: 'No database'
+                        });
+                    }
                     if (
                         (response.authenticationType !== 'oauth2' && applicationType === 'microservice')
                         || (response.authenticationType === 'uaa' && applicationType === 'gateway')
