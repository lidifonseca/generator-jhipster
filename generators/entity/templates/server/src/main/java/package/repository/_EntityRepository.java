--- conflicted
+++ resolved
@@ -68,11 +68,7 @@
 <%_ } if (databaseType === 'sql' || databaseType === 'mongodb' || databaseType === 'couchbase') { _%>
 @SuppressWarnings("unused")
 @Repository
-<<<<<<< HEAD
-public interface <%=entityClass%>Repository extends <% if (databaseType === 'sql') { %>JpaRepository<% } %><% if (databaseType === 'mongodb') { %>MongoRepository<% } %><% if (databaseType === 'couchbase') { %>N1qlCouchbaseRepository<% } %><<%=entityClass%>,<%= pkType %>> {
-=======
-public interface <%=entityClass%>Repository extends <% if (databaseType === 'sql') { %>JpaRepository<% } %><% if (databaseType === 'mongodb') { %>MongoRepository<% } %><<%=entityClass%>, <%= pkType %>><% if (jpaMetamodelFiltering) { %>, JpaSpecificationExecutor<<%=entityClass%>><% } %> {
->>>>>>> c87dc47d
+public interface <%=entityClass%>Repository extends <% if (databaseType === 'sql') { %>JpaRepository<% } %><% if (databaseType === 'mongodb') { %>MongoRepository<% } %><% if (databaseType === 'couchbase') { %>N1qlCouchbaseRepository<% } %><<%=entityClass%>, <%= pkType %>><% if (jpaMetamodelFiltering) { %>, JpaSpecificationExecutor<<%=entityClass%>><% } %> {
     <%_ for (idx in relationships) {
         if (relationships[idx].relationshipType === 'many-to-one' && relationships[idx].otherEntityName === 'user') { _%>
 
