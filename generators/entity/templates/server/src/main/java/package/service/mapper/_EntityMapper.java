--- conflicted
+++ resolved
@@ -45,30 +45,12 @@
     <%= entityClass %> <%= entityInstance %>DTOTo<%= entityClass %>(<%= entityClass %>DTO <%= entityInstance %>DTO);
 
     List<<%= entityClass %>> <%= entityInstance %>DTOsTo<%= entityClassPlural %>(List<<%= entityClass %>DTO> <%= entityInstance %>DTOs);
-
-<<<<<<< HEAD
     /**
      * generating the fromId for all mappers if the databaseType is sql, as the class has relationship to it might need it, instead of
      * creating a new attribute to know if the enitity has any relationship from someother entity
      */
      <%if(databaseType === 'sql') { %>
     default <%= entityClass %> <%= entityInstance %>FromId(Long id) {
-=======
-// the user mapping is imported in the @Mapper annotation
-const existingMappings = ['user'];
-for (idx in relationships) {
-    const relationshipType = relationships[idx].relationshipType;
-    const otherEntityName = relationships[idx].otherEntityName;
-    const otherEntityNameCapitalized = relationships[idx].otherEntityNameCapitalized;
-    const ownerSide = relationships[idx].ownerSide;
-    if (relationshipType == 'many-to-one' || (relationshipType == 'one-to-one' && ownerSide == true) || (relationshipType == 'many-to-many' && ownerSide == true)) {
-        // if the entity is mapped twice, we should implement the mapping once
-        if (existingMappings.indexOf(otherEntityName) == -1) {
-            existingMappings.push(otherEntityName);
-    %>
-
-    default <%= otherEntityNameCapitalized %> <%= otherEntityName %>FromId(Long id) {
->>>>>>> 7384e63e
         if (id == null) {
             return null;
         }
