--- conflicted
+++ resolved
@@ -74,11 +74,7 @@
         .get("/api/account")
         .headers(headers_http)
         .check(status.is(401))<% if (authenticationType == 'session') { %>
-<<<<<<< HEAD
-        .check(headerRegex("Set-Cookie", "CSRF-TOKEN=(.*); [P,p]ath=/").saveAs("csrf_token"))<% } %>).exitHereIfFailed
-=======
         .check(headerRegex("Set-Cookie", "CSRF-TOKEN=(.*);[\\s]?[P,p]ath=/").saveAs("csrf_token"))<% } %>).exitHereIfFailed
->>>>>>> ea76d1ae
         .pause(10)
         .exec(http("Authentication")
 <%_ if (authenticationType == 'session') { _%>
@@ -110,11 +106,7 @@
         .get("/api/account")
         .headers(headers_http_authenticated)
         .check(status.is(200))<% if (authenticationType == 'session') { %>
-<<<<<<< HEAD
-        .check(headerRegex("Set-Cookie", "CSRF-TOKEN=(.*); [P,p]ath=/").saveAs("csrf_token"))<% } %>)
-=======
         .check(headerRegex("Set-Cookie", "CSRF-TOKEN=(.*);[\\s]?[P,p]ath=/").saveAs("csrf_token"))<% } %>)
->>>>>>> ea76d1ae
         .pause(10)
         .repeat(2) {
             exec(http("Get all <%= entityInstancePlural %>")
