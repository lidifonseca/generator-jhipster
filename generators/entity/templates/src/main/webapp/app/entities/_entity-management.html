<div>
<%_ var keyPrefix = angularAppName + '.'+ entityTranslationKey + '.'; _%>
    <h2 translate="<%= keyPrefix %>home.title"><%= entityClassPluralHumanized %></h2>
    <jhi-alert></jhi-alert>
    <div class="container-fluid">
        <div class="row">
            <div class="col-xs-4 no-padding-left">
                <button class="btn btn-primary" ui-sref="<%= entityStateName %>.new" >
                    <span class="glyphicon glyphicon-plus"></span>
                    <span <% if (searchEngine == 'elasticsearch') { %>class="hidden-xs" <% } %> translate="<%= keyPrefix %>home.createLabel">
                        Create new <%= entityClassHumanized %>
                    </span>
                </button>
            </div>
            <%_ if (searchEngine == 'elasticsearch') { _%>
            <div class="col-xs-8 no-padding-right">
                <form name="searchForm" class="form-inline">
                    <div class="input-group pull-right" >
                        <input type="text" class="form-control" ng-model="vm.searchQuery" id="searchQuery" placeholder="<% if (enableTranslation) { %>{{ '<%= keyPrefix %>home.search' | translate }}<% } else { %>Query<% } %>">
                        <span  class="input-group-btn width-min" >
                            <button class="btn btn-info" ng-click="vm.search(vm.searchQuery)">
                                <span class="glyphicon glyphicon-search"></span>
                            </button>
                        </span>
                        <span class="input-group-btn width-min" ng-if="vm.currentSearch">
                            <button class="btn btn-info" ng-click="vm.clear()">
                                <span class="glyphicon glyphicon-trash"></span>
                            </button>
                        </span>
                    </div>
                </form>
            </div>
            <%_ } _%>
        </div>
    </div>
    <br/>
    <div class="table-responsive">
        <table class="jh-table table table-striped">
            <thead>
                <tr<% if (pagination != 'no') { %> jh-sort="vm.predicate" ascending="vm.reverse" callback="vm.<%=pagination != 'infinite-scroll' ? 'transition' : 'reset'%>()"<% } %>>
                    <th<% if (pagination != 'no') { %> jh-sort-by="id"<% } %>><span translate="global.field.id">ID</span><% if (pagination != 'no') { %> <span class="glyphicon glyphicon-sort"></span><% } %></th>
                    <%_ for (idx in fields) { _%>
                    <th<% if (pagination != 'no') { %> jh-sort-by="<%= fields[idx].fieldName%>"<% } %>><span translate="<%=keyPrefix + fields[idx].fieldName %>"><%= fields[idx].fieldNameHumanized %></span><% if (pagination != 'no') { %> <span class="glyphicon glyphicon-sort"></span><% } %></th>
                    <%_ } _%>
                    <%_ for (idx in relationships) { _%>
                        <%_ if (relationships[idx].relationshipType == 'many-to-one'
                                || (relationships[idx].relationshipType == 'one-to-one' && relationships[idx].ownerSide == true)
                                || (relationships[idx].relationshipType == 'many-to-many' && relationships[idx].ownerSide == true && pagination == 'no')) {
                            var fieldName = dto == 'no' ? "." + relationships[idx].otherEntityField : relationships[idx].otherEntityFieldCapitalized;_%>
                    <th<% if (pagination != 'no') { %> jh-sort-by="<%=relationships[idx].relationshipName + (fieldName)%>"<% } %>><span translate="<%= keyPrefix + relationships[idx].relationshipName%>"><%= relationships[idx].relationshipNameHumanized %></span><% if (pagination != 'no') { %> <span class="glyphicon glyphicon-sort"></span><% } %></th>
                        <%_ } _%>
                    <%_ } _%>
                    <th></th>
                </tr>
            </thead>
            <tbody<% if (pagination == 'infinite-scroll') { %> infinite-scroll="vm.loadPage(vm.page + 1)" infinite-scroll-disabled="vm.page >= vm.links['last']"<% } %>>
                <tr ng-repeat="<%=entityInstance %> in vm.<%=entityInstancePlural %> track by <%=entityInstance %>.id">
                    <td><a ui-sref="<%= entityStateName %>-detail({id:<%= entityInstance %>.id})">{{<%=entityInstance %>.id}}</a></td>
                    <%_ for (idx in fields) {
                        var fieldName = fields[idx].fieldName;
                        var fieldNameCapitalized = fields[idx].fieldNameCapitalized;
                        var fieldType = fields[idx].fieldType;
                        var fieldTypeBlobContent = fields[idx].fieldTypeBlobContent; _%>
                        <%_ if ((fieldType == 'byte[]' || fieldType === 'ByteBuffer') && fieldTypeBlobContent == 'image') { _%>
                    <td>
                        <a ng-if="<%= entityInstance %>.<%= fieldName %>" ng-click="vm.openFile(<%= entityInstance %>.<%= fieldName %>ContentType, <%= entityInstance %>.<%= fieldName %>)">
                            <img data-ng-src="{{'data:' + <%=entityInstance %>.<%=fieldName%>ContentType + ';base64,' + <%=entityInstance %>.<%=fieldName%>}}" style="max-height: 30px;"/>
                        </a>
                        <span ng-if="<%= entityInstance %>.<%= fieldName %>">{{<%= entityInstance %>.<%= fieldName %>ContentType}}, {{vm.byteSize(<%= entityInstance %>.<%= fieldName %>)}}</span>
                    </td>
<<<<<<< HEAD
                        <%_ } else if (fieldType == 'byte[]' && fieldTypeBlobContent == 'any') { _%>
                    <td>
                        <a ng-if="<%= entityInstance %>.<%= fieldName %>" ng-click="vm.openFile(<%= entityInstance %>.<%= fieldName %>ContentType, <%= entityInstance %>.<%= fieldName %>)" translate="entity.action.open">open</a>
                        <span ng-if="<%= entityInstance %>.<%= fieldName %>">{{<%= entityInstance %>.<%= fieldName %>ContentType}}, {{vm.byteSize(<%= entityInstance %>.<%= fieldName %>)}}</span>
                    </td>
=======
                        <%_ } else if ((fieldType == 'byte[]' || fieldType === 'ByteBuffer') && fieldTypeBlobContent == 'any') { _%>
                    <td><a ng-click="vm.openFile(<%= entityInstance %>.<%= fieldName %>ContentType, <%= entityInstance %>.<%= fieldName %>)" ng-if="<%= entityInstance %>.<%= fieldName %>" target="_blank">open</a>
                        {{<%= entityInstance %>.<%= fieldName %>ContentType}}, {{byteSize(<%= entityInstance %>.<%= fieldName %>)}}</td>
>>>>>>> 5270e66e
                        <%_ } else if (fields[idx].fieldIsEnum) { _%>
                    <td translate="{{'<%= angularAppName %>.<%= fieldType %>.' + <%= entityInstance %>.<%= fieldName %>}}">{{<%= entityInstance %>.<%= fieldName %>}}</td>
                        <%_ } else if (fieldType == 'ZonedDateTime' || fieldType == 'Date') { _%>
                    <td>{{<%=entityInstance %>.<%=fieldName%> | date:'medium'}}</td>
                    <%_ } else if (fieldType == 'LocalDate') { _%>
                        <td>{{<%=entityInstance %>.<%=fieldName%> | date:'mediumDate'}}</td>
                        <%_ } else { _%>
                    <td>{{<%=entityInstance %>.<%=fieldName%>}}</td>
                        <%_ } _%>
                    <%_ } _%>
                    <%_ for (idx in relationships) {
                            var relationshipType = relationships[idx].relationshipType;
                            var ownerSide = relationships[idx].ownerSide;
                            var relationshipFieldName = relationships[idx].relationshipFieldName;
                            var relationshipFieldNamePlural = relationships[idx].relationshipFieldNamePlural;
                            var otherEntityName = relationships[idx].otherEntityName;
                            var otherEntityStateName = relationships[idx].otherEntityStateName;
                            var otherEntityField = relationships[idx].otherEntityField;
                            var otherEntityFieldCapitalized = relationships[idx].otherEntityFieldCapitalized; _%>
                        <%_ if (relationshipType == 'many-to-one'
                                || (relationshipType == 'one-to-one' && ownerSide == true)
                                || (relationshipType == 'many-to-many' && ownerSide == true && pagination == 'no')) { _%>
                    <td>
                            <%_ if (otherEntityName == 'user') { _%>
                                <%_ if (relationshipType == 'many-to-many') { _%>
                        <span ng-repeat="<%= relationshipFieldName %> in <%= entityInstance %>.<%= relationshipFieldNamePlural %>">
                            {{<%= relationshipFieldName %>.<%= otherEntityField %>}}{{$last ? '' : ', '}}
                        </span>
                                <%_ } else { _%>
                                    <%_ if (dto == 'no') { _%>
                        {{<%= entityInstance + "." + relationshipFieldName + "." + otherEntityField %>}}
                                    <%_ } else { _%>
                        {{<%= entityInstance + "." + relationshipFieldName + otherEntityFieldCapitalized %>}}
                                    <%_ } _%>
                                <%_ } _%>
                            <%_ } else { _%>
                                <%_ if (relationshipType == 'many-to-many') { _%>
                        <span ng-repeat="<%= relationshipFieldName %> in <%= entityInstance %>.<%= relationshipFieldNamePlural %>">
                            <a class="form-control-static" ui-sref="<%= otherEntityStateName %>-detail({id: {{<%= relationshipFieldName %>.id}}})">{{<%= relationshipFieldName %>.<%= otherEntityField %>}}</a>{{$last ? '' : ', '}}
                        </span>
                                <%_ } else { _%>
                                    <%_ if (dto == 'no') { _%>
                        <a ui-sref="<%= otherEntityStateName %>-detail({id:<%= entityInstance + "." + relationshipFieldName + ".id" %>})">{{<%= entityInstance + "." + relationshipFieldName + "." + otherEntityField %>}}</a>
                                    <%_ } else { _%>
                        <a ui-sref="<%= otherEntityStateName %>-detail({id:<%= entityInstance + "." + relationshipFieldName + "Id" %>})">{{<%= entityInstance + "." + relationshipFieldName + otherEntityFieldCapitalized %>}}</a>
                                    <%_ } _%>
                                <%_ } _%>
                            <%_ } _%>
                    </td>
                        <%_ } _%>
                    <%_ } _%>
                    <td class="text-right">
                        <div class="btn-group flex-btn-group-container">
                            <button type="submit"
                                    ui-sref="<%= entityStateName %>-detail({id:<%= entityInstance %>.id})"
                                    class="btn btn-info btn-sm">
                                <span class="glyphicon glyphicon-eye-open"></span>
                                <span class="hidden-xs hidden-sm" translate="entity.action.view"></span>
                            </button>
                            <button type="submit"
                                    ui-sref="<%= entityStateName %>.edit({id:<%=entityInstance %>.id})"
                                    class="btn btn-primary btn-sm">
                                <span class="glyphicon glyphicon-pencil"></span>
                                <span class="hidden-xs hidden-sm" translate="entity.action.edit"></span>
                            </button>
                            <button type="submit"
                                    ui-sref="<%= entityStateName %>.delete({id:<%=entityInstance %>.id})"
                                    class="btn btn-danger btn-sm">
                                <span class="glyphicon glyphicon-remove-circle"></span>
                                <span class="hidden-xs hidden-sm" translate="entity.action.delete"></span>
                            </button>
                        </div>
                    </td>
                </tr>
            </tbody>
        </table>
    </div>
    <%_ if (pagination == 'pager') { _%>
    <div class="text-center">
        <jhi-item-count page="vm.page" total="vm.queryCount"></jhi-item-count>
    </div>
    <uib-pager total-items="vm.totalItems" ng-model="vm.page" ng-change="vm.transition()"></uib-pager>
    <%_ } else if (pagination == 'pagination') { _%>
    <div class="text-center">
        <jhi-item-count page="vm.page" total="vm.queryCount"></jhi-item-count>
        <uib-pagination class="pagination-sm" total-items="vm.totalItems" ng-model="vm.page" ng-change="vm.transition()"></uib-pagination>
    </div>
    <%_ } _%>
</div><|MERGE_RESOLUTION|>--- conflicted
+++ resolved
@@ -68,17 +68,11 @@
                         </a>
                         <span ng-if="<%= entityInstance %>.<%= fieldName %>">{{<%= entityInstance %>.<%= fieldName %>ContentType}}, {{vm.byteSize(<%= entityInstance %>.<%= fieldName %>)}}</span>
                     </td>
-<<<<<<< HEAD
-                        <%_ } else if (fieldType == 'byte[]' && fieldTypeBlobContent == 'any') { _%>
+                        <%_ } else if ((fieldType === 'byte[]' || fieldType === 'ByteBuffer') && fieldTypeBlobContent == 'any') { _%>
                     <td>
                         <a ng-if="<%= entityInstance %>.<%= fieldName %>" ng-click="vm.openFile(<%= entityInstance %>.<%= fieldName %>ContentType, <%= entityInstance %>.<%= fieldName %>)" translate="entity.action.open">open</a>
                         <span ng-if="<%= entityInstance %>.<%= fieldName %>">{{<%= entityInstance %>.<%= fieldName %>ContentType}}, {{vm.byteSize(<%= entityInstance %>.<%= fieldName %>)}}</span>
                     </td>
-=======
-                        <%_ } else if ((fieldType == 'byte[]' || fieldType === 'ByteBuffer') && fieldTypeBlobContent == 'any') { _%>
-                    <td><a ng-click="vm.openFile(<%= entityInstance %>.<%= fieldName %>ContentType, <%= entityInstance %>.<%= fieldName %>)" ng-if="<%= entityInstance %>.<%= fieldName %>" target="_blank">open</a>
-                        {{<%= entityInstance %>.<%= fieldName %>ContentType}}, {{byteSize(<%= entityInstance %>.<%= fieldName %>)}}</td>
->>>>>>> 5270e66e
                         <%_ } else if (fields[idx].fieldIsEnum) { _%>
                     <td translate="{{'<%= angularAppName %>.<%= fieldType %>.' + <%= entityInstance %>.<%= fieldName %>}}">{{<%= entityInstance %>.<%= fieldName %>}}</td>
                         <%_ } else if (fieldType == 'ZonedDateTime' || fieldType == 'Date') { _%>
