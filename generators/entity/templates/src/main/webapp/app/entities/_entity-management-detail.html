--- conflicted
+++ resolved
@@ -11,24 +11,18 @@
         <dd>
             <%_ if (fields[idx].fieldIsEnum) { _%>
             <span translate="{{'<%= angularAppName %>.<%= fieldType %>.' + vm.<%= entityInstance %>.<%= fieldName %>}}">{{vm.<%= entityInstance %>.<%= fieldName %>}}</span>
-<<<<<<< HEAD
-            <%_ } else if (fieldType == 'byte[]' && fieldTypeBlobContent == 'image') { _%>
+            <%_ } else if ((fieldType === 'byte[]' || fieldType === 'ByteBuffer') && fieldTypeBlobContent == 'image') { _%>
             <div ng-if="vm.<%= entityInstance %>.<%= fieldName %>">
                 <a ng-click="vm.openFile(vm.<%= entityInstance %>.<%= fieldName %>ContentType, vm.<%= entityInstance %>.<%= fieldName %>)">
                     <img data-ng-src="{{'data:' + vm.<%=entityInstance %>.<%= fieldName %>ContentType + ';base64,' + vm.<%= entityInstance %>.<%= fieldName %>}}" style="max-width: 100%;"/>
                 </a>
                 {{vm.<%= entityInstance %>.<%= fieldName %>ContentType}}, {{vm.byteSize(vm.<%= entityInstance %>.<%= fieldName %>)}}
             </div>
-=======
-            <%_ } else if ((fieldType == 'byte[]' || fieldType === 'ByteBuffer') && fieldTypeBlobContent == 'image') { _%>
-            <img data-ng-src="{{'data:' + vm.<%=entityInstance %>.<%= fieldName %>ContentType + ';base64,' + vm.<%= entityInstance %>.<%= fieldName %>}}" style="max-width: 100%;" ng-if="vm.<%= entityInstance %>.<%= fieldName %>"/>
->>>>>>> 5270e66e
             <%_ } else if (fieldType == 'ZonedDateTime' || fieldType == 'Date') { _%>
             <span>{{vm.<%=entityInstance %>.<%= fieldName %> | date:'medium'}}</span>
             <%_ } else if (fieldType == 'LocalDate') { _%>
             <span>{{vm.<%=entityInstance %>.<%= fieldName %> | date:'mediumDate'}}</span>
-<<<<<<< HEAD
-            <%_ } else if (fieldType == 'byte[]' && fieldTypeBlobContent == 'any') { _%>
+            <%_ } else if ((fieldType === 'byte[]' || fieldType === 'ByteBuffer') && fieldTypeBlobContent == 'any') { _%>
             <div ng-if="vm.<%= entityInstance %>.<%= fieldName %>">
                 <a ng-click="vm.openFile(vm.<%= entityInstance %>.<%= fieldName %>ContentType, vm.<%= entityInstance %>.<%= fieldName %>)" translate="entity.action.open">open</a>
                 {{vm.<%= entityInstance %>.<%= fieldName %>ContentType}}, {{vm.byteSize(vm.<%= entityInstance %>.<%= fieldName %>)}}
@@ -36,16 +30,6 @@
             <%_ } else { _%>
             <span>{{vm.<%= entityInstance %>.<%= fieldName %>}}</span>
             <%_ } _%>
-=======
-            <%_ } else if ((fieldType == 'byte[]' || fieldType === 'ByteBuffer') && fieldTypeBlobContent == 'any') { _%>
-            <a ng-click="vm.openFile(vm.<%= entityInstance %>.<%= fieldName %>ContentType, vm.<%= entityInstance %>.<%= fieldName %>)" ng-if="vm.<%= entityInstance %>.<%= fieldName %>" target="_blank">open</a>
-            <%_ } else { _%>
-            <span>{{vm.<%= entityInstance %>.<%= fieldName %>}}</span>
-            <%_ } _%>
-            <%_ if ((fieldType == 'byte[]' || fieldType === 'ByteBuffer') && fieldTypeBlobContent != 'text') { _%>
-            <div>{{vm.<%= entityInstance %>.<%= fieldName %>ContentType}}, {{vm.byteSize(vm.<%= entityInstance %>.<%= fieldName %>)}}</div>
-            <%_ } _%>
->>>>>>> 5270e66e
         </dd>
         <%_ } _%>
         <%_ for (idx in relationships) {
