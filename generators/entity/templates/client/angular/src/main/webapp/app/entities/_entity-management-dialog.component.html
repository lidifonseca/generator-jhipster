
<% var keyPrefix = angularAppName + '.'+ entityTranslationKey + '.'; %>
<form name="editForm" role="form" novalidate (ngSubmit)="save()" #editForm="ngForm" <% if (validation) { %> show-validation<% } %>>

    <div class="modal-header">
        <button type="button" class="close" data-dismiss="modal" aria-hidden="true"
                (click)="clear()">&times;</button>
        <h4 class="modal-title" id="my<%= entityClass %>Label" jhi-translate="<%= keyPrefix %>home.createOrEditLabel">Create or edit a <%= entityClassHumanized %></h4>
    </div>
    <div class="modal-body">
        <jhi-alert-error></jhi-alert-error>
        <div class="form-group" [hidden]="!<%=entityInstance %>.id">
            <label for="id" jhi-translate="global.field.id">ID</label>
            <input type="text" class="form-control" id="id" name="id"
                   [(ngModel)]="<%=entityInstance %>.id" readonly />
        </div>
        <%_ for (idx in fields) {
        var fieldName = fields[idx].fieldName;
        var fieldNameCapitalized = fields[idx].fieldNameCapitalized;
        var fieldNameHumanized = fields[idx].fieldNameHumanized;
        var fieldType = fields[idx].fieldType;
        var fieldTypeBlobContent = fields[idx].fieldTypeBlobContent;
        var fieldInputType = 'text';
        var ngModelOption = '';
        var translationKey = keyPrefix + fieldName;
        if (fieldType == 'Integer' || fieldType == 'Long' || fieldType == 'Float' || fieldType == 'Double' || fieldType == 'BigDecimal') {
        fieldInputType = 'number';
        } else if (fieldType == 'LocalDate') {
        fieldInputType = 'date';
        } else if (fieldType == 'ZonedDateTime') {
        fieldInputType = 'datetime-local';
        } else if (fieldType == 'Boolean') {
        fieldInputType = 'checkbox';
        } else if ((fieldType == 'byte[]' || fieldType == 'ByteBuffer') && fieldTypeBlobContent != 'text') {
        fieldInputType = 'hidden';
        } _%>
        <div class="form-group"<% if ((fieldType == 'byte[]' || fieldType === 'ByteBuffer') && fieldTypeBlobContent != 'text') { %> ngf-drop ngf-change="set<%=fieldNameCapitalized %>($file, <%= entityInstance %>)"<% if (fieldTypeBlobContent == 'image') { %> ngf-pattern="'image/*'"<% } %><% } %>>
        <label class="form-control-label" jhi-translate="<%= translationKey %>" for="field_<%= fieldName %>"><%= fieldNameHumanized %></label>
        <%_ if (fields[idx].fieldIsEnum) { _%>
        <select class="form-control" name="<%= fieldName %>" [(ngModel)]="<%= entityInstance %>.<%= fieldName %>" id="field_<%= fieldName %>" <% if (fields[idx].fieldValidate == true && fields[idx].fieldValidateRules.indexOf('required') != -1) { %> required<% } %>>
        <%_ var enumPrefix = angularAppName + '.'+ fieldType;
        var values = fields[idx].fieldValues.replace(/\s/g, '').split(',');
        for (key in values) {
        var value = values[key]; _%>
        <option value="<%= value %>" jhi-translate="<%=enumPrefix%>.<%=value%>"><%= value %></option>
        <%_ } _%>
        </select>
        <%_ } else { _%>
        <%_ if ((fieldType == 'byte[]' || fieldType === 'ByteBuffer') && fieldTypeBlobContent != 'text') { _%>
        <div>
            <%_ if (fieldTypeBlobContent == 'image') { _%>
            <img src="{{'data:' + <%=entityInstance %>.<%=fieldName%>ContentType + ';base64,' + <%=entityInstance %>.<%=fieldName%>}}" style="max-height: 100px;" *ngIf="<%= entityInstance %>.<%= fieldName %>" alt="<%=entityInstance %> image"/>
            <%_ } _%>
            <div *ngIf="<%= entityInstance %>.<%= fieldName %>" class="form-text text-danger clearfix">
                <%_ if (fieldTypeBlobContent == 'any') { _%>
                <a class="pull-left" (click)="openFile(<%= entityInstance %>.<%= fieldName %>ContentType, <%= entityInstance %>.<%= fieldName %>)" jhi-translate="entity.action.open">open</a><br>
                <span class="pull-left">{{<%= entityInstance %>.<%= fieldName %>ContentType}}, {{byteSize(<%= entityInstance %>.<%= fieldName %>)}}</span>
                <%_ } else { _%>
                <span class="pull-left">{{<%= entityInstance %>.<%= fieldName %>ContentType}}, {{byteSize(<%= entityInstance %>.<%= fieldName %>)}}</span>
                <%_ } _%>
                <button type="button" (click)="<%= entityInstance %>.<%= fieldName %>=null;<%= entityInstance %>.<%= fieldName %>ContentType=null;"
                        class="btn btn-default btn-xs pull-right">
                    <span class="fa fa-times"></span>
                </button>
            </div>
            <button type="button" ngf-select class="btn btn-default btn-block"
                    ngf-change="set<%=fieldNameCapitalized %>($file, <%= entityInstance %>)"<% if (fieldTypeBlobContent == 'image') { %> accept="image/*" jhi-translate="entity.action.addimage"<% } else { %> jhi-translate="entity.action.addblob"<% } %>>
            <% if (fieldTypeBlobContent == 'image') { %>Add image<% } else { %>Add blob<% } %>
            </button>
        </div>
        <%_ } _%>
        <%_ if (fieldType == 'LocalDate') { _%>
        <div class="input-group">
            <input id="field_<%= fieldName %>" type="text" class="form-control" name="<%= fieldName %>" ngbDatepicker  #<%= fieldName %>Dp="ngbDatepicker" [(ngModel)]="<%= entityInstance %>.<%= fieldName %>"
            <%- include ng_validators %>/>
            <span class="input-group-btn">
                            <button type="button" class="btn btn-default" (click)="<%= fieldName %>Dp.open()"><i class="fa fa-calendar"></i></button>
                        </span>
        </div>
        <%_ } else if (fieldType == 'ZonedDateTime') { _%>
        <div class="input-group">
            <input id="field_<%= fieldName %>" type="text" class="form-control" name="<%= fieldName %>" ngbDatepicker #<%= fieldName %>Dp="ngbDatepicker" [(ngModel)]="<%= entityInstance %>.<%= fieldName %>"
            <%- include ng_validators %>  />
        <span class="input-group-btn">
                        <button type="button" class="btn btn-default" (click)="<%= fieldName %>Dp.open()"><i class="fa fa-calendar"></i></button>
                    </span>
    </div>
    <%_ } else if(fieldTypeBlobContent == 'text') { _%>
    <textarea class="form-control" name="<%= fieldName %>" id="field_<%= fieldName %>"
              [(ngModel)]="<%= entityInstance %>.<%= fieldName %>" <%- include ng_validators %> ></textarea>
    <%_ } else { _%>
    <input type="<%= fieldInputType %>" class="form-control" name="<%= fieldName %>" id="field_<%= fieldName %>"
           [(ngModel)]="<%= entityInstance %>.<%= fieldName %>"
    <%- include ng_validators %> />
    <%_ if ((fieldType == 'byte[]' || fieldType === 'ByteBuffer') && fieldTypeBlobContent != 'text') { _%>
    <input type="hidden" class="form-control" name="<%= fieldName %>ContentType" id="field_<%= fieldName %>ContentType"
           [(ngModel)]="<%= entityInstance %>.<%= fieldName %>ContentType" />
    <%_ } _%>
    <%_ } _%>
    <%_ } _%>
    <%_ if (fields[idx].fieldValidate == true) { _%>
    <div [hidden]="!(editForm.controls.<%= fieldName %>?.dirty && editForm.controls.<%= fieldName %>?.invalid)">
        <%_ if (fields[idx].fieldValidateRules.indexOf('required') != -1) { _%>
        <small class="form-text text-danger"
           [hidden]="!editForm.controls.<%= fieldName %>?.errors?.required" jhi-translate="entity.validation.required">
            This field is required.
        </small>
        <%_ } _%>
        <%_ if (fields[idx].fieldValidateRules.indexOf('minlength') != -1) { _%>
        <small class="form-text text-danger"
           [hidden]="!editForm.controls.<%= fieldName %>?.errors?.minlength" jhi-translate="entity.validation.minlength" translate-values="{ min: <%= fields[idx].fieldValidateRulesMinlength %> }">
            This field is required to be at least <%= fields[idx].fieldValidateRulesMinlength %> characters.
        </small>
        <%_ } _%>
        <%_ if (fields[idx].fieldValidateRules.indexOf('maxlength') != -1) { _%>
        <small class="form-text text-danger"
           [hidden]="!editForm.controls.<%= fieldName %>?.errors?.maxlength" jhi-translate="entity.validation.maxlength" translate-values="{ max: <%= fields[idx].fieldValidateRulesMaxlength %> }">
            This field cannot be longer than <%= fields[idx].fieldValidateRulesMaxlength %> characters.
        </small>
        <%_ } _%>
<<<<<<< HEAD
        <%_ if (fields[idx].fieldValidateRules.indexOf('min') != -1) { _%>
        <small class="form-text text-danger"
           [hidden]="!editForm.controls.<%= fieldName %>?.errors?.min" jhi-translate="entity.validation.min" translate-values="{ min: <%= fields[idx].fieldValidateRulesMin %> }">
            This field should be at least <%= fields[idx].fieldValidateRulesMin %>.
        </small>
        <%_ } _%>
        <%_ if (fields[idx].fieldValidateRules.indexOf('max') != -1) { _%>
        <small class="form-text text-danger"
           [hidden]="!editForm.controls.<%= fieldName %>?.errors?.max" jhi-translate="entity.validation.max" translate-values="{ max: <%= fields[idx].fieldValidateRulesMax %> }">
            This field cannot be more than <%= fields[idx].fieldValidateRulesMax %>.
        </small>
        <%_ } _%>
        <%_ if (fields[idx].fieldValidateRules.indexOf('minbytes') != -1) { _%>
        <small class="form-text text-danger"
           [hidden]="!editForm.controls.<%= fieldName %>?.errors?.minbytes" jhi-translate="entity.validation.minbytes" translate-values="{ min: <%= fields[idx].fieldValidateRulesMinbytes %> }">
            This field should be at least <%= fields[idx].fieldValidateRulesMinbytes %>.
        </small>
        <%_ } _%>
        <%_ if (fields[idx].fieldValidateRules.indexOf('maxbytes') != -1) { _%>
        <small class="form-text text-danger"
           [hidden]="!editForm.controls.<%= fieldName %>?.errors?.maxbytes" jhi-translate="entity.validation.maxbytes" translate-values="{ max: <%= fields[idx].fieldValidateRulesMaxbytes %> }">
            This field cannot be more than <%= fields[idx].fieldValidateRulesMaxbytes %>.
        </small>
        <%_ } _%>
        <%_ if (fields[idx].fieldValidateRules.indexOf('pattern') != -1) { _%>
        <small class="form-text text-danger"
           [hidden]="!editForm.controls.<%= fieldName %>?.errors?.pattern" jhi-translate="entity.validation.pattern" translate-values="{ pattern: '<%= fields[idx].fieldValidateRulesPattern %>' }">
            This field should follow pattern "<%= fields[idx].fieldValidateRulesPattern %>".
        </small>
=======
            <%_ if (fields[idx].fieldValidateRules.indexOf('min') != -1) { _%>
            <small class="form-text text-danger"
               [hidden]="!editForm.controls.<%= fieldName %>?.errors?.min" jhi-translate="entity.validation.min" translate-value-min="<%= fields[idx].fieldValidateRulesMin %>">
                This field should be at least <%= fields[idx].fieldValidateRulesMin %>.
            </small>
            <%_ } _%>
            <%_ if (fields[idx].fieldValidateRules.indexOf('max') != -1) { _%>
            <small class="form-text text-danger"
               [hidden]="!editForm.controls.<%= fieldName %>?.errors?.max" jhi-translate="entity.validation.max" translate-value-max="<%= fields[idx].fieldValidateRulesMax %>">
                This field cannot be more than <%= fields[idx].fieldValidateRulesMax %>.
            </small>
            <%_ } _%>
            <%_ if (fields[idx].fieldValidateRules.indexOf('minbytes') != -1) { _%>
            <small class="form-text text-danger"
               [hidden]="!editForm.controls.<%= fieldName %>?.errors?.minbytes" jhi-translate="entity.validation.minbytes" translate-value-min="<%= fields[idx].fieldValidateRulesMinbytes %>">
                This field should be at least <%= fields[idx].fieldValidateRulesMinbytes %>.
            </small>
            <%_ } _%>
            <%_ if (fields[idx].fieldValidateRules.indexOf('maxbytes') != -1) { _%>
            <small class="form-text text-danger"
               [hidden]="!editForm.controls.<%= fieldName %>?.errors?.maxbytes" jhi-translate="entity.validation.maxbytes" translate-value-max="<%= fields[idx].fieldValidateRulesMaxbytes %>">
                This field cannot be more than <%= fields[idx].fieldValidateRulesMaxbytes %>.
            </small>
            <%_ } _%>
            <%_ if (fields[idx].fieldValidateRules.indexOf('pattern') != -1) { _%>
            <small class="form-text text-danger"
               [hidden]="!editForm.controls.<%= fieldName %>?.errors?.pattern" jhi-translate="entity.validation.pattern" translate-value-pattern="<%= fields[idx].fieldValidateRulesPattern %>">
                This field should follow pattern "<%= fields[idx].fieldValidateRulesPattern %>".
            </small>
            <%_ } _%>
            <%_ if (fieldType == 'Integer' || fieldType == 'Long' || fieldType == 'Float' || fieldType == 'Double' || fieldType == 'BigDecimal') { _%>
            <small class="form-text text-danger"
               [hidden]="!editForm.controls.<%= fieldName %>?.errors?.number" jhi-translate="entity.validation.number">
                This field should be a number.
            </small>
            <%_ } _%>
            <%_ if (fieldType == 'ZonedDateTime') { _%>
            <small class="form-text text-danger"
               [hidden]="!editForm.controls.<%= fieldName %>?.errors?.ZonedDateTimelocal" jhi-translate="entity.validation.ZonedDateTimelocal">
                This field should be a date and time.
            </small>
            <%_ } _%>
        </div>
        <%_ } _%>
    </div>
    <%_ } _%>

    <%_ for (idx in relationships) {
    var relationshipType = relationships[idx].relationshipType;
    var ownerSide = relationships[idx].ownerSide;
    var otherEntityName = relationships[idx].otherEntityName;
    var otherEntityNamePlural = relationships[idx].otherEntityNamePlural;
    var relationshipName = relationships[idx].relationshipName;
    var relationshipNameHumanized = relationships[idx].relationshipNameHumanized;
    var relationshipFieldName = relationships[idx].relationshipFieldName;
    var relationshipFieldNamePlural = relationships[idx].relationshipFieldNamePlural;
    var otherEntityField = relationships[idx].otherEntityField;
    var otherEntityFieldCapitalized = relationships[idx].otherEntityFieldCapitalized;
    var relationshipRequired = relationships[idx].relationshipRequired;
    var translationKey = keyPrefix + relationshipName; _%>
    <%_ if (relationshipType == 'many-to-one' || (relationshipType == 'one-to-one' && ownerSide == true && otherEntityName == 'user')) { _%>
    <div class="form-group">
        <label jhi-translate="<%= translationKey %>" for="field_<%= relationshipName %>"><%= relationshipNameHumanized %></label>
        <%_ if (dto == 'no') { _%>
        <select class="form-control" id="field_<%= relationshipName %>" name="<%= relationshipName %>" [(ngModel)]="<%= entityInstance %>.<%=relationshipFieldName %>" <% if (relationshipRequired) { %> required<% } %>>
        <option [ngValue]="null"></option>
        <option [ngValue]="<%=otherEntityName %>Option.id === <%= entityInstance %>.<%=relationshipFieldName %>?.id ? <%= entityInstance %>.<%=relationshipFieldName %> : <%=otherEntityName %>Option" *ngFor="let <%=otherEntityName %>Option of <%=otherEntityNamePlural.toLowerCase() %>; trackBy: <%=otherEntityName %>Option?.id">{{<%=otherEntityName %>Option.<%=otherEntityField %>}}</option>
        </select>
        <%_ } else { _%>
        <select class="form-control" id="field_<%= relationshipName %>" name="<%= relationshipName %>" [(ngModel)]="<%= entityInstance %>.<%=relationshipFieldName %>Id" <% if (relationshipRequired) { %> required<% } %>>
        <option [ngValue]="null"></option>
        <option [ngValue]="<%=otherEntityName %>Option.id" *ngFor="let <%=otherEntityName %>Option of <%=otherEntityNamePlural.toLowerCase() %>; trackBy: <%=otherEntityName %>OptionId">{{<%=otherEntityName %>Option.<%=otherEntityField %>}}</option>
        </select>
>>>>>>> 49ba267e
        <%_ } _%>
    </div>
    <%_ } else if (relationshipType == 'one-to-one' && ownerSide == true) { _%>
    <div class="form-group">
        <label jhi-translate="<%= translationKey %>" for="field_<%= relationshipName %>"><%= relationshipNameHumanized %></label>
        <%_ if (dto == 'no') { _%>
        <select class="form-control" id="field_<%= relationshipName %>" name="<%= relationshipName %>" [(ngModel)]="<%= entityInstance %>.<%=relationshipFieldName %>"<% if (relationshipRequired) { %> required<% } %>>
        <option [ngValue]="null"></option>
        <option [ngValue]="<%=otherEntityName %>Option.id === <%= entityInstance %>.<%=relationshipFieldName %>?.id ? <%= entityInstance %>.<%=relationshipFieldName %> : <%=otherEntityName %>Option" *ngFor="let <%=otherEntityName %>Option of <%=relationshipFieldNamePlural.toLowerCase() %>; trackBy: <%=otherEntityName %>Option?.id">{{<%=otherEntityName %>Option.<%=otherEntityField %>}}</option>
        </select>
        <%_ } else { _%>
        <select class="form-control" id="field_<%= relationshipName %>" name="<%= relationshipName %>" [(ngModel)]="<%= entityInstance %>.<%=relationshipFieldName %>Id"<% if (relationshipRequired) { %> required<% } %>>
        <option [ngValue]="null"></option>
        <option [ngValue]="<%=otherEntityName %>Option.id" *ngFor="let <%=otherEntityName %>Option of <%=relationshipFieldNamePlural.toLowerCase() %>; trackBy: <%=otherEntityName %>Option?.id">{{<%=otherEntityName %>Option.<%=otherEntityField %>}}</option>
        </select>
        <%_ } _%>
    </div>
    <%_ } else if (relationshipType == 'many-to-many' && relationships[idx].ownerSide == true) { _%>
    <div class="form-group">
        <label jhi-translate="<%= translationKey %>" for="field_<%= relationshipName %>"><%= relationshipNameHumanized %></label>
        <select class="form-control" id="field_<%= relationshipName %>" #<%= relationshipName %>="ngModel" multiple name="<%= relationshipName %>" [(ngModel)]="<%=entityInstance %>.<%=relationshipFieldNamePlural %>"<% if (relationshipRequired) { %> required<% } %>>
            <option [ngValue]="getSelected(<%=entityInstance %>.<%=relationshipFieldNamePlural %>, <%=otherEntityName %>Option)" *ngFor="let <%=otherEntityName %>Option of <%=otherEntityNamePlural.toLowerCase() %>; trackBy: <%=otherEntityName %>Option?.id">{{<%=otherEntityName %>Option.<%=otherEntityField %>}}</option>
        </select>
    </div>
    <%_ } _%>
    <%_ if (relationships[idx].relationshipValidate == true) { _%>
    <div [hidden]="!(editForm.controls.<%= relationshipName %>?.dirty && editForm.controls.<%= relationshipName %>?.invalid)">
        <%_ if (relationshipRequired) { _%>
        <small class="form-text text-danger"
           [hidden]="!<%= relationshipName %>?.errors?.required" jhi-translate="entity.validation.required">
            This field is required.
        </small>
        <%_ } _%>
    </div>
    <%_ } _%>
    <%_ } _%>
    </div>
    <div class="modal-footer">
        <button type="button" class="btn btn-default" data-dismiss="modal" (click)="clear()">
            <span class="fa fa-ban"></span>&nbsp;<span jhi-translate="entity.action.cancel">Cancel</span>
        </button>
        <button type="submit" [disabled]="editForm.form.invalid || isSaving" class="btn btn-primary">
            <span class="fa fa-save"></span>&nbsp;<span jhi-translate="entity.action.save">Save</span>
        </button>
    </div>
</form><|MERGE_RESOLUTION|>--- conflicted
+++ resolved
@@ -118,66 +118,35 @@
             This field cannot be longer than <%= fields[idx].fieldValidateRulesMaxlength %> characters.
         </small>
         <%_ } _%>
-<<<<<<< HEAD
-        <%_ if (fields[idx].fieldValidateRules.indexOf('min') != -1) { _%>
-        <small class="form-text text-danger"
+          <%_ if (fields[idx].fieldValidateRules.indexOf('min') != -1) { _%>
+          <small class="form-text text-danger"
            [hidden]="!editForm.controls.<%= fieldName %>?.errors?.min" jhi-translate="entity.validation.min" translate-values="{ min: <%= fields[idx].fieldValidateRulesMin %> }">
             This field should be at least <%= fields[idx].fieldValidateRulesMin %>.
-        </small>
-        <%_ } _%>
-        <%_ if (fields[idx].fieldValidateRules.indexOf('max') != -1) { _%>
-        <small class="form-text text-danger"
+          </small>
+          <%_ } _%>
+          <%_ if (fields[idx].fieldValidateRules.indexOf('max') != -1) { _%>
+          <small class="form-text text-danger"
            [hidden]="!editForm.controls.<%= fieldName %>?.errors?.max" jhi-translate="entity.validation.max" translate-values="{ max: <%= fields[idx].fieldValidateRulesMax %> }">
             This field cannot be more than <%= fields[idx].fieldValidateRulesMax %>.
-        </small>
-        <%_ } _%>
-        <%_ if (fields[idx].fieldValidateRules.indexOf('minbytes') != -1) { _%>
-        <small class="form-text text-danger"
+          </small>
+          <%_ } _%>
+          <%_ if (fields[idx].fieldValidateRules.indexOf('minbytes') != -1) { _%>
+          <small class="form-text text-danger"
            [hidden]="!editForm.controls.<%= fieldName %>?.errors?.minbytes" jhi-translate="entity.validation.minbytes" translate-values="{ min: <%= fields[idx].fieldValidateRulesMinbytes %> }">
             This field should be at least <%= fields[idx].fieldValidateRulesMinbytes %>.
-        </small>
-        <%_ } _%>
-        <%_ if (fields[idx].fieldValidateRules.indexOf('maxbytes') != -1) { _%>
-        <small class="form-text text-danger"
+          </small>
+          <%_ } _%>
+          <%_ if (fields[idx].fieldValidateRules.indexOf('maxbytes') != -1) { _%>
+          <small class="form-text text-danger"
            [hidden]="!editForm.controls.<%= fieldName %>?.errors?.maxbytes" jhi-translate="entity.validation.maxbytes" translate-values="{ max: <%= fields[idx].fieldValidateRulesMaxbytes %> }">
             This field cannot be more than <%= fields[idx].fieldValidateRulesMaxbytes %>.
-        </small>
-        <%_ } _%>
-        <%_ if (fields[idx].fieldValidateRules.indexOf('pattern') != -1) { _%>
-        <small class="form-text text-danger"
+          </small>
+          <%_ } _%>
+          <%_ if (fields[idx].fieldValidateRules.indexOf('pattern') != -1) { _%>
+          <small class="form-text text-danger"
            [hidden]="!editForm.controls.<%= fieldName %>?.errors?.pattern" jhi-translate="entity.validation.pattern" translate-values="{ pattern: '<%= fields[idx].fieldValidateRulesPattern %>' }">
             This field should follow pattern "<%= fields[idx].fieldValidateRulesPattern %>".
-        </small>
-=======
-            <%_ if (fields[idx].fieldValidateRules.indexOf('min') != -1) { _%>
-            <small class="form-text text-danger"
-               [hidden]="!editForm.controls.<%= fieldName %>?.errors?.min" jhi-translate="entity.validation.min" translate-value-min="<%= fields[idx].fieldValidateRulesMin %>">
-                This field should be at least <%= fields[idx].fieldValidateRulesMin %>.
-            </small>
-            <%_ } _%>
-            <%_ if (fields[idx].fieldValidateRules.indexOf('max') != -1) { _%>
-            <small class="form-text text-danger"
-               [hidden]="!editForm.controls.<%= fieldName %>?.errors?.max" jhi-translate="entity.validation.max" translate-value-max="<%= fields[idx].fieldValidateRulesMax %>">
-                This field cannot be more than <%= fields[idx].fieldValidateRulesMax %>.
-            </small>
-            <%_ } _%>
-            <%_ if (fields[idx].fieldValidateRules.indexOf('minbytes') != -1) { _%>
-            <small class="form-text text-danger"
-               [hidden]="!editForm.controls.<%= fieldName %>?.errors?.minbytes" jhi-translate="entity.validation.minbytes" translate-value-min="<%= fields[idx].fieldValidateRulesMinbytes %>">
-                This field should be at least <%= fields[idx].fieldValidateRulesMinbytes %>.
-            </small>
-            <%_ } _%>
-            <%_ if (fields[idx].fieldValidateRules.indexOf('maxbytes') != -1) { _%>
-            <small class="form-text text-danger"
-               [hidden]="!editForm.controls.<%= fieldName %>?.errors?.maxbytes" jhi-translate="entity.validation.maxbytes" translate-value-max="<%= fields[idx].fieldValidateRulesMaxbytes %>">
-                This field cannot be more than <%= fields[idx].fieldValidateRulesMaxbytes %>.
-            </small>
-            <%_ } _%>
-            <%_ if (fields[idx].fieldValidateRules.indexOf('pattern') != -1) { _%>
-            <small class="form-text text-danger"
-               [hidden]="!editForm.controls.<%= fieldName %>?.errors?.pattern" jhi-translate="entity.validation.pattern" translate-value-pattern="<%= fields[idx].fieldValidateRulesPattern %>">
-                This field should follow pattern "<%= fields[idx].fieldValidateRulesPattern %>".
-            </small>
+          </small>
             <%_ } _%>
             <%_ if (fieldType == 'Integer' || fieldType == 'Long' || fieldType == 'Float' || fieldType == 'Double' || fieldType == 'BigDecimal') { _%>
             <small class="form-text text-danger"
@@ -222,7 +191,6 @@
         <option [ngValue]="null"></option>
         <option [ngValue]="<%=otherEntityName %>Option.id" *ngFor="let <%=otherEntityName %>Option of <%=otherEntityNamePlural.toLowerCase() %>; trackBy: <%=otherEntityName %>OptionId">{{<%=otherEntityName %>Option.<%=otherEntityField %>}}</option>
         </select>
->>>>>>> 49ba267e
         <%_ } _%>
     </div>
     <%_ } else if (relationshipType == 'one-to-one' && ownerSide == true) { _%>
