<%_
var i18nToLoad = [entityInstance];
for (var idx in fields) {
    if (fields[idx].fieldIsEnum == true) {
        i18nToLoad.push(fields[idx].enumInstance);
    }
}
_%>

currentAccount: any;
    <%= entityInstancePlural %>: <%= entityClass %>[];
    error: any;
    success: any;
    <%_ if (searchEngine === 'elasticsearch') { _%>
    currentSearch: string;
    <%_ } _%>
    <%_ if (databaseType !== 'cassandra') { _%>
    routeData: any;
    links: any;
    totalItems: any;
    queryCount: any;
    itemsPerPage: any;
    page: any;
    predicate: any;
    previousPage: any;
    reverse: any;
    <%_ } _%>

    constructor(
        <%_ if (enableTranslation) { _%>
        private jhiLanguageService: JhiLanguageService,
        <%_ } _%>
        private <%= entityInstance %>Service: <%= entityClass %>Service,
        private parseLinks: ParseLinks,
        private alertService: AlertService,
        private principal: Principal,
        private activatedRoute: ActivatedRoute,
        private router: Router,
        private eventManager: EventManager<%_ if (databaseType !== 'cassandra') { _%>,
        private paginationUtil: PaginationUtil,
        private paginationConfig: PaginationConfig
        <%_ } _%>
    ) {
        <%_ if (databaseType !== 'cassandra') { _%>
        this.itemsPerPage = ITEMS_PER_PAGE;
        this.routeData = this.activatedRoute.data.subscribe(data => {
            this.page = data['pagingParams'].page;
            this.previousPage = data['pagingParams'].page;
            this.reverse = data['pagingParams'].ascending;
            this.predicate = data['pagingParams'].predicate;
        });
        <%_ if (searchEngine === 'elasticsearch') { _%>
        this.currentSearch = activatedRoute.snapshot.params['search'] ? activatedRoute.snapshot.params['search'] : '';
        <%_ } _%>
        <%_ } _%>
        <%_ if (enableTranslation) { _%>
        this.jhiLanguageService.setLocations(<%- toArrayString(i18nToLoad) %>);
        <%_ } _%>
    }

    loadAll() {
        <%_ if (searchEngine === 'elasticsearch') { _%>
        if (this.currentSearch) {
            this.<%= entityInstance %>Service.search({
                query: this.currentSearch,
                size: this.itemsPerPage,
                sort: this.sort()}).subscribe(
                    (res: Response) => this.onSuccess(res.json(), res.headers),
                    (res: Response) => this.onError(res.json())
                );
            return;
        }
        <%_ } _%>
        this.<%= entityInstance %>Service.query(<%_ if (databaseType !== 'cassandra') { _%>{
            page: this.page - 1,
            size: this.itemsPerPage,
            sort: this.sort()}<%_ } _%>).subscribe(
            (res: Response) => this.onSuccess(res.json(), res.headers),
            (res: Response) => this.onError(res.json())
        );
    }
    <%_ if (databaseType !== 'cassandra') { _%>
    loadPage (page: number) {
        if (page !== this.previousPage) {
            this.previousPage = page;
            this.transition();
        }
    }
    transition() {
<<<<<<< HEAD
        this.router.navigate(['/<%= entityUrl %>'], {queryParams:
            {
                page: this.page,
                size: this.itemsPerPage,
                <%_ if (searchEngine == 'elasticsearch') { _%>
                search: this.currentSearch,
                <%_ } _%>
                sort: this.predicate + ',' + (this.reverse ? 'asc' : 'desc')
            }
        });
=======
        this.router.navigate(['/<%= entityUrl %>', {
            page: this.page,
            size: this.itemsPerPage,
            <%_ if (searchEngine === 'elasticsearch') { _%>
            search: this.currentSearch,
            <%_ } _%>
            sort: this.predicate + ',' + (this.reverse ? 'asc' : 'desc')
        }]);
>>>>>>> 838326ea
        this.loadAll();
    }

    clear() {
        this.page = 0;
        <%_ if(searchEngine === 'elasticsearch') { _%>
        this.currentSearch = '';
        <%_ } _%>
        this.router.navigate(['/<%= entityUrl %>', {
            page: this.page,
            sort: this.predicate + ',' + (this.reverse ? 'asc' : 'desc')
        }]);
        this.loadAll();
    }
    <%_ } _%>
    <%_ if(searchEngine === 'elasticsearch') { _%>
    search (query) {
        if (!query) {
            return this.clear();
        }
        this.page = 0;
        this.currentSearch = query;
        this.router.navigate(['/<%= entityUrl %>', {
            search: this.currentSearch,
            page: this.page,
            sort: this.predicate + ',' + (this.reverse ? 'asc' : 'desc')
        }]);
        this.loadAll();
    }
    <%_ } _%>
    private onSuccess (data, headers) {
        <%_ if (databaseType !== 'cassandra') { _%>
        this.links = this.parseLinks.parse(headers.get('link'));
        this.totalItems = headers.get('X-Total-Count');
        this.queryCount = this.totalItems;
        // this.page = pagingParams.page;
        <%_ } _%>
        this.<%= entityInstancePlural %> = data;
    }<|MERGE_RESOLUTION|>--- conflicted
+++ resolved
@@ -87,7 +87,6 @@
         }
     }
     transition() {
-<<<<<<< HEAD
         this.router.navigate(['/<%= entityUrl %>'], {queryParams:
             {
                 page: this.page,
@@ -98,16 +97,6 @@
                 sort: this.predicate + ',' + (this.reverse ? 'asc' : 'desc')
             }
         });
-=======
-        this.router.navigate(['/<%= entityUrl %>', {
-            page: this.page,
-            size: this.itemsPerPage,
-            <%_ if (searchEngine === 'elasticsearch') { _%>
-            search: this.currentSearch,
-            <%_ } _%>
-            sort: this.predicate + ',' + (this.reverse ? 'asc' : 'desc')
-        }]);
->>>>>>> 838326ea
         this.loadAll();
     }
 
