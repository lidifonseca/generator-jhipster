--- conflicted
+++ resolved
@@ -11,17 +11,6 @@
 
     <div class="container-fluid">
         <div class="row">
-<<<<<<< HEAD
-=======
-            <div class="col-xs-4 no-padding-left">
-                <button class="btn btn-primary" ui-sref="<%= entityStateName %>.new" >
-                    <span class="glyphicon glyphicon-plus"></span>
-                    <span <% if (searchEngine == 'elasticsearch') { %>class="hidden-xs-down" <% } %> data-translate="<%= keyPrefix %>home.createLabel">
-                        Create new <%= entityClassHumanized %>
-                    </span>
-                </button>
-            </div>
->>>>>>> b6b17901
             <%_ if (searchEngine == 'elasticsearch') { _%>
             <div class="col-xs-8 no-padding-right">
                 <form name="searchForm" class="form-inline">
@@ -107,30 +96,29 @@
                 || (relationshipType == 'many-to-many' && ownerSide == true && pagination == 'no')) { _%>
                 <td>
                     <%_ if (otherEntityName == 'user') { _%>
-                    <%_ if (relationshipType == 'many-to-many') { _%>
+                        <%_ if (relationshipType == 'many-to-many') { _%>
                     <span *ngFor="let <%= relationshipFieldName %> of <%= entityInstance %>.<%= relationshipFieldNamePlural %>">
                             {{<%= relationshipFieldName %>.<%= otherEntityField %>}}{{last ? '' : ', '}}
                         </span>
+                        <%_ } else { _%>
+                            <%_ if (dto == 'no') { _%>
+                    {{<%= entityInstance + "." + relationshipFieldName + "?." + otherEntityField %>}}
+                            <%_ } else { _%>
+                    {{<%= entityInstance + "." + relationshipFieldName + otherEntityFieldCapitalized %>}}
+                            <%_ } _%>
+                        <%_ } _%>
                     <%_ } else { _%>
-                    <%_ if (dto == 'no') { _%>
-                    {{<%= entityInstance + "." + relationshipFieldName + "?." + otherEntityField %>}}
-                    <%_ } else { _%>
-                    {{<%= entityInstance + "." + relationshipFieldName + otherEntityFieldCapitalized %>}}
-                    <%_ } _%>
-                    <%_ } _%>
-                    <%_ } else { _%>
-                    <%_ if (relationshipType == 'many-to-many') { _%>
+                        <%_ if (relationshipType == 'many-to-many') { _%>
                     <span *ngFor="let <%= relationshipFieldName %> of <%= entityInstance %>.<%= relationshipFieldNamePlural %>">
                             <a class="form-control-static" uiSref="<%= otherEntityStateName %>-detail" [uiParams]="{ id: <%= relationshipFieldName %>?.id }">{{<%= relationshipFieldName %>.<%= otherEntityField %>}}</a>{{last ? '' : ', '}}
                         </span>
-                    <%_ } else { _%>
-                    <%_ if (dto == 'no') { _%>
+                        <%_ } else { _%>
+                            <%_ if (dto == 'no') { _%>
                     <a uiSref="<%= otherEntityStateName %>-detail" [uiParams]="{ id: <%= entityInstance + "." + relationshipFieldName + "?.id" %> }">{{<%= entityInstance + "." + relationshipFieldName + "?." + otherEntityField %>}}</a>
-                    <%_ } else { _%>
+                            <%_ } else { _%>
                     <a uiSref="<%= otherEntityStateName %>-detail" [uiParams]="{ id: <%= entityInstance + "." + relationshipFieldName + "Id" %> }">{{<%= entityInstance + "." + relationshipFieldName + otherEntityFieldCapitalized %>}}</a>
-                    <%_ } _%>
-<<<<<<< HEAD
-                    <%_ } _%>
+                            <%_ } _%>
+                        <%_ } _%>
                     <%_ } _%>
                 </td>
                 <%_ } _%>
@@ -161,31 +149,6 @@
                     </div>
                 </td>
             </tr>
-=======
-                    <td class="text-right">
-                        <div class="btn-group flex-btn-group-container">
-                            <button type="submit"
-                                    ui-sref="<%= entityStateName %>-detail({id:<%= entityInstance %>.id})"
-                                    class="btn btn-info btn-sm">
-                                <span class="glyphicon glyphicon-eye-open"></span>
-                                <span class="hidden-sm-down" data-translate="entity.action.view"></span>
-                            </button>
-                            <button type="submit"
-                                    ui-sref="<%= entityStateName %>.edit({id:<%=entityInstance %>.id})"
-                                    class="btn btn-primary btn-sm">
-                                <span class="glyphicon glyphicon-pencil"></span>
-                                <span class="hidden-sm-down" data-translate="entity.action.edit"></span>
-                            </button>
-                            <button type="submit"
-                                    ui-sref="<%= entityStateName %>.delete({id:<%=entityInstance %>.id})"
-                                    class="btn btn-danger btn-sm">
-                                <span class="glyphicon glyphicon-remove-circle"></span>
-                                <span class="hidden-sm-down" data-translate="entity.action.delete"></span>
-                            </button>
-                        </div>
-                    </td>
-                </tr>
->>>>>>> b6b17901
             </tbody>
         </table>
     </div>
