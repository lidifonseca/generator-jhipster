/**
 * Copyright 2013-2017 the original author or authors from the JHipster project.
 *
 * This file is part of the JHipster project, see http://www.jhipster.tech/
 * for more information.
 *
 * Licensed under the Apache License, Version 2.0 (the "License");
 * you may not use this file except in compliance with the License.
 * You may obtain a copy of the License at
 *
 *      http://www.apache.org/licenses/LICENSE-2.0
 *
 * Unless required by applicable law or agreed to in writing, software
 * distributed under the License is distributed on an "AS IS" BASIS,
 * WITHOUT WARRANTIES OR CONDITIONS OF ANY KIND, either express or implied.
 * See the License for the specific language governing permissions and
 * limitations under the License.
 */
const chalk = require('chalk');
const _ = require('lodash');
const shelljs = require('shelljs');
const pluralize = require('pluralize');
const prompts = require('./prompts');
const jhiCore = require('jhipster-core');
const writeFiles = require('./files').writeFiles;
const BaseGenerator = require('../generator-base');
const constants = require('../generator-constants');

/* constants used throughout */
const SUPPORTED_VALIDATION_RULES = constants.SUPPORTED_VALIDATION_RULES;

module.exports = class extends BaseGenerator {
    constructor(args, opts) {
        super(args, opts);

        // This makes `name` a required argument.
        this.argument('name', {
            type: String,
            required: true,
            description: 'Entity name'
        });

        // This method adds support for a `--[no-]regenerate` flag
        this.option('regenerate', {
            desc: 'Regenerate the entity without presenting an option to update it',
            type: Boolean,
            defaults: false
        });

        this.option('table-name', {
            desc: 'Specify table name that will be used by the entity',
            type: String
        });

        // This method adds support for a `--[no-]fluent-methods` flag
        this.option('fluent-methods', {
            desc: 'Generate fluent methods in entity beans to allow chained object construction',
            type: Boolean,
            defaults: true
        });

        // This adds support for a `--angular-suffix` flag
        this.option('angular-suffix', {
            desc: 'Use a suffix to generate AngularJS routes and files, to avoid name clashes',
            type: String,
            defaults: ''
        });

        // This adds support for a `--skip-server` flag
        this.option('skip-server', {
            desc: 'Skip the server-side code generation',
            type: Boolean,
            defaults: false
        });

        // This adds support for a `--skip-client` flag
        this.option('skip-client', {
            desc: 'Skip the client-side code generation',
            type: Boolean,
            defaults: false
        });

        // This adds support for a `--db` flag
        this.option('db', {
            desc: 'Provide DB option for the application when using skip-server flag',
            type: String
        });

        this.name = this.options.name;
        // remove extension if feeding json files
        if (this.name !== undefined) {
            this.name = this.name.replace('.json', '');
        }

        this.regenerate = this.options.regenerate;
        this.fluentMethods = this.options['fluent-methods'];
        this.entityTableName = this.getTableName(this.options['table-name'] || this.name);
        this.entityNameCapitalized = _.upperFirst(this.name);
        this.entityAngularJSSuffix = this.options['angular-suffix'];
        this.isDebugEnabled = this.options.debug;
        if (this.entityAngularJSSuffix && !this.entityAngularJSSuffix.startsWith('-')) {
            this.entityAngularJSSuffix = `-${this.entityAngularJSSuffix}`;
        }
        this.rootDir = this.destinationRoot();
        // enum-specific consts
        this.enums = [];

        this.existingEnum = false;

        this.fieldNamesUnderscored = ['id'];
        // these constiable will hold field and relationship names for question options during update
        this.fieldNameChoices = [];
        this.relNameChoices = [];
    }

    get initializing() {
        return {
            getConfig() {
                this.useConfigurationFile = false;
                this.env.options.appPath = this.config.get('appPath') || constants.CLIENT_MAIN_SRC_DIR;
                this.baseName = this.config.get('baseName');
                this.packageName = this.config.get('packageName');
                this.applicationType = this.config.get('applicationType');
                this.packageFolder = this.config.get('packageFolder');
                this.authenticationType = this.config.get('authenticationType');
                this.hibernateCache = this.config.get('hibernateCache');
                this.databaseType = this.config.get('databaseType') || this.getDBTypeFromDBValue(this.options.db);
                this.prodDatabaseType = this.config.get('prodDatabaseType') || this.options.db;
                this.devDatabaseType = this.config.get('devDatabaseType') || this.options.db;
                this.searchEngine = this.config.get('searchEngine') === 'no' ? false : this.config.get('searchEngine');
                this.messageBroker = this.config.get('messageBroker') === 'no' ? false : this.config.get('messageBroker');
                this.enableTranslation = this.config.get('enableTranslation');
                this.nativeLanguage = this.config.get('nativeLanguage');
                this.languages = this.config.get('languages');
                this.buildTool = this.config.get('buildTool');
                this.jhiPrefix = this.config.get('jhiPrefix');
                this.testFrameworks = this.config.get('testFrameworks');
                // backward compatibility on testing frameworks
                if (this.testFrameworks === undefined) {
                    this.testFrameworks = ['gatling'];
                }
                this.protractorTests = this.testFrameworks.indexOf('protractor') !== -1;
                this.gatlingTests = this.testFrameworks.indexOf('gatling') !== -1;
                this.cucumberTests = this.testFrameworks.indexOf('cucumber') !== -1;

                this.clientFramework = this.config.get('clientFramework');
                if (!this.clientFramework) {
                    this.clientFramework = 'angular1';
                }
                this.clientPackageManager = this.config.get('clientPackageManager');
                if (!this.clientPackageManager) {
                    if (this.useYarn) {
                        this.clientPackageManager = 'yarn';
                    } else {
                        this.clientPackageManager = 'npm';
                    }
                }

                this.skipClient = this.applicationType === 'microservice' || this.options['skip-client'] || this.config.get('skipClient');
                this.skipServer = this.options['skip-server'] || this.config.get('skipServer');

                this.angularAppName = this.getAngularAppName();
                this.angularXAppName = this.getAngularXAppName();
                this.jhipsterConfigDirectory = '.jhipster';
                this.mainClass = this.getMainClassName();
                this.microserviceAppName = '';

                this.filename = `${this.jhipsterConfigDirectory}/${this.entityNameCapitalized}.json`;
                if (shelljs.test('-f', this.filename)) {
                    this.log(chalk.green(`\nFound the ${this.filename} configuration file, entity can be automatically generated!\n`));
                    this.useConfigurationFile = true;
                    this.fromPath = this.filename;
                }
            },

            validateDbExistence() {
                if (!this.databaseType || (this.databaseType === 'no' && !(this.authenticationType === 'uaa' && this.applicationType === 'gateway'))) {
                    if (this.skipServer) {
                        this.error(chalk.red('The entity cannot be generated as the database type is not known! Pass the --db <type> & --prod-db <db> flag in command line'));
                    } else {
                        this.error(chalk.red('The entity cannot be generated as the application does not have a database configured!'));
                    }
                }
            },

            validateEntityName() {
                if (!(/^([a-zA-Z0-9_]*)$/.test(this.name))) {
                    this.error(chalk.red('The entity name cannot contain special characters'));
                } else if ((/^[0-9].*$/.test(this.name))) {
                    this.error(chalk.red('The entity name cannot start with a number'));
                } else if (this.name === '') {
                    this.error(chalk.red('The entity name cannot be empty'));
                } else if (this.name.indexOf('Detail', this.name.length - 'Detail'.length) !== -1) {
                    this.error(chalk.red('The entity name cannot end with \'Detail\''));
                } else if (!this.skipServer && jhiCore.isReservedClassName(this.name)) {
                    this.error(chalk.red('The entity name cannot contain a Java or JHipster reserved keyword'));
                }
            },

            setupconsts() {
                // Specific Entity sub-generator constiables
                if (!this.useConfigurationFile) {
                    // no file present, new entity creation
                    this.log(`\nThe entity ${this.name} is being created.\n`);
                    this.fields = [];
                    this.relationships = [];
                    this.pagination = 'no';
                    this.validation = false;
                    this.dto = 'no';
                    this.service = 'no';
                    this.jpaMetamodelFiltering = false;
                } else {
                    // existing entity reading values from file
                    this.log(`\nThe entity ${this.name} is being updated.\n`);
                    this._loadJson();
                }
            },

            validateTableName() {
                const prodDatabaseType = this.prodDatabaseType;
                const entityTableName = this.entityTableName;
                if (!(/^([a-zA-Z0-9_]*)$/.test(entityTableName))) {
                    this.error(chalk.red('The table name cannot contain special characters'));
                } else if (entityTableName === '') {
                    this.error(chalk.red('The table name cannot be empty'));
                } else if (jhiCore.isReservedTableName(entityTableName, prodDatabaseType)) {
                    this.warning(chalk.red(`The table name cannot contain the '${entityTableName.toUpperCase()}' reserved keyword, so it will be prefixed with 'jhi_'`));
                    this.entityTableName = `jhi_${entityTableName}`;
                } else if (prodDatabaseType === 'oracle' && entityTableName.length > 26) {
                    this.error(chalk.red('The table name is too long for Oracle, try a shorter name'));
                } else if (prodDatabaseType === 'oracle' && entityTableName.length > 14) {
                    this.warning('The table name is long for Oracle, long table names can cause issues when used to create constraint names and join table names');
                }
            }
        };
    }

    /* private Helper methods */
    _loadJson() {
        try {
            this.fileData = this.fs.readJSON(this.fromPath);
        } catch (err) {
            this.debug('Error:', err);
            this.error(chalk.red('\nThe entity configuration file could not be read!\n'));
        }
        this.relationships = this.fileData.relationships || [];
        this.fields = this.fileData.fields || [];
        this.changelogDate = this.fileData.changelogDate;
        this.dto = this.fileData.dto;
        this.service = this.fileData.service;
        this.fluentMethods = this.fileData.fluentMethods;
        this.pagination = this.fileData.pagination;
        this.searchEngine = this.fileData.searchEngine || this.searchEngine;
        this.javadoc = this.fileData.javadoc;
        this.entityTableName = this.fileData.entityTableName;
        this.copyFilteringFlag(this.fileData, this);
        if (_.isUndefined(this.entityTableName)) {
            this.warning(`entityTableName is missing in .jhipster/${this.name}.json, using entity name as fallback`);
            this.entityTableName = this.getTableName(this.name);
        }
        if (jhiCore.isReservedTableName(this.entityTableName, this.prodDatabaseType)) {
            const entityTableName = this.entityTableName;
            this.entityTableName = `jhi_${entityTableName}`;
        }
        this.fields.forEach((field) => {
            this.fieldNamesUnderscored.push(_.snakeCase(field.fieldName));
            this.fieldNameChoices.push({ name: field.fieldName, value: field.fieldName });
        });
        this.relationships.forEach((rel) => {
            this.relNameChoices.push({ name: `${rel.relationshipName}:${rel.relationshipType}`, value: `${rel.relationshipName}:${rel.relationshipType}` });
        });
        if (this.fileData.angularJSSuffix !== undefined) {
            this.entityAngularJSSuffix = this.fileData.angularJSSuffix;
        }
        this.useMicroserviceJson = this.useMicroserviceJson || !_.isUndefined(this.fileData.microserviceName);
        if (this.applicationType === 'gateway' && this.useMicroserviceJson) {
            this.microserviceName = this.fileData.microserviceName;
            if (!this.microserviceName) {
                this.error(chalk.red('Microservice name for the entity is not found. Entity cannot be generated!'));
            }
            this.microserviceAppName = this._getMicroserviceAppName();
            this.skipServer = true;
        }
    }

    _getMicroserviceAppName() {
        return _.camelCase(this.microserviceName, true) + (this.microserviceName.endsWith('App') ? '' : 'App');
    }
    /* end of Helper methods */

    get prompting() {
        return {
            /* pre entity hook needs to be written here */
            askForMicroserviceJson: prompts.askForMicroserviceJson,
            /* ask question to user if s/he wants to update entity */
            askForUpdate: prompts.askForUpdate,
            askForFields: prompts.askForFields,
            askForFieldsToRemove: prompts.askForFieldsToRemove,
            askForRelationships: prompts.askForRelationships,
            askForRelationsToRemove: prompts.askForRelationsToRemove,
            askForTableName: prompts.askForTableName,
            askForDTO: prompts.askForDTO,
            askForService: prompts.askForService,
            askForFiltering: prompts.askForFiltering,
            askForPagination: prompts.askForPagination
        };
    }

    get configuring() {
        return {
            validateFile() {
                if (!this.useConfigurationFile) {
                    return;
                }
                // Validate entity json field content
                this.fields.forEach((field) => {
                    if (_.isUndefined(field.fieldName)) {
                        this.error(chalk.red(`fieldName is missing in .jhipster/${this.name}.json for field ${JSON.stringify(field, null, 4)}`));
                    }

                    if (_.isUndefined(field.fieldType)) {
                        this.error(chalk.red(`fieldType is missing in .jhipster/${this.name}.json for field ${JSON.stringify(field, null, 4)}`));
                    }

                    if (!_.isUndefined(field.fieldValidateRules)) {
                        if (!_.isArray(field.fieldValidateRules)) {
                            this.error(chalk.red(`fieldValidateRules is not an array in .jhipster/${this.name}.json for field ${JSON.stringify(field, null, 4)}`));
                        }
                        field.fieldValidateRules.forEach((fieldValidateRule) => {
                            if (!_.includes(SUPPORTED_VALIDATION_RULES, fieldValidateRule)) {
                                this.error(chalk.red(`fieldValidateRules contains unknown validation rule ${fieldValidateRule} in .jhipster/${this.name}.json for field ${JSON.stringify(field, null, 4)} [supported validation rules ${SUPPORTED_VALIDATION_RULES}]`));
                            }
                        });
                        if (_.includes(field.fieldValidateRules, 'max') && _.isUndefined(field.fieldValidateRulesMax)) {
                            this.error(chalk.red(`fieldValidateRulesMax is missing in .jhipster/${this.name}.json for field ${JSON.stringify(field, null, 4)}`));
                        }
                        if (_.includes(field.fieldValidateRules, 'min') && _.isUndefined(field.fieldValidateRulesMin)) {
                            this.error(chalk.red(`fieldValidateRulesMin is missing in .jhipster/${this.name}.json for field ${JSON.stringify(field, null, 4)}`));
                        }
                        if (_.includes(field.fieldValidateRules, 'maxlength') && _.isUndefined(field.fieldValidateRulesMaxlength)) {
                            this.error(chalk.red(`fieldValidateRulesMaxlength is missing in .jhipster/${this.name}.json for field ${JSON.stringify(field, null, 4)}`));
                        }
                        if (_.includes(field.fieldValidateRules, 'minlength') && _.isUndefined(field.fieldValidateRulesMinlength)) {
                            this.error(chalk.red(`fieldValidateRulesMinlength is missing in .jhipster/${this.name}.json for field ${JSON.stringify(field, null, 4)}`));
                        }
                        if (_.includes(field.fieldValidateRules, 'maxbytes') && _.isUndefined(field.fieldValidateRulesMaxbytes)) {
                            this.error(chalk.red(`fieldValidateRulesMaxbytes is missing in .jhipster/${this.name}.json for field ${JSON.stringify(field, null, 4)}`));
                        }
                        if (_.includes(field.fieldValidateRules, 'minbytes') && _.isUndefined(field.fieldValidateRulesMinbytes)) {
                            this.error(chalk.red(`fieldValidateRulesMinbytes is missing in .jhipster/${this.name}.json for field ${JSON.stringify(field, null, 4)}`));
                        }
                        if (_.includes(field.fieldValidateRules, 'pattern') && _.isUndefined(field.fieldValidateRulesPattern)) {
                            this.error(chalk.red(`fieldValidateRulesPattern is missing in .jhipster/${this.name}.json for field ${JSON.stringify(field, null, 4)}`));
                        }
                    }
                });

                // Validate entity json relationship content
                this.relationships.forEach((relationship) => {
                    if (_.isUndefined(relationship.relationshipName)) {
                        relationship.relationshipName = relationship.otherEntityName;
                        this.warning(`relationshipName is missing in .jhipster/${this.name}.json for relationship ${JSON.stringify(relationship, null, 4)}, using ${relationship.otherEntityName} as fallback`);
                    }

                    if (_.isUndefined(relationship.otherEntityName)) {
                        this.error(chalk.red(`otherEntityName is missing in .jhipster/${this.name}.json for relationship ${JSON.stringify(relationship, null, 4)}`));
                    }

                    if (_.isUndefined(relationship.otherEntityRelationshipName)
                        && (relationship.relationshipType === 'one-to-many' || (relationship.relationshipType === 'many-to-many' && relationship.ownerSide === false) || (relationship.relationshipType === 'one-to-one'))) {
                        relationship.otherEntityRelationshipName = _.lowerFirst(this.name);
                        this.warning(`otherEntityRelationshipName is missing in .jhipster/${this.name}.json for relationship ${JSON.stringify(relationship, null, 4)}, using ${_.lowerFirst(this.name)} as fallback`);
                    }

                    if (_.isUndefined(relationship.otherEntityField)
                        && (relationship.relationshipType === 'many-to-one' || (relationship.relationshipType === 'many-to-many' && relationship.ownerSide === true) || (relationship.relationshipType === 'one-to-one' && relationship.ownerSide === true))) {
                        this.warning(`otherEntityField is missing in .jhipster/${this.name}.json for relationship ${JSON.stringify(relationship, null, 4)}, using id as fallback`);
                        relationship.otherEntityField = 'id';
                    }

                    if (_.isUndefined(relationship.relationshipType)) {
                        this.error(chalk.red(`relationshipType is missing in .jhipster/${this.name}.json for relationship ${JSON.stringify(relationship, null, 4)}`));
                    }

                    if (_.isUndefined(relationship.ownerSide)
                        && (relationship.relationshipType === 'one-to-one' || relationship.relationshipType === 'many-to-many')) {
                        this.error(chalk.red(`ownerSide is missing in .jhipster/${this.name}.json for relationship ${JSON.stringify(relationship, null, 4)}`));
                    }
                });

                // Validate root entity json content
                if (_.isUndefined(this.changelogDate)
                    && (this.databaseType === 'sql' || this.databaseType === 'cassandra')) {
                    const currentDate = this.dateFormatForLiquibase();
                    this.warning(`changelogDate is missing in .jhipster/${this.name}.json, using ${currentDate} as fallback`);
                    this.changelogDate = currentDate;
                }
                if (_.isUndefined(this.dto)) {
                    this.warning(`dto is missing in .jhipster/${this.name}.json, using no as fallback`);
                    this.dto = 'no';
                }
                if (_.isUndefined(this.service)) {
                    this.warning(`service is missing in .jhipster/${this.name}.json, using no as fallback`);
                    this.service = 'no';
                }
                if (_.isUndefined(this.jpaMetamodelFiltering)) {
                    this.warning(`jpaMetamodelFiltering is missing in .jhipster/${this.name}.json, using 'no' as fallback`);
                    this.jpaMetamodelFiltering = false;
                }
                if (_.isUndefined(this.pagination)) {
                    if (this.databaseType === 'sql' || this.databaseType === 'mongodb') {
                        this.warning(`pagination is missing in .jhipster/${this.name}.json, using no as fallback`);
                        this.pagination = 'no';
                    } else {
                        this.pagination = 'no';
                    }
                }
<<<<<<< HEAD
            });

            // Validate root entity json content
            if (_.isUndefined(this.changelogDate)
                && (this.databaseType === 'sql' || this.databaseType === 'cassandra')) {
                const currentDate = this.dateFormatForLiquibase();
                this.warning(`changelogDate is missing in .jhipster/${this.name}.json, using ${currentDate} as fallback`);
                this.changelogDate = currentDate;
            }
            if (_.isUndefined(this.dto)) {
                this.warning(`dto is missing in .jhipster/${this.name}.json, using no as fallback`);
                this.dto = 'no';
            }
            if (_.isUndefined(this.service)) {
                this.warning(`service is missing in .jhipster/${this.name}.json, using no as fallback`);
                this.service = 'no';
            }
            if (_.isUndefined(this.jpaMetamodelFiltering)) {
                this.warning(`jpaMetamodelFiltering is missing in .jhipster/${this.name}.json, using 'no' as fallback`);
                this.jpaMetamodelFiltering = false;
            }
            if (_.isUndefined(this.pagination)) {
                if (this.databaseType === 'sql' || this.databaseType === 'mongodb' || this.databaseType === 'couchbase') {
                    this.warning(`pagination is missing in .jhipster/${this.name}.json, using no as fallback`);
                    this.pagination = 'no';
                } else {
                    this.pagination = 'no';
                }
            }
        },

        writeEntityJson() {
            if (this.useConfigurationFile && this.updateEntity === 'regenerate') {
                return; // do not update if regenerating entity
            }
            // store information in a file for further use.
            if (!this.useConfigurationFile && (this.databaseType === 'sql' || this.databaseType === 'cassandra')) {
                this.changelogDate = this.dateFormatForLiquibase();
            }
            this.data = {};
            this.data.fluentMethods = this.fluentMethods;
            this.data.relationships = this.relationships;
            this.data.fields = this.fields;
            this.data.changelogDate = this.changelogDate;
            this.data.dto = this.dto;
            this.data.service = this.service;
            this.data.entityTableName = this.entityTableName;
            this.copyFilteringFlag(this, this.data);
            if (this.databaseType === 'sql' || this.databaseType === 'mongodb' || this.databaseType === 'couchbase') {
                this.data.pagination = this.pagination;
            } else {
                this.data.pagination = 'no';
            }
            this.data.javadoc = this.javadoc;
            if (this.entityAngularJSSuffix) {
                this.data.angularJSSuffix = this.entityAngularJSSuffix;
            }
            if (this.applicationType === 'microservice') {
                this.data.microserviceName = this.baseName;
                this.data.searchEngine = this.searchEngine;
            }
            if (this.applicationType === 'gateway' && this.useMicroserviceJson) {
                this.data.microserviceName = this.microserviceName;
                this.data.searchEngine = this.searchEngine;
            }
            this.fs.writeJSON(this.filename, this.data, null, 4);
        },

        loadInMemoryData() {
            const entityNameSpinalCased = _.kebabCase(_.lowerFirst(this.name));
            const entityNamePluralizedAndSpinalCased = _.kebabCase(_.lowerFirst(pluralize(this.name)));

            this.entityClass = this.entityNameCapitalized;
            this.entityClassHumanized = _.startCase(this.entityNameCapitalized);
            this.entityClassPlural = pluralize(this.entityClass);
            this.entityClassPluralHumanized = _.startCase(this.entityClassPlural);
            this.entityInstance = _.lowerFirst(this.name);
            this.entityInstancePlural = pluralize(this.entityInstance);
            this.entityApiUrl = entityNamePluralizedAndSpinalCased;
            this.entityFolderName = entityNameSpinalCased;
            this.entityFileName = _.kebabCase(this.entityNameCapitalized + _.upperFirst(this.entityAngularJSSuffix));
            this.entityPluralFileName = entityNamePluralizedAndSpinalCased + this.entityAngularJSSuffix;
            this.entityServiceFileName = this.entityFileName;
            this.entityAngularName = this.entityClass + _.upperFirst(_.camelCase(this.entityAngularJSSuffix));
            this.entityStateName = _.kebabCase(this.entityAngularName);
            this.entityUrl = this.entityStateName;
            this.entityTranslationKey = this.entityInstance;
            this.entityTranslationKeyMenu = _.camelCase(this.entityStateName);

            this.fieldsContainInstant = false;
            this.fieldsContainZonedDateTime = false;
            this.fieldsContainLocalDate = false;
            this.fieldsContainBigDecimal = false;
            this.fieldsContainBlob = false;
            this.fieldsContainImageBlob = false;
            this.validation = false;
            this.fieldsContainOwnerManyToMany = false;
            this.fieldsContainNoOwnerOneToOne = false;
            this.fieldsContainOwnerOneToOne = false;
            this.fieldsContainOneToMany = false;
            this.fieldsContainManyToOne = false;
            this.differentTypes = [this.entityClass];
            if (!this.relationships) {
                this.relationships = [];
            }
            this.differentRelationships = {};

            // Load in-memory data for fields
            this.fields.forEach((field) => {
                // Migration from JodaTime to Java Time
                if (field.fieldType === 'DateTime' || field.fieldType === 'Date') {
                    field.fieldType = 'Instant';
                }
                const fieldType = field.fieldType;

                const nonEnumType = _.includes(['String', 'Integer', 'Long', 'Float', 'Double', 'BigDecimal',
                    'LocalDate', 'Instant', 'ZonedDateTime', 'Boolean', 'byte[]', 'ByteBuffer'], fieldType);
                if ((this.databaseType === 'sql' || this.databaseType === 'mongodb' || this.databaseType === 'couchbase') && !nonEnumType) {
                    field.fieldIsEnum = true;
                } else {
                    field.fieldIsEnum = false;
                }
=======
            },

            writeEntityJson() {
                if (this.useConfigurationFile && this.updateEntity === 'regenerate') {
                    return; // do not update if regenerating entity
                }
                // store information in a file for further use.
                if (!this.useConfigurationFile && (this.databaseType === 'sql' || this.databaseType === 'cassandra')) {
                    this.changelogDate = this.dateFormatForLiquibase();
                }
                this.data = {};
                this.data.fluentMethods = this.fluentMethods;
                this.data.relationships = this.relationships;
                this.data.fields = this.fields;
                this.data.changelogDate = this.changelogDate;
                this.data.dto = this.dto;
                this.data.service = this.service;
                this.data.entityTableName = this.entityTableName;
                this.copyFilteringFlag(this, this.data);
                if (this.databaseType === 'sql' || this.databaseType === 'mongodb') {
                    this.data.pagination = this.pagination;
                } else {
                    this.data.pagination = 'no';
                }
                this.data.javadoc = this.javadoc;
                if (this.entityAngularJSSuffix) {
                    this.data.angularJSSuffix = this.entityAngularJSSuffix;
                }
                if (this.applicationType === 'microservice') {
                    this.data.microserviceName = this.baseName;
                    this.data.searchEngine = this.searchEngine;
                }
                if (this.applicationType === 'gateway' && this.useMicroserviceJson) {
                    this.data.microserviceName = this.microserviceName;
                    this.data.searchEngine = this.searchEngine;
                }
                this.fs.writeJSON(this.filename, this.data, null, 4);
            },

            loadInMemoryData() {
                const entityNameSpinalCased = _.kebabCase(_.lowerFirst(this.name));
                const entityNamePluralizedAndSpinalCased = _.kebabCase(_.lowerFirst(pluralize(this.name)));

                this.entityClass = this.entityNameCapitalized;
                this.entityClassHumanized = _.startCase(this.entityNameCapitalized);
                this.entityClassPlural = pluralize(this.entityClass);
                this.entityClassPluralHumanized = _.startCase(this.entityClassPlural);
                this.entityInstance = _.lowerFirst(this.name);
                this.entityInstancePlural = pluralize(this.entityInstance);
                this.entityApiUrl = entityNamePluralizedAndSpinalCased;
                this.entityFolderName = entityNameSpinalCased;
                this.entityFileName = _.kebabCase(this.entityNameCapitalized + _.upperFirst(this.entityAngularJSSuffix));
                this.entityPluralFileName = entityNamePluralizedAndSpinalCased + this.entityAngularJSSuffix;
                this.entityServiceFileName = this.entityFileName;
                this.entityAngularName = this.entityClass + _.upperFirst(_.camelCase(this.entityAngularJSSuffix));
                this.entityStateName = _.kebabCase(this.entityAngularName);
                this.entityUrl = this.entityStateName;
                this.entityTranslationKey = this.entityInstance;
                this.entityTranslationKeyMenu = _.camelCase(this.entityStateName);

                this.fieldsContainInstant = false;
                this.fieldsContainZonedDateTime = false;
                this.fieldsContainLocalDate = false;
                this.fieldsContainBigDecimal = false;
                this.fieldsContainBlob = false;
                this.fieldsContainImageBlob = false;
                this.validation = false;
                this.fieldsContainOwnerManyToMany = false;
                this.fieldsContainNoOwnerOneToOne = false;
                this.fieldsContainOwnerOneToOne = false;
                this.fieldsContainOneToMany = false;
                this.fieldsContainManyToOne = false;
                this.differentTypes = [this.entityClass];
                if (!this.relationships) {
                    this.relationships = [];
                }
                this.differentRelationships = {};

                // Load in-memory data for fields
                this.fields.forEach((field) => {
                    // Migration from JodaTime to Java Time
                    if (field.fieldType === 'DateTime' || field.fieldType === 'Date') {
                        field.fieldType = 'Instant';
                    }
                    const fieldType = field.fieldType;

                    const nonEnumType = _.includes(['String', 'Integer', 'Long', 'Float', 'Double', 'BigDecimal',
                        'LocalDate', 'Instant', 'ZonedDateTime', 'Boolean', 'byte[]', 'ByteBuffer'], fieldType);
                    if ((this.databaseType === 'sql' || this.databaseType === 'mongodb') && !nonEnumType) {
                        field.fieldIsEnum = true;
                    } else {
                        field.fieldIsEnum = false;
                    }
>>>>>>> d1c7c280

                    if (_.isUndefined(field.fieldNameCapitalized)) {
                        field.fieldNameCapitalized = _.upperFirst(field.fieldName);
                    }

                    if (_.isUndefined(field.fieldNameUnderscored)) {
                        field.fieldNameUnderscored = _.snakeCase(field.fieldName);
                    }

                    if (_.isUndefined(field.fieldNameAsDatabaseColumn)) {
                        const fieldNameUnderscored = _.snakeCase(field.fieldName);
                        if (jhiCore.isReservedTableName(fieldNameUnderscored, this.databaseType)) {
                            field.fieldNameAsDatabaseColumn = `jhi_${fieldNameUnderscored}`;
                        } else {
                            field.fieldNameAsDatabaseColumn = fieldNameUnderscored;
                        }
                    }

                    if (_.isUndefined(field.fieldNameHumanized)) {
                        field.fieldNameHumanized = _.startCase(field.fieldName);
                    }

                    if (_.isUndefined(field.fieldInJavaBeanMethod)) {
                        // Handle the specific case when the second letter is capitalized
                        // See http://stackoverflow.com/questions/2948083/naming-convention-for-getters-setters-in-java
                        if (field.fieldName.length > 1) {
                            const firstLetter = field.fieldName.charAt(0);
                            const secondLetter = field.fieldName.charAt(1);
                            if (firstLetter === firstLetter.toLowerCase() && secondLetter === secondLetter.toUpperCase()) {
                                field.fieldInJavaBeanMethod = firstLetter.toLowerCase() + field.fieldName.slice(1);
                            } else {
                                field.fieldInJavaBeanMethod = _.upperFirst(field.fieldName);
                            }
                        } else {
                            field.fieldInJavaBeanMethod = _.upperFirst(field.fieldName);
                        }
                    }

                    if (_.isUndefined(field.fieldValidateRulesPatternJava)) {
                        field.fieldValidateRulesPatternJava = field.fieldValidateRulesPattern ?
                            field.fieldValidateRulesPattern.replace(/\\/g, '\\\\').replace(/"/g, '\\"') : field.fieldValidateRulesPattern;
                    }

                    if (_.isArray(field.fieldValidateRules) && field.fieldValidateRules.length >= 1) {
                        field.fieldValidate = true;
                    } else {
                        field.fieldValidate = false;
                    }

                    if (fieldType === 'ZonedDateTime') {
                        this.fieldsContainZonedDateTime = true;
                    } else if (fieldType === 'Instant') {
                        this.fieldsContainInstant = true;
                    } else if (fieldType === 'LocalDate') {
                        this.fieldsContainLocalDate = true;
                    } else if (fieldType === 'BigDecimal') {
                        this.fieldsContainBigDecimal = true;
                    } else if (fieldType === 'byte[]' || fieldType === 'ByteBuffer') {
                        this.fieldsContainBlob = true;
                        if (field.fieldTypeBlobContent === 'image') {
                            this.fieldsContainImageBlob = true;
                        }
                    }

                    if (field.fieldValidate) {
                        this.validation = true;
                    }
                });
                // Load in-memory data for relationships
                this.relationships.forEach((relationship) => {
                    if (_.isUndefined(relationship.relationshipNameCapitalized)) {
                        relationship.relationshipNameCapitalized = _.upperFirst(relationship.relationshipName);
                    }

                    if (_.isUndefined(relationship.relationshipNameCapitalizedPlural)) {
                        if (relationship.relationshipName.length > 1) {
                            relationship.relationshipNameCapitalizedPlural = pluralize(_.upperFirst(relationship.relationshipName));
                        } else {
                            relationship.relationshipNameCapitalizedPlural = _.upperFirst(pluralize(relationship.relationshipName));
                        }
                    }

                    if (_.isUndefined(relationship.relationshipNameHumanized)) {
                        relationship.relationshipNameHumanized = _.startCase(relationship.relationshipName);
                    }

                    if (_.isUndefined(relationship.relationshipNamePlural)) {
                        relationship.relationshipNamePlural = pluralize(relationship.relationshipName);
                    }

                    if (_.isUndefined(relationship.relationshipFieldName)) {
                        relationship.relationshipFieldName = _.lowerFirst(relationship.relationshipName);
                    }

                    if (_.isUndefined(relationship.relationshipFieldNamePlural)) {
                        relationship.relationshipFieldNamePlural = pluralize(_.lowerFirst(relationship.relationshipName));
                    }

                    if (_.isUndefined(relationship.otherEntityRelationshipNamePlural) && (relationship.relationshipType === 'one-to-many' ||
                        (relationship.relationshipType === 'many-to-many' && relationship.ownerSide === false) ||
                        (relationship.relationshipType === 'one-to-one' && relationship.otherEntityName.toLowerCase() !== 'user'))) {
                        relationship.otherEntityRelationshipNamePlural = pluralize(relationship.otherEntityRelationshipName);
                    }

                    if (_.isUndefined(relationship.otherEntityRelationshipNameCapitalized)) {
                        relationship.otherEntityRelationshipNameCapitalized = _.upperFirst(relationship.otherEntityRelationshipName);
                    }

                    if (_.isUndefined(relationship.otherEntityRelationshipNameCapitalizedPlural)) {
                        relationship.otherEntityRelationshipNameCapitalizedPlural = pluralize(_.upperFirst(relationship.otherEntityRelationshipName));
                    }

                    const otherEntityName = relationship.otherEntityName;
                    const otherEntityData = this.getEntityJson(otherEntityName);

                    if (this.dto && this.dto === 'mapstruct') {
                        if (otherEntityData && (!otherEntityData.dto || otherEntityData.dto !== 'mapstruct')) {
                            this.warning(chalk.red(`This entity has the DTO option, and it has a relationship with entity "${otherEntityName}" that doesn't have the DTO option. This will result in an error.`));
                        }
                    }

                    if (otherEntityName === 'user') {
                        relationship.otherEntityTableName = 'jhi_user';
                    } else {
                        relationship.otherEntityTableName = otherEntityData ? otherEntityData.entityTableName : null;
                        if (!relationship.otherEntityTableName) {
                            relationship.otherEntityTableName = this.getTableName(otherEntityName);
                        }
                        if (jhiCore.isReservedTableName(relationship.otherEntityTableName, this.prodDatabaseType)) {
                            const otherEntityTableName = relationship.otherEntityTableName;
                            relationship.otherEntityTableName = `jhi_${otherEntityTableName}`;
                        }
                    }

                    if (_.isUndefined(relationship.otherEntityNamePlural)) {
                        relationship.otherEntityNamePlural = pluralize(relationship.otherEntityName);
                    }

                    if (_.isUndefined(relationship.otherEntityNameCapitalized)) {
                        relationship.otherEntityNameCapitalized = _.upperFirst(relationship.otherEntityName);
                    }

                    if (_.isUndefined(relationship.otherEntityAngularName)) {
                        if (relationship.otherEntityNameCapitalized !== 'User') {
                            const otherEntityAngularSuffix = otherEntityData ? otherEntityData.angularJSSuffix || '' : '';
                            relationship.otherEntityAngularName = _.upperFirst(relationship.otherEntityName) + _.upperFirst(_.camelCase(otherEntityAngularSuffix));
                        } else {
                            relationship.otherEntityAngularName = 'User';
                        }
                    }

                    if (_.isUndefined(relationship.otherEntityNameCapitalizedPlural)) {
                        relationship.otherEntityNameCapitalizedPlural = pluralize(_.upperFirst(relationship.otherEntityName));
                    }

                    if (_.isUndefined(relationship.otherEntityFieldCapitalized)) {
                        relationship.otherEntityFieldCapitalized = _.upperFirst(relationship.otherEntityField);
                    }

                    if (_.isUndefined(relationship.otherEntityStateName)) {
                        relationship.otherEntityStateName = _.kebabCase(relationship.otherEntityAngularName);
                    }
                    if (_.isUndefined(relationship.otherEntityModuleName)) {
                        if (relationship.otherEntityNameCapitalized !== 'User') {
                            relationship.otherEntityModuleName = `${this.angularXAppName + relationship.otherEntityNameCapitalized}Module`;
                            relationship.otherEntityModulePath = _.kebabCase(_.lowerFirst(relationship.otherEntityName));
                        } else {
                            relationship.otherEntityModuleName = `${this.angularXAppName}SharedModule`;
                            relationship.otherEntityModulePath = '../shared';
                        }
                    }
                    // Load in-memory data for root
                    if (relationship.relationshipType === 'many-to-many' && relationship.ownerSide) {
                        this.fieldsContainOwnerManyToMany = true;
                    } else if (relationship.relationshipType === 'one-to-one' && !relationship.ownerSide) {
                        this.fieldsContainNoOwnerOneToOne = true;
                    } else if (relationship.relationshipType === 'one-to-one' && relationship.ownerSide) {
                        this.fieldsContainOwnerOneToOne = true;
                    } else if (relationship.relationshipType === 'one-to-many') {
                        this.fieldsContainOneToMany = true;
                    } else if (relationship.relationshipType === 'many-to-one') {
                        this.fieldsContainManyToOne = true;
                    }

                    if (relationship.relationshipValidateRules && relationship.relationshipValidateRules.indexOf('required') !== -1) {
                        relationship.relationshipValidate = relationship.relationshipRequired = this.validation = true;
                    }

                    const entityType = relationship.otherEntityNameCapitalized;
                    if (this.differentTypes.indexOf(entityType) === -1) {
                        this.differentTypes.push(entityType);
                    }
                    if (!this.differentRelationships[entityType]) {
                        this.differentRelationships[entityType] = [];
                    }
                    this.differentRelationships[entityType].push(relationship);
                });

                if (this.databaseType === 'cassandra' || this.databaseType === 'mongodb') {
                    this.pkType = 'String';
                } else {
                    this.pkType = 'Long';
                }
            },

<<<<<<< HEAD
            if (this.databaseType === 'cassandra' || this.databaseType === 'mongodb' || this.databaseType === 'couchbase') {
                this.pkType = 'String';
            } else {
                this.pkType = 'Long';
=======
            insight() {
                // track insights
                const insight = this.insight();

                insight.trackWithEvent('generator', 'entity');
                insight.track('entity/fields', this.fields.length);
                insight.track('entity/relationships', this.relationships.length);
                insight.track('entity/pagination', this.pagination);
                insight.track('entity/dto', this.dto);
                insight.track('entity/service', this.service);
                insight.track('entity/fluentMethods', this.fluentMethods);
>>>>>>> d1c7c280
            }
        };
    }

    get writing() {
        return writeFiles();
    }

    get install() {
        return {
            afterRunHook() {
                const done = this.async();
                try {
                    const modules = this.getModuleHooks();
                    if (modules.length > 0) {
                        this.log(`\n${chalk.bold.green('Running post run module hooks\n')}`);
                        // form the data to be passed to modules
                        const entityConfig = {
                            jhipsterConfigDirectory: this.jhipsterConfigDirectory,
                            filename: this.filename,
                            data: this.data || this.fileData,
                            useConfigurationFile: this.useConfigurationFile,
                            fieldsContainOwnerManyToMany: this.fieldsContainOwnerManyToMany,
                            fieldsContainNoOwnerOneToOne: this.fieldsContainNoOwnerOneToOne,
                            fieldsContainOwnerOneToOne: this.fieldsContainOwnerOneToOne,
                            fieldsContainOneToMany: this.fieldsContainOneToMany,
                            fieldsContainInstant: this.fieldsContainInstant,
                            fieldsContainZonedDateTime: this.fieldsContainZonedDateTime,
                            fieldsContainLocalDate: this.fieldsContainLocalDate,
                            fieldsContainBigDecimal: this.fieldsContainBigDecimal,
                            fieldsContainBlob: this.fieldsContainBlob,
                            fieldsContainImageBlob: this.fieldsContainImageBlob,
                            jpaMetamodelFiltering: this.jpaMetamodelFiltering,
                            pkType: this.pkType,
                            entityApiUrl: this.entityApiUrl,
                            entityClass: this.entityClass,
                            entityTableName: this.entityTableName,
                            entityInstance: this.entityInstance,
                            entityFolderName: this.entityFolderName,
                            entityFileName: this.entityFileName,
                            entityServiceFileName: this.entityServiceFileName,
                            entityStateName: this.entityStateName,
                            entityUrl: this.entityUrl,
                            entityTranslationKey: this.entityTranslationKey
                        };
                        // run through all post entity creation module hooks
                        this.callHooks('entity', 'post', {
                            entityConfig,
                            force: this.options.force
                        }, done);
                    } else {
                        done();
                    }
                } catch (err) {
                    this.log(`\n${chalk.bold.red('Running post run module hooks failed. No modification done to the generated entity.')}`);
                    this.debug('Error:', err);
                    done();
                }
            }
        };
    }

    end() {
        if (!this.options['skip-install'] && !this.skipClient) {
            if (this.clientFramework === 'angular1') {
                this.injectJsFilesToIndex();
            } else {
                this.rebuildClient();
            }
        }
        this.log(chalk.bold.green('Entity generation completed'));
    }
};<|MERGE_RESOLUTION|>--- conflicted
+++ resolved
@@ -408,137 +408,13 @@
                     this.jpaMetamodelFiltering = false;
                 }
                 if (_.isUndefined(this.pagination)) {
-                    if (this.databaseType === 'sql' || this.databaseType === 'mongodb') {
+                    if (this.databaseType === 'sql' || this.databaseType === 'mongodb' || this.databaseType === 'couchbase') {
                         this.warning(`pagination is missing in .jhipster/${this.name}.json, using no as fallback`);
                         this.pagination = 'no';
                     } else {
                         this.pagination = 'no';
                     }
                 }
-<<<<<<< HEAD
-            });
-
-            // Validate root entity json content
-            if (_.isUndefined(this.changelogDate)
-                && (this.databaseType === 'sql' || this.databaseType === 'cassandra')) {
-                const currentDate = this.dateFormatForLiquibase();
-                this.warning(`changelogDate is missing in .jhipster/${this.name}.json, using ${currentDate} as fallback`);
-                this.changelogDate = currentDate;
-            }
-            if (_.isUndefined(this.dto)) {
-                this.warning(`dto is missing in .jhipster/${this.name}.json, using no as fallback`);
-                this.dto = 'no';
-            }
-            if (_.isUndefined(this.service)) {
-                this.warning(`service is missing in .jhipster/${this.name}.json, using no as fallback`);
-                this.service = 'no';
-            }
-            if (_.isUndefined(this.jpaMetamodelFiltering)) {
-                this.warning(`jpaMetamodelFiltering is missing in .jhipster/${this.name}.json, using 'no' as fallback`);
-                this.jpaMetamodelFiltering = false;
-            }
-            if (_.isUndefined(this.pagination)) {
-                if (this.databaseType === 'sql' || this.databaseType === 'mongodb' || this.databaseType === 'couchbase') {
-                    this.warning(`pagination is missing in .jhipster/${this.name}.json, using no as fallback`);
-                    this.pagination = 'no';
-                } else {
-                    this.pagination = 'no';
-                }
-            }
-        },
-
-        writeEntityJson() {
-            if (this.useConfigurationFile && this.updateEntity === 'regenerate') {
-                return; // do not update if regenerating entity
-            }
-            // store information in a file for further use.
-            if (!this.useConfigurationFile && (this.databaseType === 'sql' || this.databaseType === 'cassandra')) {
-                this.changelogDate = this.dateFormatForLiquibase();
-            }
-            this.data = {};
-            this.data.fluentMethods = this.fluentMethods;
-            this.data.relationships = this.relationships;
-            this.data.fields = this.fields;
-            this.data.changelogDate = this.changelogDate;
-            this.data.dto = this.dto;
-            this.data.service = this.service;
-            this.data.entityTableName = this.entityTableName;
-            this.copyFilteringFlag(this, this.data);
-            if (this.databaseType === 'sql' || this.databaseType === 'mongodb' || this.databaseType === 'couchbase') {
-                this.data.pagination = this.pagination;
-            } else {
-                this.data.pagination = 'no';
-            }
-            this.data.javadoc = this.javadoc;
-            if (this.entityAngularJSSuffix) {
-                this.data.angularJSSuffix = this.entityAngularJSSuffix;
-            }
-            if (this.applicationType === 'microservice') {
-                this.data.microserviceName = this.baseName;
-                this.data.searchEngine = this.searchEngine;
-            }
-            if (this.applicationType === 'gateway' && this.useMicroserviceJson) {
-                this.data.microserviceName = this.microserviceName;
-                this.data.searchEngine = this.searchEngine;
-            }
-            this.fs.writeJSON(this.filename, this.data, null, 4);
-        },
-
-        loadInMemoryData() {
-            const entityNameSpinalCased = _.kebabCase(_.lowerFirst(this.name));
-            const entityNamePluralizedAndSpinalCased = _.kebabCase(_.lowerFirst(pluralize(this.name)));
-
-            this.entityClass = this.entityNameCapitalized;
-            this.entityClassHumanized = _.startCase(this.entityNameCapitalized);
-            this.entityClassPlural = pluralize(this.entityClass);
-            this.entityClassPluralHumanized = _.startCase(this.entityClassPlural);
-            this.entityInstance = _.lowerFirst(this.name);
-            this.entityInstancePlural = pluralize(this.entityInstance);
-            this.entityApiUrl = entityNamePluralizedAndSpinalCased;
-            this.entityFolderName = entityNameSpinalCased;
-            this.entityFileName = _.kebabCase(this.entityNameCapitalized + _.upperFirst(this.entityAngularJSSuffix));
-            this.entityPluralFileName = entityNamePluralizedAndSpinalCased + this.entityAngularJSSuffix;
-            this.entityServiceFileName = this.entityFileName;
-            this.entityAngularName = this.entityClass + _.upperFirst(_.camelCase(this.entityAngularJSSuffix));
-            this.entityStateName = _.kebabCase(this.entityAngularName);
-            this.entityUrl = this.entityStateName;
-            this.entityTranslationKey = this.entityInstance;
-            this.entityTranslationKeyMenu = _.camelCase(this.entityStateName);
-
-            this.fieldsContainInstant = false;
-            this.fieldsContainZonedDateTime = false;
-            this.fieldsContainLocalDate = false;
-            this.fieldsContainBigDecimal = false;
-            this.fieldsContainBlob = false;
-            this.fieldsContainImageBlob = false;
-            this.validation = false;
-            this.fieldsContainOwnerManyToMany = false;
-            this.fieldsContainNoOwnerOneToOne = false;
-            this.fieldsContainOwnerOneToOne = false;
-            this.fieldsContainOneToMany = false;
-            this.fieldsContainManyToOne = false;
-            this.differentTypes = [this.entityClass];
-            if (!this.relationships) {
-                this.relationships = [];
-            }
-            this.differentRelationships = {};
-
-            // Load in-memory data for fields
-            this.fields.forEach((field) => {
-                // Migration from JodaTime to Java Time
-                if (field.fieldType === 'DateTime' || field.fieldType === 'Date') {
-                    field.fieldType = 'Instant';
-                }
-                const fieldType = field.fieldType;
-
-                const nonEnumType = _.includes(['String', 'Integer', 'Long', 'Float', 'Double', 'BigDecimal',
-                    'LocalDate', 'Instant', 'ZonedDateTime', 'Boolean', 'byte[]', 'ByteBuffer'], fieldType);
-                if ((this.databaseType === 'sql' || this.databaseType === 'mongodb' || this.databaseType === 'couchbase') && !nonEnumType) {
-                    field.fieldIsEnum = true;
-                } else {
-                    field.fieldIsEnum = false;
-                }
-=======
             },
 
             writeEntityJson() {
@@ -558,7 +434,7 @@
                 this.data.service = this.service;
                 this.data.entityTableName = this.entityTableName;
                 this.copyFilteringFlag(this, this.data);
-                if (this.databaseType === 'sql' || this.databaseType === 'mongodb') {
+                if (this.databaseType === 'sql' || this.databaseType === 'mongodb' || this.databaseType === 'couchbase') {
                     this.data.pagination = this.pagination;
                 } else {
                     this.data.pagination = 'no';
@@ -627,12 +503,11 @@
 
                     const nonEnumType = _.includes(['String', 'Integer', 'Long', 'Float', 'Double', 'BigDecimal',
                         'LocalDate', 'Instant', 'ZonedDateTime', 'Boolean', 'byte[]', 'ByteBuffer'], fieldType);
-                    if ((this.databaseType === 'sql' || this.databaseType === 'mongodb') && !nonEnumType) {
+                    if ((this.databaseType === 'sql' || this.databaseType === 'mongodb' || this.databaseType === 'couchbase') && !nonEnumType) {
                         field.fieldIsEnum = true;
                     } else {
                         field.fieldIsEnum = false;
                     }
->>>>>>> d1c7c280
 
                     if (_.isUndefined(field.fieldNameCapitalized)) {
                         field.fieldNameCapitalized = _.upperFirst(field.fieldName);
@@ -831,19 +706,13 @@
                     this.differentRelationships[entityType].push(relationship);
                 });
 
-                if (this.databaseType === 'cassandra' || this.databaseType === 'mongodb') {
+                if (this.databaseType === 'cassandra' || this.databaseType === 'mongodb' || this.databaseType === 'couchbase') {
                     this.pkType = 'String';
                 } else {
                     this.pkType = 'Long';
                 }
             },
 
-<<<<<<< HEAD
-            if (this.databaseType === 'cassandra' || this.databaseType === 'mongodb' || this.databaseType === 'couchbase') {
-                this.pkType = 'String';
-            } else {
-                this.pkType = 'Long';
-=======
             insight() {
                 // track insights
                 const insight = this.insight();
@@ -855,7 +724,6 @@
                 insight.track('entity/dto', this.dto);
                 insight.track('entity/service', this.service);
                 insight.track('entity/fluentMethods', this.fluentMethods);
->>>>>>> d1c7c280
             }
         };
     }
