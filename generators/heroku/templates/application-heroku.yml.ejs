<%#
 Copyright 2013-2020 the original author or authors from the JHipster project.

 This file is part of the JHipster project, see https://www.jhipster.tech/
 for more information.

 Licensed under the Apache License, Version 2.0 (the "License");
 you may not use this file except in compliance with the License.
 You may obtain a copy of the License at

      http://www.apache.org/licenses/LICENSE-2.0

 Unless required by applicable law or agreed to in writing, software
 distributed under the License is distributed on an "AS IS" BASIS,
 WITHOUT WARRANTIES OR CONDITIONS OF ANY KIND, either express or implied.
 See the License for the specific language governing permissions and
 limitations under the License.
-%>
# ===================================================================
# Spring Boot configuration for the "heroku" profile.
#
# This configuration overrides the application.yml file.
# ===================================================================

# ===================================================================
# Standard Spring Boot properties.
# Full reference is available at:
# http://docs.spring.io/spring-boot/docs/current/reference/html/common-application-properties.html
# ===================================================================

eureka:
<%_ if (applicationType !== 'gateway') { _%>
    instance:
        hostname: <%= herokuAppName %>.herokuapp.com
        non-secure-port: 80
        prefer-ip-address: false
<%_ } _%>
<%_ if (serviceDiscoveryType === 'eureka') { _%>
    client:
        service-url:
            defaultZone: ${JHIPSTER_REGISTRY_URL}/eureka/
<%_ } _%>

<%_ if (prodDatabaseType === 'neo4j') { _%> 
org:
    neo4j:
      driver:
        uri: ${GRAPHENEDB_BOLT_URL}
        authentication:
            username: ${GRAPHENEDB_BOLT_USER}
            password: ${GRAPHENEDB_BOLT_PASSWORD}
        config:
            encrypted: true
<%_ } _%>

spring:
<%_ if (prodDatabaseType === 'postgresql' || prodDatabaseType === 'mysql' || prodDatabaseType === 'mariadb') { _%>
    datasource:
        type: com.zaxxer.hikari.HikariDataSource
        url: ${JDBC_DATABASE_URL}
        username: ${JDBC_DATABASE_USERNAME}
        password: ${JDBC_DATABASE_PASSWORD}
        hikari:
            maximumPoolSize: 8
<%_ } _%>
<%_ if (prodDatabaseType === 'mongodb') { _%>
    data:
        mongodb:
            uri: ${MONGODB_URI}?authMode=scram-sha1
<<<<<<< HEAD
<%_ } _%>
<%_ if (searchEngine === 'elasticsearch') { _%>
    elasticsearch:
        rest:
            uris: ${BONSAI_URL}
=======
  <%_ } _%>
  <%_ if (searchEngine === 'elasticsearch') { _%>
        jest:
            uri: ${BONSAI_URL}
  <%_ } _%>
<%_ } _%>
<%_ if (useOkta) { _%>
    security:
        oauth2:
            client:
                provider:
                    oidc:
                        issuer-uri: ${OKTA_OAUTH2_ISSUER}
                registration:
                    oidc:
                        client-id: ${OKTA_OAUTH2_CLIENT_ID_WEB}
                        client-secret: ${OKTA_OAUTH2_CLIENT_SECRET_WEB}
>>>>>>> da8c1e86
<%_ } _%><|MERGE_RESOLUTION|>--- conflicted
+++ resolved
@@ -67,18 +67,11 @@
     data:
         mongodb:
             uri: ${MONGODB_URI}?authMode=scram-sha1
-<<<<<<< HEAD
 <%_ } _%>
 <%_ if (searchEngine === 'elasticsearch') { _%>
     elasticsearch:
         rest:
             uris: ${BONSAI_URL}
-=======
-  <%_ } _%>
-  <%_ if (searchEngine === 'elasticsearch') { _%>
-        jest:
-            uri: ${BONSAI_URL}
-  <%_ } _%>
 <%_ } _%>
 <%_ if (useOkta) { _%>
     security:
@@ -91,5 +84,4 @@
                     oidc:
                         client-id: ${OKTA_OAUTH2_CLIENT_ID_WEB}
                         client-secret: ${OKTA_OAUTH2_CLIENT_SECRET_WEB}
->>>>>>> da8c1e86
 <%_ } _%>