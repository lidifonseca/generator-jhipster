/**
 * Copyright 2013-2019 the original author or authors from the JHipster project.
 *
 * This file is part of the JHipster project, see https://www.jhipster.tech/
 * for more information.
 *
 * Licensed under the Apache License, Version 2.0 (the "License");
 * you may not use this file except in compliance with the License.
 * You may obtain a copy of the License at
 *
 *      http://www.apache.org/licenses/LICENSE-2.0
 *
 * Unless required by applicable law or agreed to in writing, software
 * distributed under the License is distributed on an "AS IS" BASIS,
 * WITHOUT WARRANTIES OR CONDITIONS OF ANY KIND, either express or implied.
 * See the License for the specific language governing permissions and
 * limitations under the License.
 */
const execSync = require('child_process').execSync;
const dockerPrompts = require('../docker-prompts');

module.exports = {
    askForKubernetesNamespace,
    askForKubernetesServiceType,
    askForIngressType,
    askForIngressDomain,
    askForIstioSupport,
    ...dockerPrompts
};

function askForKubernetesNamespace() {
    if (this.regenerate) return;
    const done = this.async();

    const prompts = [
        {
            type: 'input',
            name: 'kubernetesNamespace',
            message: 'What should we use for the Kubernetes namespace?',
            default: this.kubernetesNamespace ? this.kubernetesNamespace : 'default'
        }
    ];

    this.prompt(prompts).then(props => {
        this.kubernetesNamespace = props.kubernetesNamespace;
        done();
    });
}

function askForKubernetesServiceType() {
    if (this.regenerate) return;
    const done = this.async();

    const istio = this.istio;

    const prompts = [
        {
            when: () => istio === false,
            type: 'list',
            name: 'kubernetesServiceType',
            message: 'Choose the Kubernetes service type for your edge services',
            choices: [
                {
                    value: 'LoadBalancer',
                    name: 'LoadBalancer - Let a Kubernetes cloud provider automatically assign an IP'
                },
                {
                    value: 'NodePort',
                    name: 'NodePort - expose the services to a random port (30000 - 32767) on all cluster nodes'
                },
                {
                    value: 'Ingress',
                    name: 'Ingress - create ingresses for your services. Requires a running ingress controller'
                }
            ],
            default: this.kubernetesServiceType ? this.kubernetesServiceType : 'LoadBalancer'
        }
    ];

    this.prompt(prompts).then(props => {
        this.kubernetesServiceType = props.kubernetesServiceType;
        done();
    });
}

function askForIngressType() {
    if (this.regenerate) return;
    const done = this.async();
    const kubernetesServiceType = this.kubernetesServiceType;

    const prompts = [
        {
            when: () => kubernetesServiceType === 'Ingress',
            type: 'list',
            name: 'ingressType',
            message: 'Choose the Kubernetes Ingress type',
            choices: [
                {
                    value: 'nginx',
                    name: 'NGINX Ingress - choose this if you are running on Minikube'
                },
                {
                    value: 'gke',
                    name: 'Google Kubernetes Engine Ingress - choose this if you are running on GKE'
                }
            ],
            default: this.ingressType ? this.ingressType : 'nginx'
        }
    ];

    this.prompt(prompts).then(props => {
        this.ingressType = props.ingressType;
        done();
    });
}

function askForIngressDomain() {
    if (this.regenerate) return;
    const done = this.async();
    const kubernetesServiceType = this.kubernetesServiceType;
<<<<<<< HEAD
    const istio = this.istio;
    this.ingressDomain = this.ingressDomain && this.ingressDomain.startsWith('.') ? this.ingressDomain.substring(1) : this.ingressDomain;
=======
>>>>>>> ab062563

    const istioIpCommand = "kubectl -n istio-system get svc istio-ingressgateway -o jsonpath='{.status.loadBalancer.ingress[0].ip}'";
    let istioMessage = '';
    let istioIngressIp = '';

    let defaultValue = '';
    if (this.ingressDomain) {
        defaultValue = this.ingressDomain;
    } else if (istio) {
        // If it's Istio, and no previous domain is configured, try to determine the default value
        try {
            istioIngressIp = execSync(istioIpCommand, { encoding: 'utf8' });
            defaultValue = `${istioIngressIp}.nip.io`;
        } catch (ex) {
            istioMessage = `Unable to determine Istio Ingress IP address. You can find the Istio Ingress IP address by running the command line:\n    ${istioIpCommand}`;
        }
    } else if (this.ingressType === 'nginx') {
        defaultValue = '192.168.99.100.nip.io';
    } else {
        defaultValue = 'none';
    }

    const examples = ['example.com', '192.168.99.100.nip.io'];
    if (this.ingressType !== 'nginx' && !istio) {
        examples.push('none');
    }

    const prompts = [
        {
            when: () => kubernetesServiceType === 'Ingress' || istio === true,
            type: 'input',
            name: 'ingressDomain',
            message: `${istioMessage}${istioMessage ? '\n' : ''}What is the root FQDN for your ingress services (e.g. ${examples.join(
                ', '
            )})?`,
            // if Ingress Type is nginx, then default to minikube ip
            // else, default to empty string, because it's mostly not needed.
            default: defaultValue,
            validate: input => {
                if (input.length === 0) {
                    if (this.ingressType === 'nginx' || istio) {
                        return 'domain name cannot be empty';
                    }
                    return true;
                }
                if (input.charAt(0) === '.') {
                    return 'domain name cannot start with a "."';
                }
                if (!input.match(/^[\w]+[\w.-]+[\w]{1,}$/)) {
                    return 'domain not valid';
                }

                return true;
            }
        }
    ];

    this.prompt(prompts).then(props => {
<<<<<<< HEAD
        if (props.ingressDomain === 'none') {
            this.ingressDomain = '';
        } else {
            this.ingressDomain = props.ingressDomain ? '.'.concat(props.ingressDomain) : '';
        }
=======
        this.ingressDomain = props.ingressDomain;
>>>>>>> ab062563
        done();
    });
}

function askForIstioSupport() {
    if (this.regenerate) return;
    if (this.deploymentApplicationType === 'monolith') {
        this.istio = false;
        return;
    }
    const done = this.async();

    const prompts = [
        {
            type: 'list',
            name: 'istio',
            message: 'Do you want to enable Istio?',
            choices: [
                {
                    value: false,
                    name: 'No'
                },
                {
                    value: true,
                    name: 'Yes'
                }
            ],
            default: this.istio
        }
    ];

    this.prompt(prompts).then(props => {
        this.istio = props.istio;
        done();
    });
}<|MERGE_RESOLUTION|>--- conflicted
+++ resolved
@@ -118,11 +118,8 @@
     if (this.regenerate) return;
     const done = this.async();
     const kubernetesServiceType = this.kubernetesServiceType;
-<<<<<<< HEAD
     const istio = this.istio;
     this.ingressDomain = this.ingressDomain && this.ingressDomain.startsWith('.') ? this.ingressDomain.substring(1) : this.ingressDomain;
-=======
->>>>>>> ab062563
 
     const istioIpCommand = "kubectl -n istio-system get svc istio-ingressgateway -o jsonpath='{.status.loadBalancer.ingress[0].ip}'";
     let istioMessage = '';
@@ -181,15 +178,11 @@
     ];
 
     this.prompt(prompts).then(props => {
-<<<<<<< HEAD
         if (props.ingressDomain === 'none') {
             this.ingressDomain = '';
         } else {
-            this.ingressDomain = props.ingressDomain ? '.'.concat(props.ingressDomain) : '';
-        }
-=======
-        this.ingressDomain = props.ingressDomain;
->>>>>>> ab062563
+            this.ingressDomain = props.ingressDomain ? props.ingressDomain : '';
+        }
         done();
     });
 }
