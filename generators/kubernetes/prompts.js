/**
 * Copyright 2013-2017 the original author or authors from the JHipster project.
 *
 * This file is part of the JHipster project, see https://jhipster.github.io/
 * for more information.
 *
 * Licensed under the Apache License, Version 2.0 (the "License");
 * you may not use this file except in compliance with the License.
 * You may obtain a copy of the License at
 *
 *      http://www.apache.org/licenses/LICENSE-2.0
 *
 * Unless required by applicable law or agreed to in writing, software
 * distributed under the License is distributed on an "AS IS" BASIS,
 * WITHOUT WARRANTIES OR CONDITIONS OF ANY KIND, either express or implied.
 * See the License for the specific language governing permissions and
 * limitations under the License.
 */
const _ = require('lodash');
const dockerPrompts = require('../docker-prompts');

module.exports = _.extend({
    askForKubernetesNamespace,
<<<<<<< HEAD
    askForDockerRepositoryName,
    askForDockerPushCommand,
    askForJhipsterConsole,
    askForPrometheusOperator,
    askForKubernetesServiceType,
    askForIngressDomain
}, dockerComposePrompts);
=======
}, dockerPrompts);
>>>>>>> 4cd73c34

function askForKubernetesNamespace() {
    const done = this.async();

    const prompts = [{
        type: 'input',
        name: 'kubernetesNamespace',
        message: 'What should we use for the Kubernetes namespace?',
        default: this.kubernetesNamespace ? this.kubernetesNamespace : 'default'
    }];

    this.prompt(prompts).then((props) => {
        this.kubernetesNamespace = props.kubernetesNamespace;
        done();
    });
<<<<<<< HEAD
}

function askForDockerRepositoryName() {
    const done = this.async();

    const prompts = [{
        type: 'input',
        name: 'dockerRepositoryName',
        message: 'What should we use for the base Docker repository name?',
        default: this.dockerRepositoryName
    }];

    this.prompt(prompts).then((props) => {
        this.dockerRepositoryName = props.dockerRepositoryName;
        done();
    });
}

function askForDockerPushCommand() {
    const done = this.async();

    const prompts = [{
        type: 'input',
        name: 'dockerPushCommand',
        message: 'What command should we use for push Docker image to repository?',
        default: this.dockerPushCommand ? this.dockerPushCommand : 'docker push'
    }];

    this.prompt(prompts).then((props) => {
        this.dockerPushCommand = props.dockerPushCommand;
        done();
    });
}

function askForJhipsterConsole() {
    const done = this.async();

    const prompts = [{
        type: 'confirm',
        name: 'jhipsterConsole',
        message: 'Do you want to use JHipster Console for log aggregation (ELK)?',
        default: this.jhipsterConsole ? this.jhipsterConsole : true
    }];

    this.prompt(prompts).then((props) => {
        this.jhipsterConsole = props.jhipsterConsole;
        done();
    });
}

function askForPrometheusOperator() {
    const done = this.async();

    const prompts = [{
        type: 'confirm',
        name: 'prometheusOperator',
        message: 'Do you want to export your services for Prometheus (needs a running prometheus operator)?',
        default: this.prometheusOperator ? this.prometheusOperator : true
    }];

    this.prompt(prompts).then((props) => {
        this.prometheusOperator = props.prometheusOperator;
        done();
    });
}

function askForKubernetesServiceType() {
    const done = this.async();

    const prompts = [{
        type: 'list',
        name: 'kubernetesServiceType',
        message: 'Choose the kubernetes service type for your edge services',
        choices: [
            {
                value: 'LoadBalancer',
                name: 'LoadBalancer - Let a kubernetes cloud provider automatically assign an IP'
            },
            {
                value: 'NodePort',
                name: 'NodePort - expose the services to a random port (30000 - 32767) on all cluster nodes'
            },
            {
                value: 'Ingress',
                name: 'Ingress - create ingresses for your services. Requires a running ingress controller'
            }
        ],
        default: this.kubernetesServiceType ? this.kubernetesServiceType : 'LoadBalancer'
    }];

    this.prompt(prompts).then((props) => {
        this.kubernetesServiceType = props.kubernetesServiceType;
        done();
    });
}

function askForIngressDomain() {
    const done = this.async();
    const kubernetesServiceType = this.kubernetesServiceType;

    const prompts = [{
        when: () => kubernetesServiceType === 'Ingress',
        type: 'input',
        name: 'ingressDomain',
        message: 'What is the root FQDN for your ingress services (e.g. example.com, sub.domain.co, www.10.10.10.10.xip.io,...)?',
        default: this.ingressDomain ? this.ingressDomain : 'mycompany.com',
        validate: (input) => {
            if (input.length === 0) {
                return 'domain name cannot be empty';
            }
            if (input.charAt(0) === '.') {
                return 'domain name cannot start with a "."';
            }
            if (!input.match(/^[\w]+[\w.-]+[\w]{1,}$/)) {
                return 'domain not valid';
            }

            return true;
        }
    }];

    this.prompt(prompts).then((props) => {
        this.ingressDomain = props.ingressDomain;
        done();
    });
=======
>>>>>>> 4cd73c34
}<|MERGE_RESOLUTION|>--- conflicted
+++ resolved
@@ -21,17 +21,13 @@
 
 module.exports = _.extend({
     askForKubernetesNamespace,
-<<<<<<< HEAD
     askForDockerRepositoryName,
     askForDockerPushCommand,
     askForJhipsterConsole,
     askForPrometheusOperator,
     askForKubernetesServiceType,
     askForIngressDomain
-}, dockerComposePrompts);
-=======
 }, dockerPrompts);
->>>>>>> 4cd73c34
 
 function askForKubernetesNamespace() {
     const done = this.async();
@@ -47,7 +43,6 @@
         this.kubernetesNamespace = props.kubernetesNamespace;
         done();
     });
-<<<<<<< HEAD
 }
 
 function askForDockerRepositoryName() {
@@ -173,6 +168,4 @@
         this.ingressDomain = props.ingressDomain;
         done();
     });
-=======
->>>>>>> 4cd73c34
 }