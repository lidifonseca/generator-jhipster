--- conflicted
+++ resolved
@@ -36,20 +36,15 @@
                 if (this.app.searchEngine === 'elasticsearch') {
                     this.template('db/elasticsearch.yml.ejs', `${appName}/${appName}-elasticsearch.yml`);
                 }
-<<<<<<< HEAD
-                if ((this.app.applicationType === 'gateway' || this.app.applicationType === 'monolith') && this.kubernetesServiceType === 'Ingress') {
+                if (
+                    (this.app.applicationType === 'gateway' || this.app.applicationType === 'monolith') &&
+                    this.kubernetesServiceType === 'Ingress'
+                ) {
                     if (this.istio !== 'no') {
                         this.template('gateway.yml.ejs', `${appName}/${appName}-gateway.yml`);
                     } else {
                         this.template('ingress.yml.ejs', `${appName}/${appName}-ingress.yml`);
                     }
-=======
-                if (
-                    (this.app.applicationType === 'gateway' || this.app.applicationType === 'monolith') &&
-                    this.kubernetesServiceType === 'Ingress'
-                ) {
-                    this.template('ingress.yml.ejs', `${appName}/${appName}-ingress.yml`);
->>>>>>> 8739c7d8
                 }
                 if (!this.app.serviceDiscoveryType && this.app.authenticationType === 'jwt') {
                     this.template('secret/jwt-secret.yml.ejs', `${appName}/jwt-secret.yml`);
