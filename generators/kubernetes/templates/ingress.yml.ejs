--- conflicted
+++ resolved
@@ -23,12 +23,8 @@
   namespace: <%= kubernetesNamespace %>
 spec:
   rules:
-<<<<<<< HEAD
   <%_ if (ingressDomain) { _%>
-  - host: <%= app.baseName.toLowerCase() %>.<%= kubernetesNamespace %><%= ingressDomain %>
-=======
   - host: <%= app.baseName.toLowerCase() %>.<%= kubernetesNamespace %>.<%= ingressDomain %>
->>>>>>> ab062563
     http:
   <%_ } else { _%>
   - http:
@@ -39,13 +35,8 @@
           serviceName: <%= app.baseName.toLowerCase() %>
           servicePort: <%= app.serverPort %>
       <%_ if (!app.serviceDiscoveryType) { _%>
-<<<<<<< HEAD
-        <%_ appConfigs.filter(config => config.baseName !== app.baseName).forEach(function(config) { _%>
+        <%_ appConfigs.filter(config => config.baseName !== app.baseName).forEach(config => { _%>
       - path: /services/<%= config.baseName.toLowerCase() %>/<%= ingressType === "nginx" ? ".*" : "*" %>
-=======
-        <%_ appConfigs.filter(config => config.baseName !== app.baseName).forEach(config => { _%>
-      - path: /services/<%= config.baseName.toLowerCase() %>/.*
->>>>>>> ab062563
         backend:
           serviceName: <%= config.baseName.toLowerCase() %>
           servicePort: <%= config.serverPort %>
