import { HttpInterceptable } from './http.interceptable';
import { RequestOptionsArgs, Response } from '@angular/http';
import { Observable } from 'rxjs/Observable';
import { Injector } from '@angular/core';
<%_ if (authenticationType === 'oauth2' || authenticationType === 'jwt' || authenticationType === 'uaa') { _%>
<<<<<<< HEAD
import { AuthService } from '../../shared/auth/auth.service';
import { Principal } from '../../shared/auth/principal.service';
<%_ } if (authenticationType === 'session') { _%>
import { AuthServerProvider } from '../../shared/auth/auth-session.service';
import { StateStorageService } from '../../shared/auth/state-storage.service';
=======
import {AuthService} from "../../shared/auth/auth.service";
<%_ if (authenticationType === 'oauth2') { _%>
import {AuthServerProvider} from "../../shared/auth/auth-oauth2.service";
<%_ } else { _%>
import {AuthServerProvider} from "../../shared/auth/auth-jwt.service";
<% } %>
import {Principal} from "../../shared/auth/principal.service";
<%_ } if (authenticationType === 'session') { _%>
import {AuthServerProvider} from "../../shared/auth/auth-session.service";
import {StateStorageService} from "../../shared/auth/state-storage.service";
>>>>>>> 56f80d78
<% } %>

export class AuthExpiredInterceptor extends HttpInterceptable {

<%_ if (authenticationType === 'oauth2' || authenticationType === 'jwt' || authenticationType === 'uaa') { _%>
    constructor(private injector : Injector) {
        super();
    }
<%_ } if (authenticationType === 'session') { _%>
    constructor(private injector : Injector, private $rootScope, private stateStorageService : StateStorageService) {
        super();
    }
<% } %>
    requestIntercept(options?: RequestOptionsArgs): RequestOptionsArgs {
        return options;
    }

<%_ if (authenticationType === 'oauth2' || authenticationType === 'jwt' || authenticationType === 'uaa') { _%>
    responseIntercept(observable: Observable<Response>): Observable<Response> {
        let self = this;

        return <Observable<Response>> observable.catch((error, source) => {
            if(error.status === 401) {
                let principal : Principal = self.injector.get(Principal);

                if(principal.isAuthenticated()) {
                    let auth : AuthService = self.injector.get(AuthService);
                    auth.authorize(true);
                }

            }
            return Observable.throw(error);
        });
    }

<%_ } if (authenticationType === 'session') { _%>
    responseIntercept(observable: Observable<Response>): Observable<Response> {
        let self = this;

        return <Observable<Response>> observable.catch((error) => {
            //todo: this is ng1 way...the ng2 would be more like someRouterService.subscribe(url).forEach..... but I don't know how to do this bow
            if(error.status === 401 && !!error.data.path && error.data.path.indexOf('/api/account') === -1) {
                let authServerProvider = self.injector.get(AuthServerProvider);
                let to = self.$rootScope.toState;
                let toParams = self.$rootScope.toStateParams;
                authServerProvider.logout();

                if(to.name === 'accessdenied') {
                    self.stateStorageService.storePreviousState(to.name, toParams);
                }

                return Observable.throw(error);
            }
        });
    }
<% } %>

}<|MERGE_RESOLUTION|>--- conflicted
+++ resolved
@@ -3,24 +3,16 @@
 import { Observable } from 'rxjs/Observable';
 import { Injector } from '@angular/core';
 <%_ if (authenticationType === 'oauth2' || authenticationType === 'jwt' || authenticationType === 'uaa') { _%>
-<<<<<<< HEAD
 import { AuthService } from '../../shared/auth/auth.service';
 import { Principal } from '../../shared/auth/principal.service';
+    <%_ if (authenticationType === 'oauth2') { _%>
+import { AuthServerProvider } from '../../shared/auth/auth-oauth2.service';
+    <%_ } else { _%>
+import {AuthServerProvider} from '../../shared/auth/auth-jwt.service';
+    <% } %>
 <%_ } if (authenticationType === 'session') { _%>
 import { AuthServerProvider } from '../../shared/auth/auth-session.service';
 import { StateStorageService } from '../../shared/auth/state-storage.service';
-=======
-import {AuthService} from "../../shared/auth/auth.service";
-<%_ if (authenticationType === 'oauth2') { _%>
-import {AuthServerProvider} from "../../shared/auth/auth-oauth2.service";
-<%_ } else { _%>
-import {AuthServerProvider} from "../../shared/auth/auth-jwt.service";
-<% } %>
-import {Principal} from "../../shared/auth/principal.service";
-<%_ } if (authenticationType === 'session') { _%>
-import {AuthServerProvider} from "../../shared/auth/auth-session.service";
-import {StateStorageService} from "../../shared/auth/state-storage.service";
->>>>>>> 56f80d78
 <% } %>
 
 export class AuthExpiredInterceptor extends HttpInterceptable {
