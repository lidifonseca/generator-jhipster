<<<<<<< HEAD
import { VERSION } from "../../app.constants";
=======
import { VERSION } from '../../app.constants';
>>>>>>> b7465660

StateHandler.$inject = ['$rootScope', '$state', '$sessionStorage', <% if (enableTranslation) { %>'$translate', '<%=jhiPrefixCapitalized%>LanguageService', 'TranslationHandler',<% } %> '$window',
        'Auth', 'Principal'];

export function StateHandler($rootScope, $state, $sessionStorage, <% if (enableTranslation) { %>$translate, <%=jhiPrefixCapitalized%>LanguageService, TranslationHandler,<% } %> $window,
    Auth, Principal) {
    return {
        initialize: initialize
    };

    function initialize() {
        $rootScope.VERSION = VERSION;

        var stateChangeStart = $rootScope.$on('$stateChangeStart', function (event, toState, toStateParams, fromState) {
            $rootScope.toState = toState;
            $rootScope.toStateParams = toStateParams;
            $rootScope.fromState = fromState;

            // Redirect to a state with an external URL (http://stackoverflow.com/a/30221248/1098564)
            if (toState.external) {
                event.preventDefault();
                $window.open(toState.url, '_self');
            }

            if (Principal.isIdentityResolved()) {
                Auth.authorize();
            }

            <% if (enableTranslation) { %>
            // Update the language
            <%=jhiPrefixCapitalized%>LanguageService.getCurrent().then(function (language) {
                $translate.use(language);
            });
            <% } %>
        });

        var stateChangeSuccess = $rootScope.$on('$stateChangeSuccess',  function(event, toState, toParams, fromState, fromParams) {
            var titleKey =<% if (enableTranslation) { %> 'global.title' <% }else { %> '<%= baseName %>' <% } %>;

            // Set the page title key to the one configured in state or use default one
            if (toState.data.pageTitle) {
                titleKey = toState.data.pageTitle;
            }
            <% if (enableTranslation) { %>translationHandler.updateTitle(titleKey);<% } else { %>$window.document.title = titleKey;<% } %>
        });

        $rootScope.$on('$destroy', function () {
            if(angular.isDefined(stateChangeStart) && stateChangeStart !== null){
                stateChangeStart();
            }
            if(angular.isDefined(stateChangeSuccess) && stateChangeSuccess !== null){
                stateChangeSuccess();
            }
        });
    }
}<|MERGE_RESOLUTION|>--- conflicted
+++ resolved
@@ -1,8 +1,4 @@
-<<<<<<< HEAD
-import { VERSION } from "../../app.constants";
-=======
 import { VERSION } from '../../app.constants';
->>>>>>> b7465660
 
 StateHandler.$inject = ['$rootScope', '$state', '$sessionStorage', <% if (enableTranslation) { %>'$translate', '<%=jhiPrefixCapitalized%>LanguageService', 'TranslationHandler',<% } %> '$window',
         'Auth', 'Principal'];
