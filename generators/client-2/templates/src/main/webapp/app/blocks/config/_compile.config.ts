--- conflicted
+++ resolved
@@ -1,8 +1,4 @@
-<<<<<<< HEAD
-import { DEBUG_INFO_ENABLED } from "../../app.constants";
-=======
 import { DEBUG_INFO_ENABLED } from '../../app.constants';
->>>>>>> b7465660
 
 CompileServiceConfig.$inject = ['$compileProvider'];
 
