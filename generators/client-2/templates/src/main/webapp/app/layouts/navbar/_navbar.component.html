<nav class="navbar navbar-light bg-faded">
    <div class="container">
        <button class="navbar-toggler hidden-lg-up" type="button" data-toggle="collapse" data-target="#navbarResponsive" aria-controls="navbarResponsive" aria-expanded="false" aria-label="Toggle navigation"></button>
        <div class="collapse navbar-toggleable-md" id="navbarResponsive" [ngbCollapse]="isNavbarCollapsed" [ngSwitch]="isAuthenticated()">
            <a class="navbar-brand logo" uiSref="home" (click)="collapseNavbar()">
                <span class="logo-img"></span>
                <span jhi-translate="global.title" class="navbar-title"><%= capitalizedBaseName %></span> <span class="navbar-version">{{version}}</span>
            </a>
<<<<<<< HEAD
        </div>
        <div class="navbar-collapse" [ngbCollapse]="isNavbarCollapsed" [ngSwitch]="isAuthenticated()">
            <ul class="nav navbar-nav navbar-right">
                <li uiSrefActive="active">
                    <a uiSref="home" (click)="collapseNavbar()">
                        <span class="glyphicon glyphicon-home"></span>
                        <span class="hidden-sm" jhi-translate="global.menu.home">Home</span>
=======
            <ul class="nav navbar-nav float-lg-right">
                <li class="nav-item" uiSrefActive="active">
                    <a class="nav-link" uiSref="home" (click)="collapseNavbar()">
                        <i class="fa fa-home" aria-hidden="true"></i>
                        <span class="hidden-sm" translate="global.menu.home">Home</span>
>>>>>>> 1e07e781
                    </a>
                </li>
                <!-- jhipster-needle-add-element-to-menu - JHipster will add new menu items here -->
                <li uiSrefActive="active" *ngSwitchCase="true" ngbDropdown class="nav-item dropdown pointer">
                    <a class="nav-link dropdown-toggle" ngbDropdownToggle href="javascript:void(0);" id="entity-menu">
                        <span>
<<<<<<< HEAD
                            <span class="glyphicon glyphicon-th-list"></span>
                            <span class="hidden-sm" jhi-translate="global.menu.entities.main">
=======
                            <i class="fa fa-th-list" aria-hidden="true"></i>
                            <span class="hidden-sm" translate="global.menu.entities.main">
>>>>>>> 1e07e781
                                Entities
                            </span>
                            <b class="caret"></b>
                        </span>
                    </a>
                    <ul class="dropdown-menu" ngbDropdownMenu>
                        <!-- jhipster-needle-add-entity-to-menu - JHipster will add entities to the menu here -->
                    </ul>
                </li>
                <li ngbDropdown class="nav-item dropdown pointer">
                    <a class="nav-link dropdown-toggle" ngbDropdownToggle href="javascript:void(0);" id="account-menu">
                        <span>
<<<<<<< HEAD
                            <span class="glyphicon glyphicon-user"></span>
                            <span class="hidden-sm" jhi-translate="global.menu.account.main">
=======
                            <i class="fa fa-user" aria-hidden="true"></i>
                            <span class="hidden-sm" translate="global.menu.account.main">
>>>>>>> 1e07e781
                                Account
                            </span>
                            <b class="caret"></b>
                        </span>
                    </a>
                    <ul class="dropdown-menu" ngbDropdownMenu>
                        <li uiSrefActive="active" *ngSwitchCase="true">
<<<<<<< HEAD
                            <a uiSref="settings" (click)="collapseNavbar()">
                                <span class="glyphicon glyphicon-wrench"></span>&nbsp;
                                <span jhi-translate="global.menu.account.settings">Settings</span>
                            </a>
                        </li>
                        <li uiSrefActive="active" *ngSwitchCase="true">
                            <a uiSref="password" (click)="collapseNavbar()">
                                <span class="glyphicon glyphicon-lock"></span>&nbsp;
                                <span jhi-translate="global.menu.account.password">Password</span>
=======
                            <a class="dropdown-item" uiSref="settings" (click)="collapseNavbar()">
                                <i class="fa fa-wrench" aria-hidden="true"></i>&nbsp;
                                <span translate="global.menu.account.settings">Settings</span>
                            </a>
                        </li>
                        <li uiSrefActive="active" *ngSwitchCase="true">
                            <a class="dropdown-item" uiSref="password" (click)="collapseNavbar()">
                                <i class="fa fa-clock-o" aria-hidden="true"></i>&nbsp;
                                <span translate="global.menu.account.password">Password</span>
>>>>>>> 1e07e781
                            </a>
                        </li>
                        <%_ if (authenticationType == 'session') { _%>
                        <li uiSrefActive="active" *ngSwitchCase="true">
<<<<<<< HEAD
                            <a uiSref="sessions" (click)="collapseNavbar()">
                                <span class="glyphicon glyphicon-cloud"></span>&nbsp;
                                <span jhi-translate="global.menu.account.sessions">Sessions</span>
=======
                            <a class="dropdown-item" uiSref="sessions" (click)="collapseNavbar()">
                                <i class="fa fa-cloud" aria-hidden="true"></i>&nbsp;
                                <span translate="global.menu.account.sessions">Sessions</span>
>>>>>>> 1e07e781
                            </a>
                        </li>
                        <%_ } _%>
                        <li *ngSwitchCase="true">
<<<<<<< HEAD
                            <a (click)="logout()" id="logout">
                                <span class="glyphicon glyphicon-log-out"></span>&nbsp;
                                <span jhi-translate="global.menu.account.logout">Sign out</span>
                            </a>
                        </li>
                        <li *ngSwitchCase="false">
                            <a (click)="login()" id="login">
                                <span class="glyphicon glyphicon-log-in"></span>&nbsp;
                                <span jhi-translate="global.menu.account.login">Sign in</span>
                            </a>
                        </li>
                        <li uiSrefActive="active" *ngSwitchCase="false">
                            <a uiSref="register" (click)="collapseNavbar()">
                                <span class="glyphicon glyphicon-plus-sign"></span>&nbsp;
                                <span jhi-translate="global.menu.account.register">Register</span>
=======
                            <a class="dropdown-item" (click)="logout()" id="logout">
                                <i class="fa fa-sign-out" aria-hidden="true"></i>&nbsp;
                                <span translate="global.menu.account.logout">Sign out</span>
                            </a>
                        </li>
                        <li *ngSwitchCase="false">
                            <a class="dropdown-item" (click)="login()" id="login">
                                <i class="fa fa-sign-in" aria-hidden="true"></i>&nbsp;
                                <span translate="global.menu.account.login">Sign in</span>
                            </a>
                        </li>
                        <li uiSrefActive="active" *ngSwitchCase="false">
                            <a class="dropdown-item" uiSref="register" (click)="collapseNavbar()">
                                <i class="fa fa-registered" aria-hidden="true"></i>&nbsp;
                                <span translate="global.menu.account.register">Register</span>
>>>>>>> 1e07e781
                            </a>
                        </li>
                    </ul>
                </li>
                <li *ngSwitchCase="true" has-authority="ROLE_ADMIN" ngbDropdown class="nav-item dropdown pointer">
                    <a class="nav-link dropdown-toggle" ngbDropdownToggle href="javascript:void(0);" id="admin-menu">
                        <span>
<<<<<<< HEAD
                            <span class="glyphicon glyphicon-tower"></span>
                            <span class="hidden-sm" jhi-translate="global.menu.admin.main">Administration</span>
=======
                             <i class="fa fa-user-plus" aria-hidden="true"></i>
                            <span class="hidden-sm" translate="global.menu.admin.main">Administration</span>
>>>>>>> 1e07e781
                            <b class="caret"></b>
                        </span>
                    </a>
                    <ul class="dropdown-menu" ngbDropdownMenu>
                        <%_ if (applicationType == 'gateway') { _%>
                        <li uiSrefActive="active">
<<<<<<< HEAD
                            <a uiSref="gateway" (click)="collapseNavbar()">
                                <span class="glyphicon glyphicon-road"></span>&nbsp;
                                <span jhi-translate="global.menu.admin.gateway">Gateway</span>
=======
                            <a class="dropdown-item" uiSref="gateway" (click)="collapseNavbar()">
                                <i class="fa fa-road" aria-hidden="true"></i>&nbsp;
                                <span translate="global.menu.admin.gateway">Gateway</span>
>>>>>>> 1e07e781
                            </a>
                        </li>
                        <%_ } _%>
                        <li uiSrefActive="active">
<<<<<<< HEAD
                            <a uiSref="user-management" (click)="collapseNavbar()">
                                <span class="glyphicon glyphicon-user"></span>&nbsp;
                                <span jhi-translate="global.menu.admin.userManagement">User management</span>
=======
                            <a class="dropdown-item" uiSref="user-management" (click)="collapseNavbar()">
                                <i class="fa fa-user" aria-hidden="true"></i>&nbsp;
                                <span translate="global.menu.admin.userManagement">User management</span>
>>>>>>> 1e07e781
                            </a>
                        </li>
                        <%_ if (websocket == 'spring-websocket') { _%>
                        <li uiSrefActive="active">
<<<<<<< HEAD
                            <a uiSref="<%=jhiPrefix%>-tracker" (click)="collapseNavbar()">
                                <span class="glyphicon glyphicon-eye-open"></span>&nbsp;
                                <span jhi-translate="global.menu.admin.tracker">User tracker</span>
=======
                            <a class="dropdown-item" uiSref="<%=jhiPrefix%>-tracker" (click)="collapseNavbar()">
                                <i class="fa fa-eye" aria-hidden="true"></i>
                                <span translate="global.menu.admin.tracker">User tracker</span>
>>>>>>> 1e07e781
                            </a>
                        </li>
                        <%_ } _%>
                        <li uiSrefActive="active">
<<<<<<< HEAD
                            <a uiSref="<%=jhiPrefix%>-metrics" (click)="collapseNavbar()">
                                <span class="glyphicon glyphicon-dashboard"></span>&nbsp;
                                <span jhi-translate="global.menu.admin.metrics">Metrics</span>
                            </a>
                        </li>
                        <li uiSrefActive="active">
                            <a uiSref="<%=jhiPrefix%>-health" (click)="collapseNavbar()">
                                <span class="glyphicon glyphicon-heart"></span>&nbsp;
                                <span jhi-translate="global.menu.admin.health">Health</span>
                            </a>
                        </li>
                        <li uiSrefActive="active">
                            <a uiSref="<%=jhiPrefix%>-configuration" (click)="collapseNavbar()">
                                <span class="glyphicon glyphicon-list-alt"></span>&nbsp;
                                <span jhi-translate="global.menu.admin.configuration">Configuration</span>
                            </a>
                        </li>
                        <li uiSrefActive="active">
                            <a uiSref="audits" (click)="collapseNavbar()">
                                <span class="glyphicon glyphicon-bell"></span>&nbsp;
                                <span jhi-translate="global.menu.admin.audits">Audits</span>
                            </a>
                        </li>
                        <li uiSrefActive="active">
                            <a uiSref="logs" (click)="collapseNavbar()">
                                <span class="glyphicon glyphicon-tasks"></span>&nbsp;
                                <span jhi-translate="global.menu.admin.logs">Logs</span>
                            </a>
                        </li>
                        <li *ngIf="swaggerEnabled" uiSrefActive="active">
                            <a uiSref="docs" (click)="collapseNavbar()">
                                <span class="glyphicon glyphicon-book"></span>&nbsp;
                                <span jhi-translate="global.menu.admin.apidocs">API</span>
=======
                            <a class="dropdown-item" uiSref="<%=jhiPrefix%>-metrics" (click)="collapseNavbar()">
                                <i class="fa fa-tachometer" aria-hidden="true"></i>&nbsp;
                                <span translate="global.menu.admin.metrics">Metrics</span>
                            </a>
                        </li>
                        <li uiSrefActive="active">
                            <a class="dropdown-item" uiSref="<%=jhiPrefix%>-health" (click)="collapseNavbar()">
                                <i class="fa fa-heart" aria-hidden="true"></i>&nbsp;
                                <span translate="global.menu.admin.health">Health</span>
                            </a>
                        </li>
                        <li uiSrefActive="active">
                            <a class="dropdown-item" uiSref="<%=jhiPrefix%>-configuration" (click)="collapseNavbar()">
                                <i class="fa fa-list" aria-hidden="true"></i>&nbsp;
                                <span translate="global.menu.admin.configuration">Configuration</span>
                            </a>
                        </li>
                        <li uiSrefActive="active">
                            <a class="dropdown-item" uiSref="audits" (click)="collapseNavbar()">
                                <i class="fa fa-bell" aria-hidden="true"></i>&nbsp;
                                <span translate="global.menu.admin.audits">Audits</span>
                            </a>
                        </li>
                        <li uiSrefActive="active">
                            <a class="dropdown-item" uiSref="logs" (click)="collapseNavbar()">
                                <i class="fa fa-tasks" aria-hidden="true"></i>&nbsp;
                                <span translate="global.menu.admin.logs">Logs</span>
                            </a>
                        </li>
                        <li *ngIf="swaggerEnabled" uiSrefActive="active">
                            <a class="dropdown-item" uiSref="docs" (click)="collapseNavbar()">
                                <i class="fa fa-book" aria-hidden="true"></i>&nbsp;
                                <span translate="global.menu.admin.apidocs">API</span>
>>>>>>> 1e07e781
                            </a>
                        </li>
                        <!-- jhipster-needle-add-element-to-admin-menu - JHipster will add entities to the admin menu here -->
                        <%_ if (devDatabaseType == 'h2Disk' || devDatabaseType == 'h2Memory') { _%>
                        <li *ngIf="!inProduction">
<<<<<<< HEAD
                            <a href='/h2-console' target="_tab" (click)="collapseNavbar()">
                                <span class="glyphicon glyphicon-hdd"></span>&nbsp;
                                <span jhi-translate="global.menu.admin.database">Database</span>
=======
                            <a class="dropdown-item" href='/h2-console' target="_tab" (click)="collapseNavbar()">
                                <i class="fa fa-hdd-o" aria-hidden="true"></i>&nbsp;
                                <span translate="global.menu.admin.database">Database</span>
>>>>>>> 1e07e781
                            </a>
                        </li>
                        <%_ } _%>
                    </ul>
                </li>
                <%_ if (enableTranslation){ _%>
                <li ngbDropdown class="nav-item dropdown pointer" *ngIf="languages">
                    <a class="nav-link dropdown-toggle" ngbDropdownToggle href="javascript:void(0);" id="languagesnavBarDropdown" *ngIf="languages.length > 1">
                        <span>
<<<<<<< HEAD
                            <span class="glyphicon glyphicon-flag"></span>
                            <span class="hidden-sm" jhi-translate="global.menu.language">Language</span>
=======
                            <i class="fa fa-flag" aria-hidden="true"></i>
                            <span class="hidden-sm" translate="global.menu.language">Language</span>
>>>>>>> 1e07e781
                            <b class="caret"></b>
                        </span>
                    </a>
                    <ul class="dropdown-menu" ngbDropdownMenu *ngIf="languages.length > 1">
                        <li active-menu="{{language}}" *ngFor="let language of languages">
                            <a class="dropdown-item" href="javascript:void(0);" (click)="changeLanguage(language);collapseNavbar();">{{language | findLanguageFromKey}}</a>
                        </li>
                    </ul>
                </li>
                <%_ } _%>
            </ul>
        </div>
    </div>
</nav><|MERGE_RESOLUTION|>--- conflicted
+++ resolved
@@ -6,34 +6,19 @@
                 <span class="logo-img"></span>
                 <span jhi-translate="global.title" class="navbar-title"><%= capitalizedBaseName %></span> <span class="navbar-version">{{version}}</span>
             </a>
-<<<<<<< HEAD
-        </div>
-        <div class="navbar-collapse" [ngbCollapse]="isNavbarCollapsed" [ngSwitch]="isAuthenticated()">
-            <ul class="nav navbar-nav navbar-right">
-                <li uiSrefActive="active">
-                    <a uiSref="home" (click)="collapseNavbar()">
-                        <span class="glyphicon glyphicon-home"></span>
-                        <span class="hidden-sm" jhi-translate="global.menu.home">Home</span>
-=======
             <ul class="nav navbar-nav float-lg-right">
                 <li class="nav-item" uiSrefActive="active">
                     <a class="nav-link" uiSref="home" (click)="collapseNavbar()">
                         <i class="fa fa-home" aria-hidden="true"></i>
-                        <span class="hidden-sm" translate="global.menu.home">Home</span>
->>>>>>> 1e07e781
+                        <span class="hidden-sm" jhi-translate="global.menu.home">Home</span>
                     </a>
                 </li>
                 <!-- jhipster-needle-add-element-to-menu - JHipster will add new menu items here -->
                 <li uiSrefActive="active" *ngSwitchCase="true" ngbDropdown class="nav-item dropdown pointer">
                     <a class="nav-link dropdown-toggle" ngbDropdownToggle href="javascript:void(0);" id="entity-menu">
                         <span>
-<<<<<<< HEAD
-                            <span class="glyphicon glyphicon-th-list"></span>
+                            <i class="fa fa-th-list" aria-hidden="true"></i>
                             <span class="hidden-sm" jhi-translate="global.menu.entities.main">
-=======
-                            <i class="fa fa-th-list" aria-hidden="true"></i>
-                            <span class="hidden-sm" translate="global.menu.entities.main">
->>>>>>> 1e07e781
                                 Entities
                             </span>
                             <b class="caret"></b>
@@ -46,13 +31,8 @@
                 <li ngbDropdown class="nav-item dropdown pointer">
                     <a class="nav-link dropdown-toggle" ngbDropdownToggle href="javascript:void(0);" id="account-menu">
                         <span>
-<<<<<<< HEAD
-                            <span class="glyphicon glyphicon-user"></span>
+                            <i class="fa fa-user" aria-hidden="true"></i>
                             <span class="hidden-sm" jhi-translate="global.menu.account.main">
-=======
-                            <i class="fa fa-user" aria-hidden="true"></i>
-                            <span class="hidden-sm" translate="global.menu.account.main">
->>>>>>> 1e07e781
                                 Account
                             </span>
                             <b class="caret"></b>
@@ -60,77 +40,41 @@
                     </a>
                     <ul class="dropdown-menu" ngbDropdownMenu>
                         <li uiSrefActive="active" *ngSwitchCase="true">
-<<<<<<< HEAD
-                            <a uiSref="settings" (click)="collapseNavbar()">
-                                <span class="glyphicon glyphicon-wrench"></span>&nbsp;
-                                <span jhi-translate="global.menu.account.settings">Settings</span>
-                            </a>
-                        </li>
-                        <li uiSrefActive="active" *ngSwitchCase="true">
-                            <a uiSref="password" (click)="collapseNavbar()">
-                                <span class="glyphicon glyphicon-lock"></span>&nbsp;
-                                <span jhi-translate="global.menu.account.password">Password</span>
-=======
                             <a class="dropdown-item" uiSref="settings" (click)="collapseNavbar()">
                                 <i class="fa fa-wrench" aria-hidden="true"></i>&nbsp;
-                                <span translate="global.menu.account.settings">Settings</span>
+                                <span jhi-translate="global.menu.account.settings">Settings</span>
                             </a>
                         </li>
                         <li uiSrefActive="active" *ngSwitchCase="true">
                             <a class="dropdown-item" uiSref="password" (click)="collapseNavbar()">
                                 <i class="fa fa-clock-o" aria-hidden="true"></i>&nbsp;
-                                <span translate="global.menu.account.password">Password</span>
->>>>>>> 1e07e781
+                                <span jhi-translate="global.menu.account.password">Password</span>
                             </a>
                         </li>
                         <%_ if (authenticationType == 'session') { _%>
                         <li uiSrefActive="active" *ngSwitchCase="true">
-<<<<<<< HEAD
-                            <a uiSref="sessions" (click)="collapseNavbar()">
-                                <span class="glyphicon glyphicon-cloud"></span>&nbsp;
-                                <span jhi-translate="global.menu.account.sessions">Sessions</span>
-=======
                             <a class="dropdown-item" uiSref="sessions" (click)="collapseNavbar()">
                                 <i class="fa fa-cloud" aria-hidden="true"></i>&nbsp;
-                                <span translate="global.menu.account.sessions">Sessions</span>
->>>>>>> 1e07e781
+                                <span jhi-translate="global.menu.account.sessions">Sessions</span>
                             </a>
                         </li>
                         <%_ } _%>
                         <li *ngSwitchCase="true">
-<<<<<<< HEAD
-                            <a (click)="logout()" id="logout">
-                                <span class="glyphicon glyphicon-log-out"></span>&nbsp;
-                                <span jhi-translate="global.menu.account.logout">Sign out</span>
-                            </a>
-                        </li>
-                        <li *ngSwitchCase="false">
-                            <a (click)="login()" id="login">
-                                <span class="glyphicon glyphicon-log-in"></span>&nbsp;
-                                <span jhi-translate="global.menu.account.login">Sign in</span>
-                            </a>
-                        </li>
-                        <li uiSrefActive="active" *ngSwitchCase="false">
-                            <a uiSref="register" (click)="collapseNavbar()">
-                                <span class="glyphicon glyphicon-plus-sign"></span>&nbsp;
-                                <span jhi-translate="global.menu.account.register">Register</span>
-=======
                             <a class="dropdown-item" (click)="logout()" id="logout">
                                 <i class="fa fa-sign-out" aria-hidden="true"></i>&nbsp;
-                                <span translate="global.menu.account.logout">Sign out</span>
+                                <span jhi-translate="global.menu.account.logout">Sign out</span>
                             </a>
                         </li>
                         <li *ngSwitchCase="false">
                             <a class="dropdown-item" (click)="login()" id="login">
                                 <i class="fa fa-sign-in" aria-hidden="true"></i>&nbsp;
-                                <span translate="global.menu.account.login">Sign in</span>
+                                <span jhi-translate="global.menu.account.login">Sign in</span>
                             </a>
                         </li>
                         <li uiSrefActive="active" *ngSwitchCase="false">
                             <a class="dropdown-item" uiSref="register" (click)="collapseNavbar()">
                                 <i class="fa fa-registered" aria-hidden="true"></i>&nbsp;
-                                <span translate="global.menu.account.register">Register</span>
->>>>>>> 1e07e781
+                                <span jhi-translate="global.menu.account.register">Register</span>
                             </a>
                         </li>
                     </ul>
@@ -138,141 +82,76 @@
                 <li *ngSwitchCase="true" has-authority="ROLE_ADMIN" ngbDropdown class="nav-item dropdown pointer">
                     <a class="nav-link dropdown-toggle" ngbDropdownToggle href="javascript:void(0);" id="admin-menu">
                         <span>
-<<<<<<< HEAD
-                            <span class="glyphicon glyphicon-tower"></span>
+                             <i class="fa fa-user-plus" aria-hidden="true"></i>
                             <span class="hidden-sm" jhi-translate="global.menu.admin.main">Administration</span>
-=======
-                             <i class="fa fa-user-plus" aria-hidden="true"></i>
-                            <span class="hidden-sm" translate="global.menu.admin.main">Administration</span>
->>>>>>> 1e07e781
                             <b class="caret"></b>
                         </span>
                     </a>
                     <ul class="dropdown-menu" ngbDropdownMenu>
                         <%_ if (applicationType == 'gateway') { _%>
                         <li uiSrefActive="active">
-<<<<<<< HEAD
-                            <a uiSref="gateway" (click)="collapseNavbar()">
-                                <span class="glyphicon glyphicon-road"></span>&nbsp;
-                                <span jhi-translate="global.menu.admin.gateway">Gateway</span>
-=======
                             <a class="dropdown-item" uiSref="gateway" (click)="collapseNavbar()">
                                 <i class="fa fa-road" aria-hidden="true"></i>&nbsp;
-                                <span translate="global.menu.admin.gateway">Gateway</span>
->>>>>>> 1e07e781
+                                <span jhi-translate="global.menu.admin.gateway">Gateway</span>
                             </a>
                         </li>
                         <%_ } _%>
                         <li uiSrefActive="active">
-<<<<<<< HEAD
-                            <a uiSref="user-management" (click)="collapseNavbar()">
-                                <span class="glyphicon glyphicon-user"></span>&nbsp;
-                                <span jhi-translate="global.menu.admin.userManagement">User management</span>
-=======
                             <a class="dropdown-item" uiSref="user-management" (click)="collapseNavbar()">
                                 <i class="fa fa-user" aria-hidden="true"></i>&nbsp;
-                                <span translate="global.menu.admin.userManagement">User management</span>
->>>>>>> 1e07e781
+                                <span jhi-translate="global.menu.admin.userManagement">User management</span>
                             </a>
                         </li>
                         <%_ if (websocket == 'spring-websocket') { _%>
                         <li uiSrefActive="active">
-<<<<<<< HEAD
-                            <a uiSref="<%=jhiPrefix%>-tracker" (click)="collapseNavbar()">
-                                <span class="glyphicon glyphicon-eye-open"></span>&nbsp;
-                                <span jhi-translate="global.menu.admin.tracker">User tracker</span>
-=======
                             <a class="dropdown-item" uiSref="<%=jhiPrefix%>-tracker" (click)="collapseNavbar()">
                                 <i class="fa fa-eye" aria-hidden="true"></i>
-                                <span translate="global.menu.admin.tracker">User tracker</span>
->>>>>>> 1e07e781
+                                <span jhi-translate="global.menu.admin.tracker">User tracker</span>
                             </a>
                         </li>
                         <%_ } _%>
                         <li uiSrefActive="active">
-<<<<<<< HEAD
-                            <a uiSref="<%=jhiPrefix%>-metrics" (click)="collapseNavbar()">
-                                <span class="glyphicon glyphicon-dashboard"></span>&nbsp;
-                                <span jhi-translate="global.menu.admin.metrics">Metrics</span>
-                            </a>
-                        </li>
-                        <li uiSrefActive="active">
-                            <a uiSref="<%=jhiPrefix%>-health" (click)="collapseNavbar()">
-                                <span class="glyphicon glyphicon-heart"></span>&nbsp;
-                                <span jhi-translate="global.menu.admin.health">Health</span>
-                            </a>
-                        </li>
-                        <li uiSrefActive="active">
-                            <a uiSref="<%=jhiPrefix%>-configuration" (click)="collapseNavbar()">
-                                <span class="glyphicon glyphicon-list-alt"></span>&nbsp;
-                                <span jhi-translate="global.menu.admin.configuration">Configuration</span>
-                            </a>
-                        </li>
-                        <li uiSrefActive="active">
-                            <a uiSref="audits" (click)="collapseNavbar()">
-                                <span class="glyphicon glyphicon-bell"></span>&nbsp;
-                                <span jhi-translate="global.menu.admin.audits">Audits</span>
-                            </a>
-                        </li>
-                        <li uiSrefActive="active">
-                            <a uiSref="logs" (click)="collapseNavbar()">
-                                <span class="glyphicon glyphicon-tasks"></span>&nbsp;
-                                <span jhi-translate="global.menu.admin.logs">Logs</span>
-                            </a>
-                        </li>
-                        <li *ngIf="swaggerEnabled" uiSrefActive="active">
-                            <a uiSref="docs" (click)="collapseNavbar()">
-                                <span class="glyphicon glyphicon-book"></span>&nbsp;
-                                <span jhi-translate="global.menu.admin.apidocs">API</span>
-=======
                             <a class="dropdown-item" uiSref="<%=jhiPrefix%>-metrics" (click)="collapseNavbar()">
                                 <i class="fa fa-tachometer" aria-hidden="true"></i>&nbsp;
-                                <span translate="global.menu.admin.metrics">Metrics</span>
+                                <span jhi-translate="global.menu.admin.metrics">Metrics</span>
                             </a>
                         </li>
                         <li uiSrefActive="active">
                             <a class="dropdown-item" uiSref="<%=jhiPrefix%>-health" (click)="collapseNavbar()">
                                 <i class="fa fa-heart" aria-hidden="true"></i>&nbsp;
-                                <span translate="global.menu.admin.health">Health</span>
+                                <span jhi-translate="global.menu.admin.health">Health</span>
                             </a>
                         </li>
                         <li uiSrefActive="active">
                             <a class="dropdown-item" uiSref="<%=jhiPrefix%>-configuration" (click)="collapseNavbar()">
                                 <i class="fa fa-list" aria-hidden="true"></i>&nbsp;
-                                <span translate="global.menu.admin.configuration">Configuration</span>
+                                <span jhi-translate="global.menu.admin.configuration">Configuration</span>
                             </a>
                         </li>
                         <li uiSrefActive="active">
                             <a class="dropdown-item" uiSref="audits" (click)="collapseNavbar()">
                                 <i class="fa fa-bell" aria-hidden="true"></i>&nbsp;
-                                <span translate="global.menu.admin.audits">Audits</span>
+                                <span jhi-translate="global.menu.admin.audits">Audits</span>
                             </a>
                         </li>
                         <li uiSrefActive="active">
                             <a class="dropdown-item" uiSref="logs" (click)="collapseNavbar()">
                                 <i class="fa fa-tasks" aria-hidden="true"></i>&nbsp;
-                                <span translate="global.menu.admin.logs">Logs</span>
+                                <span jhi-translate="global.menu.admin.logs">Logs</span>
                             </a>
                         </li>
                         <li *ngIf="swaggerEnabled" uiSrefActive="active">
                             <a class="dropdown-item" uiSref="docs" (click)="collapseNavbar()">
                                 <i class="fa fa-book" aria-hidden="true"></i>&nbsp;
-                                <span translate="global.menu.admin.apidocs">API</span>
->>>>>>> 1e07e781
+                                <span jhi-translate="global.menu.admin.apidocs">API</span>
                             </a>
                         </li>
                         <!-- jhipster-needle-add-element-to-admin-menu - JHipster will add entities to the admin menu here -->
                         <%_ if (devDatabaseType == 'h2Disk' || devDatabaseType == 'h2Memory') { _%>
                         <li *ngIf="!inProduction">
-<<<<<<< HEAD
-                            <a href='/h2-console' target="_tab" (click)="collapseNavbar()">
-                                <span class="glyphicon glyphicon-hdd"></span>&nbsp;
-                                <span jhi-translate="global.menu.admin.database">Database</span>
-=======
                             <a class="dropdown-item" href='/h2-console' target="_tab" (click)="collapseNavbar()">
                                 <i class="fa fa-hdd-o" aria-hidden="true"></i>&nbsp;
-                                <span translate="global.menu.admin.database">Database</span>
->>>>>>> 1e07e781
+                                <span jhi-translate="global.menu.admin.database">Database</span>
                             </a>
                         </li>
                         <%_ } _%>
@@ -282,13 +161,8 @@
                 <li ngbDropdown class="nav-item dropdown pointer" *ngIf="languages">
                     <a class="nav-link dropdown-toggle" ngbDropdownToggle href="javascript:void(0);" id="languagesnavBarDropdown" *ngIf="languages.length > 1">
                         <span>
-<<<<<<< HEAD
-                            <span class="glyphicon glyphicon-flag"></span>
+                            <i class="fa fa-flag" aria-hidden="true"></i>
                             <span class="hidden-sm" jhi-translate="global.menu.language">Language</span>
-=======
-                            <i class="fa fa-flag" aria-hidden="true"></i>
-                            <span class="hidden-sm" translate="global.menu.language">Language</span>
->>>>>>> 1e07e781
                             <b class="caret"></b>
                         </span>
                     </a>
