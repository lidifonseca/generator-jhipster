<template>
    <div>
        <h2 id="page-heading" data-cy="<%= entityClass %>Heading">
            <span v-text="$t('<%= i18nKeyPrefix %>.home.title')" id="<%= entityFileName %>-heading"><%= entityClassPluralHumanized %></span>
            <%_ if (!readOnly) { _%>
            <router-link :to="{name: '<%= entityAngularName %>Create'}" tag="button" id="jh-create-entity" data-cy="entityCreateButton" class="btn btn-primary float-right jh-create-entity create-<%= entityUrl %>">
                <font-awesome-icon icon="plus"></font-awesome-icon>
                <span  v-text="$t('<%= i18nKeyPrefix %>.home.createLabel')">
                    Create a new <%= entityClassHumanized %>
                </span>
            </router-link>
            <%_ } _%>
        </h2>
        <b-alert :show="dismissCountDown"
            dismissible
            :variant="alertType"
            @dismissed="dismissCountDown=0"
            @dismiss-count-down="countDownChanged">
            {{alertMessage}}
        </b-alert>
        <%_ if (searchEngine === 'elasticsearch') { _%>
        <div class="row">
            <div class="col-sm-12">
                <form name="searchForm" class="form-inline" v-on:submit.prevent="search(currentSearch)">
                    <div class="input-group w-100 mt-3">
                        <input type="text" class="form-control" name="currentSearch" id="currentSearch"
                            v-bind:placeholder="$t('<%= i18nKeyPrefix %>.home.search')"
                            v-model="currentSearch" />
                        <button type="button" id="launch-search" class="btn btn-primary" v-on:click="search(currentSearch)">
                            <font-awesome-icon icon="search"></font-awesome-icon>
                        </button>
                        <button type="button" id="clear-search" class="btn btn-secondary" v-on:click="clear()"
                            v-if="currentSearch">
                            <font-awesome-icon icon="trash"></font-awesome-icon>
                        </button>
                    </div>
                </form>
            </div>
        </div>
        <%_ } _%>
        <br/>
        <div class="alert alert-warning" v-if="!isFetching && <%= entityInstancePlural %> && <%= entityInstancePlural %>.length === 0">
            <span v-text="$t('<%= i18nKeyPrefix %>.home.notFound')">No <%=entityInstancePlural %> found</span>
        </div>
        <div class="table-responsive" v-if="<%= entityInstancePlural %> && <%= entityInstancePlural %>.length > 0">
            <table class="table table-striped">
                <caption><%= entityInstancePlural %></caption>
                <thead>
                <tr>
                    <th scope="row"<% if (pagination !== 'no') { %> v-on:click="changeOrder('id')"<% } %>><span v-text="$t('global.field.id')">ID</span><% if (pagination !== 'no') { %> <jhi-sort-indicator :current-order="propOrder" :reverse="reverse" :field-name="'id'"></jhi-sort-indicator><% } %></th>
                    <%_ for (idx in fields) { _%>
                    <th scope="row"<% if (pagination !== 'no') { %> v-on:click="changeOrder('<%= fields[idx].fieldName%>')"<% } %>><span v-text="$t('<%=`${i18nKeyPrefix}.${fields[idx].fieldName}` %>')"><%= fields[idx].fieldNameHumanized %></span><% if (pagination !== 'no') { %> <jhi-sort-indicator :current-order="propOrder" :reverse="reverse" :field-name="'<%= fields[idx].fieldName%>'"></jhi-sort-indicator><% } %></th>
                    <%_ } _%>
                    <%_ for (idx in relationships) { _%>
                        <%_ if (relationships[idx].relationshipType === 'many-to-one'
                        || (relationships[idx].relationshipType === 'one-to-one' && relationships[idx].ownerSide === true)
                        || (relationships[idx].relationshipType === 'many-to-many' && relationships[idx].ownerSide === true && pagination === 'no')) {
                            const fieldName = dto === 'no' ? "." + relationships[idx].otherEntityField : relationships[idx].otherEntityFieldCapitalized;_%>
                    <th scope="row"<% if (pagination !== 'no') { %> v-on:click="changeOrder('<%=relationships[idx].relationshipName + (fieldName)%>')"<% } %>><span v-text="$t('<%= `${i18nKeyPrefix}.${relationships[idx].relationshipName}` %>')"><%= relationships[idx].relationshipNameHumanized %></span><% if (pagination !== 'no') { %> <jhi-sort-indicator :current-order="propOrder" :reverse="reverse" :field-name="'<%=relationships[idx].relationshipName + (fieldName)%>'"></jhi-sort-indicator><% } %></th>
                        <%_ } _%>
                    <%_ } _%>
                    <th scope="row"></th>
                </tr>
                </thead>
                <tbody>
                <tr v-for="<%= entityInstance %> in <%= entityInstancePlural %>"
                    :key="<%= entityInstance %>.id" data-cy="entityTable">
                    <td>
                        <router-link :to="{name: '<%= entityAngularName %>View', params: {<%= entityInstance %>Id: <%= entityInstance %>.id}}">{{<%= entityInstance %>.id}}</router-link>
                    </td>
                    <%_ for (idx in fields) {
                        const fieldName = fields[idx].fieldName;
                        const fieldNameCapitalized = fields[idx].fieldNameCapitalized;
                        const fieldType = fields[idx].fieldType;
                        const fieldTypeBlobContent = fields[idx].fieldTypeBlobContent; _%>
                        <%_ if (['byte[]', 'ByteBuffer'].includes(fieldType) && fieldTypeBlobContent === 'image') { _%>
                    <td>
                        <a v-if="<%= entityInstance %>.<%= fieldName %>" v-on:click="openFile(<%= entityInstance %>.<%= fieldName %>ContentType, <%= entityInstance %>.<%= fieldName %>)">
                            <img v-bind:src="'data:' + <%=entityInstance %>.<%=fieldName%>ContentType + ';base64,' + <%=entityInstance %>.<%=fieldName%>" style="max-height: 30px;" alt="<%=entityInstance %> image"/>
                        </a>
                        <span v-if="<%= entityInstance %>.<%= fieldName %>">{{<%= entityInstance %>.<%= fieldName %>ContentType}}, {{byteSize(<%= entityInstance %>.<%= fieldName %>)}}</span>
                    </td>
                        <%_ } else if (['byte[]', 'ByteBuffer'].includes(fieldType) && fieldTypeBlobContent === 'any') { _%>
                    <td>
                        <a v-if="<%= entityInstance %>.<%= fieldName %>" v-on:click="openFile(<%= entityInstance %>.<%= fieldName %>ContentType, <%= entityInstance %>.<%= fieldName %>)" v-text="$t('entity.action.open')">open</a>
                        <span v-if="<%= entityInstance %>.<%= fieldName %>">{{<%= entityInstance %>.<%= fieldName %>ContentType}}, {{byteSize(<%= entityInstance %>.<%= fieldName %>)}}</span>
                    </td>
                        <%_ } else if (fields[idx].fieldIsEnum) { _%>
<<<<<<< HEAD
                    <td v-text="$t('<%= angularAppName %>.<%= fieldType %>.' + <%= entityInstance %>.<%= fieldName %>)">{{<%= entityInstance %>.<%= fieldName %>}}</td>
                        <%_ } else if (['Duration'].includes(fieldType)) { _%>
                    <td>{{<%=entityInstance %>.<%=fieldName%> | duration}}</td>  
=======
                    <td v-text="$t('<%= frontendAppName %>.<%= fieldType %>.' + <%= entityInstance %>.<%= fieldName %>)">{{<%= entityInstance %>.<%= fieldName %>}}</td>
>>>>>>> 83ae4ab8
                        <%_ } else if (['Instant', 'ZonedDateTime'].includes(fieldType)) { _%>
                        <%_ if (enableTranslation) { _%>
                    <td>{{<%=entityInstance %>.<%=fieldName%> ? $d(Date.parse(<%=entityInstance %>.<%=fieldName%>), 'short') : ''}}</td>
                        <%_ } else { _%>
                    <td>{{<%=entityInstance %>.<%=fieldName%> | formatDate}}</td>
                        <%_ } _%>
                        <%_ } else { _%>
                    <td>{{<%=entityInstance %>.<%=fieldName%>}}</td>
                        <%_ } _%>
                    <%_ } _%>
                    <%_ for (idx in relationships) {
                        const relationshipType = relationships[idx].relationshipType;
                        const ownerSide = relationships[idx].ownerSide;
                        const relationshipFieldName = relationships[idx].relationshipFieldName;
                        const relationshipFieldNamePlural = relationships[idx].relationshipFieldNamePlural;
                        const relationshipNameCapitalized = relationships[idx].relationshipNameCapitalized;
                        const otherEntityName = relationships[idx].otherEntityName;
                        const otherEntityStateName = relationships[idx].otherEntityStateName;
                        const otherEntityField = relationships[idx].otherEntityField;
                        const otherEntityFieldCapitalized = relationships[idx].otherEntityFieldCapitalized;
                        const otherEntityAngularName = relationships[idx].otherEntityAngularName; _%>
                        <%_ if (relationshipType === 'many-to-one'
                        || (relationshipType === 'one-to-one' && ownerSide === true)
                        || (relationshipType === 'many-to-many' && ownerSide === true && pagination === 'no')) { _%>
                    <td>
                            <%_ if (otherEntityName === 'user') { _%>
                                <%_ if (relationshipType === 'many-to-many') { _%>
                        <span v-for="(<%= relationshipFieldName %>, i) in <%= entityInstance %>.<%= relationshipFieldNamePlural %>" :key="<%= relationshipFieldName %>.id">{{i > 0 ? ', ' : ''}}
                            {{<%= relationshipFieldName %>.<%= otherEntityField %>}}
                        </span>
                                <%_ } else { _%>
                                    <%_ if (dto === 'no') { _%>
                        {{<%= entityInstance + "." + relationshipFieldName %> ? <%= entityInstance + "." + relationshipFieldName + "." + otherEntityField%> : ''}}
                                    <%_ } else { _%>
                        {{<%= entityInstance + "." + relationshipFieldName + otherEntityFieldCapitalized %>}}
                                    <%_ } _%>
                                <%_ } _%>
                            <%_ } else { _%>
                                <%_ if (relationshipType === 'many-to-many') { _%>
                        <span v-for="(<%= relationshipFieldName %>, i) in <%= entityInstance %>.<%= relationshipFieldNamePlural %>" :key="<%= relationshipFieldName %>.id">{{i > 0 ? ', ' : ''}}
                            <router-link class="form-control-static" :to="{name: '<%= otherEntityAngularName %>View', params: {<%= otherEntityName %>Id: <%= relationshipFieldName %>.id}}">{{<%= relationshipFieldName + "." + otherEntityField %>}}</router-link>
                        </span>
                                <%_ } else { _%>
                                    <%_ if (dto === 'no') { _%>
                        <div v-if="<%= entityInstance + "." + relationshipFieldName %>">
                            <router-link :to="{name: '<%= otherEntityAngularName %>View', params: {<%= otherEntityName %>Id: <%= entityInstance + "." + relationshipFieldName %>.id}}">{{<%= entityInstance + "." + relationshipFieldName + "." + otherEntityField %>}}</router-link>
                        </div>
                                    <%_ } else { _%>
                        <div v-if="<%= entityInstance + "." + relationshipFieldName + "Id" %>">
                            <router-link :to="{name: '<%= otherEntityAngularName %>View', params: {<%= otherEntityName %>Id: <%= entityInstance + "." + relationshipFieldName + "Id" %>}}">{{<%= entityInstance + "." + relationshipFieldName + otherEntityFieldCapitalized %>}}</router-link>
                        </div>
                                    <%_ } _%>
                                <%_ } _%>
                            <%_ } _%>
                    </td>
                        <%_ } _%>
                    <%_ } _%>
                    <td class="text-right">
                        <div class="btn-group">
                            <router-link :to="{name: '<%= entityAngularName %>View', params: {<%= entityInstance %>Id: <%= entityInstance %>.id}}" tag="button" class="btn btn-info btn-sm details" data-cy="entityDetailsButton">
                                <font-awesome-icon icon="eye"></font-awesome-icon>
                                <span class="d-none d-md-inline" v-text="$t('entity.action.view')">View</span>
                            </router-link>
                            <%_ if (!readOnly) { _%>
                            <router-link :to="{name: '<%= entityAngularName %>Edit', params: {<%= entityInstance %>Id: <%= entityInstance %>.id}}" tag="button" class="btn btn-primary btn-sm edit" data-cy="entityEditButton">
                                <font-awesome-icon icon="pencil-alt"></font-awesome-icon>
                                <span class="d-none d-md-inline" v-text="$t('entity.action.edit')">Edit</span>
                            </router-link>
                            <b-button v-on:click="prepareRemove(<%= entityInstance %>)"
                                   variant="danger"
                                   class="btn btn-sm"
                                   data-cy="entityDeleteButton"
                                   v-b-modal.removeEntity>
                                <font-awesome-icon icon="times"></font-awesome-icon>
                                <span class="d-none d-md-inline" v-text="$t('entity.action.delete')">Delete</span>
                            </b-button>
                            <%_ } _%>
                        </div>
                    </td>
                </tr>
                </tbody>
                <%_ if (databaseType !== 'cassandra') { _%>
                <%_ if (pagination === 'infinite-scroll') { _%>
                <infinite-loading
                    ref="infiniteLoading"
                    v-if="totalItems > itemsPerPage"
                    :identifier="infiniteId"
                    slot="append"
                    @infinite="loadMore"
                    force-use-infinite-wrapper=".el-table__body-wrapper"
                    :distance='20'>
                </infinite-loading>
                <%_ } _%>
                <%_ } _%>
            </table>
        </div>
        <b-modal ref="removeEntity" id="removeEntity" >
            <span slot="modal-title"><span id="<%= i18nKeyPrefix %>.delete.question" data-cy="<%= entityInstance %>DeleteDialogHeading" v-text="$t('entity.delete.title')">Confirm delete operation</span></span>
            <div class="modal-body">
                <p id="<%= jhiPrefixDashed %>-delete-<%= entityInstance %>-heading" v-text="$t('<%= i18nKeyPrefix %>.delete.question', {'id': removeId})">Are you sure you want to delete this <%= entityClassHumanized %>?</p>
            </div>
            <div slot="modal-footer">
                <button type="button" class="btn btn-secondary" v-text="$t('entity.action.cancel')" v-on:click="closeDialog()">Cancel</button>
                <button type="button" class="btn btn-primary" id="<%= jhiPrefixDashed %>-confirm-delete-<%= entityInstance %>" data-cy="entityConfirmDeleteButton" v-text="$t('entity.action.delete')" v-on:click="remove<%= entityAngularName %>()">Delete</button>
            </div>
        </b-modal>
        <%_ if (databaseType !== 'cassandra') { _%>
        <%_ if (pagination === 'pager') { _%>
        <!-- Pager is not implemented yet, so this is normal pagination instead -->
        <div v-show="<%=entityInstancePlural %> && <%=entityInstancePlural %>.length > 0">
            <div class="row justify-content-center">
                <jhi-item-count :page="page" :total="queryCount" :itemsPerPage="itemsPerPage"></jhi-item-count>
            </div>
            <div class="row justify-content-center">
                <b-pagination size="md" :total-rows="totalItems" v-model="page" :per-page="itemsPerPage" :change="loadPage(page)"></b-pagination>
            </div>
        </div>
        <%_ } else if (pagination === 'pagination') { _%>
        <div v-show="<%=entityInstancePlural %> && <%=entityInstancePlural %>.length > 0">
            <div class="row justify-content-center">
                <jhi-item-count :page="page" :total="queryCount" :itemsPerPage="itemsPerPage"></jhi-item-count>
            </div>
            <div class="row justify-content-center">
                <b-pagination size="md" :total-rows="totalItems" v-model="page" :per-page="itemsPerPage" :change="loadPage(page)"></b-pagination>
            </div>
        </div>
        <%_ } _%>
        <%_ } _%>
    </div>
</template>

<script lang="ts" src="./<%= entityFileName %>.component.ts">
</script><|MERGE_RESOLUTION|>--- conflicted
+++ resolved
@@ -86,13 +86,9 @@
                         <span v-if="<%= entityInstance %>.<%= fieldName %>">{{<%= entityInstance %>.<%= fieldName %>ContentType}}, {{byteSize(<%= entityInstance %>.<%= fieldName %>)}}</span>
                     </td>
                         <%_ } else if (fields[idx].fieldIsEnum) { _%>
-<<<<<<< HEAD
-                    <td v-text="$t('<%= angularAppName %>.<%= fieldType %>.' + <%= entityInstance %>.<%= fieldName %>)">{{<%= entityInstance %>.<%= fieldName %>}}</td>
+                    <td v-text="$t('<%= frontendAppName %>.<%= fieldType %>.' + <%= entityInstance %>.<%= fieldName %>)">{{<%= entityInstance %>.<%= fieldName %>}}</td>
                         <%_ } else if (['Duration'].includes(fieldType)) { _%>
                     <td>{{<%=entityInstance %>.<%=fieldName%> | duration}}</td>  
-=======
-                    <td v-text="$t('<%= frontendAppName %>.<%= fieldType %>.' + <%= entityInstance %>.<%= fieldName %>)">{{<%= entityInstance %>.<%= fieldName %>}}</td>
->>>>>>> 83ae4ab8
                         <%_ } else if (['Instant', 'ZonedDateTime'].includes(fieldType)) { _%>
                         <%_ if (enableTranslation) { _%>
                     <td>{{<%=entityInstance %>.<%=fieldName%> ? $d(Date.parse(<%=entityInstance %>.<%=fieldName%>), 'short') : ''}}</td>
