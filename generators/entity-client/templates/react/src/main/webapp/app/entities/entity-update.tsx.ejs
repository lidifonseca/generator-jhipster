

/* eslint complexity: ["error", 300] */
/* eslint no-empty: off */
<%_
const i18nToLoad = [entityInstance];
for (const idx in fields) {
    if (fields[idx].fieldIsEnum === true) {
        i18nToLoad.push(fields[idx].enumInstance);
    }
}
// const query = generateEntityQueries(relationships, entityInstance, dto);
// const queries = query.queries;
// const variables = query.variables;
// let hasManyToMany = query.hasManyToMany;
_%>
import React from 'react';
import { connect } from 'react-redux';
import Select from 'react-select';
import { Link, RouteComponentProps } from 'react-router-dom';
import InputMask from "react-input-mask";
import ReactQuill from 'react-quill'; 
import { quillEditorModules, quillEditorFormats } from 'app/shared/util/entity-utils';
import 'react-quill/dist/quill.snow.css'; 
import { toast } from 'react-toastify';
<%_ let baseFiltersModal = false; _%>
<%_  if(this.generator.baseFiltersAttributes && this.generator.baseFiltersAttributes['window'] === "modal") { _%>
<%_ baseFiltersModal = true; _%>
import { Modal as Panel, ModalHeader as PanelHeader, ModalBody as PanelBody, ModalFooter as PanelFooter } from 'reactstrap';
<%_ } else { _%> 
import {Panel, PanelHeader, PanelBody, PanelFooter} from 'app/shared/layout/panel/panel.tsx';
<%_ } _%> 
import { AvFeedback, AvForm, AvGroup, AvInput<% if (fieldsIsReactAvField) { %>, AvField <% } %> } from
'availity-reactstrap-validation';
import {
Button,
Row,
Col,
Label
<% if (haveFieldWithJavadoc) { %>, UncontrolledTooltip<% } %> } from 'reactstrap';
import { translate }  from 'react-jhipster';
import {
Translate,
ICrudGetAction,
ICrudGetAllAction,
<%_ if (fieldsContainBlob) { _%>
  setFileData,
  <% if (fieldsContainBlobOrImage) { %> openFile,<% } %>
  <%_ } _%>
ICrudPutAction,
} from 'react-jhipster';
import { FontAwesomeIcon } from '@fortawesome/react-fontawesome';
import { IRootState } from 'app/shared/reducers';

<%_ if (formTabs.length > 0) { _%>
import { TabContent, TabPane, Nav, NavItem, NavLink } from 'reactstrap';
import classnames from 'classnames';
<%_ } _%>

<%_
let hasRelationshipQuery = false;
let otherEntityActions = new Set();
let hasOneToOneNotOwner = false;
let manyToManyOwners = new Set();
let relFieldNames = new Set();
let uniqueRealtionFields = new Set();


Object.keys(differentRelationships).forEach(key => {

  const hasAnyRelationshipQuery = differentRelationships[key].some(rel =>
      (rel.relationshipType === 'one-to-one' && rel.ownerSide === true && rel.otherEntityName !== 'user')
          || rel.relationshipType !== 'one-to-many'
  );
  if (hasAnyRelationshipQuery) {
    hasRelationshipQuery = true;
    differentRelationships[key].forEach(rel => {
      if(rel.relationshipType ==="one-to-one" && rel.ownerSide  === false && typeof baseFilters !== 'undefined' && baseFilters === rel.relationshipName  ){
        hasOneToOneNotOwner = true;
      }
      if (rel.relationshipType === 'many-to-many') {
        manyToManyOwners.add(rel);
      } else {
        relFieldNames.add(rel);
      }
    });
  }
  if (differentRelationships[key]) {
    const uniqueRel = differentRelationships[key][0];
    uniqueRealtionFields.add({...uniqueRel, "otherEntityFieldCapitalized": uniqueRel.otherEntityFieldCapitalized, "relationshipFieldName": uniqueRel.relationshipFieldName, "namePlural": uniqueRel.otherEntityNamePlural, "name": uniqueRel.otherEntityName, "otherEntityField": uniqueRel.otherEntityField });
    otherEntityActions.add({
      action: `get${upperFirstCamelCase(uniqueRel.otherEntityNamePlural)}`,
      instance: `${uniqueRel.otherEntityNamePlural}`,
      entity: uniqueRel.otherEntityAngularName,
      formLayoutListCondition: uniqueRel.formLayoutListCondition,
      reducer: uniqueRel.otherEntityAngularName === 'User' ? 'userManagement' : uniqueRel.otherEntityName
    });
    if (uniqueRel.otherEntityAngularName === 'User') {
_%>
import { I<%= uniqueRel.otherEntityAngularName %> } from 'app/shared/model/user.model';
<%_ if (authenticationType === 'oauth2') { _%>
import { getUsers } from 'app/shared/reducers/user-management';
<%_ } else { _%>
import { getUsers } from 'app/modules/administration/user-management/user-management.reducer';
<%_ } _%>
<%_
  } else {
    if (uniqueRel.otherEntityAngularName !== entityReactName) {
_%>
import { I<%= uniqueRel.otherEntityAngularName %> } from 'app/shared/model/<%= uniqueRel.otherEntityModelName %>.model';
<%_ } _%>
import { getAllEntities as get<%= upperFirstCamelCase(uniqueRel.otherEntityNamePlural) %> } from
'app/entities/<%= uniqueRel.otherEntityPath %>/<%= uniqueRel.otherEntityFileName %>.reducer';
<%_ }
  }
}); _%>
import {
I<%= entityReactName %>UpdateState as IBaseUpdateState,
getEntity,
get<%= entityReactName %>State,
I<%= entityReactName %>BaseState, 
updateEntity,
createEntity,
<%_ if (fieldsContainBlob) { _%>
setBlob,
<%_ } _%>
reset,
<%_ if (viewLayout.length > 0) {  _%>
  <%_ for (idx in viewLayout) {  _%>
    <%_  if(viewLayout[idx].type != 'field' && viewLayout[idx].entity['viewLayoutEmbebed'] === "true"){ _%>
    <%_ const embebedEntity = viewLayout[idx].entity; _%>
      <%= embebedEntity.relationshipName %>SetEntities,
      <%= embebedEntity.relationshipName %>GetEntities,
      <%= embebedEntity.relationshipName %>UpdateEntity,
      <%= embebedEntity.relationshipName %>Reset,
      <%= embebedEntity.relationshipName %>GetEntity,
      <%= embebedEntity.relationshipName %>CreateEntity,
      <%= embebedEntity.relationshipName %>DeleteEntity,
    <%_ } _%>
  <%_ } _%>
<%_ } _%>

} from './<%= entityFileName %>.reducer';
import { I<%= entityReactName %> } from 'app/shared/model/<%= entityModelFileName %>.model';
import { convertDateFromServer, convertDateTimeToServer } from 'app/shared/util/date-utils';
<%_ if (relationships.filter(e => e.relationshipType === 'many-to-many') !== undefined) { _%>
import { mapIdList, viacepRequest } from 'app/shared/util/entity-utils';
<%_ } _%>

<%_ if (viewLayout.length > 0) {  _%>
  <%_ for (idx in viewLayout) {  _%>
    <%_  if(viewLayout[idx].type != 'field' && viewLayout[idx].entity['viewLayoutEmbebed'] === "true"){ _%>
    <%_ const embebedEntity = viewLayout[idx].entity; _%>
      import { mapStateToProps as mapStateToProps<%= embebedEntity.relationshipNameCapitalized %>, mapDispatchToProps as mapDispatchToProps<%= embebedEntity.relationshipNameCapitalized %>, <%= embebedEntity.relationshipNameCapitalized %> } from 'app/entities/<%= embebedEntity.otherEntityPath %>/<%= embebedEntity.otherEntityPath %>';   
    <%_ } _%>
  <%_ } _%>
<%_ } _%>


  <%_ if (typeof generator['extendForm'] != "undefined" &&  generator['extendForm'] != "false"){ %>
    import { StatePropsExtended, DispatchPropsExtended, IUpdateExtendedState } from './extended/<%= entityFileName %>-update';
  <%_ } _%>
  
  
  <%_ if (typeof generator['extendForm'] != "undefined" &&  generator['extendForm'] != "false"){ %>
    export interface I<%= entityReactName %>UpdateProps extends StateProps, DispatchProps, StatePropsExtended, DispatchPropsExtended, RouteComponentProps<{url: string}> {}
    export interface I<%= entityReactName %>UpdateState extends IBaseUpdateState, IUpdateExtendedState {}
  <%_ } else { _%>
    export interface I<%= entityReactName %>UpdateProps extends StateProps, DispatchProps, RouteComponentProps<{id: string}>{}
    export interface I<%= entityReactName %>UpdateState extends IBaseUpdateState {}
  <%_ } _%>
  

  export class <%= entityReactName %>Update extends React.Component<I<%= entityReactName %>UpdateProps,
    I<%= entityReactName %>UpdateState> {
    <%_ for (idx in fields) { %>
        <%= fields[idx].fieldName %>FileInput: React.RefObject<HTMLInputElement>;
    <%_ } _%>
    constructor(props: Readonly<I<%= entityReactName %>UpdateProps>) {
      super(props);


      <%_ if (viewLayout.length > 0) {  _%>
        <%_ for (idx in viewLayout) {  _%>
          <%_  if(viewLayout[idx].type != 'field' && viewLayout[idx].entity['viewLayoutEmbebed'] === "true"){ _%>
          <%_ const embebedEntity = viewLayout[idx].entity; _%>
            this.<%= embebedEntity.relationshipName %>UpdateEntity = this.<%= embebedEntity.relationshipName %>UpdateEntity.bind(this);
            this.<%= embebedEntity.relationshipName %>GetEntities = this.<%= embebedEntity.relationshipName %>GetEntities.bind(this);
            this.<%= embebedEntity.relationshipName %>Reset = this.<%= embebedEntity.relationshipName %>Reset.bind(this);
            this.<%= embebedEntity.relationshipName %>GetEntity = this.<%= embebedEntity.relationshipName %>GetEntity.bind(this);
            this.<%= embebedEntity.relationshipName %>CreateEntity = this.<%= embebedEntity.relationshipName %>CreateEntity.bind(this);
            this.<%= embebedEntity.relationshipName %>DeleteEntity = this.<%= embebedEntity.relationshipName %>DeleteEntity.bind(this);
          <%_ } _%>
        <%_ } _%>
      <%_ } _%>



    <%_ for (idx in fields) { %>
      <%_  if (['byte[]', 'ByteBuffer'].includes(fields[idx].fieldType)) {  %>
        this.<%= fields[idx].fieldName %>FileInput = React.createRef();
      <%_ } %>
    <%_ } _%>
      this.state = {
        functionEmbebed: [],
      <% uniqueRealtionFields.forEach(rel => { %> 
      <%_ if (typeof baseFilters !== 'undefined' && baseFilters == rel.name) { _%>
        <%= rel.name %>SelectValue: parseInt(this.props.match.params['id<%= _.upperFirst(baseFilters) _%>'], 10),
      <%_ }else{ _%> 
        <%= rel.name %>SelectValue: null, 
      <%_ } _%> 
      <% }) %>
      <%_ for (idx in fields) { _%>
        <%= typeof fields[idx].formLayoutCepBr !== 'undefined' && fields[idx].formLayoutCepBr.trim() ? "cepRequest" + fields[idx].formLayoutCepBr.slice(0, 1).toUpperCase() + fields[idx].formLayoutCepBr.slice(1).toLowerCase() + " : null," : "" %>
      <%_ } _%>
      <%_ for (idx in fields) { _%>   
          <%= fields[idx].fieldName %>SelectValue: null,
      <%_ } _%>
      fieldsBase: {
        ...get<%= entityReactName %>State(this.props.location),
        <%_ if (typeof baseFilters !== 'undefined' && baseFilters) { _%>
          <%= baseFilters _%>Id: this.props.match.params['id<%= _.upperFirst(baseFilters) _%>'],
          baseFilters: '<%= baseFilters _%>',
        <%_ } _%>  
      },
      <%_ if (formTabs.length > 0) { _%>activeTab: 0,<%_ } _%>
      <%_ manyToManyOwners.forEach(val => { _%>
      ids<%= val.relationshipName %>: [],
      <%_ }) _%>
      <%_ relFieldNames.forEach(val => { _%>
        <%= val.relationshipFieldName + val.otherEntityFieldCapitalized %>: null,
      <%_ }) _%>
      <%_ if (hasOneToOneNotOwner) { %> 
        isNew: false,
      <% } else { %> 
        isNew: !this.props.match.params || !this.props.match.params['id'],
      <% } %> 
      };
      }
      <%_ if (formTabs.length > 0) { _%>
        toggleTab(tab: number) {
          if (this.state.activeTab !== tab) {
            this.setState({ activeTab: tab });
          }
        }
        tabsNext(tab: number, tabAtual?: number) {

          <%_ for (iTabs in formTabs) { _%>
            if (typeof tabAtual !== "undefined" && tabAtual === <%= iTabs %> ) {
              <%_ for (idx in formLayout) { _%>
                <%_ if(formTabs[iTabs] === formLayout[idx].entity['formTab'] && formLayout[idx].type === "field") { _%>
                  <% const field = formLayout[idx].entity; _%>
                  <% const rulesValidate = field.fieldValidateRules ? field.fieldValidateRules : ""; _%>
                  <%_ if(rulesValidate.includes('required') && field.fieldIsEnum === false) { %> 
                    <%_ if(fields[idx].formLayoutCepBr) { _%>
                      if (!this.state.cepRequest<%= fields[idx].formLayoutCepBr.slice(0, 1).toUpperCase() + fields[idx].formLayoutCepBr.slice(1).toLowerCase() %>) {
                        toast.error(translate('generadorApp.validators.required', {fieldName: translate('generadorApp.<%= entityInstance %>.<%= field.fieldName %>')})); return false;
                      }
                    <%_ } else { _%>
                      if (!this.state.<%= field.fieldName %>SelectValue) {
                        toast.error(translate('generadorApp.validators.required', {fieldName: translate('generadorApp.<%= entityInstance %>.<%= field.fieldName %>')})); return false;
                      }
                    <%_ } _%>
                  <%_ } _%>
                <%_ } _%>
              <%_ } _%>
            }
          <%_ } _%>
          this.toggleTab(tab)
        }

      <%_ } _%>


      <%_ if (viewLayout.length > 0) {  _%>
        <%_ for (idx in viewLayout) {  _%>
          <%_  if(viewLayout[idx].type != 'field' && viewLayout[idx].entity['viewLayoutEmbebed'] === "true"){ _%>
          <%_ const embebedEntity = viewLayout[idx].entity; _%>
            <%= embebedEntity.relationshipName %>UpdateEntity = (...values) => {
              values[0]['<%= entityInstance %>']= (!this.state.isNew ? {id: this.props.match.params['id']} : "is_new");
              if(!this.state.isNew) {
                this.props['updateEntity<%= embebedEntity.relationshipNameCapitalized %>'](...values)
              }
              return this.props.<%= embebedEntity.relationshipName %>UpdateEntity(...values);
            }
            <%= embebedEntity.relationshipName %>GetEntities = (...values) => {
              return this.props.<%= embebedEntity.relationshipName %>GetEntities(...values);
            }
            <%= embebedEntity.relationshipName %>Reset = (...values) => {
              return this.props.<%= embebedEntity.relationshipName %>Reset(...values);
            }
            <%= embebedEntity.relationshipName %>GetEntity = (...values) => {
              return this.props.<%= embebedEntity.relationshipName %>GetEntity(...values);
            }
            <%= embebedEntity.relationshipName %>CreateEntity = (...values) => {
              values[0]['<%= entityInstance %>']= (!this.state.isNew ? {id: this.props.match.params['id']} : "is_new");
              if(!this.state.isNew) {
                this.props['createEntity<%= embebedEntity.relationshipNameCapitalized %>'](...values)
              }
              return this.props.<%= embebedEntity.relationshipName %>CreateEntity(...values);
            }
            <%= embebedEntity.relationshipName %>DeleteEntity = (...values) => {
              if(!this.state.isNew) {
                this.props['deleteEntity<%= embebedEntity.relationshipNameCapitalized %>'](...values)
              }
              return this.props.<%= embebedEntity.relationshipName %>DeleteEntity(...values);
            }
          <%_ } _%>
        <%_ } _%>
      <%_ } _%>


      componentDidUpdate (prevProps) {
      if (prevProps.updateSuccess !== this.props.updateSuccess && prevProps.updateSuccess) {
        this.handleClose();
      }
<<<<<<< HEAD
      <%_ if (hasOneToOneNotOwner) { %> 
        if ( prevProps.<%= entityInstance %>Entity && prevProps.<%= entityInstance %>Entity.id !==  this.props.<%= entityInstance %>Entity.id && this.props.<%= entityInstance %>Entity.id > 0)  {
          if ( this.props.<%= entityInstance %>Entity.id > 0 )  {
            this.setState({ isNew: false})
          } else {
            this.setState({ isNew: true})
          }
        }
      <% } %> 
      <% uniqueRealtionFields.forEach(rel => { %> 
        <% if(rel.relationshipType === "many-to-many") { %> 
          // data-type-rel -> tipo-1 <%= rel.relationshipType %> <%= rel.ownerSide ? "owner-side" : "other-side" %>
        if ( 
           ( prevProps.<%= entityInstance %>Entity && prevProps.<%= entityInstance %>Entity.id !==  this.props.<%= entityInstance %>Entity.id) ||
           ( this.props.<%= rel.namePlural %>.length > 0 && this.state.<%= rel.name %>SelectValue === null && this.props.<%= entityInstance %>Entity.<%= rel.relationshipFieldNamePlural %>) 
         ) {
            <%_  if(rel['viewLayoutEmbebed'] === "true"){ _%>
              <%_ const embebedEntity = viewLayout[idx].entity; _%>
              this.setState({<%= rel.name %>SelectValue: this.props.<%= entityInstance %>Entity.<%= rel.relationshipFieldNamePlural %>});
              this.props.<%= embebedEntity.relationshipName %>SetEntities(this.props.<%= entityInstance %>Entity.<%= rel.relationshipFieldNamePlural %>);
            <%_ } else { _%>
              this.setState({
                <%= rel.name %>SelectValue:  this.props.<%= rel.namePlural %> ? this.props.<%= rel.namePlural %>.map(
                  f => (this.props.<%= entityInstance %>Entity && this.props.<%= entityInstance %>Entity.<%= rel.relationshipFieldNamePlural %> ? (this.props.<%= entityInstance %>Entity.<%= rel.relationshipFieldNamePlural %>.map(p => (p !== null ? p.id : "")).includes(f.id) ? f.id : null): [])
                ).join(',') : null,
              })
            <%_ } _%>
        }
      <% } else if(rel.relationshipType === "one-to-many" && rel.ownerSide) { %> 
        // data-type-rel -> tipo-2 <%= rel.relationshipType %> <%= rel.ownerSide ? "owner-side" : "other-side" %>
      if ( 
         ( prevProps.<%= entityInstance %>Entity && prevProps.<%= entityInstance %>Entity.id !==  this.props.<%= entityInstance %>Entity.id) ||
         ( this.props.<%= rel.namePlural %>.length > 0 && this.state.<%= rel.name %>SelectValue === null && this.props.<%= entityInstance %>Entity.<%= rel.relationshipFieldName %>) 
       ) {
        <%_  if(rel['viewLayoutEmbebed'] === "true"){ _%>
          <%_ const embebedEntity = viewLayout[idx].entity; _%>
          this.setState({<%= rel.name %>SelectValue: this.props.<%= entityInstance %>Entity.<%= rel.relationshipFieldName %>});
          this.props.<%= embebedEntity.relationshipName %>SetEntities(this.props.<%= entityInstance %>Entity.<%= rel.relationshipFieldName %>);
        <%_ } else { _%>
            this.setState({
              <%= rel.name %>SelectValue:  this.props.<%= rel.namePlural %> ? this.props.<%= rel.namePlural %>.map(
                f => (this.props.<%= entityInstance %>Entity && this.props.<%= entityInstance %>Entity.<%= rel.relationshipFieldName %> ? (this.props.<%= entityInstance %>Entity.<%= rel.relationshipFieldName %>.map(p => (p !== null ? p.id : "")).includes(f.id) ? f.id : null): [])
              ).join(',') : null,
            })
        <% } %>

      }
      <% } else if(rel.relationshipType === "one-to-many" && !rel.ownerSide) { %> 
        // data-type-rel -> tipo-2.1 <%= rel.relationshipType %> <%= rel.ownerSide ? "owner-side" : "other-side" %>
        if ( 
           ( prevProps.<%= entityInstance %>Entity && prevProps.<%= entityInstance %>Entity.id !==  this.props.<%= entityInstance %>Entity.id) ||
           ( this.props.<%= rel.namePlural %>.length > 0 && this.state.<%= rel.name %>SelectValue === null && this.props.<%= entityInstance %>Entity.<%= rel.relationshipFieldNamePlural %>) 
         ) {
            <%_  if(rel['viewLayoutEmbebed'] === "true"){ _%>
              <%_ const embebedEntity = viewLayout[idx].entity; _%>
              this.setState({<%= rel.name %>SelectValue: this.props.<%= entityInstance %>Entity.<%= rel.relationshipFieldNamePlural %>});
              this.props.<%= embebedEntity.relationshipName %>SetEntities(this.props.<%= entityInstance %>Entity.<%= rel.relationshipFieldNamePlural %>);
            <%_ } else { _%>
              this.setState({
                <%= rel.name %>SelectValue:  this.props.<%= rel.namePlural %> ? this.props.<%= rel.namePlural %>.map(
                  f => (this.props.<%= entityInstance %>Entity && this.props.<%= entityInstance %>Entity.<%= rel.relationshipFieldNamePlural %> ? (this.props.<%= entityInstance %>Entity.<%= rel.relationshipFieldNamePlural %>.map(p => (p !== null ? p.id : "")).includes(f.id) ? f.id : null): [])
                ).join(',') : null,
              })
            <%_ } _%>
      }
    <% } else { %>
        <% if ( rel.ownerSide ) { %>
          // data-type-rel -> tipo-3 <%= rel.relationshipType %> <%= rel.ownerSide ? "owner-side" : "other-side" %>
          if ( 
            ( prevProps.<%= entityInstance %>Entity && prevProps.<%= entityInstance %>Entity.id !==  this.props.<%= entityInstance %>Entity.id) ||
            ( this.props.<%= rel.namePlural %> && this.state.<%= rel.name %>SelectValue === null  && this.props.<%= entityInstance %>Entity.<%= rel.relationshipFieldName %> && this.props.<%= entityInstance %>Entity.<%= rel.relationshipFieldName %>.id) 
          ) {
            <%_  if(rel['viewLayoutEmbebed'] === "true"){ _%>
              <%_ const embebedEntity = viewLayout[idx].entity; _%>
              this.setState({<%= rel.name %>SelectValue: this.props.<%= entityInstance %>Entity.<%= rel.relationshipFieldName %>});
              this.props.<%= embebedEntity.relationshipName %>SetEntities(this.props.<%= entityInstance %>Entity.<%= rel.relationshipFieldName %>);
            <%_ } else { _%>
              this.setState({
                <%= rel.name %>SelectValue:  this.props.<%= rel.namePlural %> ? this.props.<%= rel.namePlural %>.map(
                  f => this.props.<%= entityInstance %>Entity && this.props.<%= entityInstance %>Entity.<%= rel.relationshipFieldName %> &&  this.props.<%= entityInstance %>Entity.<%= rel.relationshipFieldName %>.id === f.id ? f.id : null 
                ) : null,
              })
            <% } %>
          }
        <% } else { %>
          // data-type-rel -> tipo-4 <%= rel.relationshipType %> <%= rel.ownerSide ? "owner-side" : "other-side" %>
          if ( 
            ( prevProps.<%= entityInstance %>Entity && prevProps.<%= entityInstance %>Entity.id !==  this.props.<%= entityInstance %>Entity.id) ||
            ( this.props.<%= rel.namePlural %> && this.state.<%= rel.name %>SelectValue === null  && this.props.<%= entityInstance %>Entity.<%= rel.relationshipFieldName %> && this.props.<%= entityInstance %>Entity.<%= rel.relationshipFieldName %>.id) 
          ) {
            <%_  if(rel['viewLayoutEmbebed'] === "true"){ _%>
              <%_ const embebedEntity = viewLayout[idx].entity; _%>
              this.setState({<%= rel.name %>SelectValue: this.props.<%= entityInstance %>Entity.<%= rel.relationshipFieldName %>});
              this.props.<%= embebedEntity.relationshipName %>SetEntities(this.props.<%= entityInstance %>Entity.<%= rel.relationshipFieldName %>);
            <%_ } else { _%>
              this.setState({
                <%= rel.name %>SelectValue:  this.props.<%= entityInstance %>Entity && this.props.<%= entityInstance %>Entity.<%= rel.relationshipFieldName %> ? this.props.<%= entityInstance %>Entity.<%= rel.relationshipFieldName %>.id : null 
              })
           <% } %>
          }
        <% } %>
        <% } %>
      <% }) %>

      <%_ for (idx in fields) { _%>
        <%_ if(fields[idx].formLayoutCepBr) { _%>
            if (( prevProps.<%= entityInstance %>Entity && prevProps.<%= entityInstance %>Entity.id !==  this.props.<%= entityInstance %>Entity.id ) ||
              ( this.props.<%= entityInstance %>Entity.<%= fields[idx].fieldName %> && this.state.cepRequest<%= fields[idx].formLayoutCepBr.slice(0, 1).toUpperCase() + fields[idx].formLayoutCepBr.slice(1).toLowerCase() %> === null )) {
                this.setState({ cepRequest<%= fields[idx].formLayoutCepBr.slice(0, 1).toUpperCase() + fields[idx].formLayoutCepBr.slice(1).toLowerCase() %>:  this.props.<%= entityInstance %>Entity.<%= fields[idx].fieldName %>})
                // this.setState({ <%= fields[idx].fieldName %>SelectValue: this.props.<%= entityInstance %>Entity.<%= fields[idx].fieldName %> })
              }
        <%_ } _%>
        if (( prevProps.<%= entityInstance %>Entity && prevProps.<%= entityInstance %>Entity.id !==  this.props.<%= entityInstance %>Entity.id ) ||
          ( this.props.<%= entityInstance %>Entity.<%= fields[idx].fieldName %> && this.state.<%= fields[idx].fieldName %>SelectValue === null )) {
            this.setState({ <%= fields[idx].fieldName %>SelectValue: this.props.<%= entityInstance %>Entity.<%= fields[idx].fieldName %> })
          }
=======
      <%_ if (uniqueRelationFields.has('users') && authenticationType === 'oauth2' && applicationType === 'gateway' && dto !== 'mapstruct') { _%>
        <%_ relationships.filter(rel => rel.relationshipType === 'one-to-one' && rel.ownerSide === true && rel.otherEntityName === 'user').forEach(rel => { _%>
      entity.<%= rel.relationshipFieldName %> = users.find(user => user.id.toString() === values.<%= rel.relationshipFieldName %>.id.toString());
        <%_ }) _%>
>>>>>>> ace60e25
      <%_ } _%>

      }

      componentDidMount() {
      <%_ if (pagination === 'infinite-scroll') { _%>
      if (!this.state.isNew) {
      this.props.getEntity(this.props.match.params['id']);
      }
      <%_ } else if (hasOneToOneNotOwner) { %> 
        this.props.getEntity(parseInt(this.props.match.params['id<%= _.upperFirst(baseFilters) _%>'], 10));
      <%_ } else { %>
      if (this.state.isNew) {
      this.props.reset();
      } else {
      this.props.getEntity(this.props.match.params['id']);
      }
      <%_ } _%>

      <%_ otherEntityActions.forEach(val => { _%>
          this.props.<%= val.action %>();
      <%_ }) _%>
      }

      <%_ if (fieldsContainBlob) {_%>
      onBlobChange = (isAnImage, name, fileInput) => event => {
      const fileName = fileInput.current.files[0].name;
      setFileData(event, (contentType, data) => this.props.setBlob(name, data, contentType, fileName), isAnImage);
      };

      clearBlob = name => () => {
      this.props.setBlob(name, undefined, undefined);
      };
      <%_ } _%>
      getFiltersURL = (offset = null) => {
        const fieldsBase = this.state.fieldsBase;
        let url = '_back=1' + (offset !== null ? '&offset=' + offset : '');
        Object.keys(fieldsBase).map((key)=>{
          url += '&'+key+'=' + fieldsBase[key];
        }); 
        return url;
      };
      saveEntity = (event: any, errors: any, values: any) => {
        <%_ if (hasOneToOneNotOwner) { %>errors = errors.filter(v=>v!=="id");<%_ } %>
      <%_ for (idx in fields) {
        const fieldType = fields[idx].fieldType;
        const fieldName = fields[idx].fieldName;
    _%>
      <%_ if (fieldType === 'Instant' || fieldType === 'ZonedDateTime')  { _%>
      values.<%=fieldName%> = convertDateTimeToServer(values.<%= fieldName %>);
      <%_ } _%>
      <%_ } _%>

      <% uniqueRealtionFields.forEach(rel => { %>
        <% if(rel.relationshipType === 'many-to-many') { %>          
          const <%= rel.otherEntityNamePlural %> = [];  // <%= rel.relationshipType %> -- <%= rel.ownerSide ? "ownerSide=true" : "ownerSide=false" %>
          this.props.<%= rel.otherEntityNamePlural %>.forEach(e => { if(this.state.<%= rel.name %>SelectValue && this.state.<%= rel.name %>SelectValue.split(",").indexOf(e.id+"") !== -1) { <%= rel.otherEntityNamePlural %>.push(e)}});
        <% } else { %>
            let <%= rel.relationshipFieldName %> = null;  // <%= rel.relationshipType %> -- <%= rel.ownerSide ? "ownerSide=true" : "ownerSide=false" %>
          this.props.<%= rel.otherEntityNamePlural %>.forEach(e => { if(e.id === this.state.<%= rel.name %>SelectValue) { <%= rel.relationshipFieldName %> = e}});
        <% } %>
      <% }) %>

      <%_ for (idx in fields) { _%> 
        <% const rulesValidate = fields[idx].fieldValidateRules ? fields[idx].fieldValidateRules : ""; _%>
        <%_ if(rulesValidate.includes('required') && fields[idx].formLayoutCepBr ){ %> 
          if (!this.state.cepRequest<%- fields[idx].formLayoutCepBr.slice(0, 1).toUpperCase() + fields[idx].formLayoutCepBr.slice(1).toLowerCase() %>) {
            errors.push(translate('entity.validation.required'));
          }
        <%_ } _%>
      <%_ } _%>

      if (errors.length === 0) {
      const { <%= entityInstance %>Entity } = this.props;
      const entity = {
      ...<%= entityInstance %>Entity,
      ...values,<%_ if (hasOneToOneNotOwner) { %> id:  parseInt(this.state.fieldsBase.<%= baseFilters %>Id, 10), <%_ } %>
      <% uniqueRealtionFields.forEach(rel => { %><%= rel.relationshipType !== 'many-to-many' ? rel.relationshipFieldName : rel.otherEntityNamePlural %>, <% }) %>
      <%_ for (idx in fields) { _%>
        <%_ if(fields[idx].formLayoutCepBr) { _%>
            <%= fields[idx].fieldName %>:  this.state.cepRequest<%= fields[idx].formLayoutCepBr.slice(0, 1).toUpperCase() + fields[idx].formLayoutCepBr.slice(1).toLowerCase() %>,
        <%_ } else { _%>
          <%_ if (fields[idx].fieldType === 'Boolean') { _%>
              <%= fields[idx].fieldName %>: this.state.<%= fields[idx].fieldName %>SelectValue === null ? false : this.state.<%= fields[idx].fieldName %>SelectValue,
          <%_ } else if (fields[idx].fieldIsEnum === true) {
                const values =  fields[idx].fieldValues.replace(/\s/g, '').split(',');  _%>
            <%= fields[idx].fieldName %>: this.state.<%= fields[idx].fieldName %>SelectValue === null ? "<%= values[0] %>" : this.state.<%= fields[idx].fieldName %>SelectValue,
          <%_ } else { _%>
              <%= fields[idx].fieldName %>: this.state.<%= fields[idx].fieldName %>SelectValue,
          <%_ } _%>
        <%_ } _%>
      <%_ } _%>
      }

      const {
        <%_ if (listFilterLayout.length > 0) {  _%>
         <%_ for (idx in listFilterLayout) { _%>
           <%_ if (listFilterLayout[idx].type === 'relationship' ) {  _%>
             <%= listFilterLayout[idx].entity.relationshipName %>Id,
           <%_ } else { _%>
             <%_ if (['LocalDate', 'Instant', 'ZonedDateTime'].includes(listFilterLayout[idx].entity.fieldType)) { _%> 
               <%= listFilterLayout[idx].name %>Start,
               <%= listFilterLayout[idx].name %>End,
               <%_ } else { _%>
                 <%= listFilterLayout[idx].name %>,
             <%_ } _%>
           <%_ } _%>
         <%_ } _%>
       <%_ } else {  _%>
         <%_ for (idx in fields) { _%>
           <%_ if (['LocalDate', 'Instant', 'ZonedDateTime'].includes(fields[idx].fieldType)) { _%> 
             <%= fields[idx].fieldName %>Start, 
             <%= fields[idx].fieldName %>End, 
           <%_ } else { _%>
             <%= fields[idx].fieldName %>, 
           <%_ } _%>
         <%_ } _%>
         <%_ relationships.forEach(rel => { _%><%= rel.relationshipName %>Id, <%_ }) _%>
       <%_ } _%>
     } = this.state.fieldsBase;

     <%_ if (viewLayout.length > 0) {  _%>
      <%_ for (idx in viewLayout) {  _%>
        <%_  if(viewLayout[idx].type != 'field' && viewLayout[idx].entity['viewLayoutEmbebed'] === "true"){ _%>
        <%_ const embebedEntity = viewLayout[idx].entity; _%>
         const <%= embebedEntity.relationshipName %>ListAllEmbed = this.props.<%= embebedEntity.relationshipName %>ListAllEmbed;
        <%_ } _%>
      <%_ } _%>
    <%_ } _%>

      if (this.state.isNew) {
        new Promise(resolve => {
          resolve(this.props.createEntity(entity, [
        <%_ if (listFilterLayout.length > 0) {  _%>
          <%_ for (idx in listFilterLayout) { _%>
            <%_ if (listFilterLayout[idx].type === 'relationship' ) {  _%>
              <%= listFilterLayout[idx].entity.relationshipName %>Id,
            <%_ } else { _%>
              <%_ if (['LocalDate', 'Instant', 'ZonedDateTime'].includes(listFilterLayout[idx].entity.fieldType)) { _%> 
                <%= listFilterLayout[idx].entity.fieldName %>Start, 
                <%= listFilterLayout[idx].entity.fieldName %>End, 
              <%_ } else { _%> 
                <%= listFilterLayout[idx].entity.fieldName %>,
              <%_ } _%>
            <%_ } _%>
          <%_ } _%>
        <%_ } else {  _%>
          <%_ for (idx in fields) { _%> 
            <%_ if (['LocalDate', 'Instant', 'ZonedDateTime'].includes(fields[idx].fieldType)) { _%> 
              <%= fields[idx].fieldName %>Start, <%= fields[idx].fieldName %>End, 
            <%_ } else { _%> 
              <%= fields[idx].fieldName %>, 
            <%_ } _%>
          <%_ } _%>
<<<<<<< HEAD
          <%_ relationships.forEach(rel => { _%><%= rel.relationshipName %>Id, <%_ }) _%>
        <%_ } _%>
          ]) 
        );
      }).then(resultEntity => {
   

        const idEntity = resultEntity['value']['data'] && resultEntity['value']['data']['id'] ? resultEntity['value']['data']['id'] : -1;
        <%_ if (viewLayout.length > 0) {  _%>
          <%_ for (idx in viewLayout) {  _%>
            <%_  if(viewLayout[idx].type != 'field' && viewLayout[idx].entity['viewLayoutEmbebed'] === "true"){ _%>
            <%_ const embebedEntity = viewLayout[idx].entity; _%>
                if(idEntity){
                  <%= embebedEntity.relationshipName %>ListAllEmbed.map((v)=>{
                    v['id'] = null;
                    v['<%= entityInstance %>'] = {id:idEntity};
                      this.props['createEntity<%= embebedEntity.relationshipNameCapitalized %>'](v);
                  });
                }
=======
          <%_ relationships.forEach(rel => {
              const relationshipType = rel.relationshipType;
              const ownerSide = rel.ownerSide;
              const otherEntityName = rel.otherEntityName;
              const otherEntityNamePlural = rel.otherEntityNamePlural;
              const otherEntityNameCapitalized = rel.otherEntityNameCapitalized;
              const relationshipName = rel.relationshipName;
              const relationshipNameHumanized = rel.relationshipNameHumanized;
              const relationshipFieldName = rel.relationshipFieldName;
              const relationshipFieldNamePlural = rel.relationshipFieldNamePlural;
              const otherEntityField = rel.otherEntityField;
              const otherEntityFieldCapitalized = rel.otherEntityFieldCapitalized;
              const relationshipRequired = rel.relationshipRequired;
              const translationKey = `${i18nKeyPrefix}.${relationshipName}`; _%>
              <%_ if (relationshipType === 'many-to-one' || (relationshipType === 'one-to-one' && ownerSide === true && otherEntityName === 'user')) { _%>
          <AvGroup>
            <Label for="<%= entityFileName %>-<%= relationshipName %>">
              <Translate contentKey="<%= translationKey %>"><%= relationshipNameHumanized %></Translate>
            </Label>
            <%_ if (dto === 'no') { _%>
                <%_ if (!relationshipRequired) { _%>
            <AvInput
              id="<%= entityFileName %>-<%= relationshipName %>"
              type="select"
              className="form-control"
              name="<%= relationshipFieldName %>.id"
            >
              <option value="" key="0" />
              {
                <%= otherEntityNamePlural %> ? <%= otherEntityNamePlural %>.map(otherEntity =>
                  <option
                    value={otherEntity.id}
                    key={otherEntity.id}>
                    {otherEntity.<%= otherEntityField %>}
                  </option>
                ) : null
              }
            </AvInput>
              <%_ } else { _%>
            <AvInput
              id="<%= entityFileName %>-<%= relationshipName %>"
              type="select"
              className="form-control"
              name="<%= relationshipFieldName %>.id"
              value={isNew ? <%= otherEntityNamePlural %>[0] && <%= otherEntityNamePlural %>[0].id : <%= entityInstance %>Entity.<%= relationshipName %>?.id}
              required
            >
              {
                <%= otherEntityNamePlural %> ? <%= otherEntityNamePlural %>.map(otherEntity =>
                  <option
                    value={otherEntity.id}
                    key={otherEntity.id}>
                    {otherEntity.<%= otherEntityField %>}
                  </option>
                ) : null
              }
            </AvInput>
            <AvFeedback><Translate contentKey="entity.validation.required">This field is required.</Translate></AvFeedback>
>>>>>>> ace60e25
            <%_ } _%>
          <%_ } _%>
        <%_ } _%>
      });
      } else {
      this.props.updateEntity(entity, [
        <%_ if (listFilterLayout.length > 0) {  _%>
          <%_ for (idx in listFilterLayout) { _%>
            <%_ if (listFilterLayout[idx].type === 'relationship' ) {  _%>
              <%= listFilterLayout[idx].entity.relationshipName %>Id,
            <%_ } else { _%>
              <%_ if (['LocalDate', 'Instant', 'ZonedDateTime'].includes(listFilterLayout[idx].entity.fieldType)) { _%> 
                <%= listFilterLayout[idx].entity.fieldName %>Start, 
                <%= listFilterLayout[idx].entity.fieldName %>End, 
              <%_ } else { _%> 
                <%= listFilterLayout[idx].entity.fieldName %>,
              <%_ } _%>
            <%_ } _%>
          <%_ } _%>
        <%_ } else {  _%>
          <%_ for (idx in fields) { _%> 
            <%_ if (['LocalDate', 'Instant', 'ZonedDateTime'].includes(fields[idx].fieldType)) { _%> 
              <%= fields[idx].fieldName %>Start, <%= fields[idx].fieldName %>End, 
            <%_ } else { _%> 
              <%= fields[idx].fieldName %>, 
            <%_ } _%>
          <%_ } _%>
          <%_ relationships.forEach(rel => { _%><%= rel.relationshipName %>Id, <%_ }) _%>
        <%_ } _%>
        ]);
      }
      }
      }

      handleClose = () => {
      this.props.history.push(<%_ if (typeof baseFilters !== 'undefined' && baseFilters) { 
        _%> "/<%= baseFilters %>/" + this.state.fieldsBase.<%= baseFilters %>Id + <%_ 
      } %>"/<%= entityFileName %>?"+this.getFiltersURL());
      }

      renderHeader() {
      const { <%= entityInstance %>Entity,<%
    uniqueRealtionFields.forEach(rel => {
    %> <%= rel.namePlural %>,<% }) %> loading, updating } = this.props;
      const { isNew } = this.state;

      <%_ for (var i = 0; i < blobFields.length; i++) { _%>
      <%_
      const b = blobFields[i];
      if (i === 0) {
    _%>
      const {
      <%_ } _%>
      <%= b.fieldName %>
      <%_ if (b.fieldTypeBlobContent !== 'text') { _%>
      , <%= b.fieldName %>ContentType
      , <%= b.fieldName %>Base64
      <%_ } _%>
      <%_ if (i+1 === blobFields.length) { _%>
      } = <%= entityInstance %>Entity;
      <%_ } else { _%>
      ,
      <%_ } _%>
      <%_ } _%>
      const baseFilters = this.state.fieldsBase && this.state.fieldsBase['baseFilters'] ? this.state.fieldsBase['baseFilters'] : null;

      <%_ if((typeof baseFilters !== 'undefined' && baseFilters)) { _%>
        let <%= baseFilters %>BaseFilter = null; 
        <%= baseFilters %>s.map((p)=>{ if(p.id === parseInt(this.state.fieldsBase.<%= baseFilters %>Id, 10)) <%= baseFilters %>BaseFilter = p });
      <%_ } _%>
      
      return (
        <> 
        <div id="page-heading">
          <span className="page-header ml-3">
              {this.state.isNew ? (
                <Translate contentKey="<%= i18nKeyPrefix %>.home.createLabel">Create a <%= entityClass %></Translate>
              ) : (
                <Translate contentKey="<%= i18nKeyPrefix %>.home.editLabel">Edit a <%= entityClass %></Translate>
              )}
            
          </span>


          <Button color="primary" id="save-entity" type="submit" disabled={updating}
            className="float-right jh-create-entity">
            <FontAwesomeIcon icon="save" />&nbsp;
            <Translate contentKey="<%= i18nKeyPrefix %>.btnSave">Save</Translate>
          </Button>
          <Button tag={Link} id="cancel-save" to={<%_ if (typeof baseFilters !== 'undefined' && baseFilters) { 
            _%> "/<%= baseFilters %>/" + this.state.fieldsBase.<%= baseFilters %>Id + <%_ 
          } %>"/<%= entityFileName %>?"+this.getFiltersURL()} replace color="info"
            className="float-right jh-create-entity">
            <FontAwesomeIcon icon="arrow-left" />&nbsp;
            <span className="d-none d-md-inline">
                <Translate contentKey="<%= i18nKeyPrefix %>.btnBack">Back</Translate>
            </span>
          </Button>
        </div>
      <ol className="breadcrumb">
        <li className="breadcrumb-item">
          <Link to="/">Inicio</Link>
        </li>
        <%_ if((typeof baseFilters !== 'undefined' && baseFilters)) { _%>
          <li className="breadcrumb-item"><Link to={"/<%= baseFilters %>"}><%= _.startCase((baseFilters+"s")) %></Link></li>
          <li className="breadcrumb-item"><Link to={"/<%= baseFilters %>/" + this.state.fieldsBase.<%= baseFilters _%>Id}>{
            <%if (typeof baseFiltersAttributes !== 'undefined' && typeof baseFiltersAttributes['showField']!== 'undefined') { %>
              <%= entityInstance %>Entity.<%= baseFilters %> ? <%= entityInstance %>Entity.<%= baseFilters %>.<%= baseFiltersAttributes['showField'] %> : this.state.fieldsBase.<%= baseFilters _%>Id
            <% } else {%>
              this.state.fieldsBase.<%= baseFilters _%>Id
            <% }%>
          }</Link></li>
          <li className="breadcrumb-item"><Link to={"/<%= baseFilters %>/" + this.state.fieldsBase.<%= baseFilters _%>Id + "/<%= entityFileName %>"}><%= entityClassPluralHumanized %></Link></li>
        <%_ } else { _%>
          <li className="breadcrumb-item active"><Link to={"/<%= entityFileName %>"}><%= entityClassPluralHumanized %></Link></li>
        <%_ } _%>
        <li className="breadcrumb-item active"><%= entityClassPluralHumanized %> edit</li>
      </ol>
      
        </>
      )
      }
      renderBody() {
      const { <%= entityInstance %>Entity,<%
    uniqueRealtionFields.forEach(rel => {
    %> <%= rel.namePlural %>,<% }) %> loading, updating } = this.props;
      const { isNew } = this.state;

      <%_ for (var i = 0; i < blobFields.length; i++) { _%>
      <%_
      const b = blobFields[i];
      if (i === 0) {
    _%>
      const {
      <%_ } _%>
      <%= b.fieldName %>
      <%_ if (b.fieldTypeBlobContent !== 'text') { _%>
      , <%= b.fieldName %>ContentType
      , <%= b.fieldName %>Base64
      <%_ } _%>
      <%_ if (i+1 === blobFields.length) { _%>
      } = <%= entityInstance %>Entity;
      <%_ } else { _%>
      ,
      <%_ } _%>
      <%_ } _%>
      const baseFilters = this.state.fieldsBase && this.state.fieldsBase['baseFilters'] ? this.state.fieldsBase['baseFilters'] : null;

      <%_ if (viewLayout.length > 0) {  _%>
        <%_ for (idx in viewLayout) {  _%>
          <%_  if(viewLayout[idx].type != 'field' && viewLayout[idx].entity['viewLayoutEmbebed'] === "true"){ _%>
          <%_ const embebedEntity = viewLayout[idx].entity; _%>
            const mapDispatchToProps<%= embebedEntity.relationshipNameCapitalized %>List: any = {};
            Object.keys(mapDispatchToProps<%= embebedEntity.relationshipNameCapitalized %>).map(v => {mapDispatchToProps<%= embebedEntity.relationshipNameCapitalized %>List[v] = () => {
              if(!this.state.functionEmbebed.includes(v + '<%= embebedEntity.relationshipNameCapitalized %>')){
                this.setState({functionEmbebed: [...this.state.functionEmbebed, v + '<%= embebedEntity.relationshipNameCapitalized %>']},this.props[v + '<%= embebedEntity.relationshipNameCapitalized %>']);
              }
            } });
          <%_ } _%>
        <%_ } _%>
      <%_ } _%>

      <%_ if((typeof baseFilters !== 'undefined' && baseFilters)) { _%>
        let <%= baseFilters %>BaseFilter = null; 
        <%= baseFilters %>s.map((p)=>{ if(p.id === parseInt(this.state.fieldsBase.<%= baseFilters %>Id, 10)) <%= baseFilters %>BaseFilter = p });
      <%_ } _%>
      
      return (
        <> 
    
        <Row className="justify-content-center">
          <Col md="11">
          { loading ? <p>Loading...</p> :
          <div>
            { !isNew ?
            <AvGroup>
              <Row>
                {/*
                <Col md="3">
                <Label className="mt-2" for="<%= entityFileName %>-id">
                  <Translate contentKey="global.field.id">ID</Translate>
                </Label>
                </Col> */}
                <Col md="12">
                  <AvInput id="<%= entityFileName %>-id" type="hidden" className="form-control" name="id" required readOnly />
                </Col>
              </Row>
            </AvGroup> 
            : null
            }
            <%_ if (formTabs.length === 0) { _%>
              <Row>
                  <%_ if (formLayout.length > 0) {  _%>
                      <%_ for (idx in formLayout) {  _%>
                        <%_ if(formLayout[idx].type == 'field'){ _%>
                            <%- include('printFields/printFieldsInputs', {field: formLayout[idx].entity}); -%>
                          <%_ } else { _%>
                            <%- include('printFields/printRelationshipsInputs', {rel: formLayout[idx].entity}); -%>
                          <%_ }_%>
                      <%_ } _%>
                  <%_ } else { _%>
                      <%_ for (idx in fields) { _%> 
                          <%- include('printFields/printFieldsInputs', {field: fields[idx]}); -%>
                      <%_ } _%>
                      <%_ relationships.forEach(rel => { _%> 
                          <%- include('printFields/printRelationshipsInputs', {rel: rel}); -%>
                      <%_ }) _%>
                  <%_ } _%>
              </Row>
            <%_ } else { _%>
            { !isNew ? <Nav tabs>
              <%_ for (idx in formTabs) { _%>
              <NavItem>
                <NavLink className={classnames({ active: this.state.activeTab===<%= idx %> })} onClick={()=> {
                  this.tabsNext(<%= idx %>); }}
                  >
                  <span className="d-sm-none"><Translate contentKey="<%= i18nKeyPrefix %>.<%= formTabs[idx] %>"><%= formTabs[idx] %></Translate></span>
                  <span className="d-sm-block d-none"><Translate contentKey="<%= i18nKeyPrefix %>.<%= formTabs[idx] %>"><%= formTabs[idx] %></Translate></span>
                </NavLink>
              </NavItem>
              <%_ } _%>
              <%_ if(defaultFormTab) { _%>
              <NavItem>
                <NavLink className={classnames({ active: this.state.activeTab===<%= formTabs.length %> })}
                  onClick={()=> { this.tabsNext(<%= formTabs.length %>); }}
                  >
                  <span className="d-sm-none">Default</span>
                  <span className="d-sm-block d-none">Default</span>
                </NavLink>
              </NavItem>
              <%_ } _%>
            </Nav> : null }
            <TabContent activeTab={this.state.activeTab}>
              <%_ for (iTabs in formTabs) { _%>
                <TabPane tabId={<%= iTabs %>}>
                    { isNew ?
                    <Row className="justify-content-center mb-3">
                      <Col md="12">
                      <h2 id="<%= i18nKeyPrefix %>.home.formTabs_<%= idx %>">
                        <Translate contentKey="<%= i18nKeyPrefix %>.formTabs.<%= formTabs[iTabs] %>">
                          <%= formTabs[iTabs] %>
                        </Translate>                        
                      </h2>
                      </Col>
                    </Row> : null }

                    <Row>
                      <%_ if (formLayout.length > 0) {  _%>
                            <%_ for (idx in formLayout) { _%>
                              <%_ if(formTabs[iTabs] === formLayout[idx].entity['formTab']) { _%>
                                <%_ if(formLayout[idx].type == 'field'){_%>
                                  <%- include('printFields/printFieldsInputs', {field: formLayout[idx].entity}); -%>
                                <%_ } else {_%>
                                  <%- include('printFields/printRelationshipsInputs', {rel: formLayout[idx].entity}); -%>
                                <%_ }_%>
                              <%_ } _%>
                            <%_ } _%>
                      <%_ } else { _%>
                            <%_ for (idx in fields) { _%>
                              <%_ if(formTabs[iTabs] === fields[idx]['formTab']) { _%>
                                    <%- include('printFields/printFieldsInputs', {field: fields[idx]}); -%>
                              <%_ } _%>
                            <%_ } _%>
                            <%_ relationships.forEach(rel => { _%>
                              <%_ if(formTabs[iTabs] === rel['formTab']) {  _%>
                                <%- include('printFields/printRelationshipsInputs', {rel: rel}); -%>
                              <%_ } _%>
                            <%_ }) _%>
                      <%_ } _%>
                    </Row> 

                    <%_ if(Number.parseInt(iTabs, 10) + 1 < formTabs.length + (defaultFormTab ? 1 : 0)  ) { _%>
                    { isNew ?
                    <Button color="primary" className={"float-right jh-create-entity"} onClick={()=> {
                      this.tabsNext(<%= Number.parseInt(iTabs, 10) + 1 %>, <%= Number.parseInt(iTabs, 10) %>); }}
                      >
                      <span className="d-sm-none">
                        <Translate contentKey="<%= i18nKeyPrefix %>.formTabs.btn<%= formTabs[Number.parseInt(iTabs, 10) + 1] ? formTabs[Number.parseInt(iTabs, 10) + 1] : "Default" %>">
                          <%= formTabs[Number.parseInt(iTabs, 10) + 1] ? formTabs[Number.parseInt(iTabs, 10) + 1] : "Default" %>
                        </Translate>
                      </span>
                      <span className="d-sm-block d-none">
                        <Translate contentKey="<%= i18nKeyPrefix %>.formTabs.btn<%= formTabs[Number.parseInt(iTabs, 10) + 1] ? formTabs[Number.parseInt(iTabs, 10) + 1] : "Default" %>">
                          <%= formTabs[Number.parseInt(iTabs, 10) + 1] ? formTabs[Number.parseInt(iTabs, 10) + 1] : "Default" %>
                        </Translate>
                        &nbsp;
                        <FontAwesomeIcon icon="arrow-right" />
                      </span>
                    </Button>
                    : null }
                    <%_ } else { _%>
                    { isNew ?
                    <Button color="primary" id="save-entity" type="submit" disabled={updating}
                      className="btn btn-primary float-right jh-create-entity">
                      <FontAwesomeIcon icon="save" />&nbsp;
                      <Translate contentKey="<%= i18nKeyPrefix %>.btnSave">Save</Translate>
                    </Button>
                    : null }
                    <%_ } _%>

                    <%_ if(iTabs > 0 ) { _%>
                    { isNew ?
                    <Button color="info" className={"float-right jh-create-entity"} onClick={()=> {
                      this.tabsNext(<%= Number.parseInt(iTabs, 10) - 1 %>); }}
                      >

                      <span className="d-sm-none"> 
                        <Translate contentKey="<%= i18nKeyPrefix %>.formTabs.btn<%= formTabs[Number.parseInt(iTabs, 10) - 1] %>">
                          <%= formTabs[Number.parseInt(iTabs, 10) - 1] %> 
                        </Translate>
                      </span>
                      <span className="d-sm-block d-none">
                        <FontAwesomeIcon icon="arrow-left" />&nbsp;
                        <Translate contentKey="<%= i18nKeyPrefix %>.formTabs.btn<%= formTabs[Number.parseInt(iTabs, 10) - 1] %>">
                          <%= formTabs[Number.parseInt(iTabs, 10) - 1] %>
                        </Translate>
                      </span>
                    </Button>
                    : null }
                    <%_ } _%>
                  </TabPane>
              <%_ } _%>
              <%_ if(defaultFormTab) { _%>
              <TabPane tabId={<%= formTabs.length %>}>
                { isNew ?
                <Row className="justify-content-center mb-3">
                  <Col md="12">
                  <h2 id="<%= i18nKeyPrefix %>.home.formTabs_default">
                    <Translate contentKey="<%= i18nKeyPrefix %>.formTabs.Default">
                      Default
                    </Translate>
                  </h2>
                  </Col>
                </Row> : null }

                <%_ if (formLayout.length > 0) {  _%>
                        <%_ for (idx in formLayout) {  _%>
                          <%_ if(!formLayout[idx].entity['formTab'] || formLayout[idx].entity['formTab'] === "default") {  _%>
                            <%_ if(formLayout[idx].type == 'field'){ _%>
                              <%- include('printFields/printFieldsInputs', {field: formLayout[idx].entity}); -%>
                            <%_ } else { _%>
                              <%- include('printFields/printRelationshipsInputs', {rel: formLayout[idx].entity}); -%>
                            <%_ } _%>
                          <%_ }  _%>
                        <%_ } _%>
                <%_ } else { _%>
                  <%_ for (idx in fields) { _%> 
                    <%_ if(!fields[idx]['formTab'] || fields[idx]['formTab'] === "default") {  _%>
                      <%- include('printFields/printFieldsInputs', {field: fields[idx]}); -%>
                    <%_ } _%>
                  <%_ } _%>
                  <%_ relationships.forEach(rel => { _%> 
                    <%_ if(!rel['formTab'] || rel['formTab'] === "default") {  _%>
                      <%- include('printFields/printRelationshipsInputs', {rel: rel}); -%>
                    <%_ } _%>
                  <%_  }) _%>
                <%_ } _%>


                { isNew ?
                <Button color="primary" id="save-entity" type="submit" disabled={updating}
                  className="btn btn-primary float-right jh-create-entity">
                  <FontAwesomeIcon icon="save" />&nbsp;
                  <Translate contentKey="<%= i18nKeyPrefix %>.btnSave">Save</Translate>
                </Button>
                : null }

                <%_ if(formTabs.length > 0 ) { _%>
                { isNew ?
                <Button color="info" className={"float-right jh-create-entity "}
                               onClick={() => { this.tabsNext(<%= formTabs.length -1 %>); }}
                               >
                  <span className=" d-sm-none"> 
                    <Translate contentKey="<%= i18nKeyPrefix %>.formTabs.btn<%= formTabs[formTabs.length - 1] %>">
                      <%= formTabs[formTabs.length - 1] %>
                    </Translate>
                  </span>
                  <span className="d-sm-block d-none">
                    <FontAwesomeIcon icon="arrow-left" />&nbsp;
                    <Translate contentKey="<%= i18nKeyPrefix %>.formTabs.btn<%= formTabs[formTabs.length - 1] %>">
                      <%= formTabs[formTabs.length - 1] %>
                    </Translate>
                  </span>
                </Button>
                : null }
                <%_ } _%>

              </TabPane>
              <%_ } _%>

            </TabContent>
            <%_ } _%>

          </div>

          }
          </Col>
        </Row>

        </>
      )
      }

      render() {
      const { <%= entityInstance %>Entity,<%
    uniqueRealtionFields.forEach(rel => {
    %> <%= rel.namePlural %>,<% }) %> loading, updating } = this.props;
      const { isNew } = this.state;

      <%_ for (var i = 0; i < blobFields.length; i++) { _%>
      <%_
      const b = blobFields[i];
      if (i === 0) {
    _%>
      const {
      <%_ } _%>
      <%= b.fieldName %>
      <%_ if (b.fieldTypeBlobContent !== 'text') { _%>
      , <%= b.fieldName %>ContentType
      , <%= b.fieldName %>Base64
      <%_ } _%>
      <%_ if (i+1 === blobFields.length) { _%>
      } = <%= entityInstance %>Entity;
      <%_ } else { _%>
      ,
      <%_ } _%>
      <%_ } _%>
      const baseFilters = this.state.fieldsBase && this.state.fieldsBase['baseFilters'] ? this.state.fieldsBase['baseFilters'] : null;

      <%_ if((typeof baseFilters !== 'undefined' && baseFilters)) { _%>
        let <%= baseFilters %>BaseFilter = null; 
        <%= baseFilters %>s.map((p)=>{ if(p.id === parseInt(this.state.fieldsBase.<%= baseFilters %>Id, 10)) <%= baseFilters %>BaseFilter = p });
      <%_ } _%>
      
      return (
        <div>
            <AvForm model={isNew ? {
              <%_ for (idx in fields) { _%>
                <%_ if (typeof fields[idx].formLayoutDefault !== "undefined") { _%>
                  <%= fields[idx].fieldName %>: <%- fields[idx].formLayoutDefault %>,
                <%_ } _%>
              <%_ } _%>
            } : {
              ...<%= entityInstance %>Entity, 
              <%_ if (formTabs.length > 0) { _%>activeTab: 0,<%_ } _%>
            } } onSubmit={this.saveEntity}>
          <Panel <%_ if(baseFiltersModal) { %> isOpen <%_ } %>>
            <PanelHeader>
              { this.renderHeader() }
            </PanelHeader>
            <PanelBody>
              { this.renderBody() }
            </PanelBody>
          </Panel>
        </AvForm>
      </div>
      );
      }
      }

      export  const mapStateToProps = (storeState: IRootState) => { return {
      <%_ otherEntityActions.forEach(val => { _%>
      <%= val.instance %>: storeState.<%= val.reducer %>.<%= val.entity === 'User' ? val.instance : 'entities' %>,
      <%_ }) _%>
      <%= entityInstance %>Entity: storeState.<%= entityInstance %>.entity,
      loading: storeState.<%= entityInstance %>.loading,
      updating: storeState.<%= entityInstance %>.updating,
      updateSuccess: storeState.<%= entityInstance %>.updateSuccess,

      <%_ if (viewLayout.length > 0) {  _%>

        <%_ let firstEmbedRel = true; _%>
        <%_ for (idx in viewLayout) {  _%>
          <%_  if(viewLayout[idx].type != 'field' && viewLayout[idx].entity['viewLayoutEmbebed'] === "true"){ _%>
            <%_ const embebedEntity = viewLayout[idx].entity; _%>
            <%_ if (firstEmbedRel) { _%>
              <%= entityInstance %>s: storeState.<%= entityInstance %>.entities,
              <%_ firstEmbedRel = false; _%>
            <%_ } _%>
            <%= embebedEntity.relationshipName %>ListAllEmbed: storeState.<%= entityInstance %>.<%= embebedEntity.relationshipName %>ListAllEmbed,
            <%= embebedEntity.relationshipName %>ListEmbed: storeState.<%= entityInstance %>.<%= embebedEntity.relationshipName %>ListEmbed,
            <%= embebedEntity.relationshipName %>Selected: storeState.<%= entityInstance %>.<%= embebedEntity.relationshipName %>Selected,
            mapStateToProps<%= embebedEntity.relationshipNameCapitalized %>: mapStateToProps<%= embebedEntity.relationshipNameCapitalized %>(storeState),

          <%_ } _%>
        <%_ } _%>
      <%_ } _%>

      }};

      <%_ if (viewLayout.length > 0) {  _%>
        <%_ for (idx in viewLayout) {  _%>
          <%_  if(viewLayout[idx].type != 'field' && viewLayout[idx].entity['viewLayoutEmbebed'] === "true"){ _%>
            <%_ const embebedEntity = viewLayout[idx].entity; _%>
            const mapDispatchToProps<%= embebedEntity.relationshipNameCapitalized %>List = {};
            Object.keys(mapDispatchToProps<%= embebedEntity.relationshipNameCapitalized %>).map(v => {
              mapDispatchToProps<%= embebedEntity.relationshipNameCapitalized %>List[v+"<%= embebedEntity.relationshipNameCapitalized %>"] = mapDispatchToProps<%= embebedEntity.relationshipNameCapitalized %>[v]; 
            });
          <%_ } _%>
        <%_ } _%>
      <%_ } _%>

      export const mapDispatchToProps = {
      <%_ otherEntityActions.forEach(val => { _%>
      <%= val.action %>,
      <%_ }) _%>
      getEntity,
      updateEntity,
      <%_ if (fieldsContainBlob) { _%>
      setBlob,
      <%_ } _%>
      createEntity,
      reset,

      <%_ if (viewLayout.length > 0) {  _%>
        <%_ for (idx in viewLayout) {  _%>
          <%_  if(viewLayout[idx].type != 'field' && viewLayout[idx].entity['viewLayoutEmbebed'] === "true"){ _%>
          <%_ const embebedEntity = viewLayout[idx].entity; _%>
          ...mapDispatchToProps<%= embebedEntity.relationshipNameCapitalized %>List,    
            <%= embebedEntity.relationshipName %>UpdateEntity,
            <%= embebedEntity.relationshipName %>GetEntities,
            <%= embebedEntity.relationshipName %>SetEntities,
            <%= embebedEntity.relationshipName %>Reset,
            <%= embebedEntity.relationshipName %>GetEntity,
            <%= embebedEntity.relationshipName %>CreateEntity,
            <%= embebedEntity.relationshipName %>DeleteEntity,
          <%_ } _%>
        <%_ } _%>
      <%_ } _%>


      };

      export type StateProps = ReturnType<typeof mapStateToProps>;
      export type DispatchProps = typeof mapDispatchToProps;

        export default connect(mapStateToProps, mapDispatchToProps)(<%= entityReactName %>Update);<|MERGE_RESOLUTION|>--- conflicted
+++ resolved
@@ -19,17 +19,17 @@
 import Select from 'react-select';
 import { Link, RouteComponentProps } from 'react-router-dom';
 import InputMask from "react-input-mask";
-import ReactQuill from 'react-quill'; 
+import ReactQuill from 'react-quill';
 import { quillEditorModules, quillEditorFormats } from 'app/shared/util/entity-utils';
-import 'react-quill/dist/quill.snow.css'; 
+import 'react-quill/dist/quill.snow.css';
 import { toast } from 'react-toastify';
 <%_ let baseFiltersModal = false; _%>
 <%_  if(this.generator.baseFiltersAttributes && this.generator.baseFiltersAttributes['window'] === "modal") { _%>
 <%_ baseFiltersModal = true; _%>
 import { Modal as Panel, ModalHeader as PanelHeader, ModalBody as PanelBody, ModalFooter as PanelFooter } from 'reactstrap';
-<%_ } else { _%> 
+<%_ } else { _%>
 import {Panel, PanelHeader, PanelBody, PanelFooter} from 'app/shared/layout/panel/panel.tsx';
-<%_ } _%> 
+<%_ } _%>
 import { AvFeedback, AvForm, AvGroup, AvInput<% if (fieldsIsReactAvField) { %>, AvField <% } %> } from
 'availity-reactstrap-validation';
 import {
@@ -118,7 +118,7 @@
 I<%= entityReactName %>UpdateState as IBaseUpdateState,
 getEntity,
 get<%= entityReactName %>State,
-I<%= entityReactName %>BaseState, 
+I<%= entityReactName %>BaseState,
 updateEntity,
 createEntity,
 <%_ if (fieldsContainBlob) { _%>
@@ -151,7 +151,7 @@
   <%_ for (idx in viewLayout) {  _%>
     <%_  if(viewLayout[idx].type != 'field' && viewLayout[idx].entity['viewLayoutEmbebed'] === "true"){ _%>
     <%_ const embebedEntity = viewLayout[idx].entity; _%>
-      import { mapStateToProps as mapStateToProps<%= embebedEntity.relationshipNameCapitalized %>, mapDispatchToProps as mapDispatchToProps<%= embebedEntity.relationshipNameCapitalized %>, <%= embebedEntity.relationshipNameCapitalized %> } from 'app/entities/<%= embebedEntity.otherEntityPath %>/<%= embebedEntity.otherEntityPath %>';   
+      import { mapStateToProps as mapStateToProps<%= embebedEntity.relationshipNameCapitalized %>, mapDispatchToProps as mapDispatchToProps<%= embebedEntity.relationshipNameCapitalized %>, <%= embebedEntity.relationshipNameCapitalized %> } from 'app/entities/<%= embebedEntity.otherEntityPath %>/<%= embebedEntity.otherEntityPath %>';
     <%_ } _%>
   <%_ } _%>
 <%_ } _%>
@@ -160,8 +160,8 @@
   <%_ if (typeof generator['extendForm'] != "undefined" &&  generator['extendForm'] != "false"){ %>
     import { StatePropsExtended, DispatchPropsExtended, IUpdateExtendedState } from './extended/<%= entityFileName %>-update';
   <%_ } _%>
-  
-  
+
+
   <%_ if (typeof generator['extendForm'] != "undefined" &&  generator['extendForm'] != "false"){ %>
     export interface I<%= entityReactName %>UpdateProps extends StateProps, DispatchProps, StatePropsExtended, DispatchPropsExtended, RouteComponentProps<{url: string}> {}
     export interface I<%= entityReactName %>UpdateState extends IBaseUpdateState, IUpdateExtendedState {}
@@ -169,7 +169,7 @@
     export interface I<%= entityReactName %>UpdateProps extends StateProps, DispatchProps, RouteComponentProps<{id: string}>{}
     export interface I<%= entityReactName %>UpdateState extends IBaseUpdateState {}
   <%_ } _%>
-  
+
 
   export class <%= entityReactName %>Update extends React.Component<I<%= entityReactName %>UpdateProps,
     I<%= entityReactName %>UpdateState> {
@@ -203,17 +203,17 @@
     <%_ } _%>
       this.state = {
         functionEmbebed: [],
-      <% uniqueRealtionFields.forEach(rel => { %> 
+      <% uniqueRealtionFields.forEach(rel => { %>
       <%_ if (typeof baseFilters !== 'undefined' && baseFilters == rel.name) { _%>
         <%= rel.name %>SelectValue: parseInt(this.props.match.params['id<%= _.upperFirst(baseFilters) _%>'], 10),
-      <%_ }else{ _%> 
-        <%= rel.name %>SelectValue: null, 
-      <%_ } _%> 
+      <%_ }else{ _%>
+        <%= rel.name %>SelectValue: null,
+      <%_ } _%>
       <% }) %>
       <%_ for (idx in fields) { _%>
         <%= typeof fields[idx].formLayoutCepBr !== 'undefined' && fields[idx].formLayoutCepBr.trim() ? "cepRequest" + fields[idx].formLayoutCepBr.slice(0, 1).toUpperCase() + fields[idx].formLayoutCepBr.slice(1).toLowerCase() + " : null," : "" %>
       <%_ } _%>
-      <%_ for (idx in fields) { _%>   
+      <%_ for (idx in fields) { _%>
           <%= fields[idx].fieldName %>SelectValue: null,
       <%_ } _%>
       fieldsBase: {
@@ -221,7 +221,7 @@
         <%_ if (typeof baseFilters !== 'undefined' && baseFilters) { _%>
           <%= baseFilters _%>Id: this.props.match.params['id<%= _.upperFirst(baseFilters) _%>'],
           baseFilters: '<%= baseFilters _%>',
-        <%_ } _%>  
+        <%_ } _%>
       },
       <%_ if (formTabs.length > 0) { _%>activeTab: 0,<%_ } _%>
       <%_ manyToManyOwners.forEach(val => { _%>
@@ -230,11 +230,11 @@
       <%_ relFieldNames.forEach(val => { _%>
         <%= val.relationshipFieldName + val.otherEntityFieldCapitalized %>: null,
       <%_ }) _%>
-      <%_ if (hasOneToOneNotOwner) { %> 
+      <%_ if (hasOneToOneNotOwner) { %>
         isNew: false,
-      <% } else { %> 
+      <% } else { %>
         isNew: !this.props.match.params || !this.props.match.params['id'],
-      <% } %> 
+      <% } %>
       };
       }
       <%_ if (formTabs.length > 0) { _%>
@@ -251,7 +251,7 @@
                 <%_ if(formTabs[iTabs] === formLayout[idx].entity['formTab'] && formLayout[idx].type === "field") { _%>
                   <% const field = formLayout[idx].entity; _%>
                   <% const rulesValidate = field.fieldValidateRules ? field.fieldValidateRules : ""; _%>
-                  <%_ if(rulesValidate.includes('required') && field.fieldIsEnum === false) { %> 
+                  <%_ if(rulesValidate.includes('required') && field.fieldIsEnum === false) { %>
                     <%_ if(fields[idx].formLayoutCepBr) { _%>
                       if (!this.state.cepRequest<%= fields[idx].formLayoutCepBr.slice(0, 1).toUpperCase() + fields[idx].formLayoutCepBr.slice(1).toLowerCase() %>) {
                         toast.error(translate('generadorApp.validators.required', {fieldName: translate('generadorApp.<%= entityInstance %>.<%= field.fieldName %>')})); return false;
@@ -314,8 +314,7 @@
       if (prevProps.updateSuccess !== this.props.updateSuccess && prevProps.updateSuccess) {
         this.handleClose();
       }
-<<<<<<< HEAD
-      <%_ if (hasOneToOneNotOwner) { %> 
+      <%_ if (hasOneToOneNotOwner) { %>
         if ( prevProps.<%= entityInstance %>Entity && prevProps.<%= entityInstance %>Entity.id !==  this.props.<%= entityInstance %>Entity.id && this.props.<%= entityInstance %>Entity.id > 0)  {
           if ( this.props.<%= entityInstance %>Entity.id > 0 )  {
             this.setState({ isNew: false})
@@ -323,13 +322,13 @@
             this.setState({ isNew: true})
           }
         }
-      <% } %> 
-      <% uniqueRealtionFields.forEach(rel => { %> 
-        <% if(rel.relationshipType === "many-to-many") { %> 
+      <% } %>
+      <% uniqueRealtionFields.forEach(rel => { %>
+        <% if(rel.relationshipType === "many-to-many") { %>
           // data-type-rel -> tipo-1 <%= rel.relationshipType %> <%= rel.ownerSide ? "owner-side" : "other-side" %>
-        if ( 
+        if (
            ( prevProps.<%= entityInstance %>Entity && prevProps.<%= entityInstance %>Entity.id !==  this.props.<%= entityInstance %>Entity.id) ||
-           ( this.props.<%= rel.namePlural %>.length > 0 && this.state.<%= rel.name %>SelectValue === null && this.props.<%= entityInstance %>Entity.<%= rel.relationshipFieldNamePlural %>) 
+           ( this.props.<%= rel.namePlural %>.length > 0 && this.state.<%= rel.name %>SelectValue === null && this.props.<%= entityInstance %>Entity.<%= rel.relationshipFieldNamePlural %>)
          ) {
             <%_  if(rel['viewLayoutEmbebed'] === "true"){ _%>
               <%_ const embebedEntity = viewLayout[idx].entity; _%>
@@ -343,11 +342,11 @@
               })
             <%_ } _%>
         }
-      <% } else if(rel.relationshipType === "one-to-many" && rel.ownerSide) { %> 
+      <% } else if(rel.relationshipType === "one-to-many" && rel.ownerSide) { %>
         // data-type-rel -> tipo-2 <%= rel.relationshipType %> <%= rel.ownerSide ? "owner-side" : "other-side" %>
-      if ( 
+      if (
          ( prevProps.<%= entityInstance %>Entity && prevProps.<%= entityInstance %>Entity.id !==  this.props.<%= entityInstance %>Entity.id) ||
-         ( this.props.<%= rel.namePlural %>.length > 0 && this.state.<%= rel.name %>SelectValue === null && this.props.<%= entityInstance %>Entity.<%= rel.relationshipFieldName %>) 
+         ( this.props.<%= rel.namePlural %>.length > 0 && this.state.<%= rel.name %>SelectValue === null && this.props.<%= entityInstance %>Entity.<%= rel.relationshipFieldName %>)
        ) {
         <%_  if(rel['viewLayoutEmbebed'] === "true"){ _%>
           <%_ const embebedEntity = viewLayout[idx].entity; _%>
@@ -362,11 +361,11 @@
         <% } %>
 
       }
-      <% } else if(rel.relationshipType === "one-to-many" && !rel.ownerSide) { %> 
+      <% } else if(rel.relationshipType === "one-to-many" && !rel.ownerSide) { %>
         // data-type-rel -> tipo-2.1 <%= rel.relationshipType %> <%= rel.ownerSide ? "owner-side" : "other-side" %>
-        if ( 
+        if (
            ( prevProps.<%= entityInstance %>Entity && prevProps.<%= entityInstance %>Entity.id !==  this.props.<%= entityInstance %>Entity.id) ||
-           ( this.props.<%= rel.namePlural %>.length > 0 && this.state.<%= rel.name %>SelectValue === null && this.props.<%= entityInstance %>Entity.<%= rel.relationshipFieldNamePlural %>) 
+           ( this.props.<%= rel.namePlural %>.length > 0 && this.state.<%= rel.name %>SelectValue === null && this.props.<%= entityInstance %>Entity.<%= rel.relationshipFieldNamePlural %>)
          ) {
             <%_  if(rel['viewLayoutEmbebed'] === "true"){ _%>
               <%_ const embebedEntity = viewLayout[idx].entity; _%>
@@ -383,9 +382,9 @@
     <% } else { %>
         <% if ( rel.ownerSide ) { %>
           // data-type-rel -> tipo-3 <%= rel.relationshipType %> <%= rel.ownerSide ? "owner-side" : "other-side" %>
-          if ( 
+          if (
             ( prevProps.<%= entityInstance %>Entity && prevProps.<%= entityInstance %>Entity.id !==  this.props.<%= entityInstance %>Entity.id) ||
-            ( this.props.<%= rel.namePlural %> && this.state.<%= rel.name %>SelectValue === null  && this.props.<%= entityInstance %>Entity.<%= rel.relationshipFieldName %> && this.props.<%= entityInstance %>Entity.<%= rel.relationshipFieldName %>.id) 
+            ( this.props.<%= rel.namePlural %> && this.state.<%= rel.name %>SelectValue === null  && this.props.<%= entityInstance %>Entity.<%= rel.relationshipFieldName %> && this.props.<%= entityInstance %>Entity.<%= rel.relationshipFieldName %>.id)
           ) {
             <%_  if(rel['viewLayoutEmbebed'] === "true"){ _%>
               <%_ const embebedEntity = viewLayout[idx].entity; _%>
@@ -394,16 +393,16 @@
             <%_ } else { _%>
               this.setState({
                 <%= rel.name %>SelectValue:  this.props.<%= rel.namePlural %> ? this.props.<%= rel.namePlural %>.map(
-                  f => this.props.<%= entityInstance %>Entity && this.props.<%= entityInstance %>Entity.<%= rel.relationshipFieldName %> &&  this.props.<%= entityInstance %>Entity.<%= rel.relationshipFieldName %>.id === f.id ? f.id : null 
+                  f => this.props.<%= entityInstance %>Entity && this.props.<%= entityInstance %>Entity.<%= rel.relationshipFieldName %> &&  this.props.<%= entityInstance %>Entity.<%= rel.relationshipFieldName %>.id === f.id ? f.id : null
                 ) : null,
               })
             <% } %>
           }
         <% } else { %>
           // data-type-rel -> tipo-4 <%= rel.relationshipType %> <%= rel.ownerSide ? "owner-side" : "other-side" %>
-          if ( 
+          if (
             ( prevProps.<%= entityInstance %>Entity && prevProps.<%= entityInstance %>Entity.id !==  this.props.<%= entityInstance %>Entity.id) ||
-            ( this.props.<%= rel.namePlural %> && this.state.<%= rel.name %>SelectValue === null  && this.props.<%= entityInstance %>Entity.<%= rel.relationshipFieldName %> && this.props.<%= entityInstance %>Entity.<%= rel.relationshipFieldName %>.id) 
+            ( this.props.<%= rel.namePlural %> && this.state.<%= rel.name %>SelectValue === null  && this.props.<%= entityInstance %>Entity.<%= rel.relationshipFieldName %> && this.props.<%= entityInstance %>Entity.<%= rel.relationshipFieldName %>.id)
           ) {
             <%_  if(rel['viewLayoutEmbebed'] === "true"){ _%>
               <%_ const embebedEntity = viewLayout[idx].entity; _%>
@@ -411,7 +410,7 @@
               this.props.<%= embebedEntity.relationshipName %>SetEntities(this.props.<%= entityInstance %>Entity.<%= rel.relationshipFieldName %>);
             <%_ } else { _%>
               this.setState({
-                <%= rel.name %>SelectValue:  this.props.<%= entityInstance %>Entity && this.props.<%= entityInstance %>Entity.<%= rel.relationshipFieldName %> ? this.props.<%= entityInstance %>Entity.<%= rel.relationshipFieldName %>.id : null 
+                <%= rel.name %>SelectValue:  this.props.<%= entityInstance %>Entity && this.props.<%= entityInstance %>Entity.<%= rel.relationshipFieldName %> ? this.props.<%= entityInstance %>Entity.<%= rel.relationshipFieldName %>.id : null
               })
            <% } %>
           }
@@ -431,12 +430,6 @@
           ( this.props.<%= entityInstance %>Entity.<%= fields[idx].fieldName %> && this.state.<%= fields[idx].fieldName %>SelectValue === null )) {
             this.setState({ <%= fields[idx].fieldName %>SelectValue: this.props.<%= entityInstance %>Entity.<%= fields[idx].fieldName %> })
           }
-=======
-      <%_ if (uniqueRelationFields.has('users') && authenticationType === 'oauth2' && applicationType === 'gateway' && dto !== 'mapstruct') { _%>
-        <%_ relationships.filter(rel => rel.relationshipType === 'one-to-one' && rel.ownerSide === true && rel.otherEntityName === 'user').forEach(rel => { _%>
-      entity.<%= rel.relationshipFieldName %> = users.find(user => user.id.toString() === values.<%= rel.relationshipFieldName %>.id.toString());
-        <%_ }) _%>
->>>>>>> ace60e25
       <%_ } _%>
 
       }
@@ -446,7 +439,7 @@
       if (!this.state.isNew) {
       this.props.getEntity(this.props.match.params['id']);
       }
-      <%_ } else if (hasOneToOneNotOwner) { %> 
+      <%_ } else if (hasOneToOneNotOwner) { %>
         this.props.getEntity(parseInt(this.props.match.params['id<%= _.upperFirst(baseFilters) _%>'], 10));
       <%_ } else { %>
       if (this.state.isNew) {
@@ -476,7 +469,7 @@
         let url = '_back=1' + (offset !== null ? '&offset=' + offset : '');
         Object.keys(fieldsBase).map((key)=>{
           url += '&'+key+'=' + fieldsBase[key];
-        }); 
+        });
         return url;
       };
       saveEntity = (event: any, errors: any, values: any) => {
@@ -491,7 +484,7 @@
       <%_ } _%>
 
       <% uniqueRealtionFields.forEach(rel => { %>
-        <% if(rel.relationshipType === 'many-to-many') { %>          
+        <% if(rel.relationshipType === 'many-to-many') { %>
           const <%= rel.otherEntityNamePlural %> = [];  // <%= rel.relationshipType %> -- <%= rel.ownerSide ? "ownerSide=true" : "ownerSide=false" %>
           this.props.<%= rel.otherEntityNamePlural %>.forEach(e => { if(this.state.<%= rel.name %>SelectValue && this.state.<%= rel.name %>SelectValue.split(",").indexOf(e.id+"") !== -1) { <%= rel.otherEntityNamePlural %>.push(e)}});
         <% } else { %>
@@ -500,9 +493,9 @@
         <% } %>
       <% }) %>
 
-      <%_ for (idx in fields) { _%> 
+      <%_ for (idx in fields) { _%>
         <% const rulesValidate = fields[idx].fieldValidateRules ? fields[idx].fieldValidateRules : ""; _%>
-        <%_ if(rulesValidate.includes('required') && fields[idx].formLayoutCepBr ){ %> 
+        <%_ if(rulesValidate.includes('required') && fields[idx].formLayoutCepBr ){ %>
           if (!this.state.cepRequest<%- fields[idx].formLayoutCepBr.slice(0, 1).toUpperCase() + fields[idx].formLayoutCepBr.slice(1).toLowerCase() %>) {
             errors.push(translate('entity.validation.required'));
           }
@@ -537,7 +530,7 @@
            <%_ if (listFilterLayout[idx].type === 'relationship' ) {  _%>
              <%= listFilterLayout[idx].entity.relationshipName %>Id,
            <%_ } else { _%>
-             <%_ if (['LocalDate', 'Instant', 'ZonedDateTime'].includes(listFilterLayout[idx].entity.fieldType)) { _%> 
+             <%_ if (['LocalDate', 'Instant', 'ZonedDateTime'].includes(listFilterLayout[idx].entity.fieldType)) { _%>
                <%= listFilterLayout[idx].name %>Start,
                <%= listFilterLayout[idx].name %>End,
                <%_ } else { _%>
@@ -547,11 +540,11 @@
          <%_ } _%>
        <%_ } else {  _%>
          <%_ for (idx in fields) { _%>
-           <%_ if (['LocalDate', 'Instant', 'ZonedDateTime'].includes(fields[idx].fieldType)) { _%> 
-             <%= fields[idx].fieldName %>Start, 
-             <%= fields[idx].fieldName %>End, 
+           <%_ if (['LocalDate', 'Instant', 'ZonedDateTime'].includes(fields[idx].fieldType)) { _%>
+             <%= fields[idx].fieldName %>Start,
+             <%= fields[idx].fieldName %>End,
            <%_ } else { _%>
-             <%= fields[idx].fieldName %>, 
+             <%= fields[idx].fieldName %>,
            <%_ } _%>
          <%_ } _%>
          <%_ relationships.forEach(rel => { _%><%= rel.relationshipName %>Id, <%_ }) _%>
@@ -575,29 +568,28 @@
             <%_ if (listFilterLayout[idx].type === 'relationship' ) {  _%>
               <%= listFilterLayout[idx].entity.relationshipName %>Id,
             <%_ } else { _%>
-              <%_ if (['LocalDate', 'Instant', 'ZonedDateTime'].includes(listFilterLayout[idx].entity.fieldType)) { _%> 
-                <%= listFilterLayout[idx].entity.fieldName %>Start, 
-                <%= listFilterLayout[idx].entity.fieldName %>End, 
-              <%_ } else { _%> 
+              <%_ if (['LocalDate', 'Instant', 'ZonedDateTime'].includes(listFilterLayout[idx].entity.fieldType)) { _%>
+                <%= listFilterLayout[idx].entity.fieldName %>Start,
+                <%= listFilterLayout[idx].entity.fieldName %>End,
+              <%_ } else { _%>
                 <%= listFilterLayout[idx].entity.fieldName %>,
               <%_ } _%>
             <%_ } _%>
           <%_ } _%>
         <%_ } else {  _%>
-          <%_ for (idx in fields) { _%> 
-            <%_ if (['LocalDate', 'Instant', 'ZonedDateTime'].includes(fields[idx].fieldType)) { _%> 
-              <%= fields[idx].fieldName %>Start, <%= fields[idx].fieldName %>End, 
-            <%_ } else { _%> 
-              <%= fields[idx].fieldName %>, 
+          <%_ for (idx in fields) { _%>
+            <%_ if (['LocalDate', 'Instant', 'ZonedDateTime'].includes(fields[idx].fieldType)) { _%>
+              <%= fields[idx].fieldName %>Start, <%= fields[idx].fieldName %>End,
+            <%_ } else { _%>
+              <%= fields[idx].fieldName %>,
             <%_ } _%>
           <%_ } _%>
-<<<<<<< HEAD
           <%_ relationships.forEach(rel => { _%><%= rel.relationshipName %>Id, <%_ }) _%>
         <%_ } _%>
-          ]) 
+          ])
         );
       }).then(resultEntity => {
-   
+
 
         const idEntity = resultEntity['value']['data'] && resultEntity['value']['data']['id'] ? resultEntity['value']['data']['id'] : -1;
         <%_ if (viewLayout.length > 0) {  _%>
@@ -611,66 +603,6 @@
                       this.props['createEntity<%= embebedEntity.relationshipNameCapitalized %>'](v);
                   });
                 }
-=======
-          <%_ relationships.forEach(rel => {
-              const relationshipType = rel.relationshipType;
-              const ownerSide = rel.ownerSide;
-              const otherEntityName = rel.otherEntityName;
-              const otherEntityNamePlural = rel.otherEntityNamePlural;
-              const otherEntityNameCapitalized = rel.otherEntityNameCapitalized;
-              const relationshipName = rel.relationshipName;
-              const relationshipNameHumanized = rel.relationshipNameHumanized;
-              const relationshipFieldName = rel.relationshipFieldName;
-              const relationshipFieldNamePlural = rel.relationshipFieldNamePlural;
-              const otherEntityField = rel.otherEntityField;
-              const otherEntityFieldCapitalized = rel.otherEntityFieldCapitalized;
-              const relationshipRequired = rel.relationshipRequired;
-              const translationKey = `${i18nKeyPrefix}.${relationshipName}`; _%>
-              <%_ if (relationshipType === 'many-to-one' || (relationshipType === 'one-to-one' && ownerSide === true && otherEntityName === 'user')) { _%>
-          <AvGroup>
-            <Label for="<%= entityFileName %>-<%= relationshipName %>">
-              <Translate contentKey="<%= translationKey %>"><%= relationshipNameHumanized %></Translate>
-            </Label>
-            <%_ if (dto === 'no') { _%>
-                <%_ if (!relationshipRequired) { _%>
-            <AvInput
-              id="<%= entityFileName %>-<%= relationshipName %>"
-              type="select"
-              className="form-control"
-              name="<%= relationshipFieldName %>.id"
-            >
-              <option value="" key="0" />
-              {
-                <%= otherEntityNamePlural %> ? <%= otherEntityNamePlural %>.map(otherEntity =>
-                  <option
-                    value={otherEntity.id}
-                    key={otherEntity.id}>
-                    {otherEntity.<%= otherEntityField %>}
-                  </option>
-                ) : null
-              }
-            </AvInput>
-              <%_ } else { _%>
-            <AvInput
-              id="<%= entityFileName %>-<%= relationshipName %>"
-              type="select"
-              className="form-control"
-              name="<%= relationshipFieldName %>.id"
-              value={isNew ? <%= otherEntityNamePlural %>[0] && <%= otherEntityNamePlural %>[0].id : <%= entityInstance %>Entity.<%= relationshipName %>?.id}
-              required
-            >
-              {
-                <%= otherEntityNamePlural %> ? <%= otherEntityNamePlural %>.map(otherEntity =>
-                  <option
-                    value={otherEntity.id}
-                    key={otherEntity.id}>
-                    {otherEntity.<%= otherEntityField %>}
-                  </option>
-                ) : null
-              }
-            </AvInput>
-            <AvFeedback><Translate contentKey="entity.validation.required">This field is required.</Translate></AvFeedback>
->>>>>>> ace60e25
             <%_ } _%>
           <%_ } _%>
         <%_ } _%>
@@ -682,20 +614,20 @@
             <%_ if (listFilterLayout[idx].type === 'relationship' ) {  _%>
               <%= listFilterLayout[idx].entity.relationshipName %>Id,
             <%_ } else { _%>
-              <%_ if (['LocalDate', 'Instant', 'ZonedDateTime'].includes(listFilterLayout[idx].entity.fieldType)) { _%> 
-                <%= listFilterLayout[idx].entity.fieldName %>Start, 
-                <%= listFilterLayout[idx].entity.fieldName %>End, 
-              <%_ } else { _%> 
+              <%_ if (['LocalDate', 'Instant', 'ZonedDateTime'].includes(listFilterLayout[idx].entity.fieldType)) { _%>
+                <%= listFilterLayout[idx].entity.fieldName %>Start,
+                <%= listFilterLayout[idx].entity.fieldName %>End,
+              <%_ } else { _%>
                 <%= listFilterLayout[idx].entity.fieldName %>,
               <%_ } _%>
             <%_ } _%>
           <%_ } _%>
         <%_ } else {  _%>
-          <%_ for (idx in fields) { _%> 
-            <%_ if (['LocalDate', 'Instant', 'ZonedDateTime'].includes(fields[idx].fieldType)) { _%> 
-              <%= fields[idx].fieldName %>Start, <%= fields[idx].fieldName %>End, 
-            <%_ } else { _%> 
-              <%= fields[idx].fieldName %>, 
+          <%_ for (idx in fields) { _%>
+            <%_ if (['LocalDate', 'Instant', 'ZonedDateTime'].includes(fields[idx].fieldType)) { _%>
+              <%= fields[idx].fieldName %>Start, <%= fields[idx].fieldName %>End,
+            <%_ } else { _%>
+              <%= fields[idx].fieldName %>,
             <%_ } _%>
           <%_ } _%>
           <%_ relationships.forEach(rel => { _%><%= rel.relationshipName %>Id, <%_ }) _%>
@@ -706,8 +638,8 @@
       }
 
       handleClose = () => {
-      this.props.history.push(<%_ if (typeof baseFilters !== 'undefined' && baseFilters) { 
-        _%> "/<%= baseFilters %>/" + this.state.fieldsBase.<%= baseFilters %>Id + <%_ 
+      this.props.history.push(<%_ if (typeof baseFilters !== 'undefined' && baseFilters) {
+        _%> "/<%= baseFilters %>/" + this.state.fieldsBase.<%= baseFilters %>Id + <%_
       } %>"/<%= entityFileName %>?"+this.getFiltersURL());
       }
 
@@ -738,12 +670,12 @@
       const baseFilters = this.state.fieldsBase && this.state.fieldsBase['baseFilters'] ? this.state.fieldsBase['baseFilters'] : null;
 
       <%_ if((typeof baseFilters !== 'undefined' && baseFilters)) { _%>
-        let <%= baseFilters %>BaseFilter = null; 
+        let <%= baseFilters %>BaseFilter = null;
         <%= baseFilters %>s.map((p)=>{ if(p.id === parseInt(this.state.fieldsBase.<%= baseFilters %>Id, 10)) <%= baseFilters %>BaseFilter = p });
       <%_ } _%>
-      
+
       return (
-        <> 
+        <>
         <div id="page-heading">
           <span className="page-header ml-3">
               {this.state.isNew ? (
@@ -751,7 +683,7 @@
               ) : (
                 <Translate contentKey="<%= i18nKeyPrefix %>.home.editLabel">Edit a <%= entityClass %></Translate>
               )}
-            
+
           </span>
 
 
@@ -760,8 +692,8 @@
             <FontAwesomeIcon icon="save" />&nbsp;
             <Translate contentKey="<%= i18nKeyPrefix %>.btnSave">Save</Translate>
           </Button>
-          <Button tag={Link} id="cancel-save" to={<%_ if (typeof baseFilters !== 'undefined' && baseFilters) { 
-            _%> "/<%= baseFilters %>/" + this.state.fieldsBase.<%= baseFilters %>Id + <%_ 
+          <Button tag={Link} id="cancel-save" to={<%_ if (typeof baseFilters !== 'undefined' && baseFilters) {
+            _%> "/<%= baseFilters %>/" + this.state.fieldsBase.<%= baseFilters %>Id + <%_
           } %>"/<%= entityFileName %>?"+this.getFiltersURL()} replace color="info"
             className="float-right jh-create-entity">
             <FontAwesomeIcon icon="arrow-left" />&nbsp;
@@ -789,7 +721,7 @@
         <%_ } _%>
         <li className="breadcrumb-item active"><%= entityClassPluralHumanized %> edit</li>
       </ol>
-      
+
         </>
       )
       }
@@ -834,13 +766,13 @@
       <%_ } _%>
 
       <%_ if((typeof baseFilters !== 'undefined' && baseFilters)) { _%>
-        let <%= baseFilters %>BaseFilter = null; 
+        let <%= baseFilters %>BaseFilter = null;
         <%= baseFilters %>s.map((p)=>{ if(p.id === parseInt(this.state.fieldsBase.<%= baseFilters %>Id, 10)) <%= baseFilters %>BaseFilter = p });
       <%_ } _%>
-      
+
       return (
-        <> 
-    
+        <>
+
         <Row className="justify-content-center">
           <Col md="11">
           { loading ? <p>Loading...</p> :
@@ -858,7 +790,7 @@
                   <AvInput id="<%= entityFileName %>-id" type="hidden" className="form-control" name="id" required readOnly />
                 </Col>
               </Row>
-            </AvGroup> 
+            </AvGroup>
             : null
             }
             <%_ if (formTabs.length === 0) { _%>
@@ -872,10 +804,10 @@
                           <%_ }_%>
                       <%_ } _%>
                   <%_ } else { _%>
-                      <%_ for (idx in fields) { _%> 
+                      <%_ for (idx in fields) { _%>
                           <%- include('printFields/printFieldsInputs', {field: fields[idx]}); -%>
                       <%_ } _%>
-                      <%_ relationships.forEach(rel => { _%> 
+                      <%_ relationships.forEach(rel => { _%>
                           <%- include('printFields/printRelationshipsInputs', {rel: rel}); -%>
                       <%_ }) _%>
                   <%_ } _%>
@@ -912,7 +844,7 @@
                       <h2 id="<%= i18nKeyPrefix %>.home.formTabs_<%= idx %>">
                         <Translate contentKey="<%= i18nKeyPrefix %>.formTabs.<%= formTabs[iTabs] %>">
                           <%= formTabs[iTabs] %>
-                        </Translate>                        
+                        </Translate>
                       </h2>
                       </Col>
                     </Row> : null }
@@ -940,7 +872,7 @@
                               <%_ } _%>
                             <%_ }) _%>
                       <%_ } _%>
-                    </Row> 
+                    </Row>
 
                     <%_ if(Number.parseInt(iTabs, 10) + 1 < formTabs.length + (defaultFormTab ? 1 : 0)  ) { _%>
                     { isNew ?
@@ -977,9 +909,9 @@
                       this.tabsNext(<%= Number.parseInt(iTabs, 10) - 1 %>); }}
                       >
 
-                      <span className="d-sm-none"> 
+                      <span className="d-sm-none">
                         <Translate contentKey="<%= i18nKeyPrefix %>.formTabs.btn<%= formTabs[Number.parseInt(iTabs, 10) - 1] %>">
-                          <%= formTabs[Number.parseInt(iTabs, 10) - 1] %> 
+                          <%= formTabs[Number.parseInt(iTabs, 10) - 1] %>
                         </Translate>
                       </span>
                       <span className="d-sm-block d-none">
@@ -1017,12 +949,12 @@
                           <%_ }  _%>
                         <%_ } _%>
                 <%_ } else { _%>
-                  <%_ for (idx in fields) { _%> 
+                  <%_ for (idx in fields) { _%>
                     <%_ if(!fields[idx]['formTab'] || fields[idx]['formTab'] === "default") {  _%>
                       <%- include('printFields/printFieldsInputs', {field: fields[idx]}); -%>
                     <%_ } _%>
                   <%_ } _%>
-                  <%_ relationships.forEach(rel => { _%> 
+                  <%_ relationships.forEach(rel => { _%>
                     <%_ if(!rel['formTab'] || rel['formTab'] === "default") {  _%>
                       <%- include('printFields/printRelationshipsInputs', {rel: rel}); -%>
                     <%_ } _%>
@@ -1043,7 +975,7 @@
                 <Button color="info" className={"float-right jh-create-entity "}
                                onClick={() => { this.tabsNext(<%= formTabs.length -1 %>); }}
                                >
-                  <span className=" d-sm-none"> 
+                  <span className=" d-sm-none">
                     <Translate contentKey="<%= i18nKeyPrefix %>.formTabs.btn<%= formTabs[formTabs.length - 1] %>">
                       <%= formTabs[formTabs.length - 1] %>
                     </Translate>
@@ -1101,10 +1033,10 @@
       const baseFilters = this.state.fieldsBase && this.state.fieldsBase['baseFilters'] ? this.state.fieldsBase['baseFilters'] : null;
 
       <%_ if((typeof baseFilters !== 'undefined' && baseFilters)) { _%>
-        let <%= baseFilters %>BaseFilter = null; 
+        let <%= baseFilters %>BaseFilter = null;
         <%= baseFilters %>s.map((p)=>{ if(p.id === parseInt(this.state.fieldsBase.<%= baseFilters %>Id, 10)) <%= baseFilters %>BaseFilter = p });
       <%_ } _%>
-      
+
       return (
         <div>
             <AvForm model={isNew ? {
@@ -1114,7 +1046,7 @@
                 <%_ } _%>
               <%_ } _%>
             } : {
-              ...<%= entityInstance %>Entity, 
+              ...<%= entityInstance %>Entity,
               <%_ if (formTabs.length > 0) { _%>activeTab: 0,<%_ } _%>
             } } onSubmit={this.saveEntity}>
           <Panel <%_ if(baseFiltersModal) { %> isOpen <%_ } %>>
@@ -1167,7 +1099,7 @@
             <%_ const embebedEntity = viewLayout[idx].entity; _%>
             const mapDispatchToProps<%= embebedEntity.relationshipNameCapitalized %>List = {};
             Object.keys(mapDispatchToProps<%= embebedEntity.relationshipNameCapitalized %>).map(v => {
-              mapDispatchToProps<%= embebedEntity.relationshipNameCapitalized %>List[v+"<%= embebedEntity.relationshipNameCapitalized %>"] = mapDispatchToProps<%= embebedEntity.relationshipNameCapitalized %>[v]; 
+              mapDispatchToProps<%= embebedEntity.relationshipNameCapitalized %>List[v+"<%= embebedEntity.relationshipNameCapitalized %>"] = mapDispatchToProps<%= embebedEntity.relationshipNameCapitalized %>[v];
             });
           <%_ } _%>
         <%_ } _%>
@@ -1189,7 +1121,7 @@
         <%_ for (idx in viewLayout) {  _%>
           <%_  if(viewLayout[idx].type != 'field' && viewLayout[idx].entity['viewLayoutEmbebed'] === "true"){ _%>
           <%_ const embebedEntity = viewLayout[idx].entity; _%>
-          ...mapDispatchToProps<%= embebedEntity.relationshipNameCapitalized %>List,    
+          ...mapDispatchToProps<%= embebedEntity.relationshipNameCapitalized %>List,
             <%= embebedEntity.relationshipName %>UpdateEntity,
             <%= embebedEntity.relationshipName %>GetEntities,
             <%= embebedEntity.relationshipName %>SetEntities,
