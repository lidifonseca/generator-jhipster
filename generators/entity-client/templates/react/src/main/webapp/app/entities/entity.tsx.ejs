<%#
 Copyright 2013-2018 the original author or authors from the JHipster project.

 This file is part of the JHipster project, see https://www.jhipster.tech/
 for more information.

 Licensed under the Apache License, Version 2.0 (the "License");
 you may not use this file except in compliance with the License.
 You may obtain a copy of the License at

      http://www.apache.org/licenses/LICENSE-2.0

 Unless required by applicable law or agreed to in writing, software
 distributed under the License is distributed on an "AS IS" BASIS,
 WITHOUT WARRANTIES OR CONDITIONS OF ANY KIND, either express or implied.
 See the License for the specific language governing permissions and
 limitations under the License.
-%>
import * as React from 'react';
<%_ if (pagination === 'infinite-scroll') { _%>
import * as InfiniteScroll from 'react-infinite-scroller';
<%_ } _%>
import { connect } from 'react-redux';
import { Link } from 'react-router-dom';
import { Button, <% if (searchEngine === 'elasticsearch') { %>InputGroup, <% } %>Col, Row, Table } from 'reactstrap';
<%_ if (searchEngine === 'elasticsearch') { _%>
import { AvForm, AvGroup, AvInput } from 'availity-reactstrap-validation';
<%_ } _%>
// tslint:disable-next-line:no-unused-variable
import {
  <%_ if (blobFields.length > 0) { _%>
    <%_ if(fieldsContainBlobOrImage) { _%>
  openFile,
    <%_ } _%>
  byteSize,
  <%_ } _%>
  Translate<% if (searchEngine === 'elasticsearch') { %>, translate, ICrudSearchAction<% } %>,
  ICrudGetAllAction<% if (fieldsContainDate) { %>, TextFormat<% } %>
  <%_ if (pagination !== 'no') { _%>
  , getSortState, IPaginationBaseState
  <%_ if (pagination === 'pagination' || pagination === 'pager') { _%>
  , getPaginationItemsNumber, JhiPagination
  <%_ }} _%>
} from 'react-jhipster';
import FontAwesomeIcon from '@fortawesome/react-fontawesome';
import { faPlus, faEye, faPencilAlt, faTrash<% if (pagination !== 'no') { %>, faSort<% } %><% if (searchEngine === 'elasticsearch') { %>, faSearch<% } %> } from '@fortawesome/fontawesome-free-solid';

import {
  <%_ if (searchEngine === 'elasticsearch') { _%>
  getSearchEntities,
  <%_ } _%>
  getEntities
  <%_ if (pagination === 'infinite-scroll') { _%>
  , reset
  <%_ } _%>
} from './<%= entityFileName %>.reducer';
import { I<%= entityReactName %> } from 'app/shared/model/<%= entityModelFileName %>.model';
 // tslint:disable-next-line:no-unused-variable
import { APP_DATE_FORMAT, APP_LOCAL_DATE_FORMAT } from 'app/config/constants';
<%_ if (pagination !== 'no') { _%>
import { ITEMS_PER_PAGE } from 'app/shared/util/pagination.constants';
<%_ } _%>

export interface I<%= entityReactName %>Props {
  getEntities: ICrudGetAllAction<I<%= entityReactName %>>;
  <%_ if (pagination === 'infinite-scroll') { _%>
  reset: Function;
  <%_ } _%>
  <%_ if (searchEngine === 'elasticsearch') { _%>
  getSearchEntities: ICrudSearchAction<I<%= entityReactName %>>;
  <%_ } _%>
  <%= entityInstance %>List: I<%= entityReactName %>[];
  <%_ if (pagination === 'infinite-scroll') { _%>
  links: {
    last: 0
  };
  <%_ } _%>
  <%_ if (pagination !== 'no') { _%>
  totalItems: 0;
  location: any;
  <%_ } _%>
  <%_ if (pagination === 'pagination' || pagination === 'pager') { _%>
  history: any;
  <%_ } _%>
  match: any;
}

<% if (searchEngine === 'elasticsearch' && pagination !== 'no') { _%>
export interface I<%= entityReactName %>State extends IPaginationBaseState {
  search: string;
}
<%_ } else if (searchEngine === 'elasticsearch') { _%>
export interface I<%= entityReactName %>State {
  search: string;
}
<%_ } else if (pagination !== 'no') { _%>
export type I<%= entityReactName %>State = IPaginationBaseState;
<%_ } _%>

export class <%= entityReactName %> extends React.Component<I<%= entityReactName %>Props<% if (searchEngine === 'elasticsearch' || pagination !== 'no') { %>, I<%= entityReactName %>State<% } %>> {
  <%_ if (searchEngine === 'elasticsearch' || pagination !== 'no') { _%>
  state: I<%= entityReactName %>State = {
    <%_ if (searchEngine === 'elasticsearch') { _%>
    search: '',
    <%_ } _%>
    <%_ if (pagination !== 'no') { _%>
    ...getSortState(this.props.location, ITEMS_PER_PAGE)
    <%_ } _%>
  };
  <%_ } _%>

  componentDidMount() {
    <%_ if (pagination !== 'no') { _%>
      <%_ if (pagination === 'infinite-scroll') { _%>
    this.reset();
      <%_ } else { _%>
    this.getEntities();
      <%_ } _%>
    <%_ } else { _%>
    this.props.getEntities();
    <%_ } _%>
  }

  <%_ if (searchEngine === 'elasticsearch') { _%>
  search = () => {
    if (this.state.search) {
      this.props.getSearchEntities(this.state.search);
    }
  };

  clear = () => {
    this.props.getEntities();
    this.setState({
      search: ''
    });
  };

  handleSearch = event => this.setState({ search: event.target.value });
  <%_ } _%>

  <%_ if (pagination === 'infinite-scroll') { _%>
  reset = () => {
    this.props.reset();
    this.setState({ activePage: 1 }, () => this.getEntities());
  };

  handleLoadMore = page => {
    this.setState({ activePage: this.state.activePage + 1 }, () => this.getEntities());
  };
  <%_ } _%>

  <%_ if (pagination !== 'no') { _%>
  sort = prop => () => {
    this.setState(
      {
        order: this.state.order === 'asc' ? 'desc' : 'asc',
        sort: prop
      },
      () => <% if (pagination === 'infinite-scroll') { %>this.reset()<% } else { %>this.sortEntities()<% } %>
    );
  };

  <%_ if (pagination === 'pagination' || pagination === 'pager') { _%>
  sortEntities() {
    this.getEntities();
    this.props.history.push(`${this.props.location.pathname}?page=${this.state.activePage}&sort=${this.state.sort},${this.state.order}`);
  }
  <%_ } _%>

  <%_ if (pagination === 'pagination' || pagination === 'pager') { _%>
  handlePagination = activePage => this.setState({ activePage }, () => this.sortEntities());
  <%_ } _%>

  getEntities = () => {
    const { activePage, itemsPerPage, sort, order } = this.state;
    this.props.getEntities(activePage - 1, itemsPerPage, `${sort},${order}`);
  };
  <%_ } _%>

  render() {
    const { <%=entityInstance %>List, match<% if (pagination === 'pagination' || pagination === 'pager') { %>, totalItems<% } %>} = this.props;
    return (
      <div>
        <h2 id="<%= entityFileName %>-heading">
          <Translate contentKey="<%= i18nKeyPrefix %>.home.title"><%= entityClassPluralHumanized %></Translate>
          <Link to={`${match.url}/new`} className="btn btn-primary float-right jh-create-entity" id="jh-create-entity">
<<<<<<< HEAD
            <FaPlus />&nbsp;
=======
            <FontAwesomeIcon icon={faPlus} />&nbsp;
>>>>>>> bbe74301
            <Translate contentKey="<%= i18nKeyPrefix %>.home.createLabel">
              Create new <%= entityClassHumanized %>
            </Translate>
          </Link>
        </h2>
        <%_ if (searchEngine === 'elasticsearch') { _%>
        <Row>
          <Col sm="12">
            <AvForm onSubmit={this.search}>
              <AvGroup>
                <InputGroup>
                  <AvInput type="text" name="search" value={this.state.search} onChange={this.handleSearch}
                    placeholder=<% if (enableTranslation) { %>{translate('<%= i18nKeyPrefix %>.home.search')}<% } else { %>"Search"<% } %>/>
                  <Button className="input-group-addon">
                    <FontAwesomeIcon icon={faSearch} />
                  </Button>
                  <Button type="reset" className="input-group-addon" onClick={this.clear}>
                    <FontAwesomeIcon icon={faTrash} />
                  </Button>
                </InputGroup>
              </AvGroup>
            </AvForm>
          </Col>
        </Row>
        <%_ } _%>
        <div className="table-responsive">
          <%_ if (pagination === 'infinite-scroll') { _%>
          <InfiniteScroll pageStart={this.state.activePage}
                          loadMore={this.handleLoadMore}
                          hasMore={this.state.activePage <= this.props.links.last}
                          loader={<div className="loader">Loading ...</div>}
                          threshold={0}
                          initialLoad={false}>
          <%_ } _%>
          <Table responsive>
            <thead>
              <tr>
                <th<% if (pagination !== 'no') { %> className="hand" onClick={this.sort('id')} <%_ } _%>><Translate contentKey="global.field.id">ID</Translate><% if (pagination !== 'no') { %> <FontAwesomeIcon icon={faSort} /><% } %></th>
                <%_ for (idx in fields) { _%>
                <th<% if (pagination !== 'no') { %> className="hand" onClick={this.sort('<%=fields[idx].fieldName%>')} <%_ } _%>><Translate contentKey="<%= `${i18nKeyPrefix}.${fields[idx].fieldName}` %>"><%= fields[idx].fieldNameHumanized %></Translate><% if (pagination !== 'no') { %> <FontAwesomeIcon icon={faSort} /><% } %></th>
                <%_ } _%>
                <%_ for (idx in relationships) { _%>
                    <%_ if (relationships[idx].relationshipType === 'many-to-one'
                    || (relationships[idx].relationshipType === 'one-to-one' && relationships[idx].ownerSide === true)
                    || (relationships[idx].relationshipType === 'many-to-many' && relationships[idx].ownerSide === true && pagination === 'no')) {
                    const fieldName = dto === 'no' ? "." + relationships[idx].otherEntityField : relationships[idx].otherEntityFieldCapitalized;_%>
                <th<% if (pagination !== 'no') { %> <% } %>><Translate contentKey="<%= `${i18nKeyPrefix}.${relationships[idx].relationshipName}` %>"><%= relationships[idx].relationshipNameHumanized %></Translate><% if (pagination !== 'no') { %> <FontAwesomeIcon icon={faSort} /><% } %></th>
                    <%_ } _%>
                <%_ } _%>
                <th />
              </tr>
            </thead>
            <tbody>
              {
                <%= entityInstance %>List.map((<%=entityInstance %>, i) => (
                <tr key={`entity-${i}`}>
                  <td>
                    <Button tag={Link} to={`${match.url}/${<%=entityInstance %>.id}`} color="link" size="sm">
                      {<%= entityInstance %>.id}
                    </Button>
                  </td>
                  <%_ for (idx in fields) {
                    const fieldType = fields[idx].fieldType;
                    const fieldName = fields[idx].fieldName;
                  _%>
                  <td>
                  <%_ if (fieldType === 'Boolean') { _%>
                    {<%= entityInstance %>.<%=fields[idx].fieldName%> ? 'true' : 'false'}
                  <%_ } else if (fieldType === 'Instant' || fieldType === 'ZonedDateTime') { _%>
                    <TextFormat type="date" value={<%= entityInstance %>.<%=fieldName%>} format={APP_DATE_FORMAT} />
                  <%_ } else if (fieldType === 'LocalDate') { _%>
                    <TextFormat type="date" value={<%= entityInstance %>.<%=fieldName%>} format={APP_LOCAL_DATE_FORMAT} />
                  <%_ } else if (['byte[]', 'ByteBuffer'].includes(fieldType)) { _%>
                    <%_
                      // blobFields
                      const fieldBlobType = fields[idx].fieldTypeBlobContent;
                      if (fieldBlobType !== 'text') {
                    _%>
                      {<%= entityInstance %>.<%= fieldName %> ? (
                        <div>
                            <a onClick={openFile(<%= entityInstance %>.<%= fieldName %>ContentType, <%= entityInstance %>.<%= fieldName %>)}>
                            <%_ if (fieldBlobType === 'image') { _%>
                              <img src={`data:${<%= entityInstance %>.<%= fieldName %>ContentType};base64,${<%= entityInstance %>.<%= fieldName %>}`} style={{ maxHeight: '30px' }} />
                            <%_ } else { _%>
                              <Translate contentKey="entity.action.open">Open</Translate>
                            <%_ } _%>
                            &nbsp;
                          </a>
                          <span>{<%= entityInstance %>.<%= fieldName %>ContentType}, {byteSize(<%= entityInstance %>.<%= fieldName %>)}</span>
                        </div>
                      ) : null}
                    <%_ } else { _%>
                        {<%= entityInstance %>.<%= fieldName %>}
                    <%_ } _%>
                  <%_ } else { _%>
                    {<%= entityInstance %>.<%= fieldName %>}
                  <%_ } _%>
                  </td>
                  <%_ } _%>
                  <%_ for (idx in relationships) {
                    const relationshipType = relationships[idx].relationshipType;
                    const ownerSide = relationships[idx].ownerSide;
                    const relationshipFieldName = relationships[idx].relationshipFieldName;
                    const relationshipFieldNamePlural = relationships[idx].relationshipFieldNamePlural;
                    const otherEntityName = relationships[idx].otherEntityName;
                    const otherEntityStateName = relationships[idx].otherEntityStateName;
                    const otherEntityField = relationships[idx].otherEntityField;
                    const otherEntityFieldCapitalized = relationships[idx].otherEntityFieldCapitalized; _%>
                    <%_ if (relationshipType === 'many-to-one'
                    || (relationshipType === 'one-to-one' && ownerSide === true)
                    || (relationshipType === 'many-to-many' && ownerSide === true && pagination === 'no')) { _%>
                  <td>
                    <%_ if (otherEntityName === 'user') { _%>
                      <%_ if (relationshipType === 'many-to-many') { _%>
                    {
                      (<%= entityInstance %>.<%= relationshipFieldNamePlural %>) ?
                          (<%= entityInstance %>.<%= relationshipFieldNamePlural %>.map((val, j) =>
                              <span key={j}>{val.<%= otherEntityField %>}{(j === <%= entityInstance %>.<%= relationshipFieldNamePlural %>.length - 1) ? '' : ', '}</span>
                          )
                      ) : null
                    }
                      <%_ } else { _%>
                        <%_ if (dto === 'no') { _%>
                    {<%= entityInstance + "." + relationshipFieldName %> ? <%= entityInstance + "." + relationshipFieldName + "." + otherEntityField %> : ''}
                        <%_ } else { _%>
                    {<%= entityInstance + "." + relationshipFieldName + otherEntityFieldCapitalized %> ? <%= entityInstance + "." + relationshipFieldName + otherEntityFieldCapitalized %> : ''}
                          <%_ } _%>
                      <%_ } _%>
                      <%_ } else { _%>
                        <%_ if (relationshipType === 'many-to-many') { _%>
                      {
                        (<%= entityInstance %>.<%= relationshipFieldNamePlural %>) ?
                            (<%= entityInstance %>.<%= relationshipFieldNamePlural %>.map((val, j) =>
                                <span key={j}><Link to={`<%= otherEntityName %>/${val.id}`}>{val.<%= otherEntityField %>}</Link>{(j === <%= entityInstance %>.<%= relationshipFieldNamePlural %>.length - 1) ? '' : ', '}</span>
                            )
                        ) : null
                      }
                        <%_ } else { _%>
                            <%_ if (dto === 'no') { _%>
                      {<%= entityInstance + "." + relationshipFieldName %> ?
                      <Link to={`<%= otherEntityName %>/${<%= entityInstance + "." + relationshipFieldName + ".id}" %>`}>
                        {<%= entityInstance + "." + relationshipFieldName + "." + otherEntityField %>}
                      </Link> : ''}
                            <%_ } else { _%>
                      {<%= entityInstance + "." + relationshipFieldName + otherEntityFieldCapitalized %> ?
                      <Link to={`<%= otherEntityName %>/${<%= entityInstance + "." + relationshipFieldName + "Id}" %>`}>
                        {<%= entityInstance + "." + relationshipFieldName + otherEntityFieldCapitalized %>}
                      </Link> : ''}
                            <%_ } _%>
                        <%_ } _%>
                      <%_ } _%>
                    </td>
                    <%_ } _%>
                    <%_ } _%>
                    <td className="text-right">
                      <div className="btn-group flex-btn-group-container">
                        <Button tag={Link} to={`${match.url}/${<%=entityInstance %>.id}`} color="info" size="sm">
                          <FontAwesomeIcon icon={faEye} /> <span className="d-none d-md-inline" ><Translate contentKey="entity.action.view">View</Translate></span>
                        </Button>
                        <Button tag={Link} to={`${match.url}/${<%=entityInstance %>.id}/edit`} color="primary" size="sm">
                          <FontAwesomeIcon icon={faPencilAlt} /> <span className="d-none d-md-inline"><Translate contentKey="entity.action.edit">Edit</Translate></span>
                        </Button>
                        <Button tag={Link} to={`${match.url}/${<%=entityInstance %>.id}/delete`} color="danger" size="sm">
                          <FontAwesomeIcon icon={faTrash} /> <span className="d-none d-md-inline"><Translate contentKey="entity.action.delete">Delete</Translate></span>
                        </Button>
                      </div>
                    </td>
                  </tr>
                ))
              }
            </tbody>
          </Table>
          <%_ if (pagination === 'infinite-scroll') { _%>
          </InfiniteScroll>
          <%_ } _%>
        </div>
        <%_ if (pagination === 'pagination' || pagination === 'pager') { _%>
        <Row className="justify-content-center">
          <JhiPagination
            items={getPaginationItemsNumber(totalItems, this.state.itemsPerPage)}
            activePage={this.state.activePage}
            onSelect={this.handlePagination}
            maxButtons={5}
          />
        </Row>
        <% } _%>
      </div>
    );
  }
}

const mapStateToProps = ({ <%= entityInstance %> }) => ({
  <%= entityInstance %>List: <%= entityInstance %>.entities,
  <%_ if (pagination !== 'no') { _%>
  totalItems: <%= entityInstance %>.totalItems,
  <%_ } _%>
  <%_ if (pagination === 'infinite-scroll') { _%>
  links: <%= entityInstance %>.links
  <%_ } _%>
});

const mapDispatchToProps = {
 <%_ if (searchEngine === 'elasticsearch') { _%>
 getSearchEntities,
 <%_ } _%>
 getEntities,
 <%_ if (pagination === 'infinite-scroll') { _%>
 reset
 <%_ } _%>
};

export default connect(mapStateToProps, mapDispatchToProps)(<%= entityReactName %>);<|MERGE_RESOLUTION|>--- conflicted
+++ resolved
@@ -184,11 +184,7 @@
         <h2 id="<%= entityFileName %>-heading">
           <Translate contentKey="<%= i18nKeyPrefix %>.home.title"><%= entityClassPluralHumanized %></Translate>
           <Link to={`${match.url}/new`} className="btn btn-primary float-right jh-create-entity" id="jh-create-entity">
-<<<<<<< HEAD
-            <FaPlus />&nbsp;
-=======
             <FontAwesomeIcon icon={faPlus} />&nbsp;
->>>>>>> bbe74301
             <Translate contentKey="<%= i18nKeyPrefix %>.home.createLabel">
               Create new <%= entityClassHumanized %>
             </Translate>
