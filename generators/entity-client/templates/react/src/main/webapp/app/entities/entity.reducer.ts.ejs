--- conflicted
+++ resolved
@@ -52,9 +52,6 @@
   CREATE_<%= entityActionName %>: '<%= entityInstance %>/CREATE_<%= entityActionName %>',
   UPDATE_<%= entityActionName %>: '<%= entityInstance %>/UPDATE_<%= entityActionName %>',
   DELETE_<%= entityActionName %>: '<%= entityInstance %>/DELETE_<%= entityActionName %>',
-<<<<<<< HEAD
-  <% if (pagination === 'infinite-scroll') { %>RESET_<%= entityActionNamePlural %>: '<%= entityInstance %>/RESET_<%= entityActionNamePlural %>'<% } %>
-=======
   <%_
   blobs.forEach(b => {
     const upperFieldName = b.fieldName.toUpperCase();
@@ -62,7 +59,6 @@
   SET_<%= upperFieldName %>: '<%= entityInstance %>/SET_<%= upperFieldName %>',
   <%_ }); _%>
   RESET: '<%= entityInstance %>/RESET'
->>>>>>> ce45d6bd
 };
 
 const initialState = {
@@ -169,20 +165,12 @@
         updateSuccess: true,
         entity: {}
       };
-<<<<<<< HEAD
-    <%_ if (pagination === 'infinite-scroll') { _%>
-    case ACTION_TYPES.RESET_<%= entityActionNamePlural %>:
-      return {
-        ...initialState
-      };
-    <%_ } _%>
-=======
-      <%_
-      blobs.forEach(b => {
-        const fieldName = b.fieldName;
-        const upperFieldName = fieldName.toUpperCase();
-      _%>
-      case ACTION_TYPES.SET_<%= upperFieldName %>:
+    <%_
+    blobs.forEach(b => {
+      const fieldName = b.fieldName;
+      const upperFieldName = fieldName.toUpperCase();
+    _%>
+    case ACTION_TYPES.SET_<%= upperFieldName %>:
         return {
           ...state,
           entity: {
@@ -196,7 +184,6 @@
       return {
         ...initialState
       };
->>>>>>> ce45d6bd
     default:
       return state;
   }
@@ -268,26 +255,18 @@
   return result;
 };
 
-<<<<<<< HEAD
-<%_ if (pagination === 'infinite-scroll') { _%>
-export const reset = () => ({
-  type: ACTION_TYPES.RESET_<%= entityActionNamePlural %>
-});
-<%_ } _%>
-=======
 <%_
   blobs.forEach(b => {
     const fieldName = b.fieldName;
     const upperFirstName =  upperFirst(fieldName);
     const upperFieldName = b.fieldName.toUpperCase();
 _%>
-  export const set<%= upperFirstName %> = <%= fieldName %> => ({
-    type: ACTION_TYPES.SET_<%= upperFieldName %>,
-    payload: <%= fieldName %>
-  });
+export const set<%= upperFirstName %> = <%= fieldName %> => ({
+  type: ACTION_TYPES.SET_<%= upperFieldName %>,
+  payload: <%= fieldName %>
+});
 <%_ }); _%>
 
 export const reset = () => ({
   type: ACTION_TYPES.RESET
-});
->>>>>>> ce45d6bd
+});