<%#
 Copyright 2013-2018 the original author or authors from the JHipster project.

 This file is part of the JHipster project, see https://www.jhipster.tech/
 for more information.

 Licensed under the Apache License, Version 2.0 (the "License");
 you may not use this file except in compliance with the License.
 You may obtain a copy of the License at

      http://www.apache.org/licenses/LICENSE-2.0

 Unless required by applicable law or agreed to in writing, software
 distributed under the License is distributed on an "AS IS" BASIS,
 WITHOUT WARRANTIES OR CONDITIONS OF ANY KIND, either express or implied.
 See the License for the specific language governing permissions and
 limitations under the License.
-%>
<%_
    let entityActionName = entityInstance.toUpperCase();
<<<<<<< HEAD
    let entityActionNamePlural = entityInstancePlural.toUpperCase();
    const blobs = fields.filter(e => ['byte[]', 'ByteBuffer'].includes(e.fieldType));
    const hasBlob = blobs.length > 0;
=======
>>>>>>> 8c08062c
_%>
import axios from 'axios';
import { expect } from 'chai';
import reducer, {
  ACTION_TYPES, createEntity, deleteEntity, getEntities,
  getEntity, updateEntity
} from 'app/entities<% if (applicationType === 'gateway' && locals.microserviceName) { %>/<%= microserviceName.toLowerCase() %><% } %>/<%= entityFileName %>/<%= entityFileName %>.reducer';
import configureStore from 'redux-mock-store';
import promiseMiddleware from 'redux-promise-middleware';
import thunk from 'redux-thunk';
import * as sinon from 'sinon';

import { REQUEST, SUCCESS, FAILURE } from 'app/shared/reducers/action-type.util';

// tslint:disable no-invalid-template-strings
describe('Entities reducer tests', () => {

  function isEmpty(element): boolean {
    if (element instanceof Array) {
      return element.length === 0;
    } else {
      return Object.keys(element).length === 0;
    }
  }

  const initialState = {
    loading: false,
    errorMessage: null,
    entities: [],
    entity: {},
    updating: false,
    updateSuccess: false
  };

  function testInitialState(state) {
    expect(state).to.contain({
      loading: false,
      errorMessage: null,
      updating: false,
      updateSuccess: false
    });
    expect(isEmpty(state.entities));
    expect(isEmpty(state.entity));
  }

  function testMultipleTypes(types, payload, testFunction) {
    types.forEach(e => {
      testFunction(reducer(undefined, { type: e, payload }));
    });
  }

  describe('Common', () => {
    it('should return the initial state', () => {
      testInitialState(reducer(undefined, {}));
    });
  });

  describe('Requests', () => {
    it('should set state to loading', () => {
      testMultipleTypes(
        [
          REQUEST(ACTION_TYPES.FETCH_<%= entityActionName %>_LIST),
          REQUEST(ACTION_TYPES.FETCH_<%= entityActionName %>)
        ],
        {},
        state => {
          expect(state).to.contain({
            errorMessage: null,
            updateSuccess: false,
            loading: true
          });
        }
      );
    });

    it('should set state to updating', () => {
      testMultipleTypes(
        [
          REQUEST(ACTION_TYPES.CREATE_<%= entityActionName %>),
          REQUEST(ACTION_TYPES.UPDATE_<%= entityActionName %>),
          REQUEST(ACTION_TYPES.DELETE_<%= entityActionName %>)
        ],
        {},
        state => {
          expect(state).to.contain({
            errorMessage: null,
            updateSuccess: false,
            updating: true
          });
        }
      );
    });
  });

  describe('Failures', () => {
    it('should set a message in errorMessage', () => {
      testMultipleTypes(
        [
          FAILURE(ACTION_TYPES.FETCH_<%= entityActionName %>_LIST),
          FAILURE(ACTION_TYPES.FETCH_<%= entityActionName %>),
          FAILURE(ACTION_TYPES.CREATE_<%= entityActionName %>),
          FAILURE(ACTION_TYPES.UPDATE_<%= entityActionName %>),
          FAILURE(ACTION_TYPES.DELETE_<%= entityActionName %>)
        ],
        'error message',
        state => {
          expect(state).to.contain({
            errorMessage: 'error message',
            updateSuccess: false,
            updating: false
          });
        }
      );
    });
  });

  describe('Successes', () => {
    it('should fetch all entities', () => {
      const payload = { data: { 1: 'fake', 2: 'feka' } };
      expect(reducer(undefined, {
        type: SUCCESS(ACTION_TYPES.FETCH_<%= entityActionName %>_LIST),
        payload
      })).to.eql({
      ...initialState,
      loading: false,
      entities: payload.data
      });
    });

    it('should create/update entity', () => {
      const payload = { data: 'fake payload' };
      expect(reducer(undefined, {
        type: SUCCESS(ACTION_TYPES.CREATE_<%= entityActionName %>),
        payload
      })).to.eql({
        ...initialState,
        updating: false,
        updateSuccess: true,
        entity: payload.data
      });
    });

    it('should delete entity', () => {
      const payload = 'fake payload';
      const toTest = reducer(undefined,
        {
          type: SUCCESS(ACTION_TYPES.DELETE_<%= entityActionName %>),
          payload
        });
      expect(toTest).to.contain({
        updating: false,
        updateSuccess: true
      });
    });
  });

  describe('Actions', () => {
    let store;

    const resolvedObject = { value: 'whatever' };
    beforeEach(() => {
      const mockStore = configureStore([thunk, promiseMiddleware()]);
      store = mockStore({});
      axios.get = sinon.stub().returns(Promise.resolve(resolvedObject));
      axios.post = sinon.stub().returns(Promise.resolve(resolvedObject));
      axios.put = sinon.stub().returns(Promise.resolve(resolvedObject));
      axios.delete = sinon.stub().returns(Promise.resolve(resolvedObject));
    });

    it('dispatches ACTION_TYPES.FETCH_<%= entityActionName %>_LIST actions', async () => {
      const expectedActions = [
        {
          type: REQUEST(ACTION_TYPES.FETCH_<%= entityActionName %>_LIST)
        },
        {
          type: SUCCESS(ACTION_TYPES.FETCH_<%= entityActionName %>_LIST),
          payload: resolvedObject
        }
      ];
      await store.dispatch(getEntities()).then(() => expect(store.getActions()).to.eql(expectedActions));
    });

    it('dispatches ACTION_TYPES.FETCH_<%= entityActionName %> actions', async () => {
      const expectedActions = [
        {
          type: REQUEST(ACTION_TYPES.FETCH_<%= entityActionName %>)
        },
        {
          type: SUCCESS(ACTION_TYPES.FETCH_<%= entityActionName %>),
          payload: resolvedObject
        }
      ];
      await store.dispatch(getEntity(42666)).then(() => expect(store.getActions()).to.eql(expectedActions));
    });

    it('dispatches ACTION_TYPES.CREATE_<%= entityActionName %> actions', async () => {
      const expectedActions = [
        {
          type: REQUEST(ACTION_TYPES.CREATE_<%= entityActionName %>)
        },
        {
          type: SUCCESS(ACTION_TYPES.CREATE_<%= entityActionName %>),
          payload: resolvedObject
        },
        {
          type: REQUEST(ACTION_TYPES.FETCH_<%= entityActionName %>_LIST)
        },
        {
          type: SUCCESS(ACTION_TYPES.FETCH_<%= entityActionName %>_LIST),
          payload: resolvedObject
        }
      ];
      await store.dispatch(createEntity({ '<%= entityActionName %>': 'fake' })).then(() => expect(store.getActions()).to.eql(expectedActions));
    });

    it('dispatches ACTION_TYPES.UPDATE_<%= entityActionName %> actions', async () => {
      const expectedActions = [
        {
          type: REQUEST(ACTION_TYPES.UPDATE_<%= entityActionName %>)
        },
        {
          type: SUCCESS(ACTION_TYPES.UPDATE_<%= entityActionName %>),
          payload: resolvedObject
        },
        {
          type: REQUEST(ACTION_TYPES.FETCH_<%= entityActionName %>_LIST)
        },
        {
          type: SUCCESS(ACTION_TYPES.FETCH_<%= entityActionName %>_LIST),
          payload: resolvedObject
        }
      ];
      await store.dispatch(updateEntity({ '1': 'fake' })).then(() => expect(store.getActions()).to.eql(expectedActions));
    });

    it('dispatches ACTION_TYPES.DELETE_<%= entityActionName %> actions', async () => {
      const expectedActions = [
        {
          type: REQUEST(ACTION_TYPES.DELETE_<%= entityActionName %>)
        },
        {
          type: SUCCESS(ACTION_TYPES.DELETE_<%= entityActionName %>),
          payload: resolvedObject
        },
        {
          type: REQUEST(ACTION_TYPES.FETCH_<%= entityActionName %>_LIST)
        },
        {
          type: SUCCESS(ACTION_TYPES.FETCH_<%= entityActionName %>_LIST),
          payload: resolvedObject
        }
      ];
      await store.dispatch(deleteEntity(42666)).then(() => expect(store.getActions()).to.eql(expectedActions));
    });
  });

  <%_ if (hasBlob) { _%>
  describe('Blobs', () => {
    <%_
    blobs.forEach(b => {
      const nameToUpper = b.fieldName.toUpperCase();
    _%>
    it('should properly set <%= b.fieldName %> in state.', () => {
      const payload = { data: 'fake data', contentType: 'fake dataType' };
      expect(reducer(undefined, {
        type: ACTION_TYPES.SET_<%= nameToUpper %>,
        payload
      })).to.eql({
        ...initialState,
        entity: {
          <%= b.fieldName %>: payload.data,
          <%= b.fieldName %>ContentType: payload.contentType
        }
      });
    });
    <%_ }); _%>
  });
  <%_ } _%>
});<|MERGE_RESOLUTION|>--- conflicted
+++ resolved
@@ -18,12 +18,9 @@
 -%>
 <%_
     let entityActionName = entityInstance.toUpperCase();
-<<<<<<< HEAD
     let entityActionNamePlural = entityInstancePlural.toUpperCase();
     const blobs = fields.filter(e => ['byte[]', 'ByteBuffer'].includes(e.fieldType));
     const hasBlob = blobs.length > 0;
-=======
->>>>>>> 8c08062c
 _%>
 import axios from 'axios';
 import { expect } from 'chai';
