--- conflicted
+++ resolved
@@ -16,103 +16,6 @@
  See the License for the specific language governing permissions and
  limitations under the License.
 -%>
-<<<<<<< HEAD
-<%_
-const variablesWithTypes = [];
-const typeImports = new Set();
-const defaultVariablesValues = {};
-let hasUserRelationship = false;
-let tsKeyType;
-if (pkType === 'String') {
-    tsKeyType = 'string';
-} else {
-    tsKeyType = 'number';
-}
-variablesWithTypes.push(`id?: ${tsKeyType}`);
-fields.forEach(field => {
-    const fieldType = field.fieldType;
-    const fieldName = field.fieldName;
-    let tsType;
-    if (field.fieldIsEnum) {
-        tsType = fieldType;
-    } else if (fieldType === 'Boolean') {
-        tsType = 'boolean';
-        defaultVariablesValues[fieldName] = 'this.' + fieldName + ' = false;';
-    } else if (['Integer', 'Long', 'Float', 'Double', 'BigDecimal'].includes(fieldType)) {
-        tsType = 'number';
-    } else if (fieldType === 'String'  || fieldType === 'UUID') {
-        tsType = 'string';
-    } else if (['LocalDate', 'Instant', 'ZonedDateTime'].includes(fieldType)) {
-        tsType = 'Moment';
-    } else { //(fieldType === 'byte[]' || fieldType === 'ByteBuffer') && fieldTypeBlobContent === 'any' || (fieldType === 'byte[]' || fieldType === 'ByteBuffer') && fieldTypeBlobContent === 'image' || fieldType === 'LocalDate'
-        tsType = 'any';
-        if (['byte[]', 'ByteBuffer'].includes(fieldType) && field.fieldTypeBlobContent !== 'text') {
-            variablesWithTypes.push(`${fieldName}ContentType?: string`);
-        }
-    }
-    variablesWithTypes.push(`${fieldName}?: ${tsType}`);
-});
-relationships.forEach(relationship => {
-    let fieldType;
-    let fieldName;
-    const relationshipType = relationship.relationshipType;
-    if (relationshipType === 'one-to-many' || relationshipType === 'many-to-many') {
-        if (relationship.otherEntityAngularName === 'User') {
-            fieldType = 'IUser[]';
-            hasUserRelationship = true;
-        } else {
-            fieldType = `I${relationship.otherEntityAngularName}[]`;
-            typeImports.add(`import { I${relationship.otherEntityAngularName} } from 'app/shared/model/${relationship.otherEntityModelName}.model'`);
-        }
-        fieldName = relationship.relationshipFieldNamePlural;
-    } else {
-        if (dto === 'no') {
-            if (relationship.otherEntityAngularName === 'User') {
-                fieldType = 'IUser';
-                hasUserRelationship = true;
-            } else {
-                fieldType = `I${relationship.otherEntityAngularName}`;
-                typeImports.add(`import { I${relationship.otherEntityAngularName} } from 'app/shared/model/${relationship.otherEntityModelName}.model'`);
-            }
-            fieldName = relationship.relationshipFieldName;
-        } else {
-            const otherEntityRelationshipName = relationship.otherEntityRelationshipName;
-            const relationshipFieldName = relationship.relationshipFieldName;
-            const relationshipFieldNamePlural = relationship.relationshipFieldNamePlural;
-            const relationshipType = relationship.relationshipType;
-            const otherEntityNameCapitalized = relationship.otherEntityNameCapitalized;
-            const otherEntityFieldCapitalized = relationship.otherEntityFieldCapitalized;
-            const ownerSide = relationship.ownerSide;
-
-            if (relationshipType === 'many-to-many' && ownerSide === true) {
-                fieldType = `${otherEntityFieldCapitalized}[]`;
-                fieldName = relationshipFieldNamePlural;
-            } else if (relationshipType === 'many-to-one' || (relationshipType === 'one-to-one' && ownerSide === true)) {
-                if (otherEntityFieldCapitalized !== 'Id' && otherEntityFieldCapitalized !== '') {
-                    fieldType = 'string';
-                    fieldName = `${relationshipFieldName}${otherEntityFieldCapitalized}`;
-                    variablesWithTypes.push(`${fieldName}?: ${fieldType}`);
-                }
-                fieldType = 'number';
-                fieldName = `${relationshipFieldName}Id`;
-            } else {
-                fieldType = tsKeyType;
-                fieldName = `${relationship.relationshipFieldName}Id`;
-            }
-        }
-    }
-    variablesWithTypes.push(`${fieldName}?: ${fieldType}`);
-});
-_%>
-<%_ if (fieldsContainInstant || fieldsContainZonedDateTime) { _%>
-import { Moment } from 'moment';
-<%_ } _%>
-<%_ if (hasUserRelationship) { _%>
-import { IUser } from 'app/core/user/user.model';
-<%_ } _%>
-<%_ typeImports.forEach(typeImport => { _%>
-<%- typeImport %>;
-=======
 <%
 const variablesWithTypes = generateEntityClientFields(pkType, fields, relationships, dto);
 const typeImports = generateEntityClientImports(relationships, dto);
@@ -120,7 +23,6 @@
 %>
 <%_ typeImports.forEach( (importedPath, importedType) => { _%>
 import { <%- importedType %> } from '<%- importedPath %>';
->>>>>>> 26e7ff22
 <%_ }); _%>
 
 <%_ const enumsAlreadyDeclared = [];
