--- conflicted
+++ resolved
@@ -33,11 +33,7 @@
         <%_ if (searchEngine === 'elasticsearch') { _%>
         protected activatedRoute: ActivatedRoute,
         <%_ } _%>
-<<<<<<< HEAD
-        protected principal: Principal
-=======
-        private accountService: AccountService
->>>>>>> eb2a4054
+        protected accountService: AccountService
     ) {
         <%_ if (searchEngine === 'elasticsearch') { _%>
         this.currentSearch = this.activatedRoute.snapshot && this.activatedRoute.snapshot.params['search'] ?
