<%#
 Copyright 2013-2019 the original author or authors from the JHipster project.

 This file is part of the JHipster project, see https://www.jhipster.tech/
 for more information.

 Licensed under the Apache License, Version 2.0 (the "License");
 you may not use this file except in compliance with the License.
 You may obtain a copy of the License at

      http://www.apache.org/licenses/LICENSE-2.0

 Unless required by applicable law or agreed to in writing, software
 distributed under the License is distributed on an "AS IS" BASIS,
 WITHOUT WARRANTIES OR CONDITIONS OF ANY KIND, either express or implied.
 See the License for the specific language governing permissions and
 limitations under the License.
-%>
<%_
const query = generateEntityQueries(relationships, entityInstance, dto);
const queries = query.queries;
const variables = query.variables;
let hasManyToMany = query.hasManyToMany;
_%>
import { Component, OnInit<% if (fieldsContainImageBlob) { %>, ElementRef<% } %> } from '@angular/core';
import { HttpResponse, HttpErrorResponse } from '@angular/common/http';
import { FormBuilder, Validators } from '@angular/forms';
import { ActivatedRoute } from '@angular/router';
import { Observable } from 'rxjs';
<%_ if (queries && queries.length > 0) { _%>
import { filter, map } from 'rxjs/operators';
<%_ } _%>
<%_ if ( fieldsContainDate ) { _%>
import * as moment from 'moment';
    <%_ if ( fieldsContainInstant || fieldsContainZonedDateTime ) { _%>
import { DATE_TIME_FORMAT } from 'app/shared/constants/input.constants';
    <%_ } _%>
<%_ } _%>
<%_ if (queries && queries.length > 0 || fieldsContainBlob) { _%>
import { <% if (fieldsContainBlob || queries && queries.length > 0) { %>JhiAlertService, <% } %><% if (fieldsContainBlob) { %>JhiDataUtils<% } %> } from 'ng-jhipster';
<%_ } _%>
import { I<%= entityAngularName %>, <%= entityAngularName %> } from 'app/shared/model/<%= entityModelFileName %>.model';
import { <%= entityAngularName %>Service } from './<%= entityFileName %>.service';
<%_
let hasRelationshipQuery = false;
Object.keys(differentRelationships).forEach(key => {
    const hasAnyRelationshipQuery = differentRelationships[key].some(rel =>
        (rel.relationshipType === 'one-to-one' && rel.ownerSide === true && rel.otherEntityName !== 'user')
            || rel.relationshipType !== 'one-to-many'
    );
    if (hasAnyRelationshipQuery) {
        hasRelationshipQuery = true;
    }
    if (differentRelationships[key].some(rel => rel.relationshipType !== 'one-to-many')) {
        const uniqueRel = differentRelationships[key][0];
        if (uniqueRel.otherEntityAngularName !== entityAngularName) {
            if (uniqueRel.otherEntityAngularName === 'User') {
_%>
import { I<%= uniqueRel.otherEntityAngularName %>, <%= uniqueRel.otherEntityAngularName%>Service } from 'app/core';
<%_         } else { _%>
import { I<%= uniqueRel.otherEntityAngularName %> } from 'app/shared/model/<%= uniqueRel.otherEntityModelName %>.model';
import { <%= uniqueRel.otherEntityAngularName%>Service } from 'app/entities/<%= uniqueRel.otherEntityPath %>';
<%_         }
        }
    }
}); _%>

@Component({
    selector: '<%= jhiPrefixDashed %>-<%= entityFileName %>-update',
    templateUrl: './<%= entityFileName %>-update.component.html'
})
export class <%= entityAngularName %>UpdateComponent implements OnInit {

    <%= entityInstance %>: I<%= entityAngularName %>;
    isSaving: boolean;
<%_
for ( const idx in variables ) { %>
    <%- variables[idx] %>
<%_ } _%>
<%_ for ( idx in fields ) {
    const fieldName = fields[idx].fieldName;
    const fieldType = fields[idx].fieldType;
        if ( fieldType === 'LocalDate' ) { _%>
    <%= fieldName %>Dp: any;
        <%_ } _%>
<%_ } _%>

    editForm = this.fb.group({
        id: [],
<%_ for (idx in fields) {
    const fieldName = fields[idx].fieldName;
    const fieldType = fields[idx].fieldType;
    const fieldTypeBlobContent = fields[idx].fieldTypeBlobContent; _%>
        <%= fieldName %>: [<% if (fields[idx].fieldValidate === true) { %>null,[<% if(fields[idx].fieldValidateRules.includes('required')) { %>Validators.required,<% } %><% if(fields[idx].fieldValidateRules.includes('minlength')) { %>Validators.minLength(<%= fields[idx].fieldValidateRulesMinlength %>),<% } %><% if(fields[idx].fieldValidateRules.includes('maxlength')) { %>Validators.maxLength(<%= fields[idx].fieldValidateRulesMaxlength %>),<% } %><% if(fields[idx].fieldValidateRules.includes('min')) { %>Validators.min(<%= fields[idx].fieldValidateRulesMin %>),<% } %><% if(fields[idx].fieldValidateRules.includes('max')) { %>Validators.max(<%= fields[idx].fieldValidateRulesMax %>),<% } %><% if(fields[idx].fieldValidateRules.includes('pattern')) { %>Validators.pattern('<%= fields[idx].fieldValidateRulesPattern %>'),<% } %>]<% } %>],
    <%_ if (['byte[]', 'ByteBuffer'].includes(fieldType) && fieldTypeBlobContent !== 'text') { _%>
        <%= fieldName %>ContentType: [],
    <%_ } _%>
<%_ } _%>
<%_ for (idx in relationships) {
    const relationshipType = relationships[idx].relationshipType;
    const ownerSide = relationships[idx].ownerSide;
    const otherEntityName = relationships[idx].otherEntityName;
    const otherEntityNamePlural = relationships[idx].otherEntityNamePlural;
    const otherEntityNameCapitalized = relationships[idx].otherEntityNameCapitalized;
    const relationshipName = relationships[idx].relationshipName;
    const relationshipNameHumanized = relationships[idx].relationshipNameHumanized;
    const relationshipFieldName = relationships[idx].relationshipFieldName;
    const relationshipFieldNamePlural = relationships[idx].relationshipFieldNamePlural;
    const otherEntityField = relationships[idx].otherEntityField;
    const otherEntityFieldCapitalized = relationships[idx].otherEntityFieldCapitalized;
    const relationshipRequired = relationships[idx].relationshipRequired;
    const translationKey = `${i18nKeyPrefix}.${relationshipName}`; _%>
    <%_ if (relationshipType === 'many-to-one' || (relationshipType === 'one-to-one' && ownerSide === true)) { _%>
        <%_ if (dto === 'no') { _%>
        <%=relationshipName %>: [<% if (relationshipRequired) { %>null,Validators.required<% } %>],
        <%_ } else { _%>
        <%=relationshipName %>Id: [<% if (relationshipRequired) { %>null,Validators.required<% } %>],
        <%_ } _%>
    <%_ } else if (relationshipType === 'many-to-many' && relationships[idx].ownerSide === true) { _%>
        <%=relationshipFieldNamePlural %>: [<% if (relationshipRequired) { %>null,Validators.required<% } %>],
    <%_ } _%>
<%_ } _%>

    });

    constructor(
<%_ if (fieldsContainBlob) { _%>
        protected dataUtils: JhiDataUtils,
<<<<<<< HEAD
<%_ } _%>
<%_ if (queries && queries.length > 0) { _%>
=======
        <%_ } _%>
        <%_ if (fieldsContainBlob || queries && queries.length > 0) { _%>
>>>>>>> 96bcd78a
        protected jhiAlertService: JhiAlertService,
<%_ } _%>
        protected <%= entityInstance %>Service: <%= entityAngularName %>Service,
<%_ Object.keys(differentRelationships).forEach(key => {
    if (differentRelationships[key].some(rel => rel.relationshipType !== 'one-to-many')) {
        const uniqueRel = differentRelationships[key][0];
        if (uniqueRel.otherEntityAngularName !== entityAngularName) { _%>
        protected <%= uniqueRel.otherEntityName %>Service: <%= uniqueRel.otherEntityAngularName %>Service,
<%_
        }
    }
}); _%>
<%_ if (fieldsContainImageBlob) { _%>
        protected elementRef: ElementRef,
<%_ } _%>
        protected activatedRoute: ActivatedRoute,
        private fb: FormBuilder
    ) {
    }

    ngOnInit() {
        this.isSaving = false;
        this.activatedRoute.data.subscribe(({<%= entityInstance %>}) => {
            this.updateForm(<%= entityInstance %>);
            this.<%= entityInstance %> = <%= entityInstance %>;
        });
<%_ for (idx in queries) { _%>
        <%- queries[idx] %>
<%_ } _%>
    }

    updateForm(<%= entityInstance %>: I<%= entityAngularName %>) {
        this.editForm.patchValue({
            id: <%= entityInstance %>.id,
<%_ for (idx in fields) {
    const fieldName = fields[idx].fieldName;
    const fieldType = fields[idx].fieldType;
    const fieldTypeBlobContent = fields[idx].fieldTypeBlobContent;
_%>
    <%_ if (['Instant', 'ZonedDateTime'].includes(fieldType)) { _%>
            <%= fieldName %>: <%= entityInstance %>.<%= fieldName %> != null ? <%= entityInstance %>.<%= fieldName %>.format(DATE_TIME_FORMAT) : null,
    <%_ } else if (['byte[]', 'ByteBuffer'].includes(fieldType) && fieldTypeBlobContent !== 'text') { _%>
            <%= fieldName %>: <%= entityInstance %>.<%= fieldName %>,
            <%= fieldName %>ContentType: <%= entityInstance %>.<%= fieldName %>ContentType,
    <%_ } else { _%>
            <%= fieldName %>: <%= entityInstance %>.<%= fieldName %>,
    <%_ } _%>
<%_ } _%>
<%_ for (idx in relationships) {
    const relationshipType = relationships[idx].relationshipType;
    const ownerSide = relationships[idx].ownerSide;
    const otherEntityName = relationships[idx].otherEntityName;
    const otherEntityNamePlural = relationships[idx].otherEntityNamePlural;
    const otherEntityNameCapitalized = relationships[idx].otherEntityNameCapitalized;
    const relationshipName = relationships[idx].relationshipName;
    const relationshipNameHumanized = relationships[idx].relationshipNameHumanized;
    const relationshipFieldName = relationships[idx].relationshipFieldName;
    const relationshipFieldNamePlural = relationships[idx].relationshipFieldNamePlural;
    const otherEntityField = relationships[idx].otherEntityField;
    const otherEntityFieldCapitalized = relationships[idx].otherEntityFieldCapitalized;
    const relationshipRequired = relationships[idx].relationshipRequired;
    const translationKey = `${i18nKeyPrefix}.${relationshipName}`; _%>
    <%_ if (relationshipType === 'many-to-one' || (relationshipType === 'one-to-one' && ownerSide === true)) { _%>
        <%_ if (dto === 'no') { _%>
            <%=relationshipName %>: <%= entityInstance %>.<%=relationshipFieldName %>,
        <%_ } else { _%>
            <%=relationshipName %>Id: <%= entityInstance %>.<%=relationshipFieldName %>Id,
        <%_ } _%>
    <%_ } else if (relationshipType === 'many-to-many' && relationships[idx].ownerSide === true) { _%>
            <%=relationshipFieldNamePlural %>: <%=entityInstance %>.<%=relationshipFieldNamePlural %>,
    <%_ } _%>
<%_ } _%>
        });
    }

<%_ if (fieldsContainBlob) { _%>
    byteSize(field) {
        return this.dataUtils.byteSize(field);
    }

    openFile(contentType, field) {
        return this.dataUtils.openFile(contentType, field);
    }

<<<<<<< HEAD
    setFileData(event, field: string, isImage) {
        return new Promise((resolve, reject) => {
            if (event && event.target && event.target.files && event.target.files[0]) {
                const file = event.target.files[0];
                if (isImage && !/^image\//.test(file.type)) {
                    reject(`File was expected to be an image but was found to be ${file.type}`);
                } else {
                    const filedContentType: string = field + 'ContentType';
                    this.dataUtils.toBase64(file, (base64Data) => {
                        this.editForm.patchValue({
                            [field]: base64Data,
                            [filedContentType]: file.type
                        });
                    });
                }
            } else {
                reject(`Base64 data was not set as file could not be extracted from passed parameter: ${event}`);
            }
        });
=======
    setFileData(event, entity, field, isImage) {
        this.dataUtils.setFileData(event, entity, field, isImage)
            .then(
                modifiedEntity => entity = { ...modifiedEntity },
                this.onError
            );
>>>>>>> 96bcd78a
    }

    <%_ if (fieldsContainImageBlob) { _%>
    clearInputImage(field: string, fieldContentType: string, idInput: string) {
        this.editForm.patchValue({
            [field]: null,
            [fieldContentType]: null
        });
        if (this.elementRef && idInput && this.elementRef.nativeElement.querySelector('#' + idInput)) {
            this.elementRef.nativeElement.querySelector('#' + idInput).value = null;
        }
    }

    <%_ } _%>
<%_ } _%>
    previousState() {
        window.history.back();
    }

    save() {
        this.isSaving = true;
        const <%= entityInstance %> = this.createFromForm();
        if (<%= entityInstance %>.id !== undefined) {
            this.subscribeToSaveResponse(
                this.<%= entityInstance %>Service.update(<%= entityInstance %>));
        } else {
            this.subscribeToSaveResponse(
                this.<%= entityInstance %>Service.create(<%= entityInstance %>));
        }
    }

    private createFromForm(): I<%= entityAngularName %> {
        return new <%= entityAngularName %>(
            this.editForm.get(['id']).value,
<%_ for (idx in fields) {
    const fieldName = fields[idx].fieldName;
    const fieldType = fields[idx].fieldType;
    const fieldTypeBlobContent = fields[idx].fieldTypeBlobContent;
_%>
    <%_ if (['Instant', 'ZonedDateTime'].includes(fieldType)) { _%>
    this.editForm.get(['<%= fieldName %>']).value != null ? moment(this.editForm.get(['<%= fieldName %>']).value, DATE_TIME_FORMAT) : undefined,
    <%_ } else if (['byte[]', 'ByteBuffer'].includes(fieldType) && fieldTypeBlobContent !== 'text') { _%>
    this.editForm.get(['<%= fieldName %>ContentType']).value,
    this.editForm.get(['<%= fieldName %>']).value,
    <%_ } else { _%>
    this.editForm.get(['<%= fieldName %>']).value,
    <%_ } _%>
<%_ } _%>
<%_ for (idx in relationships) {
    const relationshipType = relationships[idx].relationshipType;
    const ownerSide = relationships[idx].ownerSide;
    const otherEntityName = relationships[idx].otherEntityName;
    const otherEntityNamePlural = relationships[idx].otherEntityNamePlural;
    const otherEntityNameCapitalized = relationships[idx].otherEntityNameCapitalized;
    const relationshipName = relationships[idx].relationshipName;
    const relationshipNameHumanized = relationships[idx].relationshipNameHumanized;
    const relationshipFieldName = relationships[idx].relationshipFieldName;
    const relationshipFieldNamePlural = relationships[idx].relationshipFieldNamePlural;
    const otherEntityField = relationships[idx].otherEntityField;
    const otherEntityFieldCapitalized = relationships[idx].otherEntityFieldCapitalized;
    const relationshipRequired = relationships[idx].relationshipRequired;
    const translationKey = `${i18nKeyPrefix}.${relationshipName}`; _%>
    <%_ if (relationshipType === 'many-to-one' || (relationshipType === 'one-to-one' && ownerSide === true)) { _%>
        <%_ if (dto === 'no') { _%>
    this.editForm.get(['<%= relationshipName %>']).value,
        <%_ } else { _%>
    this.editForm.get(['<%= relationshipName %>Id']).value,
        <%_ } _%>
    <%_ } else if (relationshipType === 'many-to-many' && relationships[idx].ownerSide === true) { _%>
    this.editForm.get(['<%= relationshipFieldNamePlural %>']).value,
    <%_ } _%>
<%_ } _%>

        );
    }

    protected subscribeToSaveResponse(result: Observable<HttpResponse<I<%= entityAngularName %>>>) {
        result.subscribe((res: HttpResponse<I<%= entityAngularName %>>) =>
            this.onSaveSuccess(), (res: HttpErrorResponse) => this.onSaveError());
    }

    protected onSaveSuccess() {
        this.isSaving = false;
        this.previousState();
    }

    protected onSaveError() {
        this.isSaving = false;
    }
<<<<<<< HEAD
<%_ if (queries && queries.length > 0) { _%>
=======
    <%_ if (fieldsContainBlob || queries && queries.length > 0) { _%>
>>>>>>> 96bcd78a

    protected onError(errorMessage: string) {
        this.jhiAlertService.error(errorMessage, null, null);
    }
<%_ } _%>
<%_
const entitiesSeen = [];
for (idx in relationships) {
    const otherEntityNameCapitalized = relationships[idx].otherEntityNameCapitalized;
    if (relationships[idx].relationshipType !== 'one-to-many' && !entitiesSeen.includes(otherEntityNameCapitalized)) {
_%>

    track<%= otherEntityNameCapitalized %>ById(index: number, item: I<%= relationships[idx].otherEntityAngularName %>) {
        return item.id;
    }
<%_ entitiesSeen.push(otherEntityNameCapitalized); } } _%>
<%_ if (hasManyToMany) { _%>

    getSelected(selectedVals: Array<any>, option: any) {
        if (selectedVals) {
            for (let i = 0; i < selectedVals.length; i++) {
                if (option.id === selectedVals[i].id) {
                    return selectedVals[i];
                }
            }
        }
        return option;
    }
<%_ } _%>
}<|MERGE_RESOLUTION|>--- conflicted
+++ resolved
@@ -126,13 +126,8 @@
     constructor(
 <%_ if (fieldsContainBlob) { _%>
         protected dataUtils: JhiDataUtils,
-<<<<<<< HEAD
-<%_ } _%>
-<%_ if (queries && queries.length > 0) { _%>
-=======
-        <%_ } _%>
-        <%_ if (fieldsContainBlob || queries && queries.length > 0) { _%>
->>>>>>> 96bcd78a
+<%_ } _%>
+<%_ if (fieldsContainBlob || queries && queries.length > 0) { _%>
         protected jhiAlertService: JhiAlertService,
 <%_ } _%>
         protected <%= entityInstance %>Service: <%= entityAngularName %>Service,
@@ -217,7 +212,6 @@
         return this.dataUtils.openFile(contentType, field);
     }
 
-<<<<<<< HEAD
     setFileData(event, field: string, isImage) {
         return new Promise((resolve, reject) => {
             if (event && event.target && event.target.files && event.target.files[0]) {
@@ -236,15 +230,8 @@
             } else {
                 reject(`Base64 data was not set as file could not be extracted from passed parameter: ${event}`);
             }
-        });
-=======
-    setFileData(event, entity, field, isImage) {
-        this.dataUtils.setFileData(event, entity, field, isImage)
-            .then(
-                modifiedEntity => entity = { ...modifiedEntity },
-                this.onError
-            );
->>>>>>> 96bcd78a
+        }).then(() => console.log('blob added'),// sucess
+                this.onError);
     }
 
     <%_ if (fieldsContainImageBlob) { _%>
@@ -334,12 +321,7 @@
     protected onSaveError() {
         this.isSaving = false;
     }
-<<<<<<< HEAD
-<%_ if (queries && queries.length > 0) { _%>
-=======
-    <%_ if (fieldsContainBlob || queries && queries.length > 0) { _%>
->>>>>>> 96bcd78a
-
+<%_ if (fieldsContainBlob || queries && queries.length > 0) { _%>
     protected onError(errorMessage: string) {
         this.jhiAlertService.error(errorMessage, null, null);
     }
