<%#
 Copyright 2013-2019 the original author or authors from the JHipster project.

 This file is part of the JHipster project, see https://www.jhipster.tech/
 for more information.

 Licensed under the Apache License, Version 2.0 (the "License");
 you may not use this file except in compliance with the License.
 You may obtain a copy of the License at

      http://www.apache.org/licenses/LICENSE-2.0

 Unless required by applicable law or agreed to in writing, software
 distributed under the License is distributed on an "AS IS" BASIS,
 WITHOUT WARRANTIES OR CONDITIONS OF ANY KIND, either express or implied.
 See the License for the specific language governing permissions and
 limitations under the License.
-%>
<%_
const primaryKeyType = getPkTypeBasedOnDBAndAssociation(authenticationType, databaseType, relationships);
_%>
import { Injectable } from '@angular/core';
import { HttpClient, HttpResponse } from '@angular/common/http';
import { Observable } from 'rxjs';
<%_ if (fieldsContainDate) { _%>
import * as moment from 'moment';
import { DATE_FORMAT } from 'app/shared/constants/input.constants';
import { map } from 'rxjs/operators';
<%_ } _%>

import { SERVER_API_URL } from 'app/app.constants';
import { createRequestOption } from 'app/shared';
import { I<%= entityAngularName %> } from 'app/shared/model/<%= entityModelFileName %>.model';

type EntityResponseType = HttpResponse<I<%= entityAngularName %>>;
type EntityArrayResponseType = HttpResponse<I<%= entityAngularName %>[]>;

@Injectable({providedIn: 'root'})
export class <%= entityAngularName %>Service {

    public resourceUrl = SERVER_API_URL + '<% if (applicationType === 'gateway' && locals.microserviceName) { %>services/<%= microserviceName.toLowerCase() %>/<% } %>api/<%= entityApiUrl %>';
    <%_ if (searchEngine === 'elasticsearch') { _%>
    public resourceSearchUrl = SERVER_API_URL + '<% if (applicationType === 'gateway' && locals.microserviceName) { %>services/<%= microserviceName.toLowerCase() %>/<% } %>api/_search/<%= entityApiUrl %>';
    <%_ } _%>

    constructor(protected http: HttpClient) { }

    create(<%= entityInstance %>: I<%= entityAngularName %>): Observable<EntityResponseType> {
        <%_ if (fieldsContainDate) { _%>
        const copy = this.convertDateFromClient(<%= entityInstance %>);
        <%_ } _%>
            return this.http.post<I<%= entityAngularName %>>(this.resourceUrl,
                    <% if (fieldsContainDate) { %> copy <% } else { %> <%= entityInstance %> <% } %>,
                    { observe: 'response' })
            <% if (fieldsContainDate) { %>.pipe(map((res: EntityResponseType) => this.convertDateFromServer(res)))<% } %>;
    }

    update(<%= entityInstance %>: I<%= entityAngularName %>): Observable<EntityResponseType> {
        <%_ if (fieldsContainDate) { _%>
        const copy = this.convertDateFromClient(<%= entityInstance %>);
        <%_ } _%>
            return this.http.put<I<%= entityAngularName %>>(this.resourceUrl,
                    <% if (fieldsContainDate) { %> copy <% } else { %> <%= entityInstance %> <% } %>,
                    { observe: 'response' })
            <% if (fieldsContainDate) { %>.pipe(map((res: EntityResponseType) => this.convertDateFromServer(res)))<% } %>;
    }

<<<<<<< HEAD
    find(id: <% if (primaryKeyType === 'String') { %>string<% } else { %>number<% } %>): Observable<EntityResponseType> {
=======
    find(id: <% if (pkType === 'String'  || pkType === 'UUID') { %>string<% } else { %>number<% } %>): Observable<EntityResponseType> {
>>>>>>> c20fe21d
        return this.http.get<I<%= entityAngularName %>>(`${this.resourceUrl}/${id}`, { observe: 'response'})
            <% if (fieldsContainDate) { %>.pipe(map((res: EntityResponseType) => this.convertDateFromServer(res)))<% } %>;
    }

    query(req?: any): Observable<EntityArrayResponseType> {
        const options = createRequestOption(req);
        return this.http.get<I<%= entityAngularName %>[]>(this.resourceUrl, { params: options, observe: 'response' })
            <% if (fieldsContainDate) { %>.pipe(map((res: EntityArrayResponseType) => this.convertDateArrayFromServer(res)))<% } %>;
    }

<<<<<<< HEAD
    delete(id: <% if (primaryKeyType === 'String') { %>string<% } else { %>number<% } %>): Observable<HttpResponse<any>> {
=======
    delete(id: <% if (pkType === 'String' || pkType === 'UUID') { %>string<% } else { %>number<% } %>): Observable<HttpResponse<any>> {
>>>>>>> c20fe21d
        return this.http.delete<any>(`${this.resourceUrl}/${id}`, { observe: 'response'});
    }

    <%_ if (searchEngine === 'elasticsearch') { _%>
    search(req?: any): Observable<EntityArrayResponseType> {
        const options = createRequestOption(req);
        return this.http.get<I<%= entityAngularName %>[]>(this.resourceSearchUrl, { params: options, observe: 'response' })
            <% if (fieldsContainDate) { %>.pipe(map((res: EntityArrayResponseType) => this.convertDateArrayFromServer(res)))<% } %>;
    }
    <%_ } _%>

<%_ if (fieldsContainDate) { _%>
    protected convertDateFromClient(<%= entityInstance %>: I<%= entityAngularName %>): I<%= entityAngularName %> {
        const copy: I<%= entityAngularName %> = Object.assign({}, <%= entityInstance %>, {
    <%_ for (idx in fields) { _%>
        <%_ if ( ['Instant', 'ZonedDateTime'].includes(fields[idx].fieldType) ) { _%>
        <%= fields[idx].fieldName %>: <%= entityInstance %>.<%= fields[idx].fieldName %> != null && <%= entityInstance %>.<%= fields[idx].fieldName %>.isValid() ? <%= entityInstance %>.<%= fields[idx].fieldName %>.toJSON() : null,
        <%_ } _%>
        <%_ if ( fields[idx].fieldType === 'LocalDate' ) { _%>
        <%= fields[idx].fieldName %>: <%= entityInstance %>.<%= fields[idx].fieldName %> != null && <%= entityInstance %>.<%= fields[idx].fieldName %>.isValid() ? <%= entityInstance %>.<%= fields[idx].fieldName %>.format(DATE_FORMAT) : null,
        <%_ } _%>
    <%_ } _%>
        });
        return copy;
    }

    protected convertDateFromServer(res: EntityResponseType): EntityResponseType {
        if (res.body) {
    <%_ for (idx in fields) { _%>
        <%_ if ( ['Instant', 'ZonedDateTime', 'LocalDate'].includes(fields[idx].fieldType) ) { _%>
            res.body.<%= fields[idx].fieldName %> = res.body.<%= fields[idx].fieldName %> != null ? moment(res.body.<%= fields[idx].fieldName %>) : null;
        <%_ } _%>
    <%_ } _%>
        }
        return res;
    }

    protected convertDateArrayFromServer(res: EntityArrayResponseType): EntityArrayResponseType {
        if (res.body) {
            res.body.forEach ((<%= entityInstance %>: I<%= entityAngularName %>) => {
    <%_ for (idx in fields) { _%>
        <%_ if ( ['Instant', 'ZonedDateTime', 'LocalDate'].includes(fields[idx].fieldType) ) { _%>
                <%= entityInstance %>.<%= fields[idx].fieldName %> = <%= entityInstance %>.<%= fields[idx].fieldName %> != null ? moment(<%= entityInstance %>.<%= fields[idx].fieldName %>) : null;
        <%_ } _%>
    <%_ } _%>
            });
        }
        return res;
    }
    <%_ } _%>
}<|MERGE_RESOLUTION|>--- conflicted
+++ resolved
@@ -65,11 +65,8 @@
             <% if (fieldsContainDate) { %>.pipe(map((res: EntityResponseType) => this.convertDateFromServer(res)))<% } %>;
     }
 
-<<<<<<< HEAD
-    find(id: <% if (primaryKeyType === 'String') { %>string<% } else { %>number<% } %>): Observable<EntityResponseType> {
-=======
-    find(id: <% if (pkType === 'String'  || pkType === 'UUID') { %>string<% } else { %>number<% } %>): Observable<EntityResponseType> {
->>>>>>> c20fe21d
+    find(id: <% if (primaryKeyType === 'String' || pkType === 'UUID') { %>string<% } else { %>number<% } %>): Observable<EntityResponseType> {
+
         return this.http.get<I<%= entityAngularName %>>(`${this.resourceUrl}/${id}`, { observe: 'response'})
             <% if (fieldsContainDate) { %>.pipe(map((res: EntityResponseType) => this.convertDateFromServer(res)))<% } %>;
     }
@@ -80,11 +77,7 @@
             <% if (fieldsContainDate) { %>.pipe(map((res: EntityArrayResponseType) => this.convertDateArrayFromServer(res)))<% } %>;
     }
 
-<<<<<<< HEAD
-    delete(id: <% if (primaryKeyType === 'String') { %>string<% } else { %>number<% } %>): Observable<HttpResponse<any>> {
-=======
-    delete(id: <% if (pkType === 'String' || pkType === 'UUID') { %>string<% } else { %>number<% } %>): Observable<HttpResponse<any>> {
->>>>>>> c20fe21d
+    delete(id: <% if (primaryKeyType === 'String' || pkType === 'UUID') { %>string<% } else { %>number<% } %>): Observable<HttpResponse<any>> {
         return this.http.delete<any>(`${this.resourceUrl}/${id}`, { observe: 'response'});
     }
 
