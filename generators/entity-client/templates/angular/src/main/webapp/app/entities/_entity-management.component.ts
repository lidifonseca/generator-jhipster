--- conflicted
+++ resolved
@@ -92,12 +92,8 @@
     }
         <%_ } _%>
         <%_ if (pagination === 'pagination' || pagination === 'pager') { _%>
-<<<<<<< HEAD
-    private onSuccess(data: <%= entityAngularName %>[], headers: HttpHeaders) {
-=======
 
-    private paginate<%= entityClassPlural %>(data, headers) {
->>>>>>> 36f94242
+    private paginate<%= entityClassPlural %>(data: <%= entityAngularName %>[], headers: HttpHeaders) {
         <%_ if (databaseType !== 'cassandra') { _%>
         this.links = this.parseLinks.parse(headers.get('link'));
         this.totalItems = parseInt(headers.get('X-Total-Count'), 10);
@@ -106,12 +102,8 @@
         this.<%= entityInstancePlural %> = data;
     }
         <%_ } else if (pagination === 'infinite-scroll') { _%>
-<<<<<<< HEAD
-    private onSuccess(data: <%= entityAngularName %>[], headers: HttpHeaders) {
-=======
 
-    private paginate<%= entityClassPlural %>(data, headers) {
->>>>>>> 36f94242
+    private paginate<%= entityClassPlural %>(data: <%= entityAngularName %>[], headers: HttpHeaders) {
         this.links = this.parseLinks.parse(headers.get('link'));
         this.totalItems = parseInt(headers.get('X-Total-Count'), 10);
         for (let i = 0; i < data.length; i++) {
@@ -119,13 +111,8 @@
         }
     }
     <%_ }} _%>
-<<<<<<< HEAD
+
     private onError(errorMessage: string) {
         this.jhiAlertService.error(errorMessage, null, null);
-=======
-
-    private onError(error) {
-        this.jhiAlertService.error(error.message, null, null);
->>>>>>> 36f94242
     }
 }