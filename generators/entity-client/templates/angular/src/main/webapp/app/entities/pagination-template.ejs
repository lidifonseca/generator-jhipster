--- conflicted
+++ resolved
@@ -37,19 +37,11 @@
     <%_ } _%>
 
     constructor(
-<<<<<<< HEAD
         protected <%= entityInstance %>Service: <%= entityAngularName %>Service,
         protected parseLinks: JhiParseLinks,
         protected jhiAlertService: JhiAlertService,
-        protected principal: Principal,
+        protected accountService: AccountService,
         protected activatedRoute: ActivatedRoute,
-=======
-        private <%= entityInstance %>Service: <%= entityAngularName %>Service,
-        private parseLinks: JhiParseLinks,
-        private jhiAlertService: JhiAlertService,
-        private accountService: AccountService,
-        private activatedRoute: ActivatedRoute,
->>>>>>> eb2a4054
         <%_ if (fieldsContainBlob) { _%>
         protected dataUtils: JhiDataUtils,
         <%_ } _%>
