<%#
 Copyright 2013-2020 the original author or authors from the JHipster project.

 This file is part of the JHipster project, see https://www.jhipster.tech/
 for more information.

 Licensed under the Apache License, Version 2.0 (the "License");
 you may not use this file except in compliance with the License.
 You may obtain a copy of the License at

      http://www.apache.org/licenses/LICENSE-2.0

 Unless required by applicable law or agreed to in writing, software
 distributed under the License is distributed on an "AS IS" BASIS,
 WITHOUT WARRANTIES OR CONDITIONS OF ANY KIND, either express or implied.
 See the License for the specific language governing permissions and
 limitations under the License.
-%>
    <%= entityInstancePlural %>?: I<%= entityAngularName %>[];
    eventSubscriber?: Subscription;
    <%_ if (searchEngine === 'elasticsearch') { _%>
    currentSearch: string;
    <%_ } _%>
    totalItems = 0;
    itemsPerPage = ITEMS_PER_PAGE;
    page!: number;
    predicate!: string;
    ascending!: boolean;
    ngbPaginationPage = 1;

    constructor(
        protected <%= entityInstance %>Service: <%= entityAngularName %>Service,
        protected activatedRoute: ActivatedRoute,
        <%_ if (fieldsContainBlob) { _%>
        protected dataUtils: JhiDataUtils,
        <%_ } _%>
        protected router: Router,
        protected eventManager: JhiEventManager,
        <%_ if (!readOnly) { _%>
        protected modalService: NgbModal
        <%_ } _%>
    ) {
        <%_ if (searchEngine === 'elasticsearch') { _%>
        this.currentSearch = this.activatedRoute.snapshot && this.activatedRoute.snapshot.queryParams['search'] ?
            this.activatedRoute.snapshot.queryParams['search'] : '';
        <%_ } _%>
    }

    loadPage(page?: number, dontNavigate?: boolean): void {
        const pageToLoad: number = page || this.page || 1;

        <%_ if (searchEngine === 'elasticsearch') { _%>
        if (this.currentSearch) {
            this.<%= entityInstance %>Service.search({
                page: pageToLoad - 1,
                query: this.currentSearch,
                size: this.itemsPerPage,
                sort: this.sort()}).subscribe(
                    (res: HttpResponse<I<%= entityAngularName %>[]>) => this.onSuccess(res.body, res.headers, pageToLoad, !dontNavigate),
                    () => this.onError()
                );
            return;
        }
        <%_ } _%>

        this.<%= entityInstance %>Service.query({
            page: pageToLoad - 1,
            size: this.itemsPerPage,
            sort: this.sort()}).subscribe(
                (res: HttpResponse<I<%= entityAngularName %>[]>) => this.onSuccess(res.body, res.headers, pageToLoad, !dontNavigate),
                () => this.onError()
            );
    }

    <%_ if (searchEngine === 'elasticsearch') { _%>
    search(query: string): void {
        this.currentSearch = query;
        this.loadPage(1);
    }
    <%_ } _%>

    ngOnInit(): void {
<<<<<<< HEAD
        this.activatedRoute.data.subscribe(data => {
            this.page = data.pagingParams.page;
            this.ascending = data.pagingParams.ascending;
            this.predicate = data.pagingParams.predicate;
            this.ngbPaginationPage = data.pagingParams.page;
            this.loadPage();
        });
        this.registerChangeIn<%= entityClassPlural %>();
=======
        this.handleNavigation();
        this.registerChangeIn<%= entityClassPlural %>();
    }

    protected handleNavigation(): void {
        combineLatest(this.activatedRoute.data, this.activatedRoute.queryParamMap, (data: Data, params: ParamMap) => {
            const page = params.get('page');
            const pageNumber = page !== null ? +page : 1;
            const sort = (params.get('sort') ?? data['defaultSort']).split(',');
            const predicate = sort[0];
            const ascending = sort[1] === 'asc';
            if (pageNumber !== this.page || predicate !== this.predicate || ascending !== this.ascending) {
              this.predicate = predicate;
              this.ascending = ascending;
              this.loadPage(pageNumber, true);
            }
        }).subscribe();
>>>>>>> ace60e25
    }<|MERGE_RESOLUTION|>--- conflicted
+++ resolved
@@ -18,7 +18,7 @@
 -%>
     <%= entityInstancePlural %>?: I<%= entityAngularName %>[];
     eventSubscriber?: Subscription;
-    <%_ if (searchEngine === 'elasticsearch') { _%>
+    <%_ if (searchEngine !== false) { _%>
     currentSearch: string;
     <%_ } _%>
     totalItems = 0;
@@ -40,7 +40,7 @@
         protected modalService: NgbModal
         <%_ } _%>
     ) {
-        <%_ if (searchEngine === 'elasticsearch') { _%>
+        <%_ if (searchEngine !== false) { _%>
         this.currentSearch = this.activatedRoute.snapshot && this.activatedRoute.snapshot.queryParams['search'] ?
             this.activatedRoute.snapshot.queryParams['search'] : '';
         <%_ } _%>
@@ -49,7 +49,7 @@
     loadPage(page?: number, dontNavigate?: boolean): void {
         const pageToLoad: number = page || this.page || 1;
 
-        <%_ if (searchEngine === 'elasticsearch') { _%>
+        <%_ if (searchEngine !== false) { _%>
         if (this.currentSearch) {
             this.<%= entityInstance %>Service.search({
                 page: pageToLoad - 1,
@@ -72,7 +72,7 @@
             );
     }
 
-    <%_ if (searchEngine === 'elasticsearch') { _%>
+    <%_ if (searchEngine !== false) { _%>
     search(query: string): void {
         this.currentSearch = query;
         this.loadPage(1);
@@ -80,16 +80,6 @@
     <%_ } _%>
 
     ngOnInit(): void {
-<<<<<<< HEAD
-        this.activatedRoute.data.subscribe(data => {
-            this.page = data.pagingParams.page;
-            this.ascending = data.pagingParams.ascending;
-            this.predicate = data.pagingParams.predicate;
-            this.ngbPaginationPage = data.pagingParams.page;
-            this.loadPage();
-        });
-        this.registerChangeIn<%= entityClassPlural %>();
-=======
         this.handleNavigation();
         this.registerChangeIn<%= entityClassPlural %>();
     }
@@ -107,5 +97,4 @@
               this.loadPage(pageNumber, true);
             }
         }).subscribe();
->>>>>>> ace60e25
     }