--- conflicted
+++ resolved
@@ -47,11 +47,7 @@
         this.activeModal.dismiss('cancel');
     }
 
-<<<<<<< HEAD
-    confirmDelete(id: <% if (primaryKeyType === 'String') { %>string<% } else { %>number<% } %>) {
-=======
-    confirmDelete(id: <% if (pkType === 'String' || pkType === 'UUID') { %>string<% } else { %>number<% } %>) {
->>>>>>> c20fe21d
+    confirmDelete(id: <% if (primaryKeyType === 'String' || pkType === 'UUID') { %>string<% } else { %>number<% } %>) {
         this.<%= entityInstance %>Service.delete(id).subscribe((response) => {
             this.eventManager.broadcast({
                 name: '<%= entityInstance %>ListModification',
