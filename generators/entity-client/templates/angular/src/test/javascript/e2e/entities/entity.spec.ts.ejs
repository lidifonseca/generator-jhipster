<%#
 Copyright 2013-2018 the original author or authors from the JHipster project.

 This file is part of the JHipster project, see https://www.jhipster.tech/
 for more information.

 Licensed under the Apache License, Version 2.0 (the "License");
 you may not use this file except in compliance with the License.
 You may obtain a copy of the License at

      http://www.apache.org/licenses/LICENSE-2.0

 Unless required by applicable law or agreed to in writing, software
 distributed under the License is distributed on an "AS IS" BASIS,
 WITHOUT WARRANTIES OR CONDITIONS OF ANY KIND, either express or implied.
 See the License for the specific language governing permissions and
 limitations under the License.
-%>
import { browser, ExpectedConditions as ec, <% if ( fieldsContainInstant || fieldsContainZonedDateTime ) { %>protractor<% } %> } from 'protractor';
import { NavBarPage, SignInPage } from '../../<%= entityParentPathAddition %>page-objects/jhi-page-objects';

import { <%= entityClass %>ComponentsPage, <%= entityClass %>DeleteDialog, <%= entityClass %>UpdatePage } from './<%= entityFileName %>.page-object';
<%_ if (fieldsContainBlobOrImage) { _%>
import * as path from 'path';
<%_ } _%>
<%_
let elementGetter = `getText()`;
let openBlockComment = ``;
let closeBlockComment = ``;
if (enableTranslation) {
    elementGetter = `getAttribute('jhiTranslate')`;
}
for (let relationship of relationships) {
    if (relationship.relationshipRequired) {
        openBlockComment = `/*`;
        closeBlockComment = `*/`;
        break;
    }
} _%>

const expect = chai.expect;

describe('<%= entityClass %> e2e test', () => {

    let navBarPage: NavBarPage;
    let signInPage: SignInPage;
    let <%= entityInstance %>UpdatePage: <%= entityClass %>UpdatePage;
    let <%= entityInstance %>ComponentsPage: <%= entityClass %>ComponentsPage;
    <%= openBlockComment %>let <%= entityInstance %>DeleteDialog: <%= entityClass %>DeleteDialog;<%= closeBlockComment %>
    <%_ if (fieldsContainBlobOrImage) { _%>
    const fileToUpload = '../../../../../<%= entityParentPathAddition %>main/webapp/content/images/logo-jhipster.png';
    const absolutePath = path.resolve(__dirname, fileToUpload);
    <%_ } _%>

    before(async () => {
        await browser.get('/');
        navBarPage = new NavBarPage();
        signInPage = await navBarPage.getSignInPage();
        <%_ if (authenticationType === 'oauth2') { _%>
        await signInPage.loginWithOAuth('admin', 'admin');
        <%_ } else { _%>
        await signInPage.autoSignInUsing('admin', 'admin');
        <%_ } _%>
        await browser.wait(ec.visibilityOf(navBarPage.entityMenu), 5000);
    });

    it('should load <%= entityClassPlural %>', async () => {
        await navBarPage.goToEntity('<%= entityStateName %>');
        <%= entityInstance %>ComponentsPage = new <%= entityClass %>ComponentsPage();
        <%_ if (enableTranslation) { _%>
        expect(await <%= entityInstance %>ComponentsPage.getTitle())
            .to.eq('<%= angularAppName %>.<%= entityTranslationKey %>.home.title');
        <%_ } else { _%>
        expect(await <%= entityInstance %>ComponentsPage.getTitle())
            .to.eq('<%= entityClassPluralHumanized %>');
        <%_ } _%>
    });

    it('should load create <%= entityClass %> page', async () => {
        await <%= entityInstance %>ComponentsPage.clickOnCreateButton();
        <%= entityInstance %>UpdatePage = new <%= entityClass %>UpdatePage();
        <%_ if (enableTranslation) { _%>
        expect(await <%= entityInstance %>UpdatePage.getPageTitle())
            .to.eq('<%= angularAppName %>.<%= entityTranslationKey %>.home.createOrEditLabel');
        <%_ } else { _%>
        expect(await <%= entityInstance %>UpdatePage.getPageTitle())
            .to.eq('Create or edit a <%= entityClassHumanized %>');
        <%_ } _%>
        await <%= entityInstance %>UpdatePage.cancel();
    });

   <%= openBlockComment %> it('should create and save <%= entityClassPlural %>', async () => {
        await <%= entityInstance %>ComponentsPage.clickOnCreateButton();
        <%_ fields.forEach((field) => {
            const fieldName = field.fieldName;
            const fieldNameCapitalized = field.fieldNameCapitalized;
            const fieldType = field.fieldType;
            const fieldTypeBlobContent = field.fieldTypeBlobContent;
            const fieldIsEnum = field.fieldIsEnum;
        _%>
        <%_ if (['Integer', 'Long', 'Float', 'Double', 'BigDecimal'].includes(fieldType)) { _%>
        await <%= entityInstance %>UpdatePage.set<%= fieldNameCapitalized %>Input('5');
        expect(await <%= entityInstance %>UpdatePage.get<%= fieldNameCapitalized %>Input()).to.eq('5');
        <%_ } else if (fieldType === 'LocalDate') { _%>
        await <%= entityInstance %>UpdatePage.set<%= fieldNameCapitalized %>Input('2000-12-31');
        expect(await <%= entityInstance %>UpdatePage.get<%= fieldNameCapitalized %>Input()).to.eq('2000-12-31');
        <%_ } else if (['Instant', 'ZonedDateTime'].includes(fieldType)) { _%>
        await <%= entityInstance %>UpdatePage.set<%= fieldNameCapitalized %>Input('01/01/2001' + protractor.Key.TAB + '02:30AM');
        expect(await <%= entityInstance %>UpdatePage.get<%= fieldNameCapitalized %>Input()).to.contain('2001-01-01T02:30');
        <%_ } else if (fieldType === 'Boolean') { _%>
        const selected<%= fieldNameCapitalized %> = <%= entityInstance %>UpdatePage.get<%= fieldNameCapitalized %>Input();
        if (await selected<%= fieldNameCapitalized %>.isSelected()) {
            await <%= entityInstance %>UpdatePage.get<%= fieldNameCapitalized %>Input().click();
            expect(await <%= entityInstance %>UpdatePage.get<%= fieldNameCapitalized %>Input().isSelected()).to.be.false;
        } else {
            await <%= entityInstance %>UpdatePage.get<%= fieldNameCapitalized %>Input().click();
            expect(await <%= entityInstance %>UpdatePage.get<%= fieldNameCapitalized %>Input().isSelected()).to.be.true;
        }
        <%_ } else if (['byte[]', 'ByteBuffer'].includes(fieldType) && fieldTypeBlobContent === 'text') { _%>
        await <%= entityInstance %>UpdatePage.set<%= fieldNameCapitalized %>Input('<%= fieldName %>');
        expect(await <%= entityInstance %>UpdatePage.get<%= fieldNameCapitalized %>Input()).to.eq('<%= fieldName %>');
        <%_ } else if (['byte[]', 'ByteBuffer'].includes(fieldType)) { _%>
        await <%= entityInstance %>UpdatePage.set<%= fieldNameCapitalized %>Input(absolutePath);
        <%_ } else if (fieldIsEnum) { _%>
        await <%= entityInstance %>UpdatePage.<%=fieldName %>SelectLastOption();
        <%_ } else if (fieldType === 'UUID'){ _%>
        await <%= entityInstance %>UpdatePage.set<%= fieldNameCapitalized %>Input('64c99148-3908-465d-8c4a-e510e3ade974');
        expect(await <%= entityInstance %>UpdatePage.get<%= fieldNameCapitalized %>Input()).to.eq('64c99148-3908-465d-8c4a-e510e3ade974');
        <%_ } else { _%>
        await <%= entityInstance %>UpdatePage.set<%= fieldNameCapitalized %>Input('<%= fieldName %>');
        expect(await <%= entityInstance %>UpdatePage.get<%= fieldNameCapitalized %>Input()).to.eq('<%= fieldName %>');
        <%_ } _%>
        <%_ }); _%>
        <%_ relationships.forEach((relationship) => {
            const relationshipType = relationship.relationshipType;
            const ownerSide = relationship.ownerSide;
            const relationshipName = relationship.relationshipName;
            const relationshipFieldName = relationship.relationshipFieldName; _%>
        <%_ if (relationshipType === 'many-to-one' || (relationshipType === 'one-to-one' && ownerSide === true)) { _%>
        await <%= entityInstance %>UpdatePage.<%=relationshipName %>SelectLastOption();
        <%_ } else if ((relationshipType === 'many-to-many' && ownerSide === true)) { _%>
        // <%= entityInstance %>UpdatePage.<%=relationshipName %>SelectLastOption();
        <%_ } _%>
        <%_ }); _%>
        await <%= entityInstance %>UpdatePage.save();
        expect(await <%= entityInstance %>UpdatePage.getSaveButton().isPresent()).to.be.false;
    });<%= closeBlockComment %>

<<<<<<< HEAD
    after(async () => {
=======

    <%= openBlockComment %> it('should delete last <%= entityClass %>', async () => {
        const nbButtonsBeforeDelete = await <%= entityInstance %>ComponentsPage.countDeleteButtons();
        await <%= entityInstance %>ComponentsPage.clickOnLastDeleteButton();

        <%= entityInstance %>DeleteDialog = new <%= entityClass %>DeleteDialog();
        <%_ if (enableTranslation) { _%>
        expect(await <%= entityInstance %>DeleteDialog.getDialogTitle())
            .toMatch(/<%= i18nKeyPrefix %>.delete.question/);
        <%_ } else { _%>
        expect(await <%= entityInstance %>DeleteDialog.getDialogTitle())
            .toMatch(/Are you sure you want to delete this <%= entityClassHumanized %>?/);
        <%_ } _%>
        await <%= entityInstance %>DeleteDialog.clickOnConfirmButton();

        expect(await <%= entityInstance %>ComponentsPage.countDeleteButtons()).toBe(nbButtonsBeforeDelete - 1);
    });<%= closeBlockComment %>

    afterAll(async () => {
>>>>>>> 7f7f5536
        await navBarPage.autoSignOut();
    });
});<|MERGE_RESOLUTION|>--- conflicted
+++ resolved
@@ -146,10 +146,7 @@
         expect(await <%= entityInstance %>UpdatePage.getSaveButton().isPresent()).to.be.false;
     });<%= closeBlockComment %>
 
-<<<<<<< HEAD
     after(async () => {
-=======
-
     <%= openBlockComment %> it('should delete last <%= entityClass %>', async () => {
         const nbButtonsBeforeDelete = await <%= entityInstance %>ComponentsPage.countDeleteButtons();
         await <%= entityInstance %>ComponentsPage.clickOnLastDeleteButton();
@@ -167,8 +164,6 @@
         expect(await <%= entityInstance %>ComponentsPage.countDeleteButtons()).toBe(nbButtonsBeforeDelete - 1);
     });<%= closeBlockComment %>
 
-    afterAll(async () => {
->>>>>>> 7f7f5536
         await navBarPage.autoSignOut();
     });
 });