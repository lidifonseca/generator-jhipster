<%#
 Copyright 2013-2018 the original author or authors from the JHipster project.

 This file is part of the JHipster project, see https://www.jhipster.tech/
 for more information.

 Licensed under the Apache License, Version 2.0 (the "License");
 you may not use this file except in compliance with the License.
 You may obtain a copy of the License at

      http://www.apache.org/licenses/LICENSE-2.0

 Unless required by applicable law or agreed to in writing, software
 distributed under the License is distributed on an "AS IS" BASIS,
 WITHOUT WARRANTIES OR CONDITIONS OF ANY KIND, either express or implied.
 See the License for the specific language governing permissions and
 limitations under the License.
-%>
<<<<<<< HEAD
import { browser, protractor } from 'protractor';
import { NavBarPage } from './../../<%= entityParentPathAddition %>page-objects/jhi-page-objects';
import { <%= entityClass %>ComponentsPage, <%= entityClass %>UpdatePage } from './<%= entityFileName %>.page-object';
=======
import { browser, ExpectedConditions as ec, <% if ( fieldsContainInstant || fieldsContainZonedDateTime ) { %>protractor<% } %> } from 'protractor';
import { NavBarPage, SignInPage } from '../../<%= entityParentPathAddition %>page-objects/jhi-page-objects';

import { <%= entityClass %>ComponentsPage, <%= entityClass %>DeleteDialog, <%= entityClass %>UpdatePage } from './<%= entityFileName %>.page-object';
>>>>>>> f0fc8b18
<%_ if (fieldsContainBlobOrImage) { _%>
import * as path from 'path';
<%_ } _%>
<%_
let elementGetter = `getText()`;
let openBlockComment = ``;
let closeBlockComment = ``;
if (enableTranslation) {
    elementGetter = `getAttribute('jhiTranslate')`;
}
for (let relationship of relationships) {
    if (relationship.relationshipRequired) {
        openBlockComment = `/*`;
        closeBlockComment = `*/`;
        break;
    }
} _%>

describe('<%= entityClass %> e2e test', () => {

    let navBarPage: NavBarPage;
    let signInPage: SignInPage;
    let <%= entityInstance %>UpdatePage: <%= entityClass %>UpdatePage;
    let <%= entityInstance %>ComponentsPage: <%= entityClass %>ComponentsPage;
    <%= openBlockComment %>let <%= entityInstance %>DeleteDialog: <%= entityClass %>DeleteDialog;<%= closeBlockComment %>
    <%_ if (fieldsContainBlobOrImage) { _%>
    const fileToUpload = '../../../../../<%= entityParentPathAddition %>main/webapp/content/images/logo-jhipster.png';
    const absolutePath = path.resolve(__dirname, fileToUpload);
    <%_ } _%>

    beforeAll(async () => {
        await browser.get('/');
        navBarPage = new NavBarPage();
        signInPage = await navBarPage.getSignInPage();
        <%_ if (authenticationType === 'oauth2') { _%>
        await signInPage.loginWithOAuth('admin', 'admin');
        <%_ } else { _%>
        await signInPage.autoSignInUsing('admin', 'admin');
        <%_ } _%>
        await browser.wait(ec.visibilityOf(navBarPage.entityMenu), 5000);
    });

    it('should load <%= entityClassPlural %>', async () => {
        await navBarPage.goToEntity('<%= entityStateName %>');
        <%= entityInstance %>ComponentsPage = new <%= entityClass %>ComponentsPage();
        <%_ if (enableTranslation) { _%>
        expect(await <%= entityInstance %>ComponentsPage.getTitle())
            .toMatch(/<%= angularAppName %>.<%= entityTranslationKey %>.home.title/);
        <%_ } else { _%>
        expect(await <%= entityInstance %>ComponentsPage.getTitle())
            .toMatch(/<%= entityClassPluralHumanized %>/);
        <%_ } _%>
    });

    it('should load create <%= entityClass %> page', async () => {
        await <%= entityInstance %>ComponentsPage.clickOnCreateButton();
        <%= entityInstance %>UpdatePage = new <%= entityClass %>UpdatePage();
        <%_ if (enableTranslation) { _%>
        expect(await <%= entityInstance %>UpdatePage.getPageTitle())
            .toMatch(/<%= angularAppName %>.<%= entityTranslationKey %>.home.createOrEditLabel/);
        <%_ } else { _%>
        expect(await <%= entityInstance %>UpdatePage.getPageTitle())
            .toMatch(/Create or edit a <%= entityClassHumanized %>/);
        <%_ } _%>
        await <%= entityInstance %>UpdatePage.cancel();
    });

<<<<<<< HEAD
   <%= openBlockComment %> it('should create and save <%= entityClassPlural %>', () => {
        <%= entityInstance %>ComponentsPage.clickOnCreateButton().then (
            () => protractor.promise.all([
<%_ fields.forEach((field) => {
    const fieldName = field.fieldName;
    const fieldNameCapitalized = field.fieldNameCapitalized;
    const fieldType = field.fieldType;
    const fieldTypeBlobContent = field.fieldTypeBlobContent;
    const fieldIsEnum = field.fieldIsEnum;
    _%>
    <%_ if (['Integer', 'Long', 'Float', 'Double', 'BigDecimal'].includes(fieldType)) { _%>
                <%= entityInstance %>UpdatePage.set<%= fieldNameCapitalized %>Input('5').then(() => expect(<%= entityInstance %>UpdatePage.get<%= fieldNameCapitalized %>Input()).toMatch('5')),
    <%_ } else if (fieldType === 'LocalDate') { _%>
                <%= entityInstance %>UpdatePage.set<%= fieldNameCapitalized %>Input('2000-12-31').then(() => expect(<%= entityInstance %>UpdatePage.get<%= fieldNameCapitalized %>Input()).toMatch('2000-12-31')),
    <%_ } else if (['Instant', 'ZonedDateTime'].includes(fieldType)) { _%>
                <%= entityInstance %>UpdatePage.set<%= fieldNameCapitalized %>Input('01/01/2001' + protractor.Key.TAB + '02:30AM').then(() => expect(<%= entityInstance %>UpdatePage.get<%= fieldNameCapitalized %>Input()).toContain('2001-01-01T02:30')),
    <%_ } else if (fieldType === 'Boolean') { _%>
                <%= entityInstance %>UpdatePage.get<%= fieldNameCapitalized %>Input().isSelected().then((selected) => {
                    if (selected) {
                        <%= entityInstance %>UpdatePage.get<%= fieldNameCapitalized %>Input().click().then(() => expect(<%= entityInstance %>UpdatePage.get<%= fieldNameCapitalized %>Input().isSelected()).toBeFalsy())
                    } else {
                        <%= entityInstance %>UpdatePage.get<%= fieldNameCapitalized %>Input().click().then(() => expect(<%= entityInstance %>UpdatePage.get<%= fieldNameCapitalized %>Input().isSelected()).toBeTruthy())
                    }
                }),
    <%_ } else if (['byte[]', 'ByteBuffer'].includes(fieldType) && fieldTypeBlobContent === 'text') { _%>
                <%= entityInstance %>UpdatePage.set<%= fieldNameCapitalized %>Input('<%= fieldName %>').then(() => expect(<%= entityInstance %>UpdatePage.get<%= fieldNameCapitalized %>Input()).toMatch('<%= fieldName %>')),
    <%_ } else if (['byte[]', 'ByteBuffer'].includes(fieldType)) { _%>
                <%= entityInstance %>UpdatePage.set<%= fieldNameCapitalized %>Input(absolutePath),
    <%_ } else if (fieldIsEnum) { _%>
                <%= entityInstance %>UpdatePage.<%=fieldName %>SelectLastOption(),
    <%_ } else if (fieldType === 'UUID'){ _%>
                <%= entityInstance %>UpdatePage.set<%= fieldNameCapitalized %>Input('64c99148-3908-465d-8c4a-e510e3ade974').then(() => expect(<%= entityInstance %>UpdatePage.get<%= fieldNameCapitalized %>Input()).toMatch('64c99148-3908-465d-8c4a-e510e3ade974')),
    <%_ } else { _%>
                <%= entityInstance %>UpdatePage.set<%= fieldNameCapitalized %>Input('<%= fieldName %>').then(() =>expect(<%= entityInstance %>UpdatePage.get<%= fieldNameCapitalized %>Input()).toMatch('<%= fieldName %>')),
    <%_ } _%>
<%_ }); _%>
<%_ relationships.forEach((relationship) => {
    const relationshipType = relationship.relationshipType;
    const ownerSide = relationship.ownerSide;
    const relationshipName = relationship.relationshipName;
    const relationshipFieldName = relationship.relationshipFieldName; _%>
    <%_ if (relationshipType === 'many-to-one' || (relationshipType === 'one-to-one' && ownerSide === true)) { _%>
                <%= entityInstance %>UpdatePage.<%=relationshipName %>SelectLastOption(),
    <%_ } else if ((relationshipType === 'many-to-many' && ownerSide === true)) { _%>
                // <%= entityInstance %>UpdatePage.<%=relationshipName %>SelectLastOption(),
    <%_ } _%>
<%_ }); _%>
            ])
        ).then(() => <%= entityInstance %>UpdatePage.save().then(() => expect(<%= entityInstance %>UpdatePage.getSaveButton().isPresent()).toBeFalsy())
        )
=======
   <%= openBlockComment %> it('should create and save <%= entityClassPlural %>', async () => {
        await <%= entityInstance %>ComponentsPage.clickOnCreateButton();
        <%_ fields.forEach((field) => {
            const fieldName = field.fieldName;
            const fieldNameCapitalized = field.fieldNameCapitalized;
            const fieldType = field.fieldType;
            const fieldTypeBlobContent = field.fieldTypeBlobContent;
            const fieldIsEnum = field.fieldIsEnum;
        _%>
        <%_ if (['Integer', 'Long', 'Float', 'Double', 'BigDecimal'].includes(fieldType)) { _%>
        await <%= entityInstance %>UpdatePage.set<%= fieldNameCapitalized %>Input('5');
        expect(await <%= entityInstance %>UpdatePage.get<%= fieldNameCapitalized %>Input()).toMatch('5');
        <%_ } else if (fieldType === 'LocalDate') { _%>
        await <%= entityInstance %>UpdatePage.set<%= fieldNameCapitalized %>Input('2000-12-31');
        expect(await <%= entityInstance %>UpdatePage.get<%= fieldNameCapitalized %>Input()).toMatch('2000-12-31');
        <%_ } else if (['Instant', 'ZonedDateTime'].includes(fieldType)) { _%>
        await <%= entityInstance %>UpdatePage.set<%= fieldNameCapitalized %>Input('01/01/2001' + protractor.Key.TAB + '02:30AM');
        expect(await <%= entityInstance %>UpdatePage.get<%= fieldNameCapitalized %>Input()).toContain('2001-01-01T02:30');
        <%_ } else if (fieldType === 'Boolean') { _%>
        const selected<%= fieldNameCapitalized %> = <%= entityInstance %>UpdatePage.get<%= fieldNameCapitalized %>Input();
        if (await selected<%= fieldNameCapitalized %>.isSelected()) {
            await <%= entityInstance %>UpdatePage.get<%= fieldNameCapitalized %>Input().click();
            expect(await <%= entityInstance %>UpdatePage.get<%= fieldNameCapitalized %>Input().isSelected()).toBeFalsy();
        } else {
            await <%= entityInstance %>UpdatePage.get<%= fieldNameCapitalized %>Input().click();
            expect(await <%= entityInstance %>UpdatePage.get<%= fieldNameCapitalized %>Input().isSelected()).toBeTruthy();
        }
        <%_ } else if (['byte[]', 'ByteBuffer'].includes(fieldType) && fieldTypeBlobContent === 'text') { _%>
        await <%= entityInstance %>UpdatePage.set<%= fieldNameCapitalized %>Input('<%= fieldName %>');
        expect(await <%= entityInstance %>UpdatePage.get<%= fieldNameCapitalized %>Input()).toMatch('<%= fieldName %>');
        <%_ } else if (['byte[]', 'ByteBuffer'].includes(fieldType)) { _%>
        await <%= entityInstance %>UpdatePage.set<%= fieldNameCapitalized %>Input(absolutePath);
        <%_ } else if (fieldIsEnum) { _%>
        await <%= entityInstance %>UpdatePage.<%=fieldName %>SelectLastOption();
        <%_ } else if (fieldType === 'UUID'){ _%>
        await <%= entityInstance %>UpdatePage.set<%= fieldNameCapitalized %>Input('64c99148-3908-465d-8c4a-e510e3ade974');
        expect(await <%= entityInstance %>UpdatePage.get<%= fieldNameCapitalized %>Input()).toMatch('64c99148-3908-465d-8c4a-e510e3ade974');
        <%_ } else { _%>
        await <%= entityInstance %>UpdatePage.set<%= fieldNameCapitalized %>Input('<%= fieldName %>');
        expect(await <%= entityInstance %>UpdatePage.get<%= fieldNameCapitalized %>Input()).toMatch('<%= fieldName %>');
        <%_ } _%>
        <%_ }); _%>
        <%_ relationships.forEach((relationship) => {
            const relationshipType = relationship.relationshipType;
            const ownerSide = relationship.ownerSide;
            const relationshipName = relationship.relationshipName;
            const relationshipFieldName = relationship.relationshipFieldName; _%>
        <%_ if (relationshipType === 'many-to-one' || (relationshipType === 'one-to-one' && ownerSide === true)) { _%>
        await <%= entityInstance %>UpdatePage.<%=relationshipName %>SelectLastOption();
        <%_ } else if ((relationshipType === 'many-to-many' && ownerSide === true)) { _%>
        // <%= entityInstance %>UpdatePage.<%=relationshipName %>SelectLastOption();
        <%_ } _%>
        <%_ }); _%>
        await <%= entityInstance %>UpdatePage.save();
        expect(await <%= entityInstance %>UpdatePage.getSaveButton().isPresent()).toBeFalsy();
    });<%= closeBlockComment %>


    <%= openBlockComment %> it('should delete last <%= entityClass %>', async () => {
        const nbButtonsBeforeDelete = await <%= entityInstance %>ComponentsPage.countDeleteButtons();
        await <%= entityInstance %>ComponentsPage.clickOnLastDeleteButton();

        <%= entityInstance %>DeleteDialog = new <%= entityClass %>DeleteDialog();
        <%_ if (enableTranslation) { _%>
        expect(await <%= entityInstance %>DeleteDialog.getDialogTitle())
            .toMatch(/<%= i18nKeyPrefix %>.delete.question/);
        <%_ } else { _%>
        expect(await <%= entityInstance %>DeleteDialog.getDialogTitle())
            .toMatch(/Are you sure you want to delete this <%= entityClassHumanized %>?/);
        <%_ } _%>
        await <%= entityInstance %>DeleteDialog.clickOnConfirmButton();

        expect(await <%= entityInstance %>ComponentsPage.countDeleteButtons()).toBe(nbButtonsBeforeDelete - 1);
>>>>>>> f0fc8b18
    });<%= closeBlockComment %>

    afterAll(async () => {
        await navBarPage.autoSignOut();
    });
});<|MERGE_RESOLUTION|>--- conflicted
+++ resolved
@@ -16,16 +16,10 @@
  See the License for the specific language governing permissions and
  limitations under the License.
 -%>
-<<<<<<< HEAD
-import { browser, protractor } from 'protractor';
-import { NavBarPage } from './../../<%= entityParentPathAddition %>page-objects/jhi-page-objects';
-import { <%= entityClass %>ComponentsPage, <%= entityClass %>UpdatePage } from './<%= entityFileName %>.page-object';
-=======
 import { browser, ExpectedConditions as ec, <% if ( fieldsContainInstant || fieldsContainZonedDateTime ) { %>protractor<% } %> } from 'protractor';
 import { NavBarPage, SignInPage } from '../../<%= entityParentPathAddition %>page-objects/jhi-page-objects';
 
 import { <%= entityClass %>ComponentsPage, <%= entityClass %>DeleteDialog, <%= entityClass %>UpdatePage } from './<%= entityFileName %>.page-object';
->>>>>>> f0fc8b18
 <%_ if (fieldsContainBlobOrImage) { _%>
 import * as path from 'path';
 <%_ } _%>
@@ -93,58 +87,6 @@
         await <%= entityInstance %>UpdatePage.cancel();
     });
 
-<<<<<<< HEAD
-   <%= openBlockComment %> it('should create and save <%= entityClassPlural %>', () => {
-        <%= entityInstance %>ComponentsPage.clickOnCreateButton().then (
-            () => protractor.promise.all([
-<%_ fields.forEach((field) => {
-    const fieldName = field.fieldName;
-    const fieldNameCapitalized = field.fieldNameCapitalized;
-    const fieldType = field.fieldType;
-    const fieldTypeBlobContent = field.fieldTypeBlobContent;
-    const fieldIsEnum = field.fieldIsEnum;
-    _%>
-    <%_ if (['Integer', 'Long', 'Float', 'Double', 'BigDecimal'].includes(fieldType)) { _%>
-                <%= entityInstance %>UpdatePage.set<%= fieldNameCapitalized %>Input('5').then(() => expect(<%= entityInstance %>UpdatePage.get<%= fieldNameCapitalized %>Input()).toMatch('5')),
-    <%_ } else if (fieldType === 'LocalDate') { _%>
-                <%= entityInstance %>UpdatePage.set<%= fieldNameCapitalized %>Input('2000-12-31').then(() => expect(<%= entityInstance %>UpdatePage.get<%= fieldNameCapitalized %>Input()).toMatch('2000-12-31')),
-    <%_ } else if (['Instant', 'ZonedDateTime'].includes(fieldType)) { _%>
-                <%= entityInstance %>UpdatePage.set<%= fieldNameCapitalized %>Input('01/01/2001' + protractor.Key.TAB + '02:30AM').then(() => expect(<%= entityInstance %>UpdatePage.get<%= fieldNameCapitalized %>Input()).toContain('2001-01-01T02:30')),
-    <%_ } else if (fieldType === 'Boolean') { _%>
-                <%= entityInstance %>UpdatePage.get<%= fieldNameCapitalized %>Input().isSelected().then((selected) => {
-                    if (selected) {
-                        <%= entityInstance %>UpdatePage.get<%= fieldNameCapitalized %>Input().click().then(() => expect(<%= entityInstance %>UpdatePage.get<%= fieldNameCapitalized %>Input().isSelected()).toBeFalsy())
-                    } else {
-                        <%= entityInstance %>UpdatePage.get<%= fieldNameCapitalized %>Input().click().then(() => expect(<%= entityInstance %>UpdatePage.get<%= fieldNameCapitalized %>Input().isSelected()).toBeTruthy())
-                    }
-                }),
-    <%_ } else if (['byte[]', 'ByteBuffer'].includes(fieldType) && fieldTypeBlobContent === 'text') { _%>
-                <%= entityInstance %>UpdatePage.set<%= fieldNameCapitalized %>Input('<%= fieldName %>').then(() => expect(<%= entityInstance %>UpdatePage.get<%= fieldNameCapitalized %>Input()).toMatch('<%= fieldName %>')),
-    <%_ } else if (['byte[]', 'ByteBuffer'].includes(fieldType)) { _%>
-                <%= entityInstance %>UpdatePage.set<%= fieldNameCapitalized %>Input(absolutePath),
-    <%_ } else if (fieldIsEnum) { _%>
-                <%= entityInstance %>UpdatePage.<%=fieldName %>SelectLastOption(),
-    <%_ } else if (fieldType === 'UUID'){ _%>
-                <%= entityInstance %>UpdatePage.set<%= fieldNameCapitalized %>Input('64c99148-3908-465d-8c4a-e510e3ade974').then(() => expect(<%= entityInstance %>UpdatePage.get<%= fieldNameCapitalized %>Input()).toMatch('64c99148-3908-465d-8c4a-e510e3ade974')),
-    <%_ } else { _%>
-                <%= entityInstance %>UpdatePage.set<%= fieldNameCapitalized %>Input('<%= fieldName %>').then(() =>expect(<%= entityInstance %>UpdatePage.get<%= fieldNameCapitalized %>Input()).toMatch('<%= fieldName %>')),
-    <%_ } _%>
-<%_ }); _%>
-<%_ relationships.forEach((relationship) => {
-    const relationshipType = relationship.relationshipType;
-    const ownerSide = relationship.ownerSide;
-    const relationshipName = relationship.relationshipName;
-    const relationshipFieldName = relationship.relationshipFieldName; _%>
-    <%_ if (relationshipType === 'many-to-one' || (relationshipType === 'one-to-one' && ownerSide === true)) { _%>
-                <%= entityInstance %>UpdatePage.<%=relationshipName %>SelectLastOption(),
-    <%_ } else if ((relationshipType === 'many-to-many' && ownerSide === true)) { _%>
-                // <%= entityInstance %>UpdatePage.<%=relationshipName %>SelectLastOption(),
-    <%_ } _%>
-<%_ }); _%>
-            ])
-        ).then(() => <%= entityInstance %>UpdatePage.save().then(() => expect(<%= entityInstance %>UpdatePage.getSaveButton().isPresent()).toBeFalsy())
-        )
-=======
    <%= openBlockComment %> it('should create and save <%= entityClassPlural %>', async () => {
         await <%= entityInstance %>ComponentsPage.clickOnCreateButton();
         <%_ fields.forEach((field) => {
@@ -218,7 +160,6 @@
         await <%= entityInstance %>DeleteDialog.clickOnConfirmButton();
 
         expect(await <%= entityInstance %>ComponentsPage.countDeleteButtons()).toBe(nbButtonsBeforeDelete - 1);
->>>>>>> f0fc8b18
     });<%= closeBlockComment %>
 
     afterAll(async () => {
