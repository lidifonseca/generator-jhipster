--- conflicted
+++ resolved
@@ -21,13 +21,9 @@
     KarmaServer = require('karma').Server,
     plumber = require('gulp-plumber'),
     changed = require('gulp-changed'),
-<<<<<<< HEAD
     gulpIf = require('gulp-if'),
     inject = require('gulp-inject'),
     angularFilesort = require('gulp-angular-filesort');
-=======
-    gulpIf = require('gulp-if');
->>>>>>> 5fe0e651
 
 var handleErrors = require('./gulp/handleErrors'),
     serve = require('./gulp/serve'),
@@ -53,9 +49,6 @@
         gulp.src(config.bower + 'bootstrap/fonts/*.*')
         .pipe(plumber({errorHandler: handleErrors}))
         .pipe(changed(config.dist + 'content/fonts/'))
-<<<<<<< HEAD
-        .pipe(gulp.dest(config.dist + 'content/fonts/')),<% } %>
-=======
         .pipe(rev())
         .pipe(gulp.dest(config.dist + 'content/fonts/'))
         .pipe(rev.manifest(config.revManifest, {
@@ -63,7 +56,6 @@
             merge: true
         }))
         .pipe(gulp.dest(config.dist)),<% } %>
->>>>>>> 5fe0e651
         gulp.src(config.app + 'content/**/*.{woff,woff2,svg,ttf,eot}')
         .pipe(plumber({errorHandler: handleErrors}))
         .pipe(changed(config.dist + 'content/fonts/'))
@@ -299,11 +291,7 @@
 });
 
 gulp.task('build', function (cb) {
-<<<<<<< HEAD
     runSequence('clean', 'copy', 'wiredep:app', 'ngconstant:prod', 'inject', 'eslint', 'assets:prod', cb);
-=======
-    runSequence('clean', 'copy', 'wiredep:app', 'ngconstant:prod', 'eslint', 'assets:prod', cb);
->>>>>>> 5fe0e651
 });
 
 gulp.task('default', ['serve']);