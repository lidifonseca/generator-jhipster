--- conflicted
+++ resolved
@@ -116,19 +116,11 @@
       <div>
         <Row className="justify-content-center">
           <Col md="4">
-<<<<<<< HEAD
-            <h1><Translate contentKey="reset.finish.title">Reset password</Translate></h1>
-            { (key)? actionRequiredAlert : null }
-            { (!resetPasswordSuccess && ! resetPasswordFailure && !key)? missingArgAlert : null }
-            { (resetPasswordSuccess)? successAlert : null }
-            { (resetPasswordFailure)? errorAlert : null }
-=======
             <h1><Translate contentKey="reset.finish.title" /></h1>
             { key ? actionRequiredAlert : null }
             { !resetPasswordSuccess && ! resetPasswordFailure && !key ? missingArgAlert : null }
             { resetPasswordSuccess ? successAlert : null }
             { resetPasswordFailure ? errorAlert : null }
->>>>>>> bbbe767d
             <div>
             { key ? this.getResetForm() : null }
             </div>
