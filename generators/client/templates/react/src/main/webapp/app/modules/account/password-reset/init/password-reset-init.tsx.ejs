<%#
 Copyright 2013-2018 the original author or authors from the JHipster project.

 This file is part of the JHipster project, see https://www.jhipster.tech/
 for more information.

 Licensed under the Apache License, Version 2.0 (the "License");
 you may not use this file except in compliance with the License.
 You may obtain a copy of the License at

      http://www.apache.org/licenses/LICENSE-2.0

 Unless required by applicable law or agreed to in writing, software
 distributed under the License is distributed on an "AS IS" BASIS,
 WITHOUT WARRANTIES OR CONDITIONS OF ANY KIND, either express or implied.
 See the License for the specific language governing permissions and
 limitations under the License.
-%>
import * as React from 'react';
import { Translate, translate } from 'react-jhipster';
import { connect } from 'react-redux';
import { AvForm, AvField } from 'availity-reactstrap-validation';
import { Button, Alert, Col, Row } from 'reactstrap';

import { IRootState } from 'app/shared/reducers';
import { handlePasswordResetInit, reset } from '../password-reset.reducer';

<<<<<<< HEAD
export interface IPasswordResetInitProps extends StateProps, DispatchProps  {}
=======
export interface IPasswordResetInitProps {
  handlePasswordResetInit: Function;
  reset: Function;
}
>>>>>>> 6f5197ec

export class PasswordResetInit extends React.Component<IPasswordResetInitProps> {
  componentWillUnmount() {
    this.props.reset();
  }

  handleValidSubmit = (event, values) => {
    this.props.handlePasswordResetInit(values.email);
    event.preventDefault();
  };

  render() {
    return (
      <div>
        <Row className="justify-content-center">
          <Col md="8">
            <h1><Translate contentKey="reset.request.title">Reset your password</Translate></h1>
            <Alert color="warning">
              <p><Translate contentKey="reset.request.messages.info">Enter the email address you used to register</Translate></p>
            </Alert>
            <AvForm onValidSubmit={this.handleValidSubmit}>
              <AvField
                name="email"
                label={translate('global.form.email')}
                placeholder={translate('global.form.email.placeholder')}
                type="email"
                validate={{
                  required: { value: true, errorMessage: translate('global.messages.validate.email.required') },
                  minLength: { value: 5, errorMessage: translate('global.messages.validate.email.minlength') },
                  maxLength: { value: 254, errorMessage: translate('global.messages.validate.email.maxlength') }
                }}
              />
              <Button color="primary" type="submit">
                <Translate contentKey="reset.request.form.button">
                  Reset password
                </Translate>
              </Button>
            </AvForm>
          </Col>
        </Row>
      </div>
    );
  }
}

<<<<<<< HEAD
const mapStateToProps = ({ passwordReset }: IRootState) => ({
  resetPasswordSuccess: passwordReset.resetPasswordSuccess,
  resetPasswordFailure: passwordReset.resetPasswordFailure,
});

const mapDispatchToProps = { handlePasswordResetInit, reset };

type StateProps = ReturnType<typeof mapStateToProps>;
type DispatchProps = typeof mapDispatchToProps;

export default connect(mapStateToProps, mapDispatchToProps)(PasswordResetInit);
=======
const mapDispatchToProps = { handlePasswordResetInit, reset };

export default connect(null, mapDispatchToProps)(PasswordResetInit);
>>>>>>> 6f5197ec
<|MERGE_RESOLUTION|>--- conflicted
+++ resolved
@@ -25,14 +25,7 @@
 import { IRootState } from 'app/shared/reducers';
 import { handlePasswordResetInit, reset } from '../password-reset.reducer';
 
-<<<<<<< HEAD
-export interface IPasswordResetInitProps extends StateProps, DispatchProps  {}
-=======
-export interface IPasswordResetInitProps {
-  handlePasswordResetInit: Function;
-  reset: Function;
-}
->>>>>>> 6f5197ec
+export interface IPasswordResetInitProps extends DispatchProps  {}
 
 export class PasswordResetInit extends React.Component<IPasswordResetInitProps> {
   componentWillUnmount() {
@@ -78,20 +71,8 @@
   }
 }
 
-<<<<<<< HEAD
-const mapStateToProps = ({ passwordReset }: IRootState) => ({
-  resetPasswordSuccess: passwordReset.resetPasswordSuccess,
-  resetPasswordFailure: passwordReset.resetPasswordFailure,
-});
-
 const mapDispatchToProps = { handlePasswordResetInit, reset };
 
-type StateProps = ReturnType<typeof mapStateToProps>;
 type DispatchProps = typeof mapDispatchToProps;
 
-export default connect(mapStateToProps, mapDispatchToProps)(PasswordResetInit);
-=======
-const mapDispatchToProps = { handlePasswordResetInit, reset };
-
-export default connect(null, mapDispatchToProps)(PasswordResetInit);
->>>>>>> 6f5197ec
+export default connect(null, mapDispatchToProps)(PasswordResetInit);