import * as React from 'react';
import { connect } from 'react-redux';
<<<<<<< HEAD
import { Translate } from 'react-jhipster';
=======
import * as Translate from 'react-translate-component';
import { Table } from 'reactstrap';
import * as FaEye from 'react-icons/lib/fa/eye';
import * as FaRefresh from 'react-icons/lib/fa/refresh';
>>>>>>> 38c6eb81

import { systemHealth } from '../../../reducers/administration';

export interface IHealthPageProps {
  isFetching?: boolean;
  systemHealth: Function;
  health: any;
}

export class HealthPage extends React.Component<IHealthPageProps, undefined> {

  constructor(props) {
    super(props);
  }

  componentDidMount() {
    this.props.systemHealth();
  }

  getSystemHealth = () => {
    if (!this.props.isFetching) {
      this.props.systemHealth();
    }
  }

  render() {
    const { health, isFetching } = this.props;
    const data = health || {};
    return (
      <div>
          <h2>Health Checks</h2>
          <p>
            <button type="button" onClick={this.getSystemHealth} className={isFetching ? 'btn btn-danger' : 'btn btn-primary'} disabled={isFetching}>
<<<<<<< HEAD
              <span className="glyphicon glyphicon-refresh" />&nbsp;
              <Translate component="span" contentKey="health.refresh.button" />
=======
              <FaRefresh />&nbsp;
              <Translate component="span" content="health.refresh.button" />
>>>>>>> 38c6eb81
            </button>
          </p>
          <div className="row">
            <div className="col-12">
            <Table bordered>
               <thead>
                 <tr>
                   <th>Service Name</th>
                   <th>Status</th>
                   <th>Details</th>
                 </tr>
               </thead>
               <tbody>
                 {Object.keys(data).map((configPropKey, configPropIndex) =>
                   (configPropKey !== 'status') ?
                     (<tr key={configPropIndex}>
                       <td>{configPropKey}</td>
                       <td>
                        <button type="button" className={data[configPropKey].status !== 'UP' ? 'btn btn-danger' : 'btn btn-success'}>
                        {data[configPropKey].status}
                        </button>
                       </td>
                       <td>                        
                          <FaEye />
                       </td>
                     </tr>)
                     : ''
                 )}
               </tbody>
             </Table>
            </div>
          </div>
        </div>
    );
  }
}

const mapStateToProps = storeState => ({
  health: storeState.administration.health,
  isFetching: storeState.administration.isFetching
});

const mapDispatchToProps = { systemHealth };

export default connect(mapStateToProps, mapDispatchToProps)(HealthPage);
<|MERGE_RESOLUTION|>--- conflicted
+++ resolved
@@ -1,13 +1,9 @@
 import * as React from 'react';
 import { connect } from 'react-redux';
-<<<<<<< HEAD
 import { Translate } from 'react-jhipster';
-=======
-import * as Translate from 'react-translate-component';
 import { Table } from 'reactstrap';
 import * as FaEye from 'react-icons/lib/fa/eye';
 import * as FaRefresh from 'react-icons/lib/fa/refresh';
->>>>>>> 38c6eb81
 
 import { systemHealth } from '../../../reducers/administration';
 
@@ -41,13 +37,8 @@
           <h2>Health Checks</h2>
           <p>
             <button type="button" onClick={this.getSystemHealth} className={isFetching ? 'btn btn-danger' : 'btn btn-primary'} disabled={isFetching}>
-<<<<<<< HEAD
-              <span className="glyphicon glyphicon-refresh" />&nbsp;
+              <FaRefresh />&nbsp;
               <Translate component="span" contentKey="health.refresh.button" />
-=======
-              <FaRefresh />&nbsp;
-              <Translate component="span" content="health.refresh.button" />
->>>>>>> 38c6eb81
             </button>
           </p>
           <div className="row">
