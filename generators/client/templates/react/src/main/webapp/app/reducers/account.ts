--- conflicted
+++ resolved
@@ -12,13 +12,8 @@
   loading: false,
   errorMessage: null,
   account: {},
-<<<<<<< HEAD
-  updatePasswordSuccess: false,
-  updatePasswordFailure: false
-=======
   updateSuccess: false,
   updateFailure: false
->>>>>>> 8e4ffe42
 };
 
 // Reducer
@@ -76,13 +71,7 @@
 
 const apiUrl = '/api/account';
 // Actions
-<<<<<<< HEAD
-export const saveAccountSettings: ICrudPutAction = account => ({
-  type: ACTION_TYPES.UPDATE_ACCOUNT,
-  payload: axios.post(apiUrl, account)
-});
-
-export const savePassword: ICrudPutAction = (currentPassword, newPassword) => dispatch => {
+export const savePassword = (currentPassword, newPassword) => dispatch => {
   dispatch({
     type: ACTION_TYPES.UPDATE_PASSWORD,
     payload: axios.post(`${apiUrl}/change-password`, { currentPassword, newPassword })
@@ -94,24 +83,10 @@
     type: ACTION_TYPES.RESET
   });
 };
-=======
+
 export const saveAccountSettings = account => dispatch => {
   dispatch({
     type: ACTION_TYPES.UPDATE_ACCOUNT,
-    meta: {
-      successMessage: messages.DATA_CREATE_SUCCESS_ALERT,
-      errorMessage: messages.DATA_UPDATE_ERROR_ALERT
-    },
     payload: axios.post(apiUrl, account)
   });
 };
-
-export const savePassword = password => dispatch => dispatch({
-  type: ACTION_TYPES.UPDATE_PASSWORD,
-  meta: {
-    successMessage: messages.DATA_CREATE_SUCCESS_ALERT,
-    errorMessage: messages.DATA_UPDATE_ERROR_ALERT
-  },
-  payload: axios.post(`${apiUrl}/change-password`, password)
-});
->>>>>>> 8e4ffe42
