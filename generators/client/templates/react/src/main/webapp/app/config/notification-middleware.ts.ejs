--- conflicted
+++ resolved
@@ -1,6 +1,3 @@
-<<<<<<< HEAD
-import { isPromise<% if(enableTranslation) { %>, translate<% } %> } from 'react-jhipster';
-=======
 <%#
  Copyright 2013-2018 the original author or authors from the JHipster project.
 
@@ -20,7 +17,6 @@
  limitations under the License.
 -%>
 import { isPromise, translate } from 'react-jhipster';
->>>>>>> 550155b4
 import { toast } from 'react-toastify';
 
 const addErrorAlert = (message, key?, data?) => {
