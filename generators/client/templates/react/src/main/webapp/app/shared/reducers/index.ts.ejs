--- conflicted
+++ resolved
@@ -17,14 +17,10 @@
 import password from 'app/modules/account/password/password.reducer';
 import settings from 'app/modules/account/settings/settings.reducer';
 import passwordReset from 'app/modules/account/password-reset/password-reset.reducer';
-<<<<<<< HEAD
-<%_ if (authenticationType === 'session') { _%>
+  <%_ if (authenticationType === 'session') { _%>
 import sessions from 'app/modules/account/sessions/sessions.reducer';
+  <%_ } _%>
 <%_ } _%>
-
-=======
-<%_ } _%>
->>>>>>> 71dee512
 /* jhipster-needle-add-reducer-import - JHipster will add reducer here */
 
 export default combineReducers({
@@ -43,11 +39,9 @@
   passwordReset,
   password,
   settings,
-<<<<<<< HEAD
-  <%_ if (authenticationType === 'session') { _%>
+    <%_ if (authenticationType === 'session') { _%>
   sessions,
-=======
->>>>>>> 71dee512
+    <%_ } _%>
   <%_ } _%>
   /* jhipster-needle-add-reducer-combine - JHipster will add reducer here */
   loadingBar
