--- conflicted
+++ resolved
@@ -9,15 +9,9 @@
 import {
   FaHome, FaThList, FaUserPlus, FaUser, FaFlag, FaHeart,
   FaList, FaTasks, FaDashboard, FaBook, FaWrench, FaSignIn, FaSignOut,
-<<<<<<< HEAD
-  FaClockO, FaHddO, FaRoad,
-  // tslint:disable-next-line
-  FaAsterisk
-=======
   FaClockO, FaHddO,
   // tslint:disable-next-line
   FaRoad, FaAsterisk
->>>>>>> 3a412edf
 } from 'react-icons/lib/fa';
 
 import { NavLink as Link } from 'react-router-dom';
