import './header.<%= styleSheetExt %>';

import * as React from 'react';
import { Translate } from 'react-jhipster';
import {
  Navbar, Nav, NavItem, NavLink, NavbarToggler, NavbarBrand, Collapse,
  UncontrolledNavDropdown, DropdownToggle, DropdownMenu, DropdownItem
} from 'reactstrap';
import {
  FaHome, FaThList, FaUserPlus, FaUser, FaFlag, FaHeart,
  FaList, FaTasks, FaDashboard, FaBook, FaWrench, FaSignIn, FaSignOut,
<<<<<<< HEAD
  FaClockO, FaHddO,
  // tslint:disable-next-line
  FaAsterisk
=======
  FaClockO, FaHddO, FaAsterisk,
  // tslint:disable-next-line
  FaRoad
>>>>>>> b9339d39
} from 'react-icons/lib/fa';

import { NavLink as Link } from 'react-router-dom';
import LoadingBar from 'react-redux-loading-bar';

<%_ if (enableTranslation) { _%>
import { locales } from '../../../config/translation';
<%_ } _%>
import appConfig from '../../../config/constants';

<%_ if (enableTranslation) { _%>
export interface IHeaderProps {
  isAuthenticated: boolean;
  currentLocale: string;
  onLocaleChange: Function;
}
<%_ } _%>
const BrandIcon = props => (
  <div {...props} className="brand-icon">
    <img
      src="static/images/logo-jhipster-react.svg"
      alt="Logo"
    />
  </div>
);
export class Header extends React.Component<<%if (enableTranslation) { %>IHeaderProps<% } else { %>{}<% } %>, { menuOpen: boolean }> {
  constructor(props) {
    super(props);
    this.state = {
      menuOpen: false
    };
  }

  <%_ if (enableTranslation) { _%>
  handleLocaleChange = event => {
    this.props.onLocaleChange(event.target.value);
  }

  <%_ } _%>
  renderDevRibbon = () => (
    process.env.NODE_ENV === 'development' ?
      <div className="ribbon dev"><a href=""><Translate contentKey="global.ribbon.dev" /></a></div> :
      null
  )

  toggleMenu = () => {
    this.setState({ menuOpen: !this.state.menuOpen });
  }

  render() {
    const { currentLocale, isAuthenticated } = this.props;
    const entityMenuItems = [
      /* jhipster-needle-add-entity-to-menu - - JHipster will add entities to the menu here */
      <span key="dummy-placeholder"/> /* workaround to avoid error when there are no entities */
    ];
    /* jhipster-needle-add-element-to-menu - JHipster will add entities to the menu here */
    const adminMenuItems = [
    <%_ if (applicationType === 'gateway') { _%>
      <DropdownItem tag={Link} key="gateway" to="/admin/gateway"><FaRoad /> Gateway</DropdownItem>,
    <%_ } _%>
    <%_ if (!skipUserManagement) { _%>
      <DropdownItem tag={Link} key="user-management" to="/admin/user-management"><FaUser /> User Management</DropdownItem>,
    <%_ } _%>
    <%_ if (websocket === 'spring-websocket') { _%>
        /* TOD: tracker menu */
    <%_ } _%>
      <DropdownItem tag={Link} key="metrics" to="/admin/metrics"><FaDashboard /> Metrics</DropdownItem>,
      <DropdownItem tag={Link} key="health" to="/admin/health"><FaHeart /> Health</DropdownItem>,
      <DropdownItem tag={Link} key="configuration" to="/admin/configuration"><FaList /> Configuration</DropdownItem>,
    <%_ if (databaseType !== 'cassandra') { _%>
      /* TODO: audit menu */
    <%_ } _%>
      <DropdownItem tag={Link} key="logs" to="/admin/logs"><FaTasks /> Logs</DropdownItem>,
      /* jhipster-needle-add-element-to-admin-menu - JHipster will add entities to the admin menu here */
      <DropdownItem tag={Link} key="docs" to="/admin/docs"><FaBook /> API Docs</DropdownItem><% if (devDatabaseType === 'h2Disk' || devDatabaseType === 'h2Memory') { %>,
      <DropdownItem tag="a" key="h2-console" href="./h2-console" target="_tab"><FaHddO /> Database</DropdownItem>
    <%_ } _%>
    ];
    const accountMenuItems = [];
    if (isAuthenticated) {
      accountMenuItems.push(
        <DropdownItem tag={Link} key="settings" to="/account/settings"><FaWrench /> Settings</DropdownItem>,
        <DropdownItem tag={Link} key="password" to="/account/password"><FaClockO /> Password</DropdownItem>,
        <%_ if (authenticationType === 'session') { _%>
          /* TODO: sessions menu */
        <%_ } _%>
        <DropdownItem tag={Link} key="logout" to="/logout"><FaSignOut /> Logout</DropdownItem>
      );
    } else {
      accountMenuItems.push(
        <DropdownItem tag={Link} key="login" to="/login"><FaSignIn /> Login</DropdownItem>,
        <DropdownItem tag={Link} key="register" to="/register"><FaSignIn /> Register</DropdownItem>
      );
    }

    return (
      <div id="app-header">
        {this.renderDevRibbon()}
        <LoadingBar className="loading-bar"/>
        <Navbar dark expand="sm" fixed="top" className="jh-navbar">
          <NavbarToggler aria-label="Menu" onClick={this.toggleMenu} />
          <NavbarBrand tag={Link} to="/" className="brand-logo">
            <BrandIcon />
            <span className="brand-title"><Translate contentKey="global.title"><%= capitalizedBaseName %></Translate></span>
            <span className="navbar-version">{appConfig.VERSION}</span>
          </NavbarBrand>
          <Collapse isOpen={this.state.menuOpen} navbar>
            <Nav className="ml-auto" navbar>
              <NavItem>
                <NavLink tag={Link} to="/" className="d-flex align-items-center">
                  <FaHome />
                  <span>Home</span>
                </NavLink>
              </NavItem>
              {isAuthenticated ? [
                <UncontrolledNavDropdown key="entities">
                  <DropdownToggle nav caret className="d-flex align-items-center">
                    <FaThList />
                    <span>Entities</span>
                  </DropdownToggle>
                  <DropdownMenu right>
                    {entityMenuItems}
                  </DropdownMenu>
                </UncontrolledNavDropdown>,
                <UncontrolledNavDropdown key="admin">
                  <DropdownToggle nav caret className="d-flex align-items-center">
                    <FaUserPlus />
                    <span>Administration</span>
                  </DropdownToggle>
                  <DropdownMenu right style={{ width: '120%' }}>
                    {adminMenuItems}
                  </DropdownMenu>
                </UncontrolledNavDropdown>
              ] : null}
            <%_ if (enableTranslation) { _%>
              { locales.length > 1 ?
                <UncontrolledNavDropdown>
                  <DropdownToggle nav caret className="d-flex align-items-center">
                    <FaFlag />
                    <span>{currentLocale.toUpperCase()}</span>
                  </DropdownToggle>
                  <DropdownMenu right>
                    {locales.map(lang => <DropdownItem key={lang} value={lang} onClick={this.handleLocaleChange}>{lang.toUpperCase()}</DropdownItem>)}
                  </DropdownMenu>
                </UncontrolledNavDropdown> : null
              }
            <%_ } _%>
              <UncontrolledNavDropdown>
                <DropdownToggle nav caret className="d-flex align-items-center">
                  <FaUser />
                  <span>Account</span>
                </DropdownToggle>
                <DropdownMenu right>
                  {accountMenuItems}
                </DropdownMenu>
              </UncontrolledNavDropdown>
            </Nav>
          </Collapse>
        </Navbar>
      </div>
    );
  }
}

export default Header;<|MERGE_RESOLUTION|>--- conflicted
+++ resolved
@@ -9,15 +9,9 @@
 import {
   FaHome, FaThList, FaUserPlus, FaUser, FaFlag, FaHeart,
   FaList, FaTasks, FaDashboard, FaBook, FaWrench, FaSignIn, FaSignOut,
-<<<<<<< HEAD
-  FaClockO, FaHddO,
+  FaClockO, FaHddO, FaRoad,
   // tslint:disable-next-line
   FaAsterisk
-=======
-  FaClockO, FaHddO, FaAsterisk,
-  // tslint:disable-next-line
-  FaRoad
->>>>>>> b9339d39
 } from 'react-icons/lib/fa';
 
 import { NavLink as Link } from 'react-router-dom';
