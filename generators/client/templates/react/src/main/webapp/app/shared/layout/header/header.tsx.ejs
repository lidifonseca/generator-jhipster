--- conflicted
+++ resolved
@@ -91,102 +91,10 @@
   }
 
   render() {
-<<<<<<< HEAD
     const {<%_ if (enableTranslation) { _%>currentLocale,<%_ } _%> isAuthenticated, isAdmin, isSwaggerEnabled, isInProduction } = this.props;
-=======
-    const {<%_ if (enableTranslation) { _%>currentLocale,<%_ } _%> isAuthenticated, isAdmin } = this.props;
-    const entityMenuItems = [
-      /* jhipster-needle-add-entity-to-menu - JHipster will add entities to the menu here */
-      <span key="dummy-placeholder"/> /* workaround to avoid error when there are no entities */
-    ];
-    /* jhipster-needle-add-element-to-menu - JHipster will add new menu items here */
-    const adminMenuItems = [
-    <%_ if (applicationType === 'gateway') { _%>
-      <DropdownItem tag={Link} key="gateway" to="/admin/gateway"><FontAwesomeIcon icon="road" /> Gateway</DropdownItem>,
-    <%_ } _%>
-    <%_ if (!skipUserManagement) { _%>
-      <DropdownItem tag={Link} key="user-management" to="/admin/user-management"><FontAwesomeIcon icon="user" /> User Management</DropdownItem>,
-    <%_ } _%>
-    <%_ if (websocket === 'spring-websocket') { _%>
-      <DropdownItem tag={Link} key="tracker" to="/admin/tracker"><FontAwesomeIcon icon="eye" /> Tracker</DropdownItem>,
-    <%_ } _%>
-      <DropdownItem tag={Link} key="metrics" to="/admin/metrics"><FontAwesomeIcon icon="tachometer-alt" /> Metrics</DropdownItem>,
-      <DropdownItem tag={Link} key="health" to="/admin/health"><FontAwesomeIcon icon="heart" /> Health</DropdownItem>,
-      <DropdownItem tag={Link} key="configuration" to="/admin/configuration"><FontAwesomeIcon icon="list" /> Configuration</DropdownItem>,
-      <%_ if (databaseType !== 'cassandra') { _%>
-      <DropdownItem tag={Link} key="audits" to="/admin/audits"><FontAwesomeIcon icon="bell" /> Audits</DropdownItem>,
-      <%_ } _%>
-      /* jhipster-needle-add-element-to-admin-menu - JHipster will add entities to the admin menu here */
-      <DropdownItem tag={Link} key="logs" to="/admin/logs"><FontAwesomeIcon icon="tasks" /> Logs</DropdownItem>
-    ];
-
-    const swaggerItem = (
-      <DropdownItem tag={Link} key="docs" to="/admin/docs">
-        <FontAwesomeIcon icon="book" /> API Docs
-      </DropdownItem>
-    );
-
-    <% if (devDatabaseType === 'h2Disk' || devDatabaseType === 'h2Memory') { %>
-    const databaseItem = [
-      <DropdownItem tag="a" key="h2-console" href="./h2-console" target="_tab">
-        <FontAwesomeIcon icon="hdd" /> Database
-      </DropdownItem>
-    ];
-    <%_ } _%>
-
-    const accountMenuItems = [];
-    if (isAuthenticated) {
-      accountMenuItems.push(
-        <%_ if (authenticationType !== 'oauth2') { _%>
-        <DropdownItem tag={Link} key="settings" to="/account/settings"><FontAwesomeIcon icon="wrench" /> Settings</DropdownItem>,
-        <DropdownItem tag={Link} key="password" to="/account/password"><FontAwesomeIcon icon="clock" /> Password</DropdownItem>,
-        <%_ } _%>
-        <%_ if (authenticationType === 'session') { _%>
-        <DropdownItem tag={Link} key="sessions" to="/account/sessions"><FontAwesomeIcon icon="cloud" /> Sessions</DropdownItem>,
-        <%_ } _%>
-        <DropdownItem tag={Link} key="logout" to="/logout"><FontAwesomeIcon icon="sign-out-alt" /> Logout</DropdownItem>
-      );
-    } else {
-      <%_ if (authenticationType !== 'oauth2') { _%>
-      accountMenuItems.push(
-        <DropdownItem tag={Link} key="login" to="/login"><FontAwesomeIcon icon="sign-in-alt" /> Login</DropdownItem>,
-        <DropdownItem tag={Link} key="register" to="/register"><FontAwesomeIcon icon="sign-in-alt" /> Register</DropdownItem>
-      );
-      <%_ } else { _%>
-      accountMenuItems.push(
-        <DropdownItem id="login-item" tag="a" key="login" href={getLoginUrl()}><FontAwesomeIcon icon="sign-in-alt" /> Login</DropdownItem>
-      );
-      <%_ } _%>
-    }
-
-    const entitiesMenu = (
-      <UncontrolledDropdown id="entity-menu" nav inNavbar key="entities">
-        <DropdownToggle nav caret className="d-flex align-items-center">
-          <FontAwesomeIcon icon="th-list" />
-          <span>Entities</span>
-        </DropdownToggle>
-        <DropdownMenu right>{entityMenuItems}</DropdownMenu>
-      </UncontrolledDropdown>
-    );
-    const adminMenu = (
-      <UncontrolledDropdown id="admin-menu" nav inNavbar key="admin">
-        <DropdownToggle nav caret className="d-flex align-items-center">
-          <FontAwesomeIcon icon="user-plus" />
-          <span>Administration</span>
-        </DropdownToggle>
-        <DropdownMenu right style={{ width: '130%' }}>
-          {adminMenuItems}
-          {this.props.isSwaggerEnabled ? swaggerItem : null}
-          <% if (devDatabaseType === 'h2Disk' || devDatabaseType === 'h2Memory') { %>
-          {!this.props.isInProduction ? databaseItem : null}
-          <%_ } _%>
-        </DropdownMenu>
-      </UncontrolledDropdown>
-    );
->>>>>>> 6f5197ec
 
     /* jhipster-needle-add-element-to-menu - JHipster will add new menu items here */
-  
+
     return (
       <div id="app-header">
         {this.renderDevRibbon()}
@@ -195,38 +103,15 @@
           <NavbarToggler aria-label="Menu" onClick={this.toggleMenu} />
           <Brand />
           <Collapse isOpen={this.state.menuOpen} navbar>
-<<<<<<< HEAD
-            <Nav className="ml-auto" navbar>
+            <Nav id="header-tabs" className="ml-auto" navbar>
               <Home />
               {isAuthenticated && <EntitiesMenu />}
               {isAuthenticated && isAdmin &&
                 <AdminMenu showSwagger={isSwaggerEnabled} <% if (devDatabaseType === 'h2Disk' || devDatabaseType === 'h2Memory') { %> showDatabase={!isInProduction} <%_ } _%> />}
-=======
-            <Nav id="header-tabs" className="ml-auto" navbar>
-              <NavItem>
-                <NavLink tag={Link} to="/" className="d-flex align-items-center">
-                  <FontAwesomeIcon icon="home" />
-                  <span>Home</span>
-                </NavLink>
-              </NavItem>
-              {isAuthenticated ? (isAdmin ? [ entitiesMenu, adminMenu ] : entitiesMenu) : null}
->>>>>>> 6f5197ec
             <%_ if (enableTranslation) { _%>
               <LocaleMenu currentLocale={currentLocale} onClick={this.handleLocaleChange} />
             <%_ } _%>
-<<<<<<< HEAD
               <AccountMenu isAuthenticated={isAuthenticated} />
-=======
-              <UncontrolledDropdown id="account-menu" nav inNavbar>
-                <DropdownToggle nav caret className="d-flex align-items-center">
-                  <FontAwesomeIcon icon="user" />
-                  <span>Account</span>
-                </DropdownToggle>
-                <DropdownMenu right>
-                  {accountMenuItems}
-                </DropdownMenu>
-              </UncontrolledDropdown>
->>>>>>> 6f5197ec
             </Nav>
           </Collapse>
         </Navbar>
