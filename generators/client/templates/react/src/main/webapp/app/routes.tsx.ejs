<%#
 Copyright 2013-2018 the original author or authors from the JHipster project.

 This file is part of the JHipster project, see https://www.jhipster.tech/
 for more information.

 Licensed under the Apache License, Version 2.0 (the "License");
 you may not use this file except in compliance with the License.
 You may obtain a copy of the License at

      http://www.apache.org/licenses/LICENSE-2.0

 Unless required by applicable law or agreed to in writing, software
 distributed under the License is distributed on an "AS IS" BASIS,
 WITHOUT WARRANTIES OR CONDITIONS OF ANY KIND, either express or implied.
 See the License for the specific language governing permissions and
 limitations under the License.
-%>
import * as React from 'react';
import { Route, Switch } from 'react-router-dom';
import Loadable from 'react-loadable';

<%_ if (authenticationType !== 'oauth2') { _%>
import Login from 'app/modules/login/login';
<<<<<<< HEAD
import Register from 'app/modules/account/register/register';
=======
<%_ } _%>
import Logout from 'app/modules/login/logout';
// import Register from 'app/modules/account/register/register';
import Home from 'app/modules/home/home';
import Admin from 'app/modules/administration';
>>>>>>> 05f30b7d
import Account from 'app/modules/account';
import Activate from 'app/modules/account/activate/activate';
import PasswordResetInit from 'app/modules/account/password-reset/init/password-reset-init';
import PasswordResetFinish from 'app/modules/account/password-reset/finish/password-reset-finish';
<%_ } _%>
import Logout from 'app/modules/login/logout';
import Home from 'app/modules/home/home';
import Admin from 'app/modules/administration';
import Entities from 'app/entities';
import PrivateRoute from 'app/shared/auth/private-route';
import { AUTHORITIES } from 'app/config/constants';

/*
*  simple code splitting demo, you can replace the loading function with your component to do loading animation.
*  more docs in react-loadable: https://github.com/jamiebuilds/react-loadable
* */
const Register = Loadable({
  loader: () => import('app/modules/account/register/register'),
  loading: () => <div>loading ...</div>
});

const Routes = () => (
  <div className="view-routes">
    <%_ if (authenticationType !== 'oauth2') { _%>
    <Route path="/login" component={Login} />
    <%_ } _%>
    <Switch>
      <Route path="/logout" component={Logout} />
    <%_ if (authenticationType !== 'oauth2') { _%>
      <Route path="/register" component={Register} />
      <Route path="/activate/:key?" component={Activate} />
      <Route path="/reset/request" component={PasswordResetInit} />
      <Route path="/reset/finish/:key?" component={PasswordResetFinish} />
    <%_ } _%>
      <PrivateRoute path="/admin" component={Admin} hasAnyAuthorities={[AUTHORITIES.ADMIN]}/>
    <%_ if (authenticationType !== 'oauth2') { _%>
      <PrivateRoute path="/account" component={Account} hasAnyAuthorities={[AUTHORITIES.ADMIN, AUTHORITIES.USER]}/>
    <%_ } _%>
      <PrivateRoute path="/entity" component={Entities} hasAnyAuthorities={[AUTHORITIES.USER]}/>
      <Route path="/" component={Home}/>
    </Switch>
  </div>
);

export default Routes;<|MERGE_RESOLUTION|>--- conflicted
+++ resolved
@@ -22,15 +22,6 @@
 
 <%_ if (authenticationType !== 'oauth2') { _%>
 import Login from 'app/modules/login/login';
-<<<<<<< HEAD
-import Register from 'app/modules/account/register/register';
-=======
-<%_ } _%>
-import Logout from 'app/modules/login/logout';
-// import Register from 'app/modules/account/register/register';
-import Home from 'app/modules/home/home';
-import Admin from 'app/modules/administration';
->>>>>>> 05f30b7d
 import Account from 'app/modules/account';
 import Activate from 'app/modules/account/activate/activate';
 import PasswordResetInit from 'app/modules/account/password-reset/init/password-reset-init';
@@ -43,6 +34,7 @@
 import PrivateRoute from 'app/shared/auth/private-route';
 import { AUTHORITIES } from 'app/config/constants';
 
+<%_ if (authenticationType !== 'oauth2') { _%>
 /*
 *  simple code splitting demo, you can replace the loading function with your component to do loading animation.
 *  more docs in react-loadable: https://github.com/jamiebuilds/react-loadable
@@ -51,6 +43,7 @@
   loader: () => import('app/modules/account/register/register'),
   loading: () => <div>loading ...</div>
 });
+<%_ } _%>
 
 const Routes = () => (
   <div className="view-routes">
