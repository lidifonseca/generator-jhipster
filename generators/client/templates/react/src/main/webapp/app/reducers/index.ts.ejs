import { combineReducers } from 'redux';
import { loadingBarReducer as loadingBar } from 'react-redux-loading-bar';

<%_ if (enableTranslation) { _%>
import locale from './locale';
<%_ } _%>
import layout from './layout';
import authentication from './authentication';
import administration from './administration';
import userManagement from './user-management';
<<<<<<< HEAD
import register from './register';
=======
import account from './account';
import activate from './activate';
import passwordReset from './password-reset';
>>>>>>> fef6ec11

/* jhipster-needle-add-reducer-import - JHipster will add reducer here */

export default combineReducers({
  authentication,
  <%_ if (enableTranslation) { _%>
  locale,
  <%_ } _%>
  layout,
  administration,
  userManagement,
<<<<<<< HEAD
  register,
=======
  account,
  activate,
  passwordReset,
>>>>>>> fef6ec11
  /* jhipster-needle-add-reducer-combine - JHipster will add reducer here */
  loadingBar
});<|MERGE_RESOLUTION|>--- conflicted
+++ resolved
@@ -8,13 +8,10 @@
 import authentication from './authentication';
 import administration from './administration';
 import userManagement from './user-management';
-<<<<<<< HEAD
 import register from './register';
-=======
 import account from './account';
 import activate from './activate';
 import passwordReset from './password-reset';
->>>>>>> fef6ec11
 
 /* jhipster-needle-add-reducer-import - JHipster will add reducer here */
 
@@ -26,13 +23,10 @@
   layout,
   administration,
   userManagement,
-<<<<<<< HEAD
   register,
-=======
   account,
   activate,
   passwordReset,
->>>>>>> fef6ec11
   /* jhipster-needle-add-reducer-combine - JHipster will add reducer here */
   loadingBar
 });