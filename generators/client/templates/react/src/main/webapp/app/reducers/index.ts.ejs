--- conflicted
+++ resolved
@@ -8,12 +8,7 @@
 import authentication from './authentication';
 import administration from './administration';
 import userManagement from './user-management';
-<<<<<<< HEAD
-import account from './account';
-import activate from './activate';
-=======
 import register from './register';
->>>>>>> 2e8f1e49
 
 /* jhipster-needle-add-reducer-import - JHipster will add reducer here */
 
@@ -25,12 +20,7 @@
   layout,
   administration,
   userManagement,
-<<<<<<< HEAD
-  account,
-  activate,
-=======
   register,
->>>>>>> 2e8f1e49
   /* jhipster-needle-add-reducer-combine - JHipster will add reducer here */
   loadingBar
 });