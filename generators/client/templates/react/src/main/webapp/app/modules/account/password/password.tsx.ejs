/* eslint-disable */ // TODO Fix when page is completed
import * as React from 'react';
import { Translate, translate } from 'react-jhipster';
import { connect } from 'react-redux';

import { AvForm, AvField } from 'availity-reactstrap-validation';
import { Button, Alert } from 'reactstrap';

import { getSession } from '../../../reducers/authentication';
import { savePassword, reset } from '../../../reducers/account';

import PasswordStrengthBar from './password-strength-bar';

export interface IUserSettingsProps {
  account: any;
  updateSuccess: boolean;
  updateFailure: boolean;
  getSession: Function;
  savePassword: Function;
  reset: Function;
}

export interface IUserSettingsState {
  password: string;
}

export class SettingsPage extends React.Component<IUserSettingsProps> {
  state: IUserSettingsState = {
    password: ''
  };

  componentDidMount() {
    this.props.reset();
    this.props.getSession();
  }

  componentWillUnmount() {
    this.props.reset();
  }

<<<<<<< HEAD
  handleValidSubmit = (event, values) => {
    this.props.savePassword(values.currentPassword, values.newPassword);
  };

  updatePassword = event => {
    this.setState({ password: event.target.value });
  };

  render() {
    const { account, updateSuccess, updateFailure } = this.props;
    let alertMessage = null;
=======
  setFirstAccountPassword = event => {
    this.setState({
      firstPassword: event.target.value
    });
  };

  setSecondAccountPassword = event => {
    this.setState({
      secondPassword: event.target.value
    });
  };
>>>>>>> 2e8f1e49

    if (updateFailure) {
      alertMessage = (
        <Alert color="danger">
          <Translate contentKey="password.messages.error">
            <strong>An error has occurred!</strong> The password could not be changed.
          </Translate>
        </Alert>
      );
    } else {
      if (updateSuccess) {
        alertMessage = (
          <Alert color="success">
            <Translate contentKey="password.messages.success">
              <strong>Password changed!</strong>
            </Translate>
          </Alert>
        );
      } else {
        alertMessage = null;
      }
    }
<<<<<<< HEAD
=======
    event.preventDefault();
  };
>>>>>>> 2e8f1e49

    return (
      <div>
        <h2>Password for [{account.login}]</h2>
<<<<<<< HEAD
        {alertMessage}
        <AvForm onValidSubmit={this.handleValidSubmit}>
          <AvField
            name="currentPassword"
            label={<Translate contentKey="global.form.currentpassword" />}
            placeholder={translate('global.form.currentpassword.placeholder')}
            type="password"
            validate={{
              required: { value: true, errorMessage: translate('global.messages.validate.newpassword.required') }
            }}
          />
          <AvField
            name="newPassword"
            label={<Translate contentKey="global.form.newpassword" />}
            placeholder={translate('global.form.newpassword.placeholder')}
            type="password"
            validate={{
              required: { value: true, errorMessage: translate('global.messages.validate.newpassword.required') },
              minLength: { value: 4, errorMessage: translate('global.messages.validate.newpassword.minlength') },
              maxLength: { value: 50, errorMessage: translate('global.messages.validate.newpassword.maxlength') }
            }}
            onChange={this.updatePassword}
          />
          <PasswordStrengthBar password={this.state.password} />
          <AvField
            name="confirmPassword"
            label={<Translate contentKey="global.form.confirmpassword" />}
            placeholder={translate('global.form.confirmpassword.placeholder')}
            type="password"
            validate={{
              required: { value: true, errorMessage: translate('global.messages.validate.confirmpassword.required') },
              minLength: { value: 4, errorMessage: translate('global.messages.validate.confirmpassword.minlength') },
              maxLength: { value: 50, errorMessage: translate('global.messages.validate.confirmpassword.maxlength') },
              match: { value: 'newPassword', errorMessage: translate('global.messages.error.dontmatch') }
            }}
          />
          <Button color="success" type="submit">
            Save
          </Button>
        </AvForm>
=======
        <Form>
          <FormGroup>
            <Label>New password</Label>
            <Input
              type="password"
              className="form-control"
              id="firstName"
              name="firstName"
              placeholder="New password"
              onChange={this.setFirstAccountPassword}
            />
          </FormGroup>
          <FormGroup>
            <Label>New password confirmation</Label>
            <Input
              type="password"
              className="form-control"
              id="lastName"
              name="lastName"
              placeholder="Confirm the new password"
              onChange={this.setSecondAccountPassword}
            />
          </FormGroup>
          <Button type="submit" color="success" onClick={this.savePassword}>
            Save
          </Button>
        </Form>
>>>>>>> 2e8f1e49
      </div>
    );
  }
}

const mapStateToProps = ({ authentication, account }) => ({
  updateSuccess: account.updateSuccess,
  updateFailure: account.updateFailure,
  account: authentication.account,
  isAuthenticated: authentication.isAuthenticated
});

const mapDispatchToProps = { getSession, savePassword, reset };

export default connect(mapStateToProps, mapDispatchToProps)(SettingsPage);<|MERGE_RESOLUTION|>--- conflicted
+++ resolved
@@ -38,7 +38,6 @@
     this.props.reset();
   }
 
-<<<<<<< HEAD
   handleValidSubmit = (event, values) => {
     this.props.savePassword(values.currentPassword, values.newPassword);
   };
@@ -50,19 +49,6 @@
   render() {
     const { account, updateSuccess, updateFailure } = this.props;
     let alertMessage = null;
-=======
-  setFirstAccountPassword = event => {
-    this.setState({
-      firstPassword: event.target.value
-    });
-  };
-
-  setSecondAccountPassword = event => {
-    this.setState({
-      secondPassword: event.target.value
-    });
-  };
->>>>>>> 2e8f1e49
 
     if (updateFailure) {
       alertMessage = (
@@ -85,16 +71,12 @@
         alertMessage = null;
       }
     }
-<<<<<<< HEAD
-=======
     event.preventDefault();
   };
->>>>>>> 2e8f1e49
 
     return (
       <div>
         <h2>Password for [{account.login}]</h2>
-<<<<<<< HEAD
         {alertMessage}
         <AvForm onValidSubmit={this.handleValidSubmit}>
           <AvField
@@ -135,35 +117,6 @@
             Save
           </Button>
         </AvForm>
-=======
-        <Form>
-          <FormGroup>
-            <Label>New password</Label>
-            <Input
-              type="password"
-              className="form-control"
-              id="firstName"
-              name="firstName"
-              placeholder="New password"
-              onChange={this.setFirstAccountPassword}
-            />
-          </FormGroup>
-          <FormGroup>
-            <Label>New password confirmation</Label>
-            <Input
-              type="password"
-              className="form-control"
-              id="lastName"
-              name="lastName"
-              placeholder="Confirm the new password"
-              onChange={this.setSecondAccountPassword}
-            />
-          </FormGroup>
-          <Button type="submit" color="success" onClick={this.savePassword}>
-            Save
-          </Button>
-        </Form>
->>>>>>> 2e8f1e49
       </div>
     );
   }
