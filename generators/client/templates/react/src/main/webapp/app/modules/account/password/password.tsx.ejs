import * as React from 'react';
import { Translate, translate } from 'react-jhipster';
import { connect } from 'react-redux';
import { AvForm, AvField } from 'availity-reactstrap-validation';
import { Row, Col, Button } from 'reactstrap';

import { getSession } from 'app/shared/reducers/authentication';
import PasswordStrengthBar from 'app/shared/layout/password/password-strength-bar';
import { savePassword, reset } from './password.reducer';

export interface IUserSettingsProps {
  account: any;
  getSession: Function;
  savePassword: Function;
  reset: Function;
}

export interface IUserSettingsState {
  password: string;
}

export class SettingsPage extends React.Component<IUserSettingsProps, IUserSettingsState> {
  state: IUserSettingsState = {
    password: ''
  };

  componentDidMount() {
    this.props.reset();
    this.props.getSession();
  }

  componentWillUnmount() {
    this.props.reset();
  }

  handleValidSubmit = (event, values) => {
    this.props.savePassword(values.currentPassword, values.newPassword);
  };

  updatePassword = event => {
    this.setState({ password: event.target.value });
  };

  render() {
    const { account } = this.props;

    return (
      <div>
        <Row className="justify-content-center">
<<<<<<< HEAD
          <Col md="8">
            <h2><Translate contentKey="password.title" interpolate={{ username: account.login }}>Password for {account.login}</Translate></h2>
            {alertMessage}
            <AvForm onValidSubmit={this.handleValidSubmit}>
            <AvField
                name="currentPassword"
                label={<Translate contentKey="global.form.currentpassword">Current password</Translate>}
                placeholder={translate('global.form.currentpassword.placeholder', null, 'Current password')}
                type="password"
                validate={{
                required: { value: true, errorMessage: translate('global.messages.validate.newpassword.required', null, 'Your password is required.') }
                }}
            />
            <AvField
                name="newPassword"
                label={<Translate contentKey="global.form.newpassword">New password</Translate>}
                placeholder={translate('global.form.newpassword.placeholder', null, 'New password')}
                type="password"
                validate={{
                required: { value: true, errorMessage: translate('global.messages.validate.newpassword.required', null, 'Your password is required.') },
                minLength: { value: 4, errorMessage: translate('global.messages.validate.newpassword.minlength', null, 'Your password is required to be at least 4 characters.') },
                maxLength: { value: 50, errorMessage: translate('global.messages.validate.newpassword.maxlength', null, 'Your password cannot be longer than 50 characters.') }
                }}
                onChange={this.updatePassword}
            />
            <PasswordStrengthBar password={this.state.password} />
            <AvField
                name="confirmPassword"
                label={<Translate contentKey="global.form.confirmpassword">New password confirmation</Translate>}
                placeholder={translate('global.form.confirmpassword.placeholder', null, 'Confirm the new password')}
                type="password"
                validate={{
                required: {
                  value: true,
                  errorMessage: translate('global.messages.validate.confirmpassword.required', null, 'Your confirmation password is required.') },
                minLength: {
                  value: 4,
                  errorMessage: translate('global.messages.validate.confirmpassword.minlength', null, 'Your confirmation password is required to be at least 4 characters.') },
                maxLength: {
                  value: 50,
                  errorMessage: translate('global.messages.validate.confirmpassword.maxlength', null, 'Your confirmation password cannot be longer than 50 characters.') },
                match: {
                  value: 'newPassword',
                  errorMessage: translate('global.messages.error.dontmatch', null, 'The password and its confirmation do not match!') }
                }}
            />
            <Button color="success" type="submit">
                <Translate contentKey="password.form.button">Save</Translate>
            </Button>
            </AvForm>
          </Col>
=======
            <Col md="8">
                <h2>Password for [{account.login}]</h2>
                <AvForm onValidSubmit={this.handleValidSubmit}>
                  <AvField
                      name="currentPassword"
                      label={<Translate contentKey="global.form.currentpassword" />}
                      placeholder={translate('global.form.currentpassword.placeholder')}
                      type="password"
                      validate={{
                      required: { value: true, errorMessage: translate('global.messages.validate.newpassword.required') }
                      }}
                  />
                  <AvField
                      name="newPassword"
                      label={<Translate contentKey="global.form.newpassword" />}
                      placeholder={translate('global.form.newpassword.placeholder')}
                      type="password"
                      validate={{
                      required: { value: true, errorMessage: translate('global.messages.validate.newpassword.required') },
                      minLength: { value: 4, errorMessage: translate('global.messages.validate.newpassword.minlength') },
                      maxLength: { value: 50, errorMessage: translate('global.messages.validate.newpassword.maxlength') }
                      }}
                      onChange={this.updatePassword}
                  />
                  <PasswordStrengthBar password={this.state.password} />
                  <AvField
                      name="confirmPassword"
                      label={<Translate contentKey="global.form.confirmpassword" />}
                      placeholder={translate('global.form.confirmpassword.placeholder')}
                      type="password"
                      validate={{
                      required: { value: true, errorMessage: translate('global.messages.validate.confirmpassword.required') },
                      minLength: { value: 4, errorMessage: translate('global.messages.validate.confirmpassword.minlength') },
                      maxLength: { value: 50, errorMessage: translate('global.messages.validate.confirmpassword.maxlength') },
                      match: { value: 'newPassword', errorMessage: translate('global.messages.error.dontmatch') }
                      }}
                  />
                  <Button color="success" type="submit">
                      <Translate contentKey="password.form.button" />
                  </Button>
                </AvForm>
            </Col>
>>>>>>> 13afd3c7
        </Row>
      </div>
    );
  }
}

const mapStateToProps = ({ authentication, password }) => ({
  account: authentication.account,
  isAuthenticated: authentication.isAuthenticated
});

const mapDispatchToProps = { getSession, savePassword, reset };

export default connect(mapStateToProps, mapDispatchToProps)(SettingsPage);<|MERGE_RESOLUTION|>--- conflicted
+++ resolved
@@ -47,7 +47,6 @@
     return (
       <div>
         <Row className="justify-content-center">
-<<<<<<< HEAD
           <Col md="8">
             <h2><Translate contentKey="password.title" interpolate={{ username: account.login }}>Password for {account.login}</Translate></h2>
             {alertMessage}
@@ -99,50 +98,6 @@
             </Button>
             </AvForm>
           </Col>
-=======
-            <Col md="8">
-                <h2>Password for [{account.login}]</h2>
-                <AvForm onValidSubmit={this.handleValidSubmit}>
-                  <AvField
-                      name="currentPassword"
-                      label={<Translate contentKey="global.form.currentpassword" />}
-                      placeholder={translate('global.form.currentpassword.placeholder')}
-                      type="password"
-                      validate={{
-                      required: { value: true, errorMessage: translate('global.messages.validate.newpassword.required') }
-                      }}
-                  />
-                  <AvField
-                      name="newPassword"
-                      label={<Translate contentKey="global.form.newpassword" />}
-                      placeholder={translate('global.form.newpassword.placeholder')}
-                      type="password"
-                      validate={{
-                      required: { value: true, errorMessage: translate('global.messages.validate.newpassword.required') },
-                      minLength: { value: 4, errorMessage: translate('global.messages.validate.newpassword.minlength') },
-                      maxLength: { value: 50, errorMessage: translate('global.messages.validate.newpassword.maxlength') }
-                      }}
-                      onChange={this.updatePassword}
-                  />
-                  <PasswordStrengthBar password={this.state.password} />
-                  <AvField
-                      name="confirmPassword"
-                      label={<Translate contentKey="global.form.confirmpassword" />}
-                      placeholder={translate('global.form.confirmpassword.placeholder')}
-                      type="password"
-                      validate={{
-                      required: { value: true, errorMessage: translate('global.messages.validate.confirmpassword.required') },
-                      minLength: { value: 4, errorMessage: translate('global.messages.validate.confirmpassword.minlength') },
-                      maxLength: { value: 50, errorMessage: translate('global.messages.validate.confirmpassword.maxlength') },
-                      match: { value: 'newPassword', errorMessage: translate('global.messages.error.dontmatch') }
-                      }}
-                  />
-                  <Button color="success" type="submit">
-                      <Translate contentKey="password.form.button" />
-                  </Button>
-                </AvForm>
-            </Col>
->>>>>>> 13afd3c7
         </Row>
       </div>
     );
