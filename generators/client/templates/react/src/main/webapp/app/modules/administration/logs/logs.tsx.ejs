--- conflicted
+++ resolved
@@ -65,13 +65,8 @@
     const loggers = logs ? logs.loggers : [];
     return (
         <div>
-<<<<<<< HEAD
-          <h2><Translate contentKey="logs.title">Logs</Translate></h2>
-          <p><Translate contentKey="logs.nbloggers" interpolate={{ total: loggers.length }}>There are {loggers.length.toString() /* TODO: allow numbers in translate? */} loggers.</Translate></p>
-=======
           <h2 className="logs-page-heading"><Translate contentKey="logs.title">Logs</Translate></h2>
-          <p><Translate contentKey="logs.nbloggers" interpolate={{ total: loggers.length }}>There are {loggers.length} loggers.</Translate></p>
->>>>>>> 6f5197ec
+          <p><Translate contentKey="logs.nbloggers" interpolate={{ total: loggers.length }}>There are {loggers.length.toString()} loggers.</Translate></p>
 
           <span><Translate contentKey="logs.filter">Filter</Translate></span>
           <input type="text" value={filter} onChange={this.setFilter} className="form-control" disabled={isFetching} />
