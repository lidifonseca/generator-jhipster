<%#
Copyright 2013-2020 the original author or authors from the JHipster project.

This file is part of the JHipster project, see https://www.jhipster.tech/
for more information.

Licensed under the Apache License, Version 2.0 (the "License");
you may not use this file except in compliance with the License.
You may obtain a copy of the License at

http://www.apache.org/licenses/LICENSE-2.0

Unless required by applicable law or agreed to in writing, software
distributed under the License is distributed on an "AS IS" BASIS,
WITHOUT WARRANTIES OR CONDITIONS OF ANY KIND, either express or implied.
See the License for the specific language governing permissions and
limitations under the License.
-%>
{
  "name": "<%= dasherizedBaseName %>",
  "version": "0.0.0",
  "description": "Description for <%= baseName  %>",
  "private": true,
  "license": "UNLICENSED",
  "cacheDirectories": [
    "node_modules"
  ],
  "dependencies": {
    "@openapitools/openapi-generator-cli": "1.0.13-4.3.1",
    "@fortawesome/fontawesome-svg-core": "1.2.28",
    "@fortawesome/free-solid-svg-icons": "5.13.0",
    "@fortawesome/vue-fontawesome": "0.1.9",
    "axios": "0.19.2",
    "bootstrap": "4.5.0",
    "bootstrap-vue": "2.14.0",
    <%_ if (clientTheme !== 'none') { _%>
    "bootswatch": "4.5.0",
    <%_ } _%>
    "date-fns": "2.14.0",
    "swagger-ui-dist": "3.25.4",
    <%_ if (websocket === 'spring-websocket') { _%>
    "sockjs-client": "1.1.4",
    "webstomp-client": "1.2.0",
    <%_ } _%>
    "vue": "2.6.12",
    "vue-class-component": "7.2.5",
    "vue-cookie": "1.1.4",
    "vue-i18n": "8.21.0",
    "vue-infinite-loading": "2.4.5",
    "vue-property-decorator": "9.0.0",
    "vue-router": "3.4.3",
    "vue2-filters": "0.11.0",
    "vuelidate": "0.7.5",
    "vuex": "3.5.1"
  },
  "devDependencies": {
    "babel-core": "7.0.0-bridge.0",
    <%_ if (protractorTests) { _%>
    "@types/chai": "4.2.11",
    "@types/chai-string": "1.4.2",
<<<<<<< HEAD
    <%_ } _%>
    "@types/jest": "25.2.3",
    <%_ if (protractorTests) { _%>
=======
<%_ } _%>
    "@types/jest": "26.0.10",
<%_ if (protractorTests) { _%>
>>>>>>> 8a920a07
    "@types/mocha": "7.0.2",
    <%_ } _%>
    "@types/node": "14.0.4",
    <%_ if (protractorTests) { _%>
    "@types/selenium-webdriver": "4.0.9",
    <%_ } _%>
    "@types/sinon": "9.0.3",
    "@types/vuelidate": "0.7.13",
    "@vue/cli-plugin-typescript": "4.5.4",
    "@vue/cli-service": "4.5.4",
    "@vue/test-utils": "1.0.4",
    "autoprefixer": "9.8.0",
    "browser-sync": "2.26.7",
    "browser-sync-webpack-plugin": "2.2.2",
    <%_ if (protractorTests) { _%>
    "chai": "4.2.0",
    "chai-as-promised": "7.1.1",
    "chai-string": "1.5.0",
    <%_ } _%>
    "copy-webpack-plugin": "6.0.1",
    "css-loader": "3.5.3",
    "file-loader": "6.0.0",
    "fork-ts-checker-webpack-plugin": "4.1.4",
    "friendly-errors-webpack-plugin": "1.7.0",
    "generator-jhipster": "<%= packagejs.version %>",
    "html-webpack-plugin": "4.3.0",
    <%_ if (!skipCommitHook) { _%>
    "husky": "4.2.5",
    <%_ } _%>
    "jest": "26.4.2",
    "jest-junit": "11.1.0",
    "jest-serializer-vue": "2.0.2",
    "jest-sonar-reporter": "2.0.0",
    "jest-vue-preprocessor": "1.7.1",
    <%_ if (!skipCommitHook) { _%>
    "lint-staged": "10.2.4",
    <%_ } _%>
    "merge-jsons-webpack-plugin": "1.0.21",
    <%_ if (protractorTests) { _%>
    "mocha": "7.1.2",
    <%_ } _%>
    "mini-css-extract-plugin": "0.9.0",
    "node-notifier": "7.0.0",
    "numeral": "2.0.6",
    "optimize-css-assets-webpack-plugin": "5.0.3",
    "portfinder": "1.0.26",
    "postcss-import": "12.0.1",
    "postcss-loader": "3.0.0",
    "postcss-url": "8.0.0",
    "prettier": "2.0.5",
    <%_ if (!skipServer) { _%>
    "prettier-plugin-java": "<%= PRETTIER_JAVA_VERSION %>",
    <%_ } _%>
    <%_ if (protractorTests) { _%>
    "protractor": "5.4.4",
    <%_ } _%>
    <%_ if (cypressTests) { _%>
    "cypress": "4.12.1",
    <%_ } _%>
    "rimraf": "3.0.2",
    "sass": "1.26.5",
    "sass-loader": "8.0.2",
    "sinon": "9.0.2",
    "terser-webpack-plugin": "3.0.1",
    "ts-jest": "26.2.0",
    "ts-loader": "7.0.4",
    <%_ if (protractorTests) { _%>
    "ts-node": "8.10.1",
    <%_ } _%>
    "tslib": "2.0.0",
    "tslint": "6.1.2",
    "tslint-config-prettier": "1.18.0",
    "tslint-eslint-rules": "5.4.0",
    "tslint-loader": "3.6.0",
    "typescript": "3.9.3",
    "url-loader": "4.1.0",
    "vue-jest": "3.0.6",
    "vue-loader": "15.9.3",
    "vue-template-compiler": "2.6.12",
    <%_ if (protractorTests || cypressTests) { _%>
    "webdriver-manager": "12.1.7",
    <%_ } _%>
    "webpack": "4.43.0",
    "webpack-bundle-analyzer": "3.8.0",
    "webpack-cli": "3.3.11",
    "webpack-dev-server": "3.11.0",
    "webpack-merge": "5.0.9"
  },
  "engines": {
    "node": ">= 10.17.0",
    "npm": ">= 6.13.4"
  },
  "scripts": {
    "prettier:format": "prettier --write \"{,src/**/,webpack/}*.{<%= getPrettierExtensions() %>}\"",
    "lint": "tslint --project tsconfig.json -e 'node_modules/**'",
    "lint:fix": "<%= clientPackageManager %> run lint -- --fix",
    "cleanup": "rimraf <%= DIST_DIR %>",
    "clean-www": "rimraf <%= DIST_DIR %>app/{src,<%= BUILD_DIR %>}",
    "start": "<%= clientPackageManager %> run webpack:dev",
    "start-tls": "<%= clientPackageManager %> run webpack:dev -- --env.tls",
    "serve": "<%= clientPackageManager %> run start",
    "build": "<%= clientPackageManager %> run webpack:prod",
    <%_ if (protractorTests && !cypressTests) { _%>
    "e2e": "<%= clientPackageManager %> run e2e:protractor",
    <%_ } else if ((cypressTests && !protractorTests) || (protractorTests && cypressTests)) {  _%>
    "e2e": "<%= clientPackageManager %> run e2e:cypress",
    <%_ } _%>
    <%_ if (protractorTests) { _%>
    "e2e:protractor": "protractor <%= TEST_SRC_DIR %>protractor.conf.js",
    <%_ } _%>
    <%_ if (cypressTests) { _%>
    "e2e:cypress": "cypress run --browser chrome --headless",
    "cypress": "cypress open",
    <%_ } _%>
    <%_ if (protractorTests || cypressTests) { _%>
    "postinstall": "<%= clientPackageManager %> run e2e:update-webdriver",
    "e2e:update-webdriver": "webdriver-manager update --gecko false",
    <%_ } _%>
    "jest": "jest --coverage --logHeapUsage --maxWorkers=2 --no-cache --config src/test/javascript/jest.conf.js",
    "jest:update": "<%= clientPackageManager %> run jest -- --updateSnapshot",
    "webpack:build": "<%= clientPackageManager %> run cleanup && <%= clientPackageManager %> run webpack:build:main",
    "webpack:build:main": "<%= clientPackageManager %> run webpack -- --config webpack/webpack.dev.js --progress --profile",
    "webpack:prod:main": "<%= clientPackageManager %> run webpack -- --config webpack/webpack.prod.js --profile",
    "webpack:prod": "<%= clientPackageManager %> run cleanup && <%= clientPackageManager %> run webpack:prod:main && <%= clientPackageManager %> run clean-www",
    "webpack:dev": "<%= clientPackageManager %> run webpack-dev-server -- --config webpack/webpack.dev.js --progress --inline",
    "webpack:test": "<%= clientPackageManager %> run test",
    "webpack-dev-server": "node --max_old_space_size=4096 node_modules/webpack-dev-server/bin/webpack-dev-server.js",
    "webpack": "node --max_old_space_size=4096 node_modules/webpack/bin/webpack.js",
    "test": "<%= clientPackageManager %> run lint && <%= clientPackageManager %> run jest",
    "test-ci": "<%= clientPackageManager %> run lint && <%= clientPackageManager %> run jest:update",
    "test:watch": "<%= clientPackageManager %> run jest -- --watch"
  },
  "jestSonar": {
    "reportPath": "<%= BUILD_DIR %>test-results/jest",
    "reportFile": "TESTS-results-sonar.xml"
  },
  "browserslist": [
    "> 1%",
    "last 2 versions",
    "not ie <= 8"
  ]
}<|MERGE_RESOLUTION|>--- conflicted
+++ resolved
@@ -58,15 +58,9 @@
     <%_ if (protractorTests) { _%>
     "@types/chai": "4.2.11",
     "@types/chai-string": "1.4.2",
-<<<<<<< HEAD
-    <%_ } _%>
-    "@types/jest": "25.2.3",
-    <%_ if (protractorTests) { _%>
-=======
-<%_ } _%>
+    <%_ } _%>
     "@types/jest": "26.0.10",
-<%_ if (protractorTests) { _%>
->>>>>>> 8a920a07
+    <%_ if (protractorTests) { _%>
     "@types/mocha": "7.0.2",
     <%_ } _%>
     "@types/node": "14.0.4",
