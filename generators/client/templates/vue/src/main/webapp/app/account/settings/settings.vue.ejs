<template>
<<<<<<< HEAD
  <div>
    <div class="row justify-content-center">
      <div class="col-md-8 toastify-container">
        <h2 v-if="username" id="settings-title">
          <span v-bind:value="$t('settings.title')">User settings for [<b>{{ username }}</b>]</span>
        </h2>
=======
    <div>
        <div class="row justify-content-center">
            <div class="col-md-8 toastify-container">
                <h2 v-if="username" id="settings-title"><span v-html="$t('settings.title', { 'username': username })">User settings for [<b>{{username}}</b>]</span></h2>
>>>>>>> a41fe7aa

        <div class="alert alert-success" role="alert" v-if="success" v-html="$t('settings.messages.success')">
          <strong>Settings saved!</strong>
        </div>

        <div class="alert alert-danger" role="alert" v-if="errorEmailExists"
          v-html="$t('register.messages.error.emailexists')">
          <strong>Email is already in use!</strong> Please choose another one.
        </div>

        <!--<jhi-alert-error></jhi-alert-error>-->

        <form name="form" id="settings-form" role="form" v-on:submit.prevent="save()" v-if="settingsAccount" novalidate>
          <div class="form-group">
            <label class="form-control-label" for="firstName" v-text="$t('settings.form.firstname')">First Name</label>
            <input type="text" class="form-control" id="firstName" name="firstName"
              v-bind:placeholder="$t('settings.form[\'firstname.placeholder\']')"
              :class="{ valid: !$v.settingsAccount.firstName.$invalid, invalid: $v.settingsAccount.firstName.$invalid }"
              v-model="$v.settingsAccount.firstName.$model" minlength="1" maxlength="50" required />
            <div v-if="$v.settingsAccount.firstName.$anyDirty && $v.settingsAccount.firstName.$invalid">
              <small class="form-text text-danger" v-if="!$v.settingsAccount.firstName.required"
                v-text="$t('settings.messages.validate.firstname.required')">
                Your first name is required.
              </small>
              <small class="form-text text-danger" v-if="!$v.settingsAccount.firstName.minLength"
                v-text="$t('settings.messages.validate.firstname.minlength')">
                Your first name is required to be at least 1 character.
              </small>
              <small class="form-text text-danger" v-if="!$v.settingsAccount.firstName.maxLength"
                v-text="$t('settings.messages.validate.firstname.maxlength')">
                Your first name cannot be longer than 50 characters.
              </small>
            </div>
          </div>
          <div class="form-group">
            <label class="form-control-label" for="lastName" v-text="$t('settings.form.lastname')">Last Name</label>
            <input type="text" class="form-control" id="lastName" name="lastName"
              v-bind:placeholder="$t('settings.form[\'lastname.placeholder\']')"
              :class="{ valid: !$v.settingsAccount.lastName.$invalid, invalid: $v.settingsAccount.lastName.$invalid }"
              v-model="$v.settingsAccount.lastName.$model" minlength="1" maxlength="50" required />
            <div v-if="$v.settingsAccount.lastName.$anyDirty && $v.settingsAccount.lastName.$invalid">
              <small class="form-text text-danger" v-if="!$v.settingsAccount.lastName.required"
                v-text="$t('settings.messages.validate.lastname.required')">
                Your last name is required.
              </small>
              <small class="form-text text-danger" v-if="!$v.settingsAccount.lastName.minLength"
                v-text="$t('settings.messages.validate.lastname.minlength')">
                Your last name is required to be at least 1 character.
              </small>
              <small class="form-text text-danger" v-if="!$v.settingsAccount.lastName.maxLength"
                v-text="$t('settings.messages.validate.lastname.maxlength')">
                Your last name cannot be longer than 50 characters.
              </small>
            </div>
          </div>
          <div class="form-group">
            <label class="form-control-label" for="email" v-text="$t('global.form[\'email.label\']')">Email</label>
            <input type="email" class="form-control" id="email" name="email"
              v-bind:placeholder="$t('global.form[\'email.placeholder\']')"
              :class="{ valid: !$v.settingsAccount.email.$invalid, invalid: $v.settingsAccount.email.$invalid }"
              v-model="$v.settingsAccount.email.$model" minlength="5" maxlength="254" email required />
            <div v-if="$v.settingsAccount.email.$anyDirty && $v.settingsAccount.email.$invalid">
              <small class="form-text text-danger" v-if="!$v.settingsAccount.email.required"
                v-text="$t('global.messages.validate.email.required')">
                Your email is required.
              </small>
              <small class="form-text text-danger" v-if="!$v.settingsAccount.email.email"
                v-text="$t('global.messages.validate.email.invalid')">
                Your email is invalid.
              </small>
              <small class="form-text text-danger" v-if="!$v.settingsAccount.email.minLength"
                v-text="$t('global.messages.validate.email.minlength')">
                Your email is required to be at least 5 characters.
              </small>
              <small class="form-text text-danger" v-if="!$v.settingsAccount.email.maxLength"
                v-text="$t('global.messages.validate.email.maxlength')">
                Your email cannot be longer than 100 characters.
              </small>
            </div>
          </div>
          <div class="form-group" v-if="languages && Object.keys(languages).length > 1">
            <label for="langKey" v-text="$t('settings.form.language')">Language</label>
            <select class="form-control" id="langKey" name="langKey" v-model="settingsAccount.langKey">
              <option v-for="(language, key) in languages" :value="key" :key="`lang-${key}`">{{ language.name }}
              </option>
            </select>
          </div>
          <button type="submit" :disabled="$v.settingsAccount.$invalid" class="btn btn-primary"
            v-text="$t('settings.form.button')">
            Save
          </button>
        </form>
      </div>
    </div>
  </div>
</template>

<script lang="ts" src="./settings.component.ts"></script><|MERGE_RESOLUTION|>--- conflicted
+++ resolved
@@ -1,17 +1,10 @@
 <template>
-<<<<<<< HEAD
   <div>
     <div class="row justify-content-center">
       <div class="col-md-8 toastify-container">
         <h2 v-if="username" id="settings-title">
-          <span v-bind:value="$t('settings.title')">User settings for [<b>{{ username }}</b>]</span>
+          <span v-html="$t('settings.title', { 'username': username })">User settings for [<b>{{username}}</b>]</span>
         </h2>
-=======
-    <div>
-        <div class="row justify-content-center">
-            <div class="col-md-8 toastify-container">
-                <h2 v-if="username" id="settings-title"><span v-html="$t('settings.title', { 'username': username })">User settings for [<b>{{username}}</b>]</span></h2>
->>>>>>> a41fe7aa
 
         <div class="alert alert-success" role="alert" v-if="success" v-html="$t('settings.messages.success')">
           <strong>Settings saved!</strong>
