--- conflicted
+++ resolved
@@ -137,13 +137,11 @@
   "engines": {
     "node": ">=6.9.0"
   },
-<<<<<<< HEAD
   "lint-staged": {
     "*.ts": ["prettier --write", "git add"]
-=======
+  },
   "resolutions": {
     "source-map": "0.6.1"
->>>>>>> 80728f3f
   },
   "scripts": {
     "precommit": "lint-staged",
