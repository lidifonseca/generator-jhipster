--- conflicted
+++ resolved
@@ -92,11 +92,7 @@
     <%_ if (enableTranslation) { _%>
     "merge-jsons-webpack-plugin": "1.0.8",
     <%_ } _%>
-<<<<<<< HEAD
-    "ngc-webpack": "3.1.0",
-=======
     "ngc-webpack": "3.1.1",
->>>>>>> 673ce415
     "phantomjs-prebuilt": "2.1.14",
     <%_ if (protractorTests) { _%>
     "protractor": "5.1.2",
@@ -126,13 +122,8 @@
     "<%= module.name %>": "<%= module.version %>",
     <%_ }); _%>
     "uglifyjs-webpack-plugin": "1.0.0-beta.2",
-<<<<<<< HEAD
-    "webpack": "3.4.0",
-    "webpack-dev-server": "2.5.1",
-=======
     "webpack": "3.4.1",
     "webpack-dev-server": "2.6.1",
->>>>>>> 673ce415
     "webpack-merge": "4.1.0",
     "webpack-notifier": "1.5.0",
     "webpack-visualizer-plugin": "0.1.11",
