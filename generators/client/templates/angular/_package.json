{
  "name": "<%= dasherizedBaseName %>",
  "version": "0.0.0",
  "description": "Description for <%= baseName %>",
  "private": true,
  "cacheDirectories": [
    "node_modules"
  ],
  "dependencies": {
    "@angular/common": "2.4.1",
    "@angular/compiler": "2.4.1",
    "@angular/core": "2.4.1",
    "@angular/forms": "2.4.1",
    "@angular/http": "2.4.1",
    "@angular/platform-browser": "2.4.1",
    "@angular/platform-browser-dynamic": "2.4.1",
    "@angular/upgrade": "2.4.1",
    "@ng-bootstrap/ng-bootstrap": "1.0.0-alpha.15",
    "bootstrap": "4.0.0-alpha.5",
    "font-awesome": "4.7.0",
    "angular2-cookie": "1.2.6",
    "core-js": "2.4.1",
    "jquery": "3.1.1",
    <%_ if (enableTranslation) { _%>
    "ng2-translate": "4.2.0",
    <%_ } _%>
    "ng2-webstorage": "1.4.2",
    "reflect-metadata": "0.1.9",
    "rxjs": "5.0.2",
    "swagger-ui": "2.2.8",
    "tether": "1.4.0",
    "ui-router-ng2": "1.0.0-beta.3",
    "ui-router-visualizer": "2.0.11",
    "zone.js": "0.7.4"
  },
  "devDependencies": {
    "@types/angular": "1.5.22",
    "@types/angular-animate": "1.5.6",
    "@types/angular-mocks": "1.5.8",
    "@types/jasmine": "2.5.38",
    "angular2-template-loader": "0.6.0",
    "awesome-typescript-loader": "3.0.0-beta.17",
    "browser-sync": "2.18.5",
    "browser-sync-webpack-plugin": "1.1.3",
    "codelyzer": "2.0.0-beta.4",
    "copy-webpack-plugin": "4.0.1",
    "css-loader": "0.26.1",
    "del": "2.2.2",
    "event-stream": "3.3.4",
    "exports-loader": "0.6.3",
    "extract-text-webpack-plugin": "2.0.0-beta.4",
    "file-loader": "0.9.0",
    "generator-jhipster": "<%= packagejs.version %>",
    "html-webpack-plugin": "2.24.1",
    "image-webpack-loader": "3.1.0",
    "jasmine-core": "2.5.2",
    <%_ if (protractorTests) { _%>
    "jasmine-reporters": "2.2.0",
    <%_ } _%>
    "karma": "1.3.0",
    "karma-chrome-launcher": "2.0.0",
    "karma-coverage": "1.1.1",
    "karma-jasmine": "1.1.0",
<<<<<<< HEAD
    "karma-junit-reporter": "1.1.0",
=======
    "karma-junit-reporter": "1.2.0",
>>>>>>> a8065f16
    "karma-phantomjs-launcher": "1.0.2",
    "karma-remap-istanbul": "0.3.2",
    "karma-sourcemap-loader": "0.3.7",
    "karma-webpack": "1.8.0",
    "lazypipe": "1.0.1",
    "lodash": "4.17.3",
    "map-stream": "0.0.6",
    "phantomjs-prebuilt": "2.1.14",
    <%_ if (protractorTests) { _%>
    "protractor": "4.0.11",
    "protractor-jasmine2-screenshot-reporter": "0.3.2",
    "ts-node": "1.7.1",
    <%_ } _%>
    "proxy-middleware": "0.15.0",
    "raw-loader": "0.5.1",
    "run-sequence": "1.2.2",
    "sourcemap-istanbul-instrumenter-loader": "0.2.0",
    "string-replace-webpack-plugin": "0.0.4",
    "style-loader": "0.13.1",
<<<<<<< HEAD
    "tslint": "4.0.2",
    "tslint-loader": "3.2.1",
    "typescript": "2.0.10",
    "webpack": "2.2.0-rc.2",
    "webpack-merge": "1.0.2",
=======
    "tslint": "4.2.0",
    "tslint-loader": "3.3.0",
    "typescript": "2.1.4",
    "webpack": "2.2.0-rc.2",
    "webpack-merge": "2.0.0",
>>>>>>> a8065f16
    <%_ if (buildTool == 'maven') { _%>
    "xml2js": "0.4.17",
    <%_ } _%>
    <%_ if (useSass) { _%>
    "sass-loader": "4.0.2",
    "node-sass": "3.13.0",
    "postcss-loader": "1.2.0",
    <%_ } _%>
<<<<<<< HEAD
    "yargs": "6.4.0"
=======
    "yargs": "6.5.0"
>>>>>>> a8065f16
  },
  "engines": {
    "node": "^4.3"
  },
  "scripts": {
    "start": "npm run webpack:dev",
    "test": "karma start src/test/javascript/karma.conf.js",
    "test:watch": "karma start --watch",
    <%_ if (protractorTests) { _%>
    "postinstall": "webdriver-manager update",
    "e2e": "protractor <%= TEST_SRC_DIR %>protractor.conf.js",
    <%_ } _%>
    "tsc": "tsc",
    "tsc:w": "tsc -w",
    "lint": "tslint src/main/webapp/app/**/*.ts --force",
    "lint:fix": "tslint src/main/webapp/app/**/*.ts --fix --force",
    "webpack:dev": "webpack --watch --config webpack/webpack.dev.js",
    "webpack:prod": "webpack -p --config webpack/webpack.prod.js"
  }
}<|MERGE_RESOLUTION|>--- conflicted
+++ resolved
@@ -61,11 +61,7 @@
     "karma-chrome-launcher": "2.0.0",
     "karma-coverage": "1.1.1",
     "karma-jasmine": "1.1.0",
-<<<<<<< HEAD
-    "karma-junit-reporter": "1.1.0",
-=======
     "karma-junit-reporter": "1.2.0",
->>>>>>> a8065f16
     "karma-phantomjs-launcher": "1.0.2",
     "karma-remap-istanbul": "0.3.2",
     "karma-sourcemap-loader": "0.3.7",
@@ -85,19 +81,11 @@
     "sourcemap-istanbul-instrumenter-loader": "0.2.0",
     "string-replace-webpack-plugin": "0.0.4",
     "style-loader": "0.13.1",
-<<<<<<< HEAD
-    "tslint": "4.0.2",
-    "tslint-loader": "3.2.1",
-    "typescript": "2.0.10",
-    "webpack": "2.2.0-rc.2",
-    "webpack-merge": "1.0.2",
-=======
     "tslint": "4.2.0",
     "tslint-loader": "3.3.0",
     "typescript": "2.1.4",
     "webpack": "2.2.0-rc.2",
     "webpack-merge": "2.0.0",
->>>>>>> a8065f16
     <%_ if (buildTool == 'maven') { _%>
     "xml2js": "0.4.17",
     <%_ } _%>
@@ -106,11 +94,7 @@
     "node-sass": "3.13.0",
     "postcss-loader": "1.2.0",
     <%_ } _%>
-<<<<<<< HEAD
-    "yargs": "6.4.0"
-=======
     "yargs": "6.5.0"
->>>>>>> a8065f16
   },
   "engines": {
     "node": "^4.3"
