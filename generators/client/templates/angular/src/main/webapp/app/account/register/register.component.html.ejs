<%#
 Copyright 2013-2019 the original author or authors from the JHipster project.

 This file is part of the JHipster project, see https://www.jhipster.tech/
 for more information.

 Licensed under the Apache License, Version 2.0 (the "License");
 you may not use this file except in compliance with the License.
 You may obtain a copy of the License at

      http://www.apache.org/licenses/LICENSE-2.0

 Unless required by applicable law or agreed to in writing, software
 distributed under the License is distributed on an "AS IS" BASIS,
 WITHOUT WARRANTIES OR CONDITIONS OF ANY KIND, either express or implied.
 See the License for the specific language governing permissions and
 limitations under the License.
-%>
<div>
    <div class="row justify-content-center">
        <div class="col-md-8">
            <h1 jhiTranslate="register.title">Registration</h1>

            <div class="alert alert-success" *ngIf="success" jhiTranslate="register.messages.success">
                <strong>Registration saved!</strong> Please check your email for confirmation.
            </div>

            <div class="alert alert-danger" *ngIf="error" jhiTranslate="register.messages.error.fail">
                <strong>Registration failed!</strong> Please try again later.
            </div>

            <div class="alert alert-danger" *ngIf="errorUserExists" jhiTranslate="register.messages.error.userexists">
                <strong>Login name already registered!</strong> Please choose another one.
            </div>

            <div class="alert alert-danger" *ngIf="errorEmailExists" jhiTranslate="register.messages.error.emailexists">
                <strong>Email is already in use!</strong> Please choose another one.
            </div>

            <div class="alert alert-danger" *ngIf="doNotMatch" jhiTranslate="global.messages.error.dontmatch">
                The password and its confirmation do not match!
            </div>
        </div>
    </div>
    <div class="row justify-content-center">
        <div class="col-md-8">
            <form name="form" role="form" (ngSubmit)="register()" [formGroup]="registerForm" *ngIf="!success">
                <div class="form-group">
<<<<<<< HEAD
                    <label class="form-control-label" for="login" jhiTranslate="global.form.username.label">Username</label>
                    <input type="text" class="form-control" [(ngModel)]="registerAccount.login" id="login" name="login" #login="ngModel" placeholder="{{'global.form.username.placeholder' | translate}}"
                            required minlength="1" maxlength="50" pattern="^[_.@A-Za-z0-9-]*$">
                    <div *ngIf="login.dirty && login.invalid">
                        <small class="form-text text-danger" *ngIf="login.errors.required" jhiTranslate="register.messages.validate.login.required">
=======
                    <label class="form-control-label" for="login" jhiTranslate="global.form.username">Username</label>
                    <input type="text" class="form-control" id="login" name="login" placeholder="{{'global.form.username.placeholder' | translate}}"
                           formControlName="login">
                    <div *ngIf="registerForm.get('login').invalid && (registerForm.get('login').dirty || registerForm.get('login').touched)">
                        <small class="form-text text-danger" *ngIf="registerForm.get('login').errors.required" jhiTranslate="register.messages.validate.login.required">
>>>>>>> 95ddfb4c
                            Your username is required.
                        </small>
                        <small class="form-text text-danger" *ngIf="registerForm.get('login').errors.minlength"
                                jhiTranslate="register.messages.validate.login.minlength">
                            Your username is required to be at least 1 character.
                        </small>
                        <small class="form-text text-danger" *ngIf="registerForm.get('login').errors.maxlength"
                                jhiTranslate="register.messages.validate.login.maxlength">
                            Your username cannot be longer than 50 characters.
                        </small>
                        <small class="form-text text-danger" *ngIf="registerForm.get('login').errors.pattern"
                               jhiTranslate="register.messages.validate.login.pattern">
                            Your username can only contain letters and digits.
                        </small>
                    </div>
                </div>
                <div class="form-group">
<<<<<<< HEAD
                    <label class="form-control-label" for="email" jhiTranslate="global.form.email.label">Email</label>
                    <input type="email" class="form-control" id="email" name="email" #email="ngModel" placeholder="{{'global.form.email.placeholder' | translate}}"
                            [(ngModel)]="registerAccount.email" minlength=5 maxlength=254 email required>
                    <div *ngIf="email.dirty && email.invalid">
                        <small class="form-text text-danger" *ngIf="email.errors.required"
=======
                    <label class="form-control-label" for="email" jhiTranslate="global.form.email">Email</label>
                    <input type="email" class="form-control" id="email" name="email" placeholder="{{'global.form.email.placeholder' | translate}}"
                             formControlName="email">
                    <div *ngIf="registerForm.get('email').invalid && (registerForm.get('email').dirty || registerForm.get('email').touched)">
                        <small class="form-text text-danger" *ngIf="registerForm.get('email').errors.required"
>>>>>>> 95ddfb4c
                                jhiTranslate="global.messages.validate.email.required">
                            Your email is required.
                        </small>
                        <small class="form-text text-danger" *ngIf="registerForm.get('email').errors.invalid"
                               jhiTranslate="global.messages.validate.email.invalid">
                            Your email is invalid.
                        </small>
                        <small class="form-text text-danger" *ngIf="registerForm.get('email').errors.minlength"
                               jhiTranslate="global.messages.validate.email.minlength">
                            Your email is required to be at least 5 characters.
                        </small>
                        <small class="form-text text-danger" *ngIf="registerForm.get('email').errors.maxlength"
                               jhiTranslate="global.messages.validate.email.maxlength">
                            Your email cannot be longer than 100 characters.
                        </small>
                    </div>
                </div>
                <div class="form-group">
<<<<<<< HEAD
                    <label class="form-control-label" for="password" jhiTranslate="global.form.newpassword.label">New password</label>
                    <input type="password" class="form-control" id="password" name="password" #password="ngModel" placeholder="{{'global.form.newpassword.placeholder' | translate}}"
                            [(ngModel)]="registerAccount.password" minlength=4 maxlength=50 required>
                    <div *ngIf="password.dirty && password.invalid">
                        <small class="form-text text-danger" *ngIf="password.errors.required"
=======
                    <label class="form-control-label" for="password" jhiTranslate="global.form.newpassword">New password</label>
                    <input type="password" class="form-control" id="password" name="password" placeholder="{{'global.form.newpassword.placeholder' | translate}}"
                            formControlName="password">
                    <div *ngIf="registerForm.get('password').invalid && (registerForm.get('password').dirty || registerForm.get('password').touched)">
                        <small class="form-text text-danger" *ngIf="registerForm.get('password').errors.required"
>>>>>>> 95ddfb4c
                                jhiTranslate="global.messages.validate.newpassword.required">
                            Your password is required.
                        </small>
                        <small class="form-text text-danger" *ngIf="registerForm.get('password').errors.minlength"
                                jhiTranslate="global.messages.validate.newpassword.minlength">
                            Your password is required to be at least 4 characters.
                        </small>
                        <small class="form-text text-danger" *ngIf="registerForm.get('password').errors.maxlength"
                                jhiTranslate="global.messages.validate.newpassword.maxlength">
                            Your password cannot be longer than 50 characters.
                        </small>
                    </div>
                    <<%= jhiPrefixDashed %>-password-strength-bar [passwordToCheck]="registerForm.get('password').value"></<%= jhiPrefixDashed %>-password-strength-bar>
                </div>
                <div class="form-group">
<<<<<<< HEAD
                    <label class="form-control-label" for="confirmPassword" jhiTranslate="global.form.confirmpassword.label">New password confirmation</label>
                    <input type="password" class="form-control" id="confirmPassword" name="confirmPassword" #confirmPasswordInput="ngModel" placeholder="{{'global.form.confirmpassword.placeholder' | translate}}"
                            [(ngModel)]="confirmPassword" minlength=4 maxlength=50 required>
                    <div *ngIf="confirmPasswordInput.dirty && confirmPasswordInput.invalid">
                        <small class="form-text text-danger" *ngIf="confirmPasswordInput.errors.required"
=======
                    <label class="form-control-label" for="confirmPassword" jhiTranslate="global.form.confirmpassword">New password confirmation</label>
                    <input type="password" class="form-control" id="confirmPassword" name="confirmPassword" placeholder="{{'global.form.confirmpassword.placeholder' | translate}}"
                            formControlName="confirmPassword">
                    <div *ngIf="registerForm.get('confirmPassword').invalid && (registerForm.get('confirmPassword').dirty || registerForm.get('confirmPassword').touched)">
                        <small class="form-text text-danger" *ngIf="registerForm.get('confirmPassword').errors.required"
>>>>>>> 95ddfb4c
                               jhiTranslate="global.messages.validate.confirmpassword.required">
                            Your confirmation password is required.
                        </small>
                        <small class="form-text text-danger" *ngIf="registerForm.get('confirmPassword').errors.minlength"
                              jhiTranslate="global.messages.validate.confirmpassword.minlength">
                            Your confirmation password is required to be at least 4 characters.
                        </small>
                        <small class="form-text text-danger" *ngIf="registerForm.get('confirmPassword').errors.maxlength"
                               jhiTranslate="global.messages.validate.confirmpassword.maxlength">
                            Your confirmation password cannot be longer than 50 characters.
                        </small>
                    </div>
                </div>

                <button type="submit" [disabled]="registerForm.invalid" class="btn btn-primary" jhiTranslate="register.form.button">Register</button>
            </form>
            <p></p>
            <div class="alert alert-warning">
                <span jhiTranslate="global.messages.info.authenticated.prefix">If you want to </span>
                <a class="alert-link" (click)="openLogin()" jhiTranslate="global.messages.info.authenticated.link">sign in</a><span jhiTranslate="global.messages.info.authenticated.suffix">, you can try the default accounts:<br/>- Administrator (login="admin" and password="admin") <br/>- User (login="user" and password="user").</span>
            </div>
        </div>
    </div>
</div><|MERGE_RESOLUTION|>--- conflicted
+++ resolved
@@ -46,19 +46,12 @@
         <div class="col-md-8">
             <form name="form" role="form" (ngSubmit)="register()" [formGroup]="registerForm" *ngIf="!success">
                 <div class="form-group">
-<<<<<<< HEAD
+
                     <label class="form-control-label" for="login" jhiTranslate="global.form.username.label">Username</label>
-                    <input type="text" class="form-control" [(ngModel)]="registerAccount.login" id="login" name="login" #login="ngModel" placeholder="{{'global.form.username.placeholder' | translate}}"
-                            required minlength="1" maxlength="50" pattern="^[_.@A-Za-z0-9-]*$">
-                    <div *ngIf="login.dirty && login.invalid">
-                        <small class="form-text text-danger" *ngIf="login.errors.required" jhiTranslate="register.messages.validate.login.required">
-=======
-                    <label class="form-control-label" for="login" jhiTranslate="global.form.username">Username</label>
                     <input type="text" class="form-control" id="login" name="login" placeholder="{{'global.form.username.placeholder' | translate}}"
                            formControlName="login">
                     <div *ngIf="registerForm.get('login').invalid && (registerForm.get('login').dirty || registerForm.get('login').touched)">
                         <small class="form-text text-danger" *ngIf="registerForm.get('login').errors.required" jhiTranslate="register.messages.validate.login.required">
->>>>>>> 95ddfb4c
                             Your username is required.
                         </small>
                         <small class="form-text text-danger" *ngIf="registerForm.get('login').errors.minlength"
@@ -76,19 +69,11 @@
                     </div>
                 </div>
                 <div class="form-group">
-<<<<<<< HEAD
                     <label class="form-control-label" for="email" jhiTranslate="global.form.email.label">Email</label>
-                    <input type="email" class="form-control" id="email" name="email" #email="ngModel" placeholder="{{'global.form.email.placeholder' | translate}}"
-                            [(ngModel)]="registerAccount.email" minlength=5 maxlength=254 email required>
-                    <div *ngIf="email.dirty && email.invalid">
-                        <small class="form-text text-danger" *ngIf="email.errors.required"
-=======
-                    <label class="form-control-label" for="email" jhiTranslate="global.form.email">Email</label>
                     <input type="email" class="form-control" id="email" name="email" placeholder="{{'global.form.email.placeholder' | translate}}"
                              formControlName="email">
                     <div *ngIf="registerForm.get('email').invalid && (registerForm.get('email').dirty || registerForm.get('email').touched)">
                         <small class="form-text text-danger" *ngIf="registerForm.get('email').errors.required"
->>>>>>> 95ddfb4c
                                 jhiTranslate="global.messages.validate.email.required">
                             Your email is required.
                         </small>
@@ -107,19 +92,11 @@
                     </div>
                 </div>
                 <div class="form-group">
-<<<<<<< HEAD
                     <label class="form-control-label" for="password" jhiTranslate="global.form.newpassword.label">New password</label>
-                    <input type="password" class="form-control" id="password" name="password" #password="ngModel" placeholder="{{'global.form.newpassword.placeholder' | translate}}"
-                            [(ngModel)]="registerAccount.password" minlength=4 maxlength=50 required>
-                    <div *ngIf="password.dirty && password.invalid">
-                        <small class="form-text text-danger" *ngIf="password.errors.required"
-=======
-                    <label class="form-control-label" for="password" jhiTranslate="global.form.newpassword">New password</label>
                     <input type="password" class="form-control" id="password" name="password" placeholder="{{'global.form.newpassword.placeholder' | translate}}"
                             formControlName="password">
                     <div *ngIf="registerForm.get('password').invalid && (registerForm.get('password').dirty || registerForm.get('password').touched)">
                         <small class="form-text text-danger" *ngIf="registerForm.get('password').errors.required"
->>>>>>> 95ddfb4c
                                 jhiTranslate="global.messages.validate.newpassword.required">
                             Your password is required.
                         </small>
@@ -135,19 +112,11 @@
                     <<%= jhiPrefixDashed %>-password-strength-bar [passwordToCheck]="registerForm.get('password').value"></<%= jhiPrefixDashed %>-password-strength-bar>
                 </div>
                 <div class="form-group">
-<<<<<<< HEAD
                     <label class="form-control-label" for="confirmPassword" jhiTranslate="global.form.confirmpassword.label">New password confirmation</label>
-                    <input type="password" class="form-control" id="confirmPassword" name="confirmPassword" #confirmPasswordInput="ngModel" placeholder="{{'global.form.confirmpassword.placeholder' | translate}}"
-                            [(ngModel)]="confirmPassword" minlength=4 maxlength=50 required>
-                    <div *ngIf="confirmPasswordInput.dirty && confirmPasswordInput.invalid">
-                        <small class="form-text text-danger" *ngIf="confirmPasswordInput.errors.required"
-=======
-                    <label class="form-control-label" for="confirmPassword" jhiTranslate="global.form.confirmpassword">New password confirmation</label>
                     <input type="password" class="form-control" id="confirmPassword" name="confirmPassword" placeholder="{{'global.form.confirmpassword.placeholder' | translate}}"
                             formControlName="confirmPassword">
                     <div *ngIf="registerForm.get('confirmPassword').invalid && (registerForm.get('confirmPassword').dirty || registerForm.get('confirmPassword').touched)">
                         <small class="form-text text-danger" *ngIf="registerForm.get('confirmPassword').errors.required"
->>>>>>> 95ddfb4c
                                jhiTranslate="global.messages.validate.confirmpassword.required">
                             Your confirmation password is required.
                         </small>
