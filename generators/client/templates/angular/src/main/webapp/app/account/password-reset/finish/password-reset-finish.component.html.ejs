--- conflicted
+++ resolved
@@ -45,13 +45,8 @@
             <div *ngIf="!keyMissing">
                 <form *ngIf="!success" name="form" role="form" (ngSubmit)="finishReset()" [formGroup]="passwordForm">
                     <div class="form-group">
-<<<<<<< HEAD
                         <label class="form-control-label" for="password" jhiTranslate="global.form.newpassword.label">New password</label>
-                        <input type="password" class="form-control" id="password" name="password" #passwordInput="ngModel"
-=======
-                        <label class="form-control-label" for="password" jhiTranslate="global.form.newpassword">New password</label>
                         <input type="password" class="form-control" id="password" name="password"
->>>>>>> 95ddfb4c
                                placeholder="{{'global.form.newpassword.placeholder' | translate}}"
                                formControlName="newPassword">
                         <div *ngIf="passwordForm.get('newPassword').invalid && (passwordForm.get('newPassword').dirty || passwordForm.get('newPassword').touched)">
@@ -72,13 +67,8 @@
                     </div>
 
                     <div class="form-group">
-<<<<<<< HEAD
                         <label class="form-control-label" for="confirmPassword" jhiTranslate="global.form.confirmpassword.label">New password confirmation</label>
-                        <input type="password" class="form-control" id="confirmPassword" name="confirmPassword" #confirmPasswordInput="ngModel"
-=======
-                        <label class="form-control-label" for="confirmPassword" jhiTranslate="global.form.confirmpassword">New password confirmation</label>
                         <input type="password" class="form-control" id="confirmPassword" name="confirmPassword"
->>>>>>> 95ddfb4c
                                placeholder="{{'global.form.confirmpassword.placeholder' | translate}}"
                                formControlName="confirmPassword">
                         <div *ngIf="passwordForm.get('confirmPassword').invalid && (passwordForm.get('confirmPassword').dirty || passwordForm.get('confirmPassword').touched)">
