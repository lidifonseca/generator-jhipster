<%#
 Copyright 2013-2018 the original author or authors from the JHipster project.

 This file is part of the JHipster project, see http://www.jhipster.tech/
 for more information.

 Licensed under the Apache License, Version 2.0 (the "License");
 you may not use this file except in compliance with the License.
 You may obtain a copy of the License at

      http://www.apache.org/licenses/LICENSE-2.0

 Unless required by applicable law or agreed to in writing, software
 distributed under the License is distributed on an "AS IS" BASIS,
 WITHOUT WARRANTIES OR CONDITIONS OF ANY KIND, either express or implied.
 See the License for the specific language governing permissions and
 limitations under the License.
-%>
import { Injectable } from '@angular/core';
<<<<<<< HEAD
import { Http, Response } from '@angular/http';
import { Observable } from 'rxjs/Observable';
import { SERVER_API_URL } from '../../app.constants';
=======
import { HttpClient } from '@angular/common/http';
import { Observable } from 'rxjs/Rx';
>>>>>>> e1104d4c

@Injectable()
export class AccountService  {
    constructor(private http: HttpClient) { }

    get(): Observable<any> {
<<<<<<< HEAD
        return this.http.get(SERVER_API_URL + '<%- apiUaaPath %>api/account').map((res: Response) => res.json());
    }

    save(account: any): Observable<Response> {
        return this.http.post(SERVER_API_URL + '<%- apiUaaPath %>api/account', account);
=======
        return this.http.get(<% if (authenticationType === 'uaa') { %>'<%= uaaBaseName.toLowerCase() %>/api/account'<%} else { %>'api/account'<% } %>);
    }

    save(account: any): Observable<any> {
        return this.http.post(<% if (authenticationType === 'uaa') { %>'<%= uaaBaseName.toLowerCase() %>/api/account'<%} else { %>'api/account'<% } %>, account);
>>>>>>> e1104d4c
    }
}<|MERGE_RESOLUTION|>--- conflicted
+++ resolved
@@ -17,32 +17,19 @@
  limitations under the License.
 -%>
 import { Injectable } from '@angular/core';
-<<<<<<< HEAD
-import { Http, Response } from '@angular/http';
+import { HttpClient } from '@angular/common/http';
 import { Observable } from 'rxjs/Observable';
 import { SERVER_API_URL } from '../../app.constants';
-=======
-import { HttpClient } from '@angular/common/http';
-import { Observable } from 'rxjs/Rx';
->>>>>>> e1104d4c
 
 @Injectable()
 export class AccountService  {
     constructor(private http: HttpClient) { }
 
     get(): Observable<any> {
-<<<<<<< HEAD
-        return this.http.get(SERVER_API_URL + '<%- apiUaaPath %>api/account').map((res: Response) => res.json());
-    }
-
-    save(account: any): Observable<Response> {
-        return this.http.post(SERVER_API_URL + '<%- apiUaaPath %>api/account', account);
-=======
-        return this.http.get(<% if (authenticationType === 'uaa') { %>'<%= uaaBaseName.toLowerCase() %>/api/account'<%} else { %>'api/account'<% } %>);
+        return this.http.get(SERVER_API_URL + '<%- apiUaaPath %>api/account');
     }
 
     save(account: any): Observable<any> {
-        return this.http.post(<% if (authenticationType === 'uaa') { %>'<%= uaaBaseName.toLowerCase() %>/api/account'<%} else { %>'api/account'<% } %>, account);
->>>>>>> e1104d4c
+        return this.http.post(SERVER_API_URL + '<%- apiUaaPath %>api/account', account);
     }
 }