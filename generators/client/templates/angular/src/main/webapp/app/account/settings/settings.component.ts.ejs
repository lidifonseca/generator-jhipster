<%#
 Copyright 2013-2019 the original author or authors from the JHipster project.

 This file is part of the JHipster project, see https://www.jhipster.tech/
 for more information.

 Licensed under the Apache License, Version 2.0 (the "License");
 you may not use this file except in compliance with the License.
 You may obtain a copy of the License at

      http://www.apache.org/licenses/LICENSE-2.0

 Unless required by applicable law or agreed to in writing, software
 distributed under the License is distributed on an "AS IS" BASIS,
 WITHOUT WARRANTIES OR CONDITIONS OF ANY KIND, either express or implied.
 See the License for the specific language governing permissions and
 limitations under the License.
-%>
import { Component, OnInit } from '@angular/core';
import { FormBuilder, Validators } from '@angular/forms';
import { JhiLanguageService } from 'ng-jhipster';

<<<<<<< HEAD
import { AccountService } from 'app/core/auth/account.service';
<%_ if (enableTranslation) { _%>
import { JhiLanguageHelper } from 'app/core/language/language.helper';
<%_ } _%>
import { Account } from 'app/core/user/account.model';
=======
import { AccountService<% if (enableTranslation) { %>, JhiLanguageHelper<% } %> } from 'app/core';
>>>>>>> ba66760f

@Component({
    selector: '<%= jhiPrefixDashed %>-settings',
    templateUrl: './settings.component.html'
})
export class SettingsComponent implements OnInit {
    error: string;
    success: string;
    languages: any[];
    settingsForm = this.fb.group({
        firstName: [undefined, [Validators.required, Validators.minLength(1), Validators.maxLength(50)]],
        lastName: [undefined, [Validators.required, Validators.minLength(1), Validators.maxLength(50)]],
        email: [ undefined, [Validators.required, Validators.minLength(5), Validators.maxLength(254), Validators.email]],
        activated: [false],
        authorities: [[]],
        langKey: ['en'],
        login: [],
        imageUrl: []
    });

    constructor(
        private accountService: AccountService,
        private fb: FormBuilder<% if (enableTranslation) { %>,
        private languageService: JhiLanguageService,
        private languageHelper: JhiLanguageHelper<% } %>
    ) {
    }

    ngOnInit() {
        this.accountService.identity().then((account) => {
            this.updateForm(account);
        });
        <%_ if (enableTranslation) { _%>
        this.languageHelper.getAll().then((languages) => {
            this.languages = languages;
        });
        <%_ } _%>

    }

    save() {
        const settingsAccount = this.accountFromForm();
        this.accountService.save(settingsAccount).subscribe(() => {
            this.error = null;
            this.success = 'OK';
            this.accountService.identity(true).then((account) => {
                this.updateForm(account);
            });
            <%_ if (enableTranslation) { _%>
            this.languageService.getCurrent().then((current) => {
                if (settingsAccount.langKey !== current) {
                    this.languageService.changeLanguage(settingsAccount.langKey);
                }
            });
            <%_ } _%>
        }, () => {
            this.success = null;
            this.error = 'ERROR';
        });
    }

    private accountFromForm(): any {
        const account = {};
        return {...account,
            firstName: this.settingsForm.get('firstName').value,
            lastName: this.settingsForm.get('lastName').value,
            email: this.settingsForm.get('email').value,
            activated: this.settingsForm.get('activated').value,
            authorities: this.settingsForm.get('authorities').value,
            langKey: this.settingsForm.get('langKey').value,
            login: this.settingsForm.get('login').value,
            imageUrl: this.settingsForm.get('imageUrl').value
        };
    }

    updateForm(account: any): void {
        this.settingsForm.patchValue({
            firstName: account.firstName,
            lastName: account.lastName,
            email: account.email,
            activated: account.activated,
            authorities: account.authorities,
            langKey: account.langKey,
            login: account.login,
            imageUrl: account.imageUrl
        });
    }

}<|MERGE_RESOLUTION|>--- conflicted
+++ resolved
@@ -20,15 +20,10 @@
 import { FormBuilder, Validators } from '@angular/forms';
 import { JhiLanguageService } from 'ng-jhipster';
 
-<<<<<<< HEAD
 import { AccountService } from 'app/core/auth/account.service';
 <%_ if (enableTranslation) { _%>
 import { JhiLanguageHelper } from 'app/core/language/language.helper';
 <%_ } _%>
-import { Account } from 'app/core/user/account.model';
-=======
-import { AccountService<% if (enableTranslation) { %>, JhiLanguageHelper<% } %> } from 'app/core';
->>>>>>> ba66760f
 
 @Component({
     selector: '<%= jhiPrefixDashed %>-settings',
