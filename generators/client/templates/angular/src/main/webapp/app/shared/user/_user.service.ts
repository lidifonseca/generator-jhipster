--- conflicted
+++ resolved
@@ -58,13 +58,8 @@
     }
 
     authorities(): Observable<string[]> {
-<<<<<<< HEAD
 <%_ if (databaseType === 'sql' || databaseType === 'mongodb' || databaseType === 'couchbase') { _%>
-        return this.http.get('<% if (authenticationType === 'uaa') { %><%= uaaBaseName.toLowerCase() %>/<% } %>api/users/authorities').map((res: Response) => {
-=======
-<%_ if (databaseType === 'sql' || databaseType === 'mongodb') { _%>
         return this.http.get(<% if (authenticationType === 'uaa') { %>'<%= uaaBaseName.toLowerCase() %>/<% } else { %>SERVER_API_URL + '<% } %>api/users/authorities').map((res: Response) => {
->>>>>>> 33740921
             const json = res.json();
             return <string[]> json;
         });
