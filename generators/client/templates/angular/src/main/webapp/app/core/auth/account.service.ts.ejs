<%#
 Copyright 2013-2019 the original author or authors from the JHipster project.

 This file is part of the JHipster project, see https://www.jhipster.tech/
 for more information.

 Licensed under the Apache License, Version 2.0 (the "License");
 you may not use this file except in compliance with the License.
 You may obtain a copy of the License at

      http://www.apache.org/licenses/LICENSE-2.0

 Unless required by applicable law or agreed to in writing, software
 distributed under the License is distributed on an "AS IS" BASIS,
 WITHOUT WARRANTIES OR CONDITIONS OF ANY KIND, either express or implied.
 See the License for the specific language governing permissions and
 limitations under the License.
-%>
import { Injectable } from '@angular/core';
<<<<<<< HEAD
<%_ if (enableTranslation) { _%>
=======
<%_ if (enableTranslation && authenticationType !== 'uaa') { _%>
>>>>>>> 51782406
import { JhiLanguageService } from 'ng-jhipster';
import { SessionStorageService } from 'ngx-webstorage';
<%_ } _%>
import { HttpClient, HttpResponse } from '@angular/common/http';
import { Observable, Subject } from 'rxjs';

import { SERVER_API_URL } from 'app/app.constants';
import { Account } from 'app/core/user/account.model';
<%_ if (websocket === 'spring-websocket') { _%>
import { <%=jhiPrefixCapitalized%>TrackerService } from '../tracker/tracker.service';
<%_ } _%>

@Injectable({providedIn: 'root'})
export class AccountService  {
    private userIdentity: any;
    private authenticated = false;
    private authenticationState = new Subject<any>();


    constructor(
<<<<<<< HEAD
        <%_ if (enableTranslation) { _%>
=======
        <%_ if (enableTranslation && authenticationType !== 'uaa') { _%>
>>>>>>> 51782406
        private languageService: JhiLanguageService,
        private sessionStorage: SessionStorageService,
        <%_ } _%>
        private http: HttpClient<% if (websocket === 'spring-websocket') { %>,
        private trackerService: <%=jhiPrefixCapitalized%>TrackerService<% } %>) { }

    fetch(): Observable<HttpResponse<Account>> {
        return this.http.get<Account>(SERVER_API_URL + '<%- apiUaaPath %>api/account', {observe : 'response'});
    }

    save(account: any): Observable<HttpResponse<any>> {
        return this.http.post(SERVER_API_URL + '<%- apiUaaPath %>api/account', account, {observe: 'response'});
    }

    authenticate(identity) {
        this.userIdentity = identity;
        this.authenticated = identity !== null;
        this.authenticationState.next(this.userIdentity);
    }

    hasAnyAuthority(authorities: string[]): boolean {
        if (!this.authenticated || !this.userIdentity || !this.userIdentity.authorities) {
            return false;
        }

        for (let i = 0; i < authorities.length; i++) {
            if (this.userIdentity.authorities.includes(authorities[i])) {
                return true;
            }
        }

        return false;
    }

    hasAuthority(authority: string): Promise<boolean> {
        if (!this.authenticated) {
           return Promise.resolve(false);
        }

        return this.identity().then((id) => {
            return Promise.resolve(id.authorities && id.authorities.includes(authority));
        }, () => {
            return Promise.resolve(false);
        });
    }

    identity(force?: boolean): Promise<Account> {
        if (force) {
            this.userIdentity = undefined;
        }

        // check and see if we have retrieved the userIdentity data from the server.
        // if we have, reuse it by immediately resolving
        if (this.userIdentity) {
            return Promise.resolve(this.userIdentity);
        }

        // retrieve the userIdentity data from the server, update the identity object, and then resolve.
        return this.fetch().toPromise().then((response) => {
            const account: Account = response.body;
            if (account) {
                this.userIdentity = account;
                this.authenticated = true;
                <%_ if (websocket === 'spring-websocket') { _%>
                this.trackerService.connect();
                <%_ } _%>
<<<<<<< HEAD
                <%_ if (enableTranslation) { _%>
=======
                <%_ if (enableTranslation && authenticationType !== 'uaa') { _%>
>>>>>>> 51782406
                // After retrieve the account info, the language will be changed to
                // the user's preferred language configured in the account setting
                const langKey = this.sessionStorage.retrieve('locale') || this.userIdentity.langKey;
                this.languageService.changeLanguage(langKey);
                <%_ } _%>
            } else {
                this.userIdentity = null;
                this.authenticated = false;
            }
            this.authenticationState.next(this.userIdentity);
            return this.userIdentity;
        }).catch((err) => {
            <%_ if (websocket === 'spring-websocket') { _%>
            if (this.trackerService.stompClient && this.trackerService.stompClient.connected) {
                this.trackerService.disconnect();
            }
            <%_ } _%>
            this.userIdentity = null;
            this.authenticated = false;
            this.authenticationState.next(this.userIdentity);
            return null;
        });
    }

    isAuthenticated(): boolean {
        return this.authenticated;
    }

    isIdentityResolved(): boolean {
        return this.userIdentity !== undefined;
    }

    getAuthenticationState(): Observable<any> {
        return this.authenticationState.asObservable();
    }

    getImageUrl(): string {
        return this.isIdentityResolved() ? this.userIdentity.imageUrl : null;
    }
}<|MERGE_RESOLUTION|>--- conflicted
+++ resolved
@@ -17,11 +17,7 @@
  limitations under the License.
 -%>
 import { Injectable } from '@angular/core';
-<<<<<<< HEAD
 <%_ if (enableTranslation) { _%>
-=======
-<%_ if (enableTranslation && authenticationType !== 'uaa') { _%>
->>>>>>> 51782406
 import { JhiLanguageService } from 'ng-jhipster';
 import { SessionStorageService } from 'ngx-webstorage';
 <%_ } _%>
@@ -42,11 +38,7 @@
 
 
     constructor(
-<<<<<<< HEAD
         <%_ if (enableTranslation) { _%>
-=======
-        <%_ if (enableTranslation && authenticationType !== 'uaa') { _%>
->>>>>>> 51782406
         private languageService: JhiLanguageService,
         private sessionStorage: SessionStorageService,
         <%_ } _%>
@@ -113,11 +105,7 @@
                 <%_ if (websocket === 'spring-websocket') { _%>
                 this.trackerService.connect();
                 <%_ } _%>
-<<<<<<< HEAD
                 <%_ if (enableTranslation) { _%>
-=======
-                <%_ if (enableTranslation && authenticationType !== 'uaa') { _%>
->>>>>>> 51782406
                 // After retrieve the account info, the language will be changed to
                 // the user's preferred language configured in the account setting
                 const langKey = this.sessionStorage.retrieve('locale') || this.userIdentity.langKey;
