--- conflicted
+++ resolved
@@ -61,20 +61,15 @@
         defaultOptions,
         [
         <%_ if (authenticationType === 'jwt' || authenticationType === 'uaa') { _%>
-		<%_ if (authenticationType !== 'uaa') { _%>
+            <%_ if (authenticationType !== 'uaa') { _%>
             new AuthInterceptor(localStorage, sessionStorage),
-        <%_ } _%>
+            <%_ } _%>
             new AuthExpiredInterceptor(injector),
-        <%_ } if (authenticationType === 'session') { _%>
-<<<<<<< HEAD
-            new AuthExpiredInterceptor(stateStorageService,
-                authServerProvider, loginServiceModal),
-        <%_ } else if (authenticationType === 'oauth2') { _%>
-            new AuthExpiredInterceptor(injector, stateStorageService),
-=======
+        <%_ } else if (authenticationType === 'session') { _%>
             new AuthExpiredInterceptor(injector, stateStorageService,
                 loginServiceModal),
->>>>>>> 9d199a31
+        <%_ } else if (authenticationType === 'oauth2') { _%>
+        new AuthExpiredInterceptor(injector, stateStorageService),
         <%_ } _%>
             // Other interceptors can be added here
             new ErrorHandlerInterceptor(eventManager),
@@ -94,10 +89,12 @@
             LocalStorageService,
             SessionStorageService,
             Injector,
-            <%_ } if (authenticationType === 'session' || authenticationType === 'oauth2') { _%>
+            <%_ } else if (authenticationType === 'session' || authenticationType === 'oauth2') { _%>
             Injector,
             StateStorageService,
+                <%_ if (authenticationType === 'session') { _%>
             LoginModalService,
+                <%_ } _%>
             <%_ } _%>
             JhiEventManager
         ]
