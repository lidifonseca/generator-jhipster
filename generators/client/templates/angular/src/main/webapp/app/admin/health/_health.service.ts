--- conflicted
+++ resolved
@@ -17,14 +17,9 @@
  limitations under the License.
 -%>
 import { Injectable } from '@angular/core';
-<<<<<<< HEAD
-import { Http, Response } from '@angular/http';
+import { HttpClient } from '@angular/common/http';
 import { Observable } from 'rxjs/Observable';
 import { SERVER_API_URL } from '../../app.constants';
-=======
-import { HttpClient } from '@angular/common/http';
-import { Observable } from 'rxjs/Rx';
->>>>>>> e1104d4c
 
 @Injectable()
 export class <%=jhiPrefixCapitalized%>HealthService {
@@ -36,11 +31,7 @@
     }
 
     checkHealth(): Observable<any> {
-<<<<<<< HEAD
-        return this.http.get(SERVER_API_URL + 'management/health').map((res: Response) => res.json());
-=======
-        return this.http.get('management/health');
->>>>>>> e1104d4c
+        return this.http.get(SERVER_API_URL + 'management/health');
     }
 
     transformHealthData(data): any {
