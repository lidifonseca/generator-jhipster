--- conflicted
+++ resolved
@@ -21,11 +21,7 @@
     totalItems: number;
     datePipe: DatePipe;
 
-<<<<<<< HEAD
     constructor(private auditsService: AuditsService, private parseLinks: ParseLinks, @Inject(LOCALE_ID) private locale: string, private paginationConfig: PaginationConfig){ 
-=======
-    constructor(private auditsService: AuditsService, private parseLinks: ParseLinks, @Inject(LOCALE_ID) private locale: string) { 
->>>>>>> 3436ada5
         this.itemsPerPage = ITEMS_PER_PAGE;
         this.page = 1;
         this.reverse = false;
