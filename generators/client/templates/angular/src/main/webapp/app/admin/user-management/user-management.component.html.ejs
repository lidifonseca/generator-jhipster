<%#
 Copyright 2013-2018 the original author or authors from the JHipster project.

 This file is part of the JHipster project, see https://www.jhipster.tech/
 for more information.

 Licensed under the Apache License, Version 2.0 (the "License");
 you may not use this file except in compliance with the License.
 You may obtain a copy of the License at

      http://www.apache.org/licenses/LICENSE-2.0

 Unless required by applicable law or agreed to in writing, software
 distributed under the License is distributed on an "AS IS" BASIS,
 WITHOUT WARRANTIES OR CONDITIONS OF ANY KIND, either express or implied.
 See the License for the specific language governing permissions and
 limitations under the License.
-%>
<div>
    <h2>
        <span jhiTranslate="userManagement.home.title">Users</span>
<<<<<<< HEAD
        <button class="btn btn-primary float-right jh-create-entity" [routerLink]="['./new']">
            <span class="fa fa-plus"></span> <span jhiTranslate="userManagement.home.createLabel">Create a new User</span>
=======
        <button class="btn btn-primary float-right jh-create-entity" [routerLink]="['../user-management/new']">
            <span class="fas fa-plus"></span> <span jhiTranslate="userManagement.home.createLabel">Create a new User</span>
>>>>>>> fda332b2
        </button>
    </h2>
    <<%= jhiPrefixDashed %>-alert></<%= jhiPrefixDashed %>-alert>
    <div class="table-responsive" *ngIf="users">
        <table class="table table-striped">
            <thead>
            <tr<% if (databaseType !== 'cassandra') { %> jhiSort [(predicate)]="predicate" [(ascending)]="reverse" [callback]="transition.bind(this)"<% } %>>
                <th<% if (databaseType !== 'cassandra') { %> jhiSortBy="id"<% } %>><span jhiTranslate="global.field.id">ID</span><% if (databaseType !== 'cassandra') { %> <span class="fas fa-sort"></span><% } %></th>
                <th<% if (databaseType !== 'cassandra') { %> jhiSortBy="login"<% } %>><span jhiTranslate="userManagement.login">Login</span><% if (databaseType !== 'cassandra') { %> <span class="fas fa-sort"></span><% } %></th>
                <th<% if (databaseType !== 'cassandra') { %> jhiSortBy="email"<% } %>><span jhiTranslate="userManagement.email">Email</span><% if (databaseType !== 'cassandra') { %> <span class="fas fa-sort"></span><% } %></th>
                <th></th>
                <%_ if (enableTranslation) { _%>
                <th<% if (databaseType !== 'cassandra') { %> jhiSortBy="langKey"<% } %>> <span jhiTranslate="userManagement.langKey">Lang Key</span><% if (databaseType !== 'cassandra') { %> <span class="fas fa-sort"></span><% } %></th>
                <%_ } _%>
                <th><span jhiTranslate="userManagement.profiles">Profiles</span></th>
                <%_ if (databaseType !== 'cassandra') { _%>
                <th jhiSortBy="createdDate"><span jhiTranslate="userManagement.createdDate">Created Date</span> <span class="fas fa-sort"></span></th>
                <th jhiSortBy="lastModifiedBy"><span jhiTranslate="userManagement.lastModifiedBy">Last Modified By</span> <span class="fas fa-sort"></span></th>
                <th jhiSortBy="lastModifiedDate"><span jhiTranslate="userManagement.lastModifiedDate">Last Modified Date</span> <span class="fas fa-sort"></span></th>
                <%_ } _%>
                <th></th>
            </tr>
            </thead>
            <tbody *ngIf ="users">
            <tr *ngFor="let user of users; trackBy: trackIdentity">
                <td><a [routerLink]="['./', user.login, 'view']">{{user.id}}</a></td>
                <td>{{user.login}}</td>
                <td>{{user.email}}</td>
                <td>
                    <button class="btn btn-danger btn-sm" (click)="setActive(user, true)" *ngIf="!user.activated"
                            jhiTranslate="userManagement.deactivated">Deactivated</button>
                    <button class="btn btn-success btn-sm" (click)="setActive(user, false)" *ngIf="user.activated"
                            [disabled]="currentAccount.login === user.login" jhiTranslate="userManagement.activated">Activated</button>
                </td>
                <% if (enableTranslation) { %><td>{{user.langKey}}</td><% } %>
                <td>
                    <div *ngFor="let authority of user.authorities">
                        <span class="badge badge-info">{{ authority }}</span>
                    </div>
                </td>
                <%_ if (databaseType !== 'cassandra') { _%>
                <td>{{user.createdDate | date:'dd/MM/yy HH:mm'}}</td>
                <td>{{user.lastModifiedBy}}</td>
                <td>{{user.lastModifiedDate | date:'dd/MM/yy HH:mm'}}</td>
                <%_ } _%>
                <td class="text-right">
                    <div class="btn-group flex-btn-group-container">
                        <button type="submit"
                                [routerLink]="['./', user.login, 'view']"
                                class="btn btn-info btn-sm">
                            <span class="fas fa-eye"></span>
                            <span class="d-none d-md-inline" jhiTranslate="entity.action.view">View</span>
                        </button>
                        <button type="submit"
                                [routerLink]="['./', user.login, 'edit']"
                                queryParamsHandling="merge"
                                class="btn btn-primary btn-sm">
                            <span class="fas fa-pencil-alt"></span>
                            <span class="d-none d-md-inline" jhiTranslate="entity.action.edit">Edit</span>
                        </button>
                        <button type="button" (click)="deleteUser(user)"
                                class="btn btn-danger btn-sm" [disabled]="currentAccount.login === user.login">
                            <span class="fas fa-times"></span>
                            <span class="d-none d-md-inline" jhiTranslate="entity.action.delete">Delete</span>
                        </button>
                    </div>
                </td>
            </tr>
            </tbody>
        </table>
    </div>
    <%_ if (databaseType !== 'cassandra') { _%>
    <div *ngIf="users">
        <div class="row justify-content-center">
            <jhi-item-count [page]="page" [total]="queryCount" [itemsPerPage]="itemsPerPage"></jhi-item-count>
        </div>
        <div class="row justify-content-center">
            <ngb-pagination [collectionSize]="totalItems" [(page)]="page" [pageSize]="itemsPerPage" [maxSize]="5" [rotate]="true" [boundaryLinks]="true" (pageChange)="loadPage(page)"></ngb-pagination>
        </div>
    </div>
    <%_ } _%>
</div><|MERGE_RESOLUTION|>--- conflicted
+++ resolved
@@ -19,13 +19,8 @@
 <div>
     <h2>
         <span jhiTranslate="userManagement.home.title">Users</span>
-<<<<<<< HEAD
         <button class="btn btn-primary float-right jh-create-entity" [routerLink]="['./new']">
-            <span class="fa fa-plus"></span> <span jhiTranslate="userManagement.home.createLabel">Create a new User</span>
-=======
-        <button class="btn btn-primary float-right jh-create-entity" [routerLink]="['../user-management/new']">
             <span class="fas fa-plus"></span> <span jhiTranslate="userManagement.home.createLabel">Create a new User</span>
->>>>>>> fda332b2
         </button>
     </h2>
     <<%= jhiPrefixDashed %>-alert></<%= jhiPrefixDashed %>-alert>
