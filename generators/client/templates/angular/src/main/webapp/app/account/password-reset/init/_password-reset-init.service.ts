<%#
 Copyright 2013-2018 the original author or authors from the JHipster project.

 This file is part of the JHipster project, see http://www.jhipster.tech/
 for more information.

 Licensed under the Apache License, Version 2.0 (the "License");
 you may not use this file except in compliance with the License.
 You may obtain a copy of the License at

      http://www.apache.org/licenses/LICENSE-2.0

 Unless required by applicable law or agreed to in writing, software
 distributed under the License is distributed on an "AS IS" BASIS,
 WITHOUT WARRANTIES OR CONDITIONS OF ANY KIND, either express or implied.
 See the License for the specific language governing permissions and
 limitations under the License.
-%>
import { Injectable } from '@angular/core';
<<<<<<< HEAD
import { Http } from '@angular/http';
import { Observable } from 'rxjs/Observable';
import { SERVER_API_URL } from '../../../app.constants';
=======
import { HttpClient } from '@angular/common/http';
import { Observable } from 'rxjs/Rx';
>>>>>>> e1104d4c

@Injectable()
export class PasswordResetInitService {

    constructor(private http: HttpClient) {}

    save(mail: string): Observable<any> {
        return this.http.post(SERVER_API_URL + '<%- apiUaaPath %>api/account/reset-password/init', mail);
    }
}<|MERGE_RESOLUTION|>--- conflicted
+++ resolved
@@ -17,14 +17,9 @@
  limitations under the License.
 -%>
 import { Injectable } from '@angular/core';
-<<<<<<< HEAD
-import { Http } from '@angular/http';
+import { HttpClient } from '@angular/common/http';
 import { Observable } from 'rxjs/Observable';
 import { SERVER_API_URL } from '../../../app.constants';
-=======
-import { HttpClient } from '@angular/common/http';
-import { Observable } from 'rxjs/Rx';
->>>>>>> e1104d4c
 
 @Injectable()
 export class PasswordResetInitService {
