<%#
 Copyright 2013-2018 the original author or authors from the JHipster project.

 This file is part of the JHipster project, see http://www.jhipster.tech/
 for more information.

 Licensed under the Apache License, Version 2.0 (the "License");
 you may not use this file except in compliance with the License.
 You may obtain a copy of the License at

      http://www.apache.org/licenses/LICENSE-2.0

 Unless required by applicable law or agreed to in writing, software
 distributed under the License is distributed on an "AS IS" BASIS,
 WITHOUT WARRANTIES OR CONDITIONS OF ANY KIND, either express or implied.
 See the License for the specific language governing permissions and
 limitations under the License.
-%>
import { Injectable } from '@angular/core';
import { HttpClient, HttpResponse } from '@angular/common/http';
import { Observable } from 'rxjs/Observable';
import { SERVER_API_URL } from '../../app.constants';

@Injectable()
export class <%=jhiPrefixCapitalized%>ConfigurationService {

    constructor(private http: HttpClient) {
    }

    get(): Observable<any> {
        return this.http.get(SERVER_API_URL + 'management/configprops', { observe: 'response' }).map((res: HttpResponse<any>) => {
            const properties: any[] = [];

<<<<<<< HEAD
            const propertiesObject = res.json().beans;
=======
            const propertiesObject = res.body;
>>>>>>> c12394ac

            for (const key in propertiesObject) {
                if (propertiesObject.hasOwnProperty(key)) {
                    properties.push(propertiesObject[key]);
                }
            }

            return properties.sort((propertyA, propertyB) => {
                return (propertyA.prefix === propertyB.prefix) ? 0 :
                       (propertyA.prefix < propertyB.prefix) ? -1 : 1;
            });
        });
    }

    getEnv(): Observable<any> {
        return this.http.get(SERVER_API_URL + 'management/env', { observe: 'response' }).map((res: HttpResponse<any>) => {
            const properties: any = {};

<<<<<<< HEAD
            const propertiesObject = res.json().beans;
=======
            const propertiesObject = res.body;
>>>>>>> c12394ac

            for (const key in propertiesObject) {
                if (propertiesObject.hasOwnProperty(key)) {
                    const valsObject = propertiesObject[key];
                    const vals: any[] = [];

                    for (const valKey in valsObject) {
                        if (valsObject.hasOwnProperty(valKey)) {
                            vals.push({key: valKey, val: valsObject[valKey]});
                        }
                    }
                    properties[key] = vals;
                }
            }

            return properties;
        });
    }
}<|MERGE_RESOLUTION|>--- conflicted
+++ resolved
@@ -31,11 +31,7 @@
         return this.http.get(SERVER_API_URL + 'management/configprops', { observe: 'response' }).map((res: HttpResponse<any>) => {
             const properties: any[] = [];
 
-<<<<<<< HEAD
-            const propertiesObject = res.json().beans;
-=======
-            const propertiesObject = res.body;
->>>>>>> c12394ac
+            const propertiesObject = res.body.beans;
 
             for (const key in propertiesObject) {
                 if (propertiesObject.hasOwnProperty(key)) {
@@ -54,11 +50,7 @@
         return this.http.get(SERVER_API_URL + 'management/env', { observe: 'response' }).map((res: HttpResponse<any>) => {
             const properties: any = {};
 
-<<<<<<< HEAD
-            const propertiesObject = res.json().beans;
-=======
-            const propertiesObject = res.body;
->>>>>>> c12394ac
+            const propertiesObject = res.body.beans;
 
             for (const key in propertiesObject) {
                 if (propertiesObject.hasOwnProperty(key)) {
