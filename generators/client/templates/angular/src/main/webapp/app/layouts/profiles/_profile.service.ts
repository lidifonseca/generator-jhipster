<%#
 Copyright 2013-2018 the original author or authors from the JHipster project.

 This file is part of the JHipster project, see http://www.jhipster.tech/
 for more information.

 Licensed under the Apache License, Version 2.0 (the "License");
 you may not use this file except in compliance with the License.
 You may obtain a copy of the License at

      http://www.apache.org/licenses/LICENSE-2.0

 Unless required by applicable law or agreed to in writing, software
 distributed under the License is distributed on an "AS IS" BASIS,
 WITHOUT WARRANTIES OR CONDITIONS OF ANY KIND, either express or implied.
 See the License for the specific language governing permissions and
 limitations under the License.
-%>
import { Injectable } from '@angular/core';
<<<<<<< HEAD
import { Http, Response } from '@angular/http';
=======
import { HttpClient, HttpResponse } from '@angular/common/http';
import { Observable } from 'rxjs/Rx';
>>>>>>> e1104d4c

import { SERVER_API_URL } from '../../app.constants';
import { ProfileInfo } from './profile-info.model';

@Injectable()
export class ProfileService {

    private profileInfoUrl = SERVER_API_URL + 'api/profile-info';
    private profileInfo: Promise<ProfileInfo>;

    constructor(private http: HttpClient) { }

<<<<<<< HEAD
    getProfileInfo(): Promise<ProfileInfo> {
        if (!this.profileInfo) {
            this.profileInfo = this.http.get(this.profileInfoUrl)
                .map((res: Response) => {
                    const data = res.json();
                    const pi = new ProfileInfo();
                    pi.activeProfiles = data.activeProfiles;
                    pi.ribbonEnv = data.ribbonEnv;
                    pi.inProduction = data.activeProfiles.includes('prod');
                    pi.swaggerEnabled = data.activeProfiles.includes('swagger');
                    return pi;
            }).toPromise();
        }
        return this.profileInfo;
    }
=======
    getProfileInfo(): Observable<ProfileInfo> {
        return this.http.get<ProfileInfo>(this.profileInfoUrl, { observe: 'response' })
            .map((res: HttpResponse<ProfileInfo>) => {
                const data = res.body;
                const pi = new ProfileInfo();
                pi.activeProfiles = data.activeProfiles;
                pi.ribbonEnv = data.ribbonEnv;
                pi.inProduction = data.activeProfiles.indexOf('prod') !== -1;
                pi.swaggerEnabled = data.activeProfiles.indexOf('swagger') !== -1;
                return pi;
            });
        }
>>>>>>> e1104d4c
}<|MERGE_RESOLUTION|>--- conflicted
+++ resolved
@@ -17,12 +17,7 @@
  limitations under the License.
 -%>
 import { Injectable } from '@angular/core';
-<<<<<<< HEAD
-import { Http, Response } from '@angular/http';
-=======
 import { HttpClient, HttpResponse } from '@angular/common/http';
-import { Observable } from 'rxjs/Rx';
->>>>>>> e1104d4c
 
 import { SERVER_API_URL } from '../../app.constants';
 import { ProfileInfo } from './profile-info.model';
@@ -35,25 +30,9 @@
 
     constructor(private http: HttpClient) { }
 
-<<<<<<< HEAD
     getProfileInfo(): Promise<ProfileInfo> {
         if (!this.profileInfo) {
-            this.profileInfo = this.http.get(this.profileInfoUrl)
-                .map((res: Response) => {
-                    const data = res.json();
-                    const pi = new ProfileInfo();
-                    pi.activeProfiles = data.activeProfiles;
-                    pi.ribbonEnv = data.ribbonEnv;
-                    pi.inProduction = data.activeProfiles.includes('prod');
-                    pi.swaggerEnabled = data.activeProfiles.includes('swagger');
-                    return pi;
-            }).toPromise();
-        }
-        return this.profileInfo;
-    }
-=======
-    getProfileInfo(): Observable<ProfileInfo> {
-        return this.http.get<ProfileInfo>(this.profileInfoUrl, { observe: 'response' })
+            this.profileInfo = this.http.get<ProfileInfo>(this.profileInfoUrl, { observe: 'response' })
             .map((res: HttpResponse<ProfileInfo>) => {
                 const data = res.body;
                 const pi = new ProfileInfo();
@@ -62,7 +41,8 @@
                 pi.inProduction = data.activeProfiles.indexOf('prod') !== -1;
                 pi.swaggerEnabled = data.activeProfiles.indexOf('swagger') !== -1;
                 return pi;
-            });
+            }).toPromise();
         }
->>>>>>> e1104d4c
+        return this.profileInfo;
+    }
 }