<%#
 Copyright 2013-2019 the original author or authors from the JHipster project.

 This file is part of the JHipster project, see https://www.jhipster.tech/
 for more information.

 Licensed under the Apache License, Version 2.0 (the "License");
 you may not use this file except in compliance with the License.
 You may obtain a copy of the License at

      http://www.apache.org/licenses/LICENSE-2.0

 Unless required by applicable law or agreed to in writing, software
 distributed under the License is distributed on an "AS IS" BASIS,
 WITHOUT WARRANTIES OR CONDITIONS OF ANY KIND, either express or implied.
 See the License for the specific language governing permissions and
 limitations under the License.
-%>
import { NgModule } from '@angular/core';
import { <%=angularXAppName%>SharedLibsModule } from './shared-libs.module';
<%_ if (enableTranslation) { _%>
import { FindLanguageFromKeyPipe } from './language/find-language-from-key.pipe';
<%_ } _%>
<<<<<<< HEAD
import { <%=jhiPrefixCapitalized%>AlertComponent } from './alert/alert.component';
import { AlertErrorComponent } from './alert/alert-error.component';
=======
import { AlertComponent } from './alert/alert.component';
import { <%=jhiPrefixCapitalized%>AlertErrorComponent } from './alert/alert-error.component';
>>>>>>> 9e0aba56
<%_ if (authenticationType !== 'oauth2') { _%>
import { LoginModalComponent } from './login/login.component';
<%_ } _%>
import { HasAnyAuthorityDirective } from './auth/has-any-authority.directive';

@NgModule({
    imports: [
        <%=angularXAppName%>SharedLibsModule
    ],
    declarations: [
        <%_ if (enableTranslation) { _%>
        FindLanguageFromKeyPipe,
        <%_ } _%>
<<<<<<< HEAD
        <%=jhiPrefixCapitalized%>AlertComponent,
        AlertErrorComponent,
=======
        AlertComponent,
        <%=jhiPrefixCapitalized%>AlertErrorComponent,
>>>>>>> 9e0aba56
        <%_ if (authenticationType !== 'oauth2') { _%>
        LoginModalComponent,
        <%_ } _%>
        HasAnyAuthorityDirective
    ],
    <%_ if (authenticationType !== 'oauth2') { _%>
    entryComponents: [LoginModalComponent],
    <%_ } _%>
    exports: [
        <%=angularXAppName%>SharedLibsModule,
        <%_ if (enableTranslation) { _%>
        FindLanguageFromKeyPipe,
        <%_ } _%>
<<<<<<< HEAD
        <%=jhiPrefixCapitalized%>AlertComponent,
        AlertErrorComponent,
=======
        AlertComponent,
        <%=jhiPrefixCapitalized%>AlertErrorComponent,
>>>>>>> 9e0aba56
        <%_ if (authenticationType !== 'oauth2') { _%>
        LoginModalComponent,
        <%_ } _%>
        HasAnyAuthorityDirective
    ]
})
export class <%=angularXAppName%>SharedModule {}<|MERGE_RESOLUTION|>--- conflicted
+++ resolved
@@ -21,13 +21,8 @@
 <%_ if (enableTranslation) { _%>
 import { FindLanguageFromKeyPipe } from './language/find-language-from-key.pipe';
 <%_ } _%>
-<<<<<<< HEAD
-import { <%=jhiPrefixCapitalized%>AlertComponent } from './alert/alert.component';
+import { AlertComponent } from './alert/alert.component';
 import { AlertErrorComponent } from './alert/alert-error.component';
-=======
-import { AlertComponent } from './alert/alert.component';
-import { <%=jhiPrefixCapitalized%>AlertErrorComponent } from './alert/alert-error.component';
->>>>>>> 9e0aba56
 <%_ if (authenticationType !== 'oauth2') { _%>
 import { LoginModalComponent } from './login/login.component';
 <%_ } _%>
@@ -41,13 +36,8 @@
         <%_ if (enableTranslation) { _%>
         FindLanguageFromKeyPipe,
         <%_ } _%>
-<<<<<<< HEAD
-        <%=jhiPrefixCapitalized%>AlertComponent,
+        AlertComponent,
         AlertErrorComponent,
-=======
-        AlertComponent,
-        <%=jhiPrefixCapitalized%>AlertErrorComponent,
->>>>>>> 9e0aba56
         <%_ if (authenticationType !== 'oauth2') { _%>
         LoginModalComponent,
         <%_ } _%>
@@ -61,13 +51,8 @@
         <%_ if (enableTranslation) { _%>
         FindLanguageFromKeyPipe,
         <%_ } _%>
-<<<<<<< HEAD
-        <%=jhiPrefixCapitalized%>AlertComponent,
+        AlertComponent,
         AlertErrorComponent,
-=======
-        AlertComponent,
-        <%=jhiPrefixCapitalized%>AlertErrorComponent,
->>>>>>> 9e0aba56
         <%_ if (authenticationType !== 'oauth2') { _%>
         LoginModalComponent,
         <%_ } _%>
