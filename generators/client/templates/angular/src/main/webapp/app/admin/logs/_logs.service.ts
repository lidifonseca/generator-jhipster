<%#
 Copyright 2013-2018 the original author or authors from the JHipster project.

 This file is part of the JHipster project, see http://www.jhipster.tech/
 for more information.

 Licensed under the Apache License, Version 2.0 (the "License");
 you may not use this file except in compliance with the License.
 You may obtain a copy of the License at

      http://www.apache.org/licenses/LICENSE-2.0

 Unless required by applicable law or agreed to in writing, software
 distributed under the License is distributed on an "AS IS" BASIS,
 WITHOUT WARRANTIES OR CONDITIONS OF ANY KIND, either express or implied.
 See the License for the specific language governing permissions and
 limitations under the License.
-%>
import { Injectable } from '@angular/core';
<<<<<<< HEAD
import { Http, Response } from '@angular/http';
import { Observable } from 'rxjs/Observable';
import { SERVER_API_URL } from '../../app.constants';
=======
import { HttpClient } from '@angular/common/http';
import { Observable } from 'rxjs/Rx';
>>>>>>> e1104d4c

import { Log } from './log.model';

@Injectable()
export class LogsService {
    constructor(private http: HttpClient) { }

<<<<<<< HEAD
    changeLevel(log: Log): Observable<Response> {
        return this.http.put(SERVER_API_URL + 'management/logs', log);
    }

    findAll(): Observable<Log[]> {
        return this.http.get(SERVER_API_URL + 'management/logs').map((res: Response) => res.json());
=======
    changeLevel(log: Log): Observable<any> {
        return this.http.put('management/logs', log);
    }

    findAll(): Observable<Log[]> {
        return this.http.get<Log[]>('management/logs');
>>>>>>> e1104d4c
    }
}<|MERGE_RESOLUTION|>--- conflicted
+++ resolved
@@ -17,14 +17,9 @@
  limitations under the License.
 -%>
 import { Injectable } from '@angular/core';
-<<<<<<< HEAD
-import { Http, Response } from '@angular/http';
+import { HttpClient } from '@angular/common/http';
 import { Observable } from 'rxjs/Observable';
 import { SERVER_API_URL } from '../../app.constants';
-=======
-import { HttpClient } from '@angular/common/http';
-import { Observable } from 'rxjs/Rx';
->>>>>>> e1104d4c
 
 import { Log } from './log.model';
 
@@ -32,20 +27,11 @@
 export class LogsService {
     constructor(private http: HttpClient) { }
 
-<<<<<<< HEAD
-    changeLevel(log: Log): Observable<Response> {
+    changeLevel(log: Log): Observable<any> {
         return this.http.put(SERVER_API_URL + 'management/logs', log);
     }
 
     findAll(): Observable<Log[]> {
-        return this.http.get(SERVER_API_URL + 'management/logs').map((res: Response) => res.json());
-=======
-    changeLevel(log: Log): Observable<any> {
-        return this.http.put('management/logs', log);
-    }
-
-    findAll(): Observable<Log[]> {
-        return this.http.get<Log[]>('management/logs');
->>>>>>> e1104d4c
+        return this.http.get<Log[]>(SERVER_API_URL + 'management/logs');
     }
 }