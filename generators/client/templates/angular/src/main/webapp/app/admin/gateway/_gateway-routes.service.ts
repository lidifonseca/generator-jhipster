<%#
 Copyright 2013-2018 the original author or authors from the JHipster project.

 This file is part of the JHipster project, see http://www.jhipster.tech/
 for more information.

 Licensed under the Apache License, Version 2.0 (the "License");
 you may not use this file except in compliance with the License.
 You may obtain a copy of the License at

      http://www.apache.org/licenses/LICENSE-2.0

 Unless required by applicable law or agreed to in writing, software
 distributed under the License is distributed on an "AS IS" BASIS,
 WITHOUT WARRANTIES OR CONDITIONS OF ANY KIND, either express or implied.
 See the License for the specific language governing permissions and
 limitations under the License.
-%>
import { Injectable } from '@angular/core';
<<<<<<< HEAD
import { Http, Response } from '@angular/http';
import { Observable } from 'rxjs/Observable';
=======
import { HttpClient } from '@angular/common/http';
import { Observable } from 'rxjs/Rx';
>>>>>>> e1104d4c

import { SERVER_API_URL } from '../../app.constants';
import { GatewayRoute } from './gateway-route.model';

@Injectable()
export class GatewayRoutesService {
    constructor(private http: HttpClient) { }

    findAll(): Observable<GatewayRoute[]> {
<<<<<<< HEAD
        return this.http.get(SERVER_API_URL + 'api/gateway/routes/').map((res: Response) => res.json());
=======
        return this.http.get<GatewayRoute[]>('api/gateway/routes/');
>>>>>>> e1104d4c
    }
}<|MERGE_RESOLUTION|>--- conflicted
+++ resolved
@@ -17,15 +17,9 @@
  limitations under the License.
 -%>
 import { Injectable } from '@angular/core';
-<<<<<<< HEAD
-import { Http, Response } from '@angular/http';
+import { HttpClient } from '@angular/common/http';
 import { Observable } from 'rxjs/Observable';
-=======
-import { HttpClient } from '@angular/common/http';
-import { Observable } from 'rxjs/Rx';
->>>>>>> e1104d4c
 
-import { SERVER_API_URL } from '../../app.constants';
 import { GatewayRoute } from './gateway-route.model';
 
 @Injectable()
@@ -33,10 +27,6 @@
     constructor(private http: HttpClient) { }
 
     findAll(): Observable<GatewayRoute[]> {
-<<<<<<< HEAD
-        return this.http.get(SERVER_API_URL + 'api/gateway/routes/').map((res: Response) => res.json());
-=======
-        return this.http.get<GatewayRoute[]>('api/gateway/routes/');
->>>>>>> e1104d4c
+        return this.http.get<GatewayRoute[]>(SERVER_API_URL + 'api/gateway/routes/');
     }
 }