--- conflicted
+++ resolved
@@ -34,13 +34,8 @@
             </tr>
         </table>
     </div>
-<<<<<<< HEAD
     <div class="text-xs-center" *ngIf="audits">
-        <jhi-item-count [page]="page" [total]="totalItems" [items-per-page]="itemsPerPage"></jhi-item-count>
-=======
-    <div class="text-xs-center">
         <jhi-item-count [page]="page" [total]="totalItems" [itemsPerPage]="itemsPerPage"></jhi-item-count>
->>>>>>> 3ee8861f
         <ngb-pagination size="sm" [collectionSize]="totalItems" [(page)]="page" [pageSize]="itemsPerPage"(click)="loadPage(page)"></ngb-pagination>
     </div>
 </div>