<%#
 Copyright 2013-2018 the original author or authors from the JHipster project.

 This file is part of the JHipster project, see http://www.jhipster.tech/
 for more information.

 Licensed under the Apache License, Version 2.0 (the "License");
 you may not use this file except in compliance with the License.
 You may obtain a copy of the License at

      http://www.apache.org/licenses/LICENSE-2.0

 Unless required by applicable law or agreed to in writing, software
 distributed under the License is distributed on an "AS IS" BASIS,
 WITHOUT WARRANTIES OR CONDITIONS OF ANY KIND, either express or implied.
 See the License for the specific language governing permissions and
 limitations under the License.
-%>
import { Injectable } from '@angular/core';
<<<<<<< HEAD
import { Http, Response, URLSearchParams } from '@angular/http';
import { Observable } from 'rxjs/Observable';
import { SERVER_API_URL } from '../../app.constants';
=======
import { HttpClient, HttpParams, HttpResponse } from '@angular/common/http';
import { Observable } from 'rxjs/Rx';
>>>>>>> e1104d4c

import { Audit } from './audit.model';

@Injectable()
export class AuditsService  {
<<<<<<< HEAD
    constructor(private http: Http) { }

    query(req: any): Observable<Response> {
        const params: URLSearchParams = new URLSearchParams();
        params.set('fromDate', req.fromDate);
        params.set('toDate', req.toDate);
        params.set('page', req.page);
        params.set('size', req.size);
        params.set('sort', req.sort);

        const options = {
            search: params
        };

        return this.http.get(SERVER_API_URL + '<%- apiUaaPath %>management/audits', options);
=======
    constructor(private http: HttpClient) { }

    query(req: any): Observable<HttpResponse<Audit[]>> {
        return this.http.get<Audit[]>('<% if (authenticationType === 'uaa') { %><%= uaaBaseName.toLowerCase() %>/<% } %>management/audits', {
            params: new HttpParams()
                .set('fromDate', req.fromDate)
                .set('toDate', req.toDate)
                .set('page', req.page)
                .set('size', req.size)
                .set('sort', req.sort),
            observe: 'response'
        });
>>>>>>> e1104d4c
    }
}<|MERGE_RESOLUTION|>--- conflicted
+++ resolved
@@ -17,48 +17,28 @@
  limitations under the License.
 -%>
 import { Injectable } from '@angular/core';
-<<<<<<< HEAD
-import { Http, Response, URLSearchParams } from '@angular/http';
+import { HttpClient, HttpParams, HttpResponse } from '@angular/common/http';
 import { Observable } from 'rxjs/Observable';
 import { SERVER_API_URL } from '../../app.constants';
-=======
-import { HttpClient, HttpParams, HttpResponse } from '@angular/common/http';
-import { Observable } from 'rxjs/Rx';
->>>>>>> e1104d4c
-
 import { Audit } from './audit.model';
 
 @Injectable()
 export class AuditsService  {
-<<<<<<< HEAD
-    constructor(private http: Http) { }
-
-    query(req: any): Observable<Response> {
-        const params: URLSearchParams = new URLSearchParams();
-        params.set('fromDate', req.fromDate);
-        params.set('toDate', req.toDate);
-        params.set('page', req.page);
-        params.set('size', req.size);
-        params.set('sort', req.sort);
-
-        const options = {
-            search: params
-        };
-
-        return this.http.get(SERVER_API_URL + '<%- apiUaaPath %>management/audits', options);
-=======
     constructor(private http: HttpClient) { }
 
     query(req: any): Observable<HttpResponse<Audit[]>> {
-        return this.http.get<Audit[]>('<% if (authenticationType === 'uaa') { %><%= uaaBaseName.toLowerCase() %>/<% } %>management/audits', {
-            params: new HttpParams()
-                .set('fromDate', req.fromDate)
-                .set('toDate', req.toDate)
-                .set('page', req.page)
-                .set('size', req.size)
-                .set('sort', req.sort),
+        const params: HttpParams = new HttpParams()
+            .set('fromDate', req.fromDate)
+            .set('toDate', req.toDate)
+            .set('page', req.page)
+            .set('size', req.size)
+            .set('sort', req.sort)
+
+        const requestURL = SERVER_API_URL + '<%- apiUaaPath %>management/audits';
+
+        return this.http.get<Audit[]>(requestURL, {
+            params,
             observe: 'response'
         });
->>>>>>> e1104d4c
     }
 }