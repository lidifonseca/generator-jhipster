<%_ if (authenticationType === 'uaa') { _%>
import { AuthInterceptor } from './blocks/interceptor/auth.interceptor';
<%_ } %>
import { NgModule } from '@angular/core';
import { BrowserModule } from '@angular/platform-browser';
import { UIRouterModule } from 'ui-router-ng2';
import { Ng2Webstorage } from 'ng2-webstorage';

import { <%=angular2AppName%>SharedModule } from './shared';
<<<<<<< HEAD
import { <%=angular2AppName%>AdminModule } from './admin/admin.module'; //TODO these couldn't be used from barrels due to an error
import { <%=angular2AppName%>EntityModule } from './entities/entity.module';
=======
import { <%=angular2AppName%>AdminModule } from './admin/admin.module';
>>>>>>> a8065f16
import { <%=angular2AppName%>AccountModule } from './account/account.module';

import { appState } from './app.state';
import { HomeComponent, homeState } from './home';
import { <%=jhiPrefixCapitalized%>RouterConfig } from './blocks/config/router.config';
import { customHttpProvider } from './blocks/interceptor/http.provider';
import { PaginationConfig } from './blocks/config/uib-pagination.config';

import {
    <%=jhiPrefixCapitalized%>MainComponent,
    NavbarComponent,
    FooterComponent,
    ProfileService,
    PageRibbonComponent,
    <%_ if (enableTranslation) { _%>
    ActiveMenuDirective,
    <%_ } _%>
    ErrorComponent,
    errorState,
    accessdeniedState
} from './layouts';

let routerConfig = {
    configClass: <%=jhiPrefixCapitalized%>RouterConfig,
    useHash: true,
    states: [
        appState,
        homeState,
        errorState,
        accessdeniedState
    ]
};

@NgModule({
    imports: [
        BrowserModule,
        UIRouterModule.forRoot(routerConfig),
        Ng2Webstorage.forRoot({ prefix: 'jhi'}),
        <%=angular2AppName%>SharedModule,
        <%=angular2AppName%>AdminModule,
        <%=angular2AppName%>EntityModule,
        <%=angular2AppName%>AccountModule
    ],
    declarations: [
        <%=jhiPrefixCapitalized%>MainComponent,
        HomeComponent,
        NavbarComponent,
        ErrorComponent,
        PageRibbonComponent,
        <%_ if (enableTranslation) { _%>
        ActiveMenuDirective,
        <%_ } _%>
        FooterComponent
    ],
    providers: [
        ProfileService,
        { provide: Window, useValue: window },
        { provide: Document, useValue: document },
        customHttpProvider(),
        PaginationConfig
    ],
    bootstrap: [ <%=jhiPrefixCapitalized%>MainComponent ]
})
export class <%=angular2AppName%>AppModule {}<|MERGE_RESOLUTION|>--- conflicted
+++ resolved
@@ -7,12 +7,8 @@
 import { Ng2Webstorage } from 'ng2-webstorage';
 
 import { <%=angular2AppName%>SharedModule } from './shared';
-<<<<<<< HEAD
-import { <%=angular2AppName%>AdminModule } from './admin/admin.module'; //TODO these couldn't be used from barrels due to an error
+import { <%=angular2AppName%>AdminModule } from './admin/admin.module';
 import { <%=angular2AppName%>EntityModule } from './entities/entity.module';
-=======
-import { <%=angular2AppName%>AdminModule } from './admin/admin.module';
->>>>>>> a8065f16
 import { <%=angular2AppName%>AccountModule } from './account/account.module';
 
 import { appState } from './app.state';
