--- conflicted
+++ resolved
@@ -189,53 +189,24 @@
             });
         });
 
-<<<<<<< HEAD
-        describe('loadPage', () => {
-            beforeEach(() => {
+        describe('transition', () => {
+            it('Should not query data if fromDate and toDate are empty', () => {
+                // GIVEN
+                comp.toDate = '';
+                comp.fromDate = '';
+
+                // WHEN
+                comp.transition();
+
+                // THEN
+                expect(comp.canLoad()).toBe(false);
+                expect(mockRouter.navigateSpy).not.toBeCalled();
+            });
+
+            it('Should query data if fromDate and toDate are not empty', () => {
+                // GIVEN
                 comp.toDate = getDate();
                 comp.fromDate = getDate(false);
-                comp.previousPage = 1;
-                spyOn(comp, 'transition');
-            });
-
-            it('Should not reload page already shown', () => {
-                // WHEN
-                comp.loadPage(1);
-
-                // THEN
-                expect(comp.transition).not.toBeCalled();
-            });
-
-            it('Should load new page', () => {
-                // WHEN
-                comp.loadPage(2);
-
-                // THEN
-                expect(comp.previousPage).toBe(2);
-                expect(comp.transition).toBeCalled();
-            });
-        });
-
-=======
->>>>>>> ace60e25
-        describe('transition', () => {
-            it('Should not query data if fromDate and toDate are empty', () => {
-                // GIVEN
-                comp.toDate = '';
-                comp.fromDate = '';
-
-                // WHEN
-                comp.transition();
-
-                // THEN
-                expect(comp.canLoad()).toBe(false);
-                expect(mockRouter.navigateSpy).not.toBeCalled();
-            });
-
-            it('Should query data if fromDate and toDate are not empty', () => {
-                // GIVEN
-                comp.toDate = getDate();
-                comp.fromDate = getDate(false);
 
                 // WHEN
                 comp.transition();
