<%#
 Copyright 2013-2017 the original author or authors from the JHipster project.

 This file is part of the JHipster project, see http://www.jhipster.tech/
 for more information.

 Licensed under the Apache License, Version 2.0 (the "License");
 you may not use this file except in compliance with the License.
 You may obtain a copy of the License at

      http://www.apache.org/licenses/LICENSE-2.0

 Unless required by applicable law or agreed to in writing, software
 distributed under the License is distributed on an "AS IS" BASIS,
 WITHOUT WARRANTIES OR CONDITIONS OF ANY KIND, either express or implied.
 See the License for the specific language governing permissions and
 limitations under the License.
-%>
import { DatePipe } from '@angular/common';
import { ActivatedRoute, Router } from '@angular/router';
import { NgModule, ElementRef, Renderer } from '@angular/core';
import { MockBackend } from '@angular/http/testing';
import { Http, BaseRequestOptions } from '@angular/http';
<<<<<<< HEAD
import { HttpClient } from '@angular/common/http';
=======
import { NgbActiveModal, NgbModal } from '@ng-bootstrap/ng-bootstrap';
>>>>>>> fe01dd6a
<%_ if (enableTranslation) { _%>
import { JhiLanguageService, JhiDataUtils, JhiDateUtils, JhiEventManager, JhiAlertService, JhiParseLinks } from 'ng-jhipster';

import { MockLanguageService, MockLanguageHelper } from './helpers/mock-language.service';
import { JhiLanguageHelper, Principal, AccountService<% if (authenticationType !== 'oauth2') { %>, LoginModalService<% } %><% if (websocket === 'spring-websocket') { %>, JhiTrackerService<% } %> } from '../../../main/webapp/app/shared';
<%_ } else { _%>
import { JhiDataUtils, JhiDateUtils, JhiEventManager, JhiAlertService, JhiParseLinks } from 'ng-jhipster';

import { Principal, AccountService<% if (authenticationType !== 'oauth2') { %>, LoginModalService<% } %><% if (websocket === 'spring-websocket') { %>, JhiTrackerService<% } %> } from '../../../main/webapp/app/shared';
<%_ } _%>
import { MockPrincipal } from './helpers/mock-principal.service';
import { MockAccountService } from './helpers/mock-account.service';
import { MockActivatedRoute, MockRouter } from './helpers/mock-route.service';
import { MockActiveModal } from './helpers/mock-active-modal.service';
import { MockEventManager } from './helpers/mock-event-manager.service';
<%_
const tsKeyId = generateTestEntityId(pkType, prodDatabaseType);
_%>

@NgModule({
    providers: [
        DatePipe,
        JhiDataUtils,
        JhiDateUtils,
        JhiParseLinks,
        MockBackend,
        BaseRequestOptions,
        <%_ if (enableTranslation) { _%>
        {
            provide: JhiLanguageService,
            useClass: MockLanguageService
        },
        {
            provide: JhiLanguageHelper,
            useClass: MockLanguageHelper
        },
        <%_ } _%>
        <%_ if (websocket === 'spring-websocket') { _%>
        {
            provide: JhiTrackerService,
            useValue: null
        },
        <%_ } _%>
        {
            provide: JhiEventManager,
            useClass:  MockEventManager
        },
        {
            provide: NgbActiveModal,
            useClass: MockActiveModal
        },
        {
            provide: ActivatedRoute,
            useValue: new MockActivatedRoute({id: <%- tsKeyId %>})
        },
        {
            provide: Router,
            useClass: MockRouter
        },
        {
            provide: Principal,
            useClass: MockPrincipal
        },
        {
            provide: AccountService,
            useClass: MockAccountService
        },
        <%_ if (authenticationType !== 'oauth2') { _%>
        {
            provide: LoginModalService,
            useValue: null
        },
        <%_ } _%>
        {
            provide: ElementRef,
            useValue: null
        },
        {
            provide: Renderer,
            useValue: null
        },
        {
            provide: JhiAlertService,
            useValue: null
        },
        {
            provide: NgbModal,
            useValue: null
        },
        {
            provide: Http,
            useFactory: (backendInstance: MockBackend, defaultOptions: BaseRequestOptions) => {
                return new Http(backendInstance, defaultOptions);
            },
            deps: [MockBackend, BaseRequestOptions]
        },
        {
            provide: HttpClient,
            useFactory: (backendInstance: MockBackend, defaultOptions: BaseRequestOptions) => {
                return new Http(backendInstance, defaultOptions);
            },
            deps: [MockBackend, BaseRequestOptions]
        }
    ]
})
export class <%=angularXAppName%>TestModule {}<|MERGE_RESOLUTION|>--- conflicted
+++ resolved
@@ -21,11 +21,8 @@
 import { NgModule, ElementRef, Renderer } from '@angular/core';
 import { MockBackend } from '@angular/http/testing';
 import { Http, BaseRequestOptions } from '@angular/http';
-<<<<<<< HEAD
 import { HttpClient } from '@angular/common/http';
-=======
 import { NgbActiveModal, NgbModal } from '@ng-bootstrap/ng-bootstrap';
->>>>>>> fe01dd6a
 <%_ if (enableTranslation) { _%>
 import { JhiLanguageService, JhiDataUtils, JhiDateUtils, JhiEventManager, JhiAlertService, JhiParseLinks } from 'ng-jhipster';
 
