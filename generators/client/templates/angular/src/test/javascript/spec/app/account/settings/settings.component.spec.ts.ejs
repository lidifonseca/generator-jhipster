<%#
 Copyright 2013-2019 the original author or authors from the JHipster project.

 This file is part of the JHipster project, see https://www.jhipster.tech/
 for more information.

 Licensed under the Apache License, Version 2.0 (the "License");
 you may not use this file except in compliance with the License.
 You may obtain a copy of the License at

      http://www.apache.org/licenses/LICENSE-2.0

 Unless required by applicable law or agreed to in writing, software
 distributed under the License is distributed on an "AS IS" BASIS,
 WITHOUT WARRANTIES OR CONDITIONS OF ANY KIND, either express or implied.
 See the License for the specific language governing permissions and
 limitations under the License.
-%>
import { ComponentFixture, TestBed, async } from '@angular/core/testing';
import { FormBuilder } from '@angular/forms';
import { throwError } from 'rxjs';

import { <%=angularXAppName%>TestModule } from '../../../test.module';
<<<<<<< HEAD
import { AccountService } from 'app/core/auth/account.service';
import { Account } from 'app/core/user/account.model';
=======
import { AccountService } from 'app/core';
>>>>>>> ba66760f
import { SettingsComponent } from 'app/account/settings/settings.component';
<%_ if (websocket === 'spring-websocket') { _%>
import { <%=jhiPrefixCapitalized%>TrackerService } from 'app/core/tracker/tracker.service';
import { MockTrackerService } from '../../../helpers/mock-tracker.service';
<%_ } _%>

describe('Component Tests', () => {

    describe('SettingsComponent', () => {

        let comp: SettingsComponent;
        let fixture: ComponentFixture<SettingsComponent>;
        let mockAuth: any;

        beforeEach(async(() => {
            TestBed.configureTestingModule({
                imports: [<%=angularXAppName%>TestModule],
                declarations: [SettingsComponent],
                providers: [
                    FormBuilder,
                    <%_ if (websocket === 'spring-websocket') { _%>
                    {
                        provide: <%=jhiPrefixCapitalized%>TrackerService,
                        useClass: MockTrackerService
                    },
                    <%_ } _%>
                ]
            })
            .overrideTemplate(SettingsComponent, '')
            .compileComponents();
        }));

        beforeEach(() => {
            fixture = TestBed.createComponent(SettingsComponent);
            comp = fixture.componentInstance;
            mockAuth = fixture.debugElement.injector.get(AccountService);
        });

        it('should send the current identity upon save', () => {
            // GIVEN
            const accountValues = {
                firstName: 'John',
                lastName: 'Doe',

                activated: true,
                email: 'john.doe@mail.com',
                langKey: '<%= nativeLanguage %>',
                login: 'john'
            };
            mockAuth.setIdentityResponse(accountValues);

            // WHEN
            comp.updateForm(accountValues);
            comp.save();

            // THEN
            expect(mockAuth.identitySpy).toHaveBeenCalled();
            expect(mockAuth.saveSpy).toHaveBeenCalledWith(accountValues);
            expect(comp.settingsForm.value).toEqual(accountValues);
        });

        it('should notify of success upon successful save', () => {
            // GIVEN
            const accountValues = {
                firstName: 'John',
                lastName: 'Doe'
            };
            comp.settingsForm.patchValue({
                firstName: 'John',
                lastName: 'Doe'
            });
            mockAuth.setIdentityResponse(accountValues);
            // WHEN
            comp.save();

            // THEN
            expect(comp.error).toBeNull();
            expect(comp.success).toBe('OK');
        });

        it('should notify of error upon failed save', () => {
            // GIVEN
            mockAuth.saveSpy.and.returnValue(throwError('ERROR'));
            // WHEN
            comp.save();

            // THEN
            expect(comp.error).toEqual('ERROR');
            expect(comp.success).toBeNull();
        });
    });
});<|MERGE_RESOLUTION|>--- conflicted
+++ resolved
@@ -21,12 +21,7 @@
 import { throwError } from 'rxjs';
 
 import { <%=angularXAppName%>TestModule } from '../../../test.module';
-<<<<<<< HEAD
 import { AccountService } from 'app/core/auth/account.service';
-import { Account } from 'app/core/user/account.model';
-=======
-import { AccountService } from 'app/core';
->>>>>>> ba66760f
 import { SettingsComponent } from 'app/account/settings/settings.component';
 <%_ if (websocket === 'spring-websocket') { _%>
 import { <%=jhiPrefixCapitalized%>TrackerService } from 'app/core/tracker/tracker.service';
