<%#
 Copyright 2013-2017 the original author or authors from the JHipster project.

 This file is part of the JHipster project, see http://www.jhipster.tech/
 for more information.

 Licensed under the Apache License, Version 2.0 (the "License");
 you may not use this file except in compliance with the License.
 You may obtain a copy of the License at

      http://www.apache.org/licenses/LICENSE-2.0

 Unless required by applicable law or agreed to in writing, software
 distributed under the License is distributed on an "AS IS" BASIS,
 WITHOUT WARRANTIES OR CONDITIONS OF ANY KIND, either express or implied.
 See the License for the specific language governing permissions and
 limitations under the License.
-%>
const webpack = require('webpack');
const CopyWebpackPlugin = require('copy-webpack-plugin');
const HtmlWebpackPlugin = require('html-webpack-plugin');
const rxPaths = require('rxjs/_esm5/path-mapping');
<%_ if (enableTranslation) { _%>
const MergeJsonWebpackPlugin = require("merge-jsons-webpack-plugin");
<%_ } _%>

const utils = require('./utils.js');

<<<<<<< HEAD
module.exports = (options) => {
    const DATAS = {
        VERSION: `'${utils.parseVersion()}'`,
        BUILD_TIMESTAMP: `'${new Date().getTime()}'`,
        DEBUG_INFO_ENABLED: options.env === 'development'<% if (authenticationType !== 'uaa') { %>,
        // The root URL for API calls, ending with a '/' - for example: `"http://www.jhipster.tech:8081/myservice/"`.
        // If this URL is left empty (""), then it will be relative to the current context.
        // If you use an API server, in `prod` mode, you will need to enable CORS
        // (see the `jhipster.cors` common JHipster property in the `application-*.yml` configurations)
        SERVER_API_URL: `""`<% } %>
    };
    return {
        resolve: {
            extensions: ['.ts', '.js'],
            modules: ['node_modules']
        },
        stats: {
            children: false
        },
        module: {
            rules: [
                { test: /bootstrap\/dist\/js\/umd\//, loader: 'imports-loader?jQuery=jquery' },
                {
                    test: /\.html$/,
                    loader: 'html-loader',
                    options: {
                        minimize: true,
                        caseSensitive: true,
                        removeAttributeQuotes:false,
                        minifyJS:false,
                        minifyCSS:false
                    },
                    exclude: ['./<%= MAIN_SRC_DIR %>index.html']
=======
module.exports = (options) => ({
    resolve: {
        extensions: ['.ts', '.js'],
        modules: ['node_modules'],
        alias: rxPaths()
    },
    stats: {
        children: false
    },
    module: {
        rules: [
            { test: /bootstrap\/dist\/js\/umd\//, loader: 'imports-loader?jQuery=jquery' },
            {
                test: /\.html$/,
                loader: 'html-loader',
                options: {
                    minimize: true,
                    caseSensitive: true,
                    removeAttributeQuotes:false,
                    minifyJS:false,
                    minifyCSS:false
>>>>>>> 1c8c7bdf
                },
                exclude: ['./<%= MAIN_SRC_DIR %>index.html']
            },
            {
                test: /\.(jpe?g|png|gif|svg|woff2?|ttf|eot)$/i,
                loaders: ['file-loader?hash=sha512&digest=hex&name=content/[hash].[ext]']
            },
            {
                test: /manifest.webapp$/,
                loader: 'file-loader?name=manifest.webapp!web-app-manifest-loader'
            }
        ]
    },
    plugins: [
        new webpack.DefinePlugin({
            'process.env': {
                NODE_ENV: `'${options.env}'`,
                VERSION: `'${utils.parseVersion()}'`,
                DEBUG_INFO_ENABLED: options.env === 'development',
                // The root URL for API calls, ending with a '/' - for example: `"http://www.jhipster.tech:8081/myservice/"`.
                // If this URL is left empty (""), then it will be relative to the current context.
                // If you use an API server, in `prod` mode, you will need to enable CORS
                // (see the `jhipster.cors` common JHipster property in the `application-*.yml` configurations)
                SERVER_API_URL: `''`
            }
        }),
        new webpack.optimize.CommonsChunkPlugin({
            name: 'polyfills',
            chunks: ['polyfills']
        }),
        new webpack.optimize.CommonsChunkPlugin({
            name: 'vendor',
            chunks: ['main'],
            minChunks: module => utils.isExternalLib(module)
        }),
        new webpack.optimize.CommonsChunkPlugin({
            name: ['polyfills', 'vendor'].reverse()
        }),
        new webpack.optimize.CommonsChunkPlugin({
            name: ['manifest'],
            minChunks: Infinity,
        }),
        /**
         * See: https://github.com/angular/angular/issues/11580
         */
        new webpack.ContextReplacementPlugin(
            /(.+)?angular(\\|\/)core(.+)?/,
            utils.root('<%= MAIN_SRC_DIR %>app'), {}
        ),
        new CopyWebpackPlugin([
            { from: './node_modules/swagger-ui/dist/css', to: 'swagger-ui/dist/css' },
            { from: './node_modules/swagger-ui/dist/lib', to: 'swagger-ui/dist/lib' },
            { from: './node_modules/swagger-ui/dist/swagger-ui.min.js', to: 'swagger-ui/dist/swagger-ui.min.js' },
            { from: './<%= MAIN_SRC_DIR %>swagger-ui/', to: 'swagger-ui' },
            { from: './<%= MAIN_SRC_DIR %>favicon.ico', to: 'favicon.ico' },
            { from: './<%= MAIN_SRC_DIR %>manifest.webapp', to: 'manifest.webapp' },
            // jhipster-needle-add-assets-to-webpack - JHipster will add/remove third-party resources in this array
            { from: './<%= MAIN_SRC_DIR %>robots.txt', to: 'robots.txt' }
        ]),
        new webpack.ProvidePlugin({
            $: "jquery",
            jQuery: "jquery"
        }),
        <%_ if (enableTranslation) { _%>
        new MergeJsonWebpackPlugin({
            output: {
                groupBy: [
                    // jhipster-needle-i18n-language-webpack - JHipster will add/remove languages in this array
                ]
            }
        }),
        <%_ } _%>
        new HtmlWebpackPlugin({
            template: './<%= MAIN_SRC_DIR %>index.html',
            chunksSortMode: 'dependency',
            inject: 'body'
        })
    ]
});<|MERGE_RESOLUTION|>--- conflicted
+++ resolved
@@ -26,41 +26,6 @@
 
 const utils = require('./utils.js');
 
-<<<<<<< HEAD
-module.exports = (options) => {
-    const DATAS = {
-        VERSION: `'${utils.parseVersion()}'`,
-        BUILD_TIMESTAMP: `'${new Date().getTime()}'`,
-        DEBUG_INFO_ENABLED: options.env === 'development'<% if (authenticationType !== 'uaa') { %>,
-        // The root URL for API calls, ending with a '/' - for example: `"http://www.jhipster.tech:8081/myservice/"`.
-        // If this URL is left empty (""), then it will be relative to the current context.
-        // If you use an API server, in `prod` mode, you will need to enable CORS
-        // (see the `jhipster.cors` common JHipster property in the `application-*.yml` configurations)
-        SERVER_API_URL: `""`<% } %>
-    };
-    return {
-        resolve: {
-            extensions: ['.ts', '.js'],
-            modules: ['node_modules']
-        },
-        stats: {
-            children: false
-        },
-        module: {
-            rules: [
-                { test: /bootstrap\/dist\/js\/umd\//, loader: 'imports-loader?jQuery=jquery' },
-                {
-                    test: /\.html$/,
-                    loader: 'html-loader',
-                    options: {
-                        minimize: true,
-                        caseSensitive: true,
-                        removeAttributeQuotes:false,
-                        minifyJS:false,
-                        minifyCSS:false
-                    },
-                    exclude: ['./<%= MAIN_SRC_DIR %>index.html']
-=======
 module.exports = (options) => ({
     resolve: {
         extensions: ['.ts', '.js'],
@@ -82,7 +47,6 @@
                     removeAttributeQuotes:false,
                     minifyJS:false,
                     minifyCSS:false
->>>>>>> 1c8c7bdf
                 },
                 exclude: ['./<%= MAIN_SRC_DIR %>index.html']
             },
@@ -100,6 +64,7 @@
         new webpack.DefinePlugin({
             'process.env': {
                 NODE_ENV: `'${options.env}'`,
+                BUILD_TIMESTAMP: `'${new Date().getTime()}'`,
                 VERSION: `'${utils.parseVersion()}'`,
                 DEBUG_INFO_ENABLED: options.env === 'development',
                 // The root URL for API calls, ending with a '/' - for example: `"http://www.jhipster.tech:8081/myservice/"`.
