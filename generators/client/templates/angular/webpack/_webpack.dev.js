--- conflicted
+++ resolved
@@ -21,11 +21,8 @@
 const webpackMerge = require('webpack-merge');
 const BrowserSyncPlugin = require('browser-sync-webpack-plugin');
 const ExtractTextPlugin = require("extract-text-webpack-plugin");
-<<<<<<< HEAD
 const AddAssetHtmlPlugin = require('add-asset-html-webpack-plugin');
-=======
 const WebpackNotifierPlugin = require('webpack-notifier');
->>>>>>> 08765056
 const execSync = require('child_process').execSync;
 const fs = require('fs');
 const path = require('path');
@@ -121,16 +118,11 @@
         new webpack.NamedModulesPlugin(),
         new writeFilePlugin(),
         new webpack.WatchIgnorePlugin([
-<<<<<<< HEAD
             utils.root('src/test'),
-        ])
-=======
-            path.resolve('./src/test'),
         ]),
         new WebpackNotifierPlugin({
             title: 'JHipster',
             contentImage: path.join(__dirname, 'logo-jhipster.png')
         })
->>>>>>> 08765056
     ]
 });