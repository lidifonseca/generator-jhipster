<%#
 Copyright 2013-2019 the original author or authors from the JHipster project.

 This file is part of the JHipster project, see https://www.jhipster.tech/
 for more information.

 Licensed under the Apache License, Version 2.0 (the "License");
 you may not use this file except in compliance with the License.
 You may obtain a copy of the License at

      http://www.apache.org/licenses/LICENSE-2.0

 Unless required by applicable law or agreed to in writing, software
 distributed under the License is distributed on an "AS IS" BASIS,
 WITHOUT WARRANTIES OR CONDITIONS OF ANY KIND, either express or implied.
 See the License for the specific language governing permissions and
 limitations under the License.
-%>
<%_ var optionsForwarder = clientPackageManager == 'yarn' ? '' : '-- ' _%>
{
  "name": "<%= dasherizedBaseName %>",
  "version": "0.0.1-SNAPSHOT",
  "description": "Description for <%= baseName %>",
  "private": true,
  "license": "UNLICENSED",
  "cacheDirectories": [
    "node_modules"
  ],
  "dependencies": {
    "@angular/common": "8.2.14",
    "@angular/compiler": "8.2.14",
    "@angular/core": "8.2.14",
    "@angular/forms": "8.2.14",
    "@angular/platform-browser": "8.2.14",
    "@angular/platform-browser-dynamic": "8.2.14",
    "@angular/router": "8.2.14",
    "@fortawesome/angular-fontawesome": "0.5.0",
    "@fortawesome/fontawesome-svg-core": "1.2.26",
    "@fortawesome/free-solid-svg-icons": "5.12.0",
    "@ng-bootstrap/ng-bootstrap": "5.1.4",
    "@ngx-translate/core": "11.0.1",
    "@ngx-translate/http-loader": "4.0.0",
    "bootstrap": "4.4.1",
    <%_ if (clientTheme !== 'none') { _%>
    "bootswatch": "4.4.1",
    <%_ } _%>
    "core-js": "3.5.0",
    "moment": "2.24.0",
    "ng-jhipster": "0.11.5",
    "ngx-cookie": "4.0.2",
    "ngx-infinite-scroll": "8.0.1",
    "ngx-webstorage": "4.0.1",
<<<<<<< HEAD
    "rxjs": "6.5.2",
    "swagger-ui-dist": "3.23.11",
=======
    "rxjs": "6.5.3",
    "swagger-ui": "2.2.10",
>>>>>>> b86b0885
    <%_ if (websocket === 'spring-websocket') { _%>
    "sockjs-client": "1.4.0",
    "webstomp-client": "1.2.6",
    <%_ } _%>
    "tslib": "1.10.0",
    "zone.js": "0.10.2"
  },
  "devDependencies": {
    "@angular/cli": "8.3.20",
    "@angular/compiler-cli": "8.2.14",
    "@ngtools/webpack": "8.3.20",
    <%_ if (protractorTests) { _%>
    "@types/chai": "4.2.7",
    "@types/chai-string": "1.4.2",
    <%_ } _%>
    "@types/jest": "24.0.23",
    <%_ if (protractorTests) { _%>
    "@types/mocha": "5.2.7",
    <%_ } _%>
    "@types/node": "12.12.17",
    <%_ if (websocket === 'spring-websocket') { _%>
    "@types/sockjs-client": "1.1.1",
    <%_ } _%>
    "@typescript-eslint/eslint-plugin": "2.11.0",
    "@typescript-eslint/eslint-plugin-tslint": "2.11.0",
    "@typescript-eslint/parser": "2.11.0",
    <%_ if (protractorTests) { _%>
    "@types/selenium-webdriver": "4.0.5",
    <%_ } _%>
    "angular2-template-loader": "0.6.2",
    "autoprefixer": "9.7.3",
    "base-href-webpack-plugin": "2.0.0",
    "browser-sync": "2.26.7",
    "browser-sync-webpack-plugin": "2.2.2",
    "cache-loader": "4.1.0",
    <%_ if (protractorTests) { _%>
    "chai": "4.2.0",
    "chai-as-promised": "7.1.1",
    "chai-string": "1.5.0",
    <%_ } _%>
    "codelyzer": "5.2.0",
    "copy-webpack-plugin": "5.1.1",
    "css-loader": "3.3.2",
    "eslint": "6.7.2",
    "eslint-config-jhipster": "0.0.1",
    "eslint-config-prettier": "6.7.0",
    "eslint-loader": "3.0.3",
    "file-loader": "5.0.2",
    "fork-ts-checker-webpack-plugin": "3.1.1",
    "friendly-errors-webpack-plugin": "1.7.0",
    "generator-jhipster": "<%= packagejs.version %>",
    "html-loader": "0.5.5",
    "html-webpack-plugin": "3.2.0",
    <%_ if (!skipCommitHook) { _%>
    "husky": "3.1.0",
    <%_ } _%>
    "jest": "24.9.0",
    "jest-date-mock": "1.0.7",
    "jest-junit": "10.0.0",
    "jest-preset-angular": "8.0.0",
    "jest-sonar-reporter": "2.0.0",
    <%_ if (!skipCommitHook) { _%>
    "lint-staged": "8.2.1",
    <%_ } _%>
    <%_ if (enableTranslation) { _%>
    "merge-jsons-webpack-plugin": "1.0.20",
    <%_ } _%>
    "mini-css-extract-plugin": "0.8.0",
    <%_ if (protractorTests) { _%>
    "mocha": "6.2.2",
    <%_ } _%>
    "moment-locales-webpack-plugin": "1.1.2",
    "optimize-css-assets-webpack-plugin": "5.0.3",
    "postcss-loader": "3.0.0",
    "prettier": "1.19.1",
    <%_ if (protractorTests) { _%>
    "protractor": "5.4.2",
    <%_ } _%>
    "reflect-metadata": "0.1.13",
    "rimraf": "3.0.0",
    "sass": "1.23.7",
    "sass-loader": "8.0.0",
    "simple-progress-webpack-plugin": "1.1.2",
    "style-loader": "1.0.1",
    "terser-webpack-plugin": "2.3.0",
    "thread-loader": "2.1.3",
    "to-string-loader": "1.1.6",
    "ts-loader": "6.2.1",
    <%_ if (protractorTests) { _%>
    "ts-node": "8.5.4",
    <%_ } _%>
    "tslint": "5.20.1",
    "typescript": "3.4.5",
    <%_ otherModules.forEach(module => { _%>
    "<%= module.name %>": "<%= module.version %>",
    <%_ }); _%>
    <%_ if (protractorTests) { _%>
    "webdriver-manager": "12.1.7",
    <%_ } _%>
    "@openapitools/openapi-generator-cli": "0.0.14-4.0.2",
    "webpack": "4.41.2",
    "webpack-cli": "3.3.10",
    "webpack-dev-server": "3.9.0",
    "webpack-merge": "4.2.2",
    "webpack-notifier": "1.8.0",
    "webpack-visualizer-plugin": "0.1.11",
    "workbox-webpack-plugin": "4.3.1",
    "write-file-webpack-plugin": "4.5.1"
  },
  "engines": {
    "node": ">=8.9.0"<% if (clientPackageManager === 'yarn') { %>,
    "yarn": ">=1.19.0"<% } %>
  },
  "scripts": {
    "prettier:format": "prettier --write \"{,src/**/}*.{md,json,ts,css,scss,yml}\"",
    "lint": "eslint . --ext .js,.ts",
    "lint:fix": "<%= clientPackageManager %> run lint <%= optionsForwarder %>--fix",
    "ngc": "ngc -p tsconfig-aot.json",
    "cleanup": "rimraf <%= DIST_DIR %> <%= AOT_DIR %>",
    "clean-www": "rimraf <%= DIST_DIR %>app/{src,<%= BUILD_DIR %>}",
    <%_ if (protractorTests) { _%>
    "e2e": "protractor <%= TEST_SRC_DIR %>protractor.conf.js",
    "postinstall": "node node_modules/protractor/bin/webdriver-manager update --gecko false",
    <%_ } _%>
    "start": "<%= clientPackageManager %> run webpack:dev",
    "start-tls": "<%= clientPackageManager %> run webpack:dev <%= optionsForwarder %>--env.tls",
    "serve": "<%= clientPackageManager %> run start",
    "build": "<%= clientPackageManager %> run webpack:prod",
    "test": "<%= clientPackageManager %> run lint && jest --coverage --logHeapUsage -w=2 --config src/test/javascript/jest.conf.js",
    "test:watch": "<%= clientPackageManager %> run test <%= optionsForwarder %>--watch",
    "webpack:dev": "<%= clientPackageManager %> run webpack-dev-server <%= optionsForwarder %>--config webpack/webpack.dev.js --inline --hot --port=9060 --watch-content-base --env.stats=minimal",
    "webpack:dev-verbose": "<%= clientPackageManager %> run webpack-dev-server <%= optionsForwarder %>--config webpack/webpack.dev.js --inline --hot --port=9060 --watch-content-base --profile --progress --env.stats=normal",
    "webpack:build:main": "<%= clientPackageManager %> run webpack <%= optionsForwarder %>--config webpack/webpack.dev.js --env.stats=minimal",
    "webpack:build": "<%= clientPackageManager %> run cleanup && <%= clientPackageManager %> run webpack:build:main",
    "webpack:prod:main": "<%= clientPackageManager %> run webpack <%= optionsForwarder %>--config webpack/webpack.prod.js --profile",
    "webpack:prod": "<%= clientPackageManager %> run cleanup && <%= clientPackageManager %> run webpack:prod:main && <%= clientPackageManager %> run clean-www",
    "webpack:test": "<%= clientPackageManager %> run test",
    "webpack-dev-server": "node --max_old_space_size=4096 node_modules/webpack-dev-server/bin/webpack-dev-server.js",
    "webpack": "node --max_old_space_size=4096 node_modules/webpack/bin/webpack.js"
  },
  "jestSonar": {
    "reportPath": "<%= BUILD_DIR %>test-results/jest",
    "reportFile": "TESTS-results-sonar.xml"
  }
}<|MERGE_RESOLUTION|>--- conflicted
+++ resolved
@@ -50,13 +50,8 @@
     "ngx-cookie": "4.0.2",
     "ngx-infinite-scroll": "8.0.1",
     "ngx-webstorage": "4.0.1",
-<<<<<<< HEAD
-    "rxjs": "6.5.2",
+    "rxjs": "6.5.3",
     "swagger-ui-dist": "3.23.11",
-=======
-    "rxjs": "6.5.3",
-    "swagger-ui": "2.2.10",
->>>>>>> b86b0885
     <%_ if (websocket === 'spring-websocket') { _%>
     "sockjs-client": "1.4.0",
     "webstomp-client": "1.2.6",
