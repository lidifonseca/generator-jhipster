<%#
 Copyright 2013-2020 the original author or authors from the JHipster project.

 This file is part of the JHipster project, see https://www.jhipster.tech/
 for more information.

 Licensed under the Apache License, Version 2.0 (the "License");
 you may not use this file except in compliance with the License.
 You may obtain a copy of the License at

      http://www.apache.org/licenses/LICENSE-2.0

 Unless required by applicable law or agreed to in writing, software
 distributed under the License is distributed on an "AS IS" BASIS,
 WITHOUT WARRANTIES OR CONDITIONS OF ANY KIND, either express or implied.
 See the License for the specific language governing permissions and
 limitations under the License.
-%>
<%_ var optionsForwarder = clientPackageManager == 'yarn' ? '' : '-- ' _%>
{
  "name": "<%= dasherizedBaseName %>",
  "version": "0.0.1-SNAPSHOT",
  "description": "Description for <%= baseName %>",
  "private": true,
  "license": "UNLICENSED",
  "cacheDirectories": [
    "node_modules"
  ],
  "dependencies": {
    "@angular/common": "9.0.4",
    "@angular/compiler": "9.0.4",
    "@angular/core": "9.0.4",
    "@angular/forms": "9.0.4",
    "@angular/localize": "9.0.4",
    "@angular/platform-browser": "9.0.4",
    "@angular/platform-browser-dynamic": "9.0.4",
    "@angular/router": "9.0.4",
    "@fortawesome/angular-fontawesome": "0.6.0",
    "@fortawesome/fontawesome-svg-core": "1.2.26",
    "@fortawesome/free-solid-svg-icons": "5.12.0",
    "@ng-bootstrap/ng-bootstrap": "6.0.0",
    "@ngx-translate/core": "11.0.1",
    "@ngx-translate/http-loader": "4.0.0",
    "bootstrap": "4.4.1",
    <%_ if (clientTheme !== 'none') { _%>
    "bootswatch": "4.4.1",
    <%_ } _%>
    "moment": "2.24.0",
    "ng-jhipster": "0.12.0",
    "ngx-cookie": "4.0.2",
    "ngx-infinite-scroll": "8.0.1",
    "ngx-webstorage": "5.0.0",
    "rxjs": "6.5.3",
    "swagger-ui-dist": "3.24.3",
    <%_ if (websocket === 'spring-websocket') { _%>
    "sockjs-client": "1.4.0",
    "webstomp-client": "1.2.6",
    <%_ } _%>
    "tslib": "1.10.0",
    "zone.js": "0.10.2"
  },
  "devDependencies": {
<<<<<<< HEAD
    "@angular/cli": "9.0.4",
    "@angular/compiler-cli": "9.0.4",
    "@ngtools/webpack": "9.0.4",
    "@openapitools/openapi-generator-cli": "1.0.10-4.2.3",
=======
    "@angular/cli": "9.1.3",
    "@angular/compiler-cli": "9.1.3",
    "@ngtools/webpack": "9.1.3",
    "@openapitools/openapi-generator-cli": "1.0.13-4.3.1",
>>>>>>> ace60e25
    <%_ if (protractorTests) { _%>
    "@types/chai": "4.2.7",
    "@types/chai-string": "1.4.2",
    <%_ } _%>
    "@types/jest": "24.0.23",
    <%_ if (protractorTests) { _%>
    "@types/mocha": "5.2.7",
    <%_ } _%>
    "@types/node": "12.12.17",
    <%_ if (protractorTests) { _%>
    "@types/selenium-webdriver": "4.0.5",
    <%_ } _%>
    <%_ if (websocket === 'spring-websocket') { _%>
    "@types/sockjs-client": "1.1.1",
    <%_ } _%>
    "@typescript-eslint/eslint-plugin": "2.11.0",
    "@typescript-eslint/eslint-plugin-tslint": "2.11.0",
    "@typescript-eslint/parser": "2.11.0",
    "autoprefixer": "9.7.3",
    "base-href-webpack-plugin": "2.0.0",
    "browser-sync": "2.26.7",
    "browser-sync-webpack-plugin": "2.2.2",
    <%_ if (protractorTests) { _%>
    "chai": "4.2.0",
    "chai-as-promised": "7.1.1",
    "chai-string": "1.5.0",
    <%_ } _%>
    "codelyzer": "5.2.0",
    "copy-webpack-plugin": "5.1.1",
    "css-loader": "3.3.2",
    "eslint": "6.7.2",
    "eslint-config-jhipster": "0.0.1",
    "eslint-config-prettier": "6.7.0",
    "eslint-loader": "3.0.3",
    "file-loader": "5.0.2",
    "friendly-errors-webpack-plugin": "1.7.0",
    "generator-jhipster": "<%= packagejs.version %>",
    "html-loader": "0.5.5",
    "html-webpack-plugin": "3.2.0",
    <%_ if (!skipCommitHook) { _%>
    "husky": "3.1.0",
    <%_ } _%>
    "jest": "24.9.0",
    "jest-date-mock": "1.0.7",
    "jest-junit": "10.0.0",
    "jest-preset-angular": "8.0.0",
    "jest-sonar-reporter": "2.0.0",
    <%_ if (!skipCommitHook) { _%>
    <%# Not using the latest version because of https://github.com/jhipster/generator-jhipster/issues/10312 -%>
    "lint-staged": "8.2.1",
    <%_ } _%>
    <%_ if (enableTranslation) { _%>
    "merge-jsons-webpack-plugin": "1.0.20",
    <%_ } _%>
    "mini-css-extract-plugin": "0.8.0",
    <%_ if (protractorTests) { _%>
    "mocha": "6.2.2",
    <%_ } _%>
    "moment-locales-webpack-plugin": "1.1.2",
    "optimize-css-assets-webpack-plugin": "5.0.3",
    "postcss-loader": "3.0.0",
    "prettier": "1.19.1",
    <%_ if (protractorTests) { _%>
    "protractor": "5.4.2",
    <%_ } _%>
<<<<<<< HEAD
    "reflect-metadata": "0.1.13",
    "rimraf": "3.0.0",
    "sass": "1.23.7",
    "sass-loader": "8.0.0",
=======
    "rimraf": "3.0.2",
    "sass": "1.26.5",
    "sass-loader": "8.0.2",
>>>>>>> ace60e25
    "simple-progress-webpack-plugin": "1.1.2",
    "style-loader": "1.0.1",
    "terser-webpack-plugin": "2.3.0",
    "thread-loader": "2.1.3",
    "to-string-loader": "1.1.6",
    "ts-loader": "6.2.1",
    <%_ if (protractorTests) { _%>
    "ts-node": "8.5.4",
    <%_ } _%>
    "tslint": "6.0.0",
    "typescript": "3.7.5",
    <%_ otherModules.forEach(module => { _%>
    "<%= module.name %>": "<%= module.version %>",
    <%_ }); _%>
    <%_ if (protractorTests) { _%>
    "webdriver-manager": "12.1.7",
    <%_ } _%>
    "webpack": "4.41.2",
    "webpack-bundle-analyzer": "3.6.0",
    "webpack-cli": "3.3.10",
    "webpack-dev-server": "3.9.0",
    "webpack-merge": "4.2.2",
    "webpack-notifier": "1.8.0",
    "workbox-webpack-plugin": "4.3.1",
    "write-file-webpack-plugin": "4.5.1"
  },
  "engines": {
    "node": ">=8.9.0"<% if (clientPackageManager === 'yarn') { %>,
    "yarn": ">=1.19.0"<% } %>
  },
  "scripts": {
    "prettier:format": "prettier --write \"{,src/**/}*.{md,json,ts,css,scss,yml}\"",
    "lint": "eslint . --ext .js,.ts",
    "lint:fix": "<%= clientPackageManager %> run lint <%= optionsForwarder %>--fix",
    "ngc": "ngc -p tsconfig.app.json",
    "cleanup": "rimraf <%= DIST_DIR %> <%= AOT_DIR %>",
    "clean-www": "rimraf <%= DIST_DIR %>app/{src,<%= BUILD_DIR %>}",
    <%_ if (protractorTests) { _%>
    "e2e": "protractor <%= TEST_SRC_DIR %>protractor.conf.js",
    "postinstall": "node node_modules/protractor/bin/webdriver-manager update --gecko false",
    <%_ } _%>
    "start": "<%= clientPackageManager %> run webpack:dev",
    "start-tls": "<%= clientPackageManager %> run webpack:dev <%= optionsForwarder %>--env.tls",
    "serve": "<%= clientPackageManager %> run start",
    "build": "<%= clientPackageManager %> run webpack:prod",
    "test": "<%= clientPackageManager %> run lint && jest --coverage --logHeapUsage -w=2 --config src/test/javascript/jest.conf.js",
    "test:watch": "<%= clientPackageManager %> run test <%= optionsForwarder %>--watch",
    "webpack:dev": "<%= clientPackageManager %> run webpack-dev-server <%= optionsForwarder %>--config webpack/webpack.dev.js --inline --hot --port=9060 --watch-content-base --env.stats=minimal",
    "webpack:dev-verbose": "<%= clientPackageManager %> run webpack-dev-server <%= optionsForwarder %>--config webpack/webpack.dev.js --inline --hot --port=9060 --watch-content-base --profile --progress --env.stats=normal",
    "webpack:build:main": "<%= clientPackageManager %> run webpack <%= optionsForwarder %>--config webpack/webpack.dev.js --env.stats=minimal",
    "webpack:build": "<%= clientPackageManager %> run cleanup && <%= clientPackageManager %> run webpack:build:main",
    "webpack:prod:main": "<%= clientPackageManager %> run webpack <%= optionsForwarder %>--config webpack/webpack.prod.js --profile",
    "webpack:prod": "<%= clientPackageManager %> run cleanup && <%= clientPackageManager %> run webpack:prod:main && <%= clientPackageManager %> run clean-www",
    "webpack:test": "<%= clientPackageManager %> run test",
    "webpack-dev-server": "node --max_old_space_size=4096 node_modules/webpack-dev-server/bin/webpack-dev-server.js",
    "webpack": "node --max_old_space_size=4096 node_modules/webpack/bin/webpack.js"
  },
  "jestSonar": {
    "reportPath": "<%= BUILD_DIR %>test-results/jest",
    "reportFile": "TESTS-results-sonar.xml"
  }
}<|MERGE_RESOLUTION|>--- conflicted
+++ resolved
@@ -27,69 +27,65 @@
     "node_modules"
   ],
   "dependencies": {
-    "@angular/common": "9.0.4",
-    "@angular/compiler": "9.0.4",
-    "@angular/core": "9.0.4",
-    "@angular/forms": "9.0.4",
-    "@angular/localize": "9.0.4",
-    "@angular/platform-browser": "9.0.4",
-    "@angular/platform-browser-dynamic": "9.0.4",
-    "@angular/router": "9.0.4",
-    "@fortawesome/angular-fontawesome": "0.6.0",
-    "@fortawesome/fontawesome-svg-core": "1.2.26",
-    "@fortawesome/free-solid-svg-icons": "5.12.0",
-    "@ng-bootstrap/ng-bootstrap": "6.0.0",
-    "@ngx-translate/core": "11.0.1",
+    "@angular/common": "9.1.3",
+    "@angular/compiler": "9.1.3",
+    "@angular/core": "9.1.3",
+    "@angular/forms": "9.1.3",
+    "@angular/localize": "9.1.3",
+    "@angular/platform-browser": "9.1.3",
+    "@angular/platform-browser-dynamic": "9.1.3",
+    "@angular/router": "9.1.3",
+    "@fortawesome/angular-fontawesome": "0.6.1",
+    "@fortawesome/fontawesome-svg-core": "1.2.28",
+    "@fortawesome/free-solid-svg-icons": "5.13.0",
+    "@ng-bootstrap/ng-bootstrap": "6.1.0",
+    "@ngx-translate/core": "12.1.2",
     "@ngx-translate/http-loader": "4.0.0",
     "bootstrap": "4.4.1",
     <%_ if (clientTheme !== 'none') { _%>
     "bootswatch": "4.4.1",
     <%_ } _%>
     "moment": "2.24.0",
-    "ng-jhipster": "0.12.0",
-    "ngx-cookie": "4.0.2",
-    "ngx-infinite-scroll": "8.0.1",
+    "ng-jhipster": "0.13.0",
+    "ngx-cookie-service": "3.0.4",
+    "ngx-infinite-scroll": "8.0.2",
     "ngx-webstorage": "5.0.0",
-    "rxjs": "6.5.3",
-    "swagger-ui-dist": "3.24.3",
+    "rxjs": "6.5.5",
+    "swagger-ui-dist": "3.25.1",
     <%_ if (websocket === 'spring-websocket') { _%>
     "sockjs-client": "1.4.0",
     "webstomp-client": "1.2.6",
     <%_ } _%>
-    "tslib": "1.10.0",
-    "zone.js": "0.10.2"
+    <%_ if (skipServer) { _%>
+    "sonar-scanner": "3.1.0",
+    <%_ } _%>
+    "tslib": "1.11.1",
+    "zone.js": "0.10.3"
   },
   "devDependencies": {
-<<<<<<< HEAD
-    "@angular/cli": "9.0.4",
-    "@angular/compiler-cli": "9.0.4",
-    "@ngtools/webpack": "9.0.4",
-    "@openapitools/openapi-generator-cli": "1.0.10-4.2.3",
-=======
     "@angular/cli": "9.1.3",
     "@angular/compiler-cli": "9.1.3",
     "@ngtools/webpack": "9.1.3",
     "@openapitools/openapi-generator-cli": "1.0.13-4.3.1",
->>>>>>> ace60e25
-    <%_ if (protractorTests) { _%>
-    "@types/chai": "4.2.7",
+    <%_ if (protractorTests) { _%>
+    "@types/chai": "4.2.11",
     "@types/chai-string": "1.4.2",
     <%_ } _%>
-    "@types/jest": "24.0.23",
-    <%_ if (protractorTests) { _%>
-    "@types/mocha": "5.2.7",
-    <%_ } _%>
-    "@types/node": "12.12.17",
-    <%_ if (protractorTests) { _%>
-    "@types/selenium-webdriver": "4.0.5",
+    "@types/jest": "25.2.1",
+    <%_ if (protractorTests) { _%>
+    "@types/mocha": "7.0.2",
+    <%_ } _%>
+    "@types/node": "13.13.4",
+    <%_ if (protractorTests) { _%>
+    "@types/selenium-webdriver": "4.0.9",
     <%_ } _%>
     <%_ if (websocket === 'spring-websocket') { _%>
     "@types/sockjs-client": "1.1.1",
     <%_ } _%>
-    "@typescript-eslint/eslint-plugin": "2.11.0",
-    "@typescript-eslint/eslint-plugin-tslint": "2.11.0",
-    "@typescript-eslint/parser": "2.11.0",
-    "autoprefixer": "9.7.3",
+    "@typescript-eslint/eslint-plugin": "2.30.0",
+    "@typescript-eslint/eslint-plugin-tslint": "2.30.0",
+    "@typescript-eslint/parser": "2.30.0",
+    "autoprefixer": "9.7.6",
     "base-href-webpack-plugin": "2.0.0",
     "browser-sync": "2.26.7",
     "browser-sync-webpack-plugin": "2.2.2",
@@ -98,86 +94,81 @@
     "chai-as-promised": "7.1.1",
     "chai-string": "1.5.0",
     <%_ } _%>
-    "codelyzer": "5.2.0",
+    "codelyzer": "5.2.2",
     "copy-webpack-plugin": "5.1.1",
-    "css-loader": "3.3.2",
-    "eslint": "6.7.2",
+    "css-loader": "3.5.3",
+    "eslint": "6.8.0",
     "eslint-config-jhipster": "0.0.1",
-    "eslint-config-prettier": "6.7.0",
-    "eslint-loader": "3.0.3",
-    "file-loader": "5.0.2",
+    "eslint-config-prettier": "6.11.0",
+    "eslint-loader": "4.0.2",
+    "file-loader": "6.0.0",
     "friendly-errors-webpack-plugin": "1.7.0",
     "generator-jhipster": "<%= packagejs.version %>",
-    "html-loader": "0.5.5",
+    "html-loader": "1.1.0",
     "html-webpack-plugin": "3.2.0",
     <%_ if (!skipCommitHook) { _%>
-    "husky": "3.1.0",
-    <%_ } _%>
-    "jest": "24.9.0",
-    "jest-date-mock": "1.0.7",
+    "husky": "<%= HUSKY_VERSION %>",
+    <%_ } _%>
+    "jest": "25.4.0",
+    "jest-date-mock": "1.0.8",
     "jest-junit": "10.0.0",
-    "jest-preset-angular": "8.0.0",
+    "jest-preset-angular": "8.1.3",
     "jest-sonar-reporter": "2.0.0",
     <%_ if (!skipCommitHook) { _%>
-    <%# Not using the latest version because of https://github.com/jhipster/generator-jhipster/issues/10312 -%>
-    "lint-staged": "8.2.1",
+    "lint-staged": "<%= LINT_STAGED_VERSION %>",
     <%_ } _%>
     <%_ if (enableTranslation) { _%>
-    "merge-jsons-webpack-plugin": "1.0.20",
-    <%_ } _%>
-    "mini-css-extract-plugin": "0.8.0",
-    <%_ if (protractorTests) { _%>
-    "mocha": "6.2.2",
-    <%_ } _%>
-    "moment-locales-webpack-plugin": "1.1.2",
+    "merge-jsons-webpack-plugin": "1.0.21",
+    <%_ } _%>
+    "mini-css-extract-plugin": "0.9.0",
+    <%_ if (protractorTests) { _%>
+    "mocha": "7.1.2",
+    <%_ } _%>
+    "moment-locales-webpack-plugin": "1.2.0",
     "optimize-css-assets-webpack-plugin": "5.0.3",
     "postcss-loader": "3.0.0",
-    "prettier": "1.19.1",
-    <%_ if (protractorTests) { _%>
-    "protractor": "5.4.2",
-    <%_ } _%>
-<<<<<<< HEAD
-    "reflect-metadata": "0.1.13",
-    "rimraf": "3.0.0",
-    "sass": "1.23.7",
-    "sass-loader": "8.0.0",
-=======
+    "prettier": "<%= PRETTIER_VERSION %>",
+    <%_ if (!skipServer && prettierJava) { _%>
+    "prettier-plugin-java": "<%= PRETTIER_JAVA_VERSION %>",
+    <%_ } _%>
+    <%_ if (protractorTests) { _%>
+    "protractor": "5.4.4",
+    <%_ } _%>
     "rimraf": "3.0.2",
     "sass": "1.26.5",
     "sass-loader": "8.0.2",
->>>>>>> ace60e25
     "simple-progress-webpack-plugin": "1.1.2",
-    "style-loader": "1.0.1",
-    "terser-webpack-plugin": "2.3.0",
+    "style-loader": "1.2.0",
+    "terser-webpack-plugin": "2.3.6",
     "thread-loader": "2.1.3",
     "to-string-loader": "1.1.6",
-    "ts-loader": "6.2.1",
-    <%_ if (protractorTests) { _%>
-    "ts-node": "8.5.4",
-    <%_ } _%>
-    "tslint": "6.0.0",
-    "typescript": "3.7.5",
+    "ts-loader": "7.0.1",
+    <%_ if (protractorTests) { _%>
+    "ts-node": "8.9.1",
+    <%_ } _%>
+    "tslint": "6.1.2",
+    "typescript": "3.8.3",
     <%_ otherModules.forEach(module => { _%>
     "<%= module.name %>": "<%= module.version %>",
     <%_ }); _%>
     <%_ if (protractorTests) { _%>
     "webdriver-manager": "12.1.7",
     <%_ } _%>
-    "webpack": "4.41.2",
-    "webpack-bundle-analyzer": "3.6.0",
-    "webpack-cli": "3.3.10",
-    "webpack-dev-server": "3.9.0",
+    "webpack": "4.43.0",
+    "webpack-bundle-analyzer": "3.7.0",
+    "webpack-cli": "3.3.11",
+    "webpack-dev-server": "3.10.3",
     "webpack-merge": "4.2.2",
     "webpack-notifier": "1.8.0",
-    "workbox-webpack-plugin": "4.3.1",
+    "workbox-webpack-plugin": "5.1.3",
     "write-file-webpack-plugin": "4.5.1"
   },
   "engines": {
-    "node": ">=8.9.0"<% if (clientPackageManager === 'yarn') { %>,
+    "node": ">=<%= NODE_VERSION %>"<% if (clientPackageManager === 'yarn') { %>,
     "yarn": ">=1.19.0"<% } %>
   },
   "scripts": {
-    "prettier:format": "prettier --write \"{,src/**/}*.{md,json,ts,css,scss,yml}\"",
+    "prettier:format": "prettier --write \"{,src/**/}*.{md,json,ts,css,scss,yml<%= !skipServer && prettierJava ? ',java' : '' %>}\"",
     "lint": "eslint . --ext .js,.ts",
     "lint:fix": "<%= clientPackageManager %> run lint <%= optionsForwarder %>--fix",
     "ngc": "ngc -p tsconfig.app.json",
@@ -188,6 +179,9 @@
     "postinstall": "node node_modules/protractor/bin/webdriver-manager update --gecko false",
     <%_ } _%>
     "start": "<%= clientPackageManager %> run webpack:dev",
+    <%_ if (skipServer) { _%>
+    "sonar": "sonar-scanner",
+    <%_ } _%>
     "start-tls": "<%= clientPackageManager %> run webpack:dev <%= optionsForwarder %>--env.tls",
     "serve": "<%= clientPackageManager %> run start",
     "build": "<%= clientPackageManager %> run webpack:prod",
