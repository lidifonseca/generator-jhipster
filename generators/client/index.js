--- conflicted
+++ resolved
@@ -547,177 +547,6 @@
 
         },
 
-<<<<<<< HEAD
-        updateJsToHtml: function () {
-            // Index page
-            var indexFile = html.readFileAsString(path.join(this.sourceRoot(), MAIN_SRC_DIR + '_index.html'));
-
-            indexFile = engine(indexFile, this, {});
-
-            var appScripts = [
-                'app/app.module.js',
-                'app/app.state.js',
-                'app/app.constants.js',
-                //blocks
-                'app/blocks/handlers/state.handler.js',
-                'app/blocks/config/alert.config.js',
-                'app/blocks/config/http.config.js',
-                'app/blocks/config/localstorage.config.js',
-                'app/blocks/config/compile.config.js',
-                'app/blocks/interceptor/auth-expired.interceptor.js',
-                'app/blocks/interceptor/errorhandler.interceptor.js',
-                'app/blocks/interceptor/notification.interceptor.js',
-                // account
-                'app/account/account.state.js',
-                'app/account/activate/activate.state.js',
-                'app/account/activate/activate.controller.js',
-                'app/account/password/password.state.js',
-                'app/account/password/password.controller.js',
-                'app/account/password/password-strength-bar.directive.js',
-                'app/account/register/register.state.js',
-                'app/account/register/register.controller.js',
-                'app/account/settings/settings.state.js',
-                'app/account/settings/settings.controller.js',
-                'app/account/reset/finish/reset.finish.controller.js',
-                'app/account/reset/finish/reset.finish.state.js',
-                'app/account/reset/request/reset.request.controller.js',
-                'app/account/reset/request/reset.request.state.js',
-                // admin
-                'app/admin/admin.state.js',
-                'app/admin/audits/audits.state.js',
-                'app/admin/audits/audits.controller.js',
-                'app/admin/audits/audits.service.js',
-                'app/admin/configuration/configuration.state.js',
-                'app/admin/configuration/configuration.controller.js',
-                'app/admin/configuration/configuration.service.js',
-                'app/admin/docs/docs.state.js',
-                'app/admin/health/health.state.js',
-                'app/admin/health/health.controller.js',
-                'app/admin/health/health.service.js',
-                'app/admin/health/health.modal.controller.js',
-                'app/admin/logs/logs.state.js',
-                'app/admin/logs/logs.controller.js',
-                'app/admin/logs/logs.service.js',
-                'app/admin/metrics/metrics.state.js',
-                'app/admin/metrics/metrics.controller.js',
-                'app/admin/metrics/metrics.service.js',
-                'app/admin/metrics/metrics.modal.controller.js',
-                'app/admin/user-management/user-management-detail.controller.js',
-                'app/admin/user-management/user-management-dialog.controller.js',
-                'app/admin/user-management/user-management-delete-dialog.controller.js',
-                'app/admin/user-management/user-management.controller.js',
-                'app/admin/user-management/user-management.state.js',
-                // components
-                'app/components/form/show-validation.directive.js',
-                'app/components/form/maxbytes.directive.js',
-                'app/components/form/minbytes.directive.js',
-                'app/components/form/uib-pager.config.js',
-                'app/components/form/uib-pagination.config.js',
-                'app/components/form/pagination.constants.js',
-                'app/components/login/login.service.js',
-                'app/components/login/login.controller.js',
-                'app/components/util/truncate-characters.filter.js',
-                'app/components/util/truncate-words.filter.js',
-                'app/components/util/base64.service.js',
-                'app/components/util/capitalize.filter.js',
-                'app/components/alert/alert.service.js',
-                'app/components/alert/alert.directive.js',
-                'app/components/util/parse-links.service.js',
-                'app/components/util/date-util.service.js',
-                'app/components/util/data-util.service.js',
-                'app/components/util/pagination-util.service.js',
-                'app/components/util/sort.directive.js',
-                'app/components/util/sort-by.directive.js',
-                'app/components/util/jhi-item-count.directive.js',
-                // entities
-                'app/entities/entity.state.js',
-                // home
-                'app/home/home.state.js',
-                'app/home/home.controller.js',
-                // layouts
-                'app/layouts/error/error.state.js',
-                'app/layouts/navbar/active-link.directive.js',
-                'app/layouts/navbar/navbar.controller.js',
-                // services
-                'app/services/auth/auth.service.js',
-                'app/services/auth/principal.service.js',
-                'app/services/auth/has-authority.directive.js',
-                'app/services/auth/has-any-authority.directive.js',
-                'app/services/auth/account.service.js',
-                'app/services/auth/activate.service.js',
-                'app/services/auth/password.service.js',
-                'app/services/auth/password-reset-init.service.js',
-                'app/services/auth/password-reset-finish.service.js',
-                'app/services/auth/register.service.js',
-                'app/services/user/user.service.js'
-            ];
-            if (this.enableTranslation) {
-                appScripts = appScripts.concat([
-                    'app/blocks/handlers/translation.handler.js',
-                    'app/blocks/config/translation.config.js',
-                    'app/blocks/config/translation-storage.provider.js',
-                    'app/components/language/language.service.js',
-                    'app/components/language/language.constants.js',
-                    'app/components/language/language.filter.js',
-                    'app/components/language/language.controller.js',
-                    'app/layouts/navbar/active-menu.directive.js'
-                ]);
-            }
-            if (this.enableSocialSignIn) {
-                appScripts = appScripts.concat([
-                    'app/account/social/directive/social.directive.js',
-                    'app/account/social/social.state.js',
-                    'app/account/social/social-register.controller.js',
-                    'app/account/social/social-auth.controller.js',
-                    'app/account/social/social.service.js'
-                ]);
-            }
-            if (this.authenticationType == 'jwt') {
-                appScripts = appScripts.concat([
-                    'app/services/auth/auth.jwt.service.js',
-                    'app/blocks/interceptor/auth.interceptor.js'
-                ]);
-            }
-
-            if (this.authenticationType == 'oauth2') {
-                appScripts = appScripts.concat([
-                    'app/services/auth/auth.oauth2.service.js',
-                    'app/blocks/interceptor/auth.interceptor.js'
-                ]);
-            }
-
-            if (this.authenticationType == 'session') {
-                appScripts = appScripts.concat([
-                    'app/services/auth/sessions.service.js',
-                    'app/services/auth/auth.session.service.js',
-                    'app/account/sessions/sessions.state.js',
-                    'app/account/sessions/sessions.controller.js'
-                ]);
-            }
-
-            if (this.websocket == 'spring-websocket') {
-                appScripts = appScripts.concat([
-                    'app/admin/tracker/tracker.state.js',
-                    'app/admin/tracker/tracker.controller.js',
-                    'app/admin/tracker/tracker.service.js'
-                ]);
-            }
-
-            if (this.applicationType == 'gateway') {
-                appScripts = appScripts.concat([
-                    'app/admin/gateway/gateway.state.js',
-                    'app/admin/gateway/gateway.controller.js',
-                    'app/admin/gateway/gateway.routes.service.js'
-                ]);
-            }
-
-            indexFile = html.appendScripts(indexFile, 'app/app.js', appScripts, {});
-            this.write(MAIN_SRC_DIR + 'index.html', indexFile);
-
-        },
-
-=======
->>>>>>> 69a7345f
         writeClientTestFwFiles: function () {
             // Create Test Javascript files
             var testTemplates = [
