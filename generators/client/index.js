--- conflicted
+++ resolved
@@ -338,13 +338,9 @@
     }
 
     writing() {
-<<<<<<< HEAD
+        if (useBlueprint) return;
         switch (this.clientFramework) {
         case 'angular1':
-=======
-        if (useBlueprint) return;
-        if (this.clientFramework === 'angular1') {
->>>>>>> dd5a84c2
             return writeAngularJsFiles.call(this);
         case 'react':
             return writeReactFiles.call(this);
