/**
 * Copyright 2013-2020 the original author or authors from the JHipster project.
 *
 * This file is part of the JHipster project, see https://www.jhipster.tech/
 * for more information.
 *
 * Licensed under the Apache License, Version 2.0 (the "License");
 * you may not use this file except in compliance with the License.
 * You may obtain a copy of the License at
 *
 *      http://www.apache.org/licenses/LICENSE-2.0
 *
 * Unless required by applicable law or agreed to in writing, software
 * distributed under the License is distributed on an "AS IS" BASIS,
 * WITHOUT WARRANTIES OR CONDITIONS OF ANY KIND, either express or implied.
 * See the License for the specific language governing permissions and
 * limitations under the License.
 */
/* eslint-disable consistent-return */
const chalk = require('chalk');
const _ = require('lodash');
const BaseBlueprintGenerator = require('../generator-base-blueprint');
const prompts = require('./prompts');
const writeAngularFiles = require('./files-angular').writeFiles;
const writeReactFiles = require('./files-react').writeFiles;
const writeVueFiles =  require('./files-vuejs').writeFiles;
const packagejs = require('../../package.json');
const constants = require('../generator-constants');
const statistics = require('../statistics');
const { clientDefaultConfig } = require('../generator-defaults');

const ANGULAR = constants.SUPPORTED_CLIENT_FRAMEWORKS.ANGULAR;
const REACT = constants.SUPPORTED_CLIENT_FRAMEWORKS.REACT;
const VUE = constants.SUPPORTED_CLIENT_FRAMEWORKS.VUE;

let useBlueprints;

module.exports = class extends BaseBlueprintGenerator {
    constructor(args, opts) {
        super(args, opts);

        // This adds support for a `--from-cli` flag
        this.option('from-cli', {
            desc: 'Indicates the command is run from JHipster CLI',
            type: Boolean,
            defaults: false,
        });
        // This adds support for a `--auth` flag
        this.option('auth', {
            desc: 'Provide authentication type for the application',
            type: String,
        });

        // This adds support for a `--skip-commit-hook` flag
        this.option('skip-commit-hook', {
            desc: 'Skip adding husky commit hooks',
            type: Boolean,
            defaults: false,
        });

        // This adds support for a `--experimental` flag which can be used to enable experimental features
        this.option('experimental', {
            desc:
                'Enable experimental features. Please note that these features may be unstable and may undergo breaking changes at any time',
            type: Boolean,
            defaults: false,
        });

        if (this.options.help) {
            return;
        }

        this.loadOptions();
        this.loadRuntimeOptions();

        this.existingProject = !!this.jhipsterConfig.clientFramework;

        useBlueprints = !this.fromBlueprint && this.instantiateBlueprints('client');
    }

    // Public API method used by the getter and also by Blueprints
    _initializing() {
        return {
            validateFromCli() {
                this.checkInvocationFromCLI();
            },

            displayLogo() {
                if (this.logo) {
                    this.printJHipsterLogo();
                }
            },

            setupClientconsts() {
                // Make constants available in templates
                this.LOGIN_REGEX = constants.LOGIN_REGEX_JS;
                this.ANGULAR = ANGULAR;
                this.HUSKY_VERSION = constants.HUSKY_VERSION;
                this.LINT_STAGED_VERSION = constants.LINT_STAGED_VERSION;
                this.PRETTIER_VERSION = constants.PRETTIER_VERSION;
                this.PRETTIER_JAVA_VERSION = constants.PRETTIER_JAVA_VERSION;
                this.NODE_VERSION = constants.NODE_VERSION;
            },
        };
    }

    get initializing() {
        if (useBlueprints) return;
        return this._initializing();
    }

    // Public API method used by the getter and also by Blueprints
    _prompting() {
        return {
            askForModuleName: prompts.askForModuleName,
            askForClient: prompts.askForClient,
            askFori18n: prompts.askForI18n,
            askForClientTheme: prompts.askForClientTheme,
            askForClientThemeVariant: prompts.askForClientThemeVariant,
        };
    }

    get prompting() {
        if (useBlueprints) return;
        return this._prompting();
    }

    // Public API method used by the getter and also by Blueprints
    _configuring() {
        return {
            configureGlobal() {
                // Make constants available in templates
                this.MAIN_SRC_DIR = this.CLIENT_MAIN_SRC_DIR;
                this.TEST_SRC_DIR = this.CLIENT_TEST_SRC_DIR;
                this.packagejs = packagejs;
            },

            saveConfig() {
                this.setConfigDefaults(clientDefaultConfig);
            },
        };
    }

    get configuring() {
        if (useBlueprints) return;
        return this._configuring();
    }

    // Public API method used by the getter and also by Blueprints
    _default() {
        return {
            composeLanguages() {
                if (this.configOptions.skipI18nQuestion) return;

                this.composeLanguagesSub(this, this.configOptions, 'client');
            },

            validateSkipServer() {
                if (
                    this.jhipsterConfig.skipServer &&
                    !(
                        this.jhipsterConfig.databaseType &&
                        this.jhipsterConfig.devDatabaseType &&
                        this.jhipsterConfig.prodDatabaseType &&
                        this.jhipsterConfig.authenticationType
                    )
                ) {
                    this.error(
                        `When using skip-server flag, you must pass a database option and authentication type using ${chalk.yellow(
                            '--db'
                        )} and ${chalk.yellow('--auth')} flags`
                    );
                }
                if (
                    this.jhipsterConfig.skipServer &&
                    this.jhipsterConfig.authenticationType === 'uaa' &&
                    !this.jhipsterConfig.uaaBaseName
                ) {
                    this.error(
                        `When using skip-server flag and UAA as authentication method, you must pass a UAA base name using ${chalk.yellow(
                            '--uaa-base-name'
                        )} flag`
                    );
                }
            },
            loadConfig() {
                this.loadAppConfig();
                this.loadClientConfig();
                this.loadServerConfig();
                this.loadTranslationConfig();

                this.enableI18nRTL = false;
                if (this.languages !== undefined) {
                    this.enableI18nRTL = this.isI18nRTLSupportNecessary(this.languages);
                }
            },
            getSharedConfigOptions() {
                // Make dist dir available in templates
                this.BUILD_DIR = this.getBuildDirectoryForBuildTool(this.buildTool);

                this.styleSheetExt = 'scss';
                this.pkType = this.getPkType(this.databaseType);
                this.apiUaaPath = `${this.authenticationType === 'uaa' ? `services/${this.uaaBaseName.toLowerCase()}/` : ''}`;
                this.DIST_DIR = this.getResourceBuildDirectoryForBuildTool(this.buildTool) + constants.CLIENT_DIST_DIR;

                // Application name modified, using each technology's conventions
                this.camelizedBaseName = _.camelCase(this.baseName);
                this.angularAppName = this.getAngularAppName();
                this.angularXAppName = this.getAngularXAppName();
                this.hipster = this.getHipster(this.baseName);
                this.capitalizedBaseName = _.upperFirst(this.baseName);
                this.dasherizedBaseName = _.kebabCase(this.baseName);
                this.lowercaseBaseName = this.baseName.toLowerCase();

                if (this.authenticationType === 'oauth2' || (this.databaseType === 'no' && this.authenticationType !== 'uaa')) {
                    this.skipUserManagement = true;
                }
            },

            insight() {
                statistics.sendSubGenEvent('generator', 'client', {
                    app: {
                        clientFramework: this.clientFramework,
                        enableTranslation: this.enableTranslation,
                        nativeLanguage: this.nativeLanguage,
                        languages: this.languages,
                    },
                });
            },
        };
    }

    get default() {
        if (useBlueprints) return;
        return this._default();
    }

    // Public API method used by the getter and also by Blueprints
    _writing() {
        return {
            write() {
                if (this.skipClient) return;
<<<<<<< HEAD
                switch (this.clientFramework) {
                    case REACT:
                        return writeReactFiles.call(this, useBlueprints);
                    case VUE:
                        return writeVueFiles.call(this, useBlueprints);
                    default:
                        return writeAngularFiles.call(this, useBlueprints);
=======
                if (this.clientFramework === REACT) {
                    return writeReactFiles.call(this, useBlueprints);
                }
                if (this.clientFramework === ANGULAR) {
                    return writeAngularFiles.call(this, useBlueprints);
>>>>>>> 9a7548d5
                }
            },
        };
    }

    get writing() {
        if (useBlueprints) return;
        return this._writing();
    }

    // Public API method used by the getter and also by Blueprints
    _install() {
        return {
            installing() {
                if (this.skipClient) return;
                const logMsg = `To install your dependencies manually, run: ${chalk.yellow.bold(`${this.clientPackageManager} install`)}`;

                const installConfig = {
                    bower: false,
                    npm: this.clientPackageManager !== 'yarn',
                    yarn: this.clientPackageManager === 'yarn',
                };

                if (this.options['skip-install']) {
                    this.log(logMsg);
                } else {
                    try {
                        this.installDependencies(installConfig);
                    } catch (e) {
                        this.warning('Install of dependencies failed!');
                        this.log(logMsg);
                    }
                }
            },
        };
    }

    get install() {
        if (useBlueprints) return;
        return this._install();
    }

    // Public API method used by the getter and also by Blueprints
    _end() {
        return {
            end() {
                if (this.skipClient) return;
                this.log(chalk.green.bold('\nClient application generated successfully.\n'));

                const logMsg = `Start your Webpack development server with:\n ${chalk.yellow.bold(`${this.clientPackageManager} start`)}\n`;

                this.log(chalk.green(logMsg));
                if (!this.options['skip-install']) {
                    this.spawnCommandSync(this.clientPackageManager, ['run', 'cleanup']);
                }
            },
        };
    }

    get end() {
        if (useBlueprints) return;
        return this._end();
    }
};<|MERGE_RESOLUTION|>--- conflicted
+++ resolved
@@ -240,7 +240,6 @@
         return {
             write() {
                 if (this.skipClient) return;
-<<<<<<< HEAD
                 switch (this.clientFramework) {
                     case REACT:
                         return writeReactFiles.call(this, useBlueprints);
@@ -248,13 +247,6 @@
                         return writeVueFiles.call(this, useBlueprints);
                     default:
                         return writeAngularFiles.call(this, useBlueprints);
-=======
-                if (this.clientFramework === REACT) {
-                    return writeReactFiles.call(this, useBlueprints);
-                }
-                if (this.clientFramework === ANGULAR) {
-                    return writeAngularFiles.call(this, useBlueprints);
->>>>>>> 9a7548d5
                 }
             },
         };
