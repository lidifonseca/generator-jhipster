--- conflicted
+++ resolved
@@ -52,7 +52,6 @@
         type: 'list',
         name: 'clientFramework',
         when: response => (applicationType !== 'microservice' && applicationType !== 'uaa'),
-<<<<<<< HEAD
         message: response => this.getNumberedQuestion('Which *Framework* would you like to use for the client?',
             applicationType !== 'microservice' && applicationType !== 'uaa'),
         choices: [
@@ -69,13 +68,6 @@
                 name: '[BETA] React'
             }
         ],
-=======
-        message: response => this.getNumberedQuestion(
-            'Which *Framework* would you like to use for the client?',
-            applicationType !== 'microservice' && applicationType !== 'uaa'
-        ),
-        choices,
->>>>>>> 95b38f92
         default: 'angularX'
     };
 
