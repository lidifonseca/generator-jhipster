/**
 * Copyright 2013-2018 the original author or authors from the JHipster project.
 *
 * This file is part of the JHipster project, see https://jhipster.github.io/
 * for more information.
 *
 * Licensed under the Apache License, Version 2.0 (the "License");
 * you may not use this file except in compliance with the License.
 * You may obtain a copy of the License at
 *
 *      http://www.apache.org/licenses/LICENSE-2.0
 *
 * Unless required by applicable law or agreed to in writing, software
 * distributed under the License is distributed on an "AS IS" BASIS,
 * WITHOUT WARRANTIES OR CONDITIONS OF ANY KIND, either express or implied.
 * See the License for the specific language governing permissions and
 * limitations under the License.
 */
const mkdirp = require('mkdirp');
const constants = require('../generator-constants');

/* Constants use throughout */
const MAIN_SRC_DIR = constants.CLIENT_MAIN_SRC_DIR;
const TEST_SRC_DIR = constants.CLIENT_TEST_SRC_DIR;
const REACT_DIR = constants.ANGULAR_DIR;

/**
 * The default is to use a file path string. It implies use of the template method.
 * For any other config an object { file:.., method:.., template:.. } can be used
*/
const files = {
    common: [
        {
            templates: [
                '.prettierrc', // this needs to be the first file for prettier transform to work
                '.prettierignore',
                'package.json',
                'tslint.json',
                'tsconfig.json',
                { file: '.editorconfig', method: 'copy', noEjs: true },
                'webpack/logo-jhipster.png',
                'webpack/webpack.common.js',
                'webpack/webpack.dev.js',
                'webpack/webpack.prod.js',
                'webpack/webpack.test.js',
                'webpack/utils.js'
            ]
        }
    ],
    sass: [
        {
            condition: generator => generator.useSass,
            templates: [
                { file: 'postcss.config.js', method: 'copy' }
            ]
        }
    ],
    image: [
        {
            path: MAIN_SRC_DIR,
            templates: [
                { file: 'static/images/hipster.png', method: 'copy' },
                { file: 'static/images/hipster2x.png', method: 'copy' },
                { file: 'static/images/logo-jhipster.png', method: 'copy' },
                { file: 'static/images/logo-jhipster-react.svg', method: 'copy' }
            ]
        }
    ],
    swagger: [
        {
            path: MAIN_SRC_DIR,
            templates: [
                'swagger-ui/index.html',
                { file: 'swagger-ui/dist/images/throbber.gif', method: 'copy' }
            ]
        }
    ],
    commonWeb: [
        {
            path: MAIN_SRC_DIR,
            templates: [
                { file: 'favicon.ico', method: 'copy' },
                'robots.txt',
                '404.html',
                'index.html',
                'manifest.webapp'
            ]
        }
    ],
    reactApp: [
        {
            path: REACT_DIR,
            templates: [
                'app.tsx',
                'index.tsx',
                'routes.tsx',
                'typings.d.ts',
                'config/constants.ts',
                'config/axios-interceptor.ts',
                'config/devtools.tsx',
                'config/error-middleware.ts',
                'config/logger-middleware.ts',
                'config/notification-middleware.ts',
                'config/store.ts'
            ]
        },
        {
            condition: generator => generator.enableTranslation,
            path: REACT_DIR,
            templates: [
                'config/translation.ts'
            ]
        },
        {
            condition: generator => generator.websocket === 'spring-websocket',
            path: REACT_DIR,
            templates: [
                { file: 'config/websocket-middleware.ts', method: 'processJsx' }
            ]
        },
        {
            condition: generator => generator.useSass,
            path: REACT_DIR,
            templates: [
                'app.scss',
                '_bootstrap-variables.scss',
            ]
        },
        {
            condition: generator => !generator.useSass,
            path: REACT_DIR,
            templates: [
                'app.css'
            ]
        },
    // {
    //   condition: generator => generator.authenticationType === 'oauth2' || generator.authenticationType === 'jwt' || generator.authenticationType === 'uaa',
    //   path: REACT_DIR,
    //   templates: [
    //     'blocks/interceptor/_auth.interceptor.js'
    //   ]
    // },
    // {
    //   condition: generator => !generator.skipServer,
    //   path: REACT_DIR,
    //   templates: [
    //     'blocks/interceptor/_auth-expired.interceptor.js'
    //   ]
    // }
    ],
    reactEntities: [
        {
            path: REACT_DIR,
            templates: [
                'entities/index.tsx'
            ]
        }
    ],
    reactMain: [
        {
            path: REACT_DIR,
            templates: [
                { file: 'modules/home/home.tsx', method: 'processJsx' },
                { file: 'modules/login/logout.tsx', method: 'processJsx' },
            ]
        },
        {
            condition: generator => generator.authenticationType !== 'oauth2',
            path: REACT_DIR,
            templates: [
                { file: 'modules/login/login.tsx', method: 'processJsx' },
                { file: 'modules/login/login-modal.tsx', method: 'processJsx' }
            ]
        },
        {
            condition: generator => generator.useSass,
            path: REACT_DIR,
            templates: [
                'modules/home/home.scss',
            ]
        },
        {
            condition: generator => !generator.useSass,
            path: REACT_DIR,
            templates: [
                'modules/home/home.css',
            ]
        }
    ],
    reducers: [
        {
            path: REACT_DIR,
            templates: [
                'shared/reducers/index.ts',
                'shared/reducers/action-type.util.ts',
                'shared/reducers/authentication.ts',
                'shared/reducers/layout.ts'
            ]
        },
        {
            condition: generator => generator.enableTranslation,
            path: REACT_DIR,
            templates: [
                'shared/reducers/locale.ts'
            ]
        }
    ],
    accountModule: [
        {
            path: REACT_DIR,
            templates: [
                { file: 'modules/account/index.tsx', method: 'processJsx' },
                // { file: 'account/activate/_activate.component.js', method: 'processJsx' },
                { file: 'modules/account/activate/activate.tsx', method: 'processJsx' },
                { file: 'modules/account/password/password.tsx', method: 'processJsx' },
                { file: 'modules/account/register/register.tsx', method: 'processJsx' },
                { file: 'modules/account/password-reset/init/password-reset-init.tsx', method: 'processJsx' },
                { file: 'modules/account/password-reset/finish/password-reset-finish.tsx', method: 'processJsx' },
                // { file: 'account/password-reset/finish/_password-reset-finish.component.js', method: 'processJsx' },
                { file: 'modules/account/settings/settings.tsx', method: 'processJsx' },
                'modules/account/register/register.reducer.ts',
                'modules/account/activate/activate.reducer.ts',
                'modules/account/password-reset/password-reset.reducer.ts',
                'modules/account/password/password.reducer.ts',
                'modules/account/settings/settings.reducer.ts'
            ]
        },
        {
            condition: generator => generator.authenticationType === 'session',
            path: REACT_DIR,
            templates: [
                { file: 'modules/account/sessions/sessions.tsx', method: 'processJsx' },
                { file: 'modules/account/sessions/sessions.reducer.ts', method: 'processJsx' }
            ]
        }
    ],
    adminModule: [
        {
            path: REACT_DIR,
            templates: [
                // admin modules
                { file: 'modules/administration/index.tsx', method: 'processJsx' },
                { file: 'modules/administration/audits/audits.tsx', method: 'processJsx' },
                { file: 'modules/administration/configuration/configuration.tsx', method: 'processJsx' },
                { file: 'modules/administration/docs/docs.tsx', method: 'processJsx' },
                { file: 'modules/administration/health/health.tsx', method: 'processJsx' },
                { file: 'modules/administration/health/health-modal.tsx', method: 'processJsx' },
                { file: 'modules/administration/logs/logs.tsx', method: 'processJsx' },
                { file: 'modules/administration/metrics/metrics.tsx', method: 'processJsx' },
                { file: 'modules/administration/metrics/metrics-modal.tsx', method: 'processJsx' },
                { file: 'modules/administration/metrics/thread-item.tsx', method: 'processJsx' },
                'modules/administration/administration.reducer.ts'
            ]
        },
        {
            condition: generator => generator.websocket === 'spring-websocket',
            path: REACT_DIR,
            templates: [
                { file: 'modules/administration/tracker/tracker.tsx', method: 'processJsx' }
            ]
        },
        {
            condition: generator => !generator.skipUserManagement,
            path: REACT_DIR,
            templates: [
                { file: 'modules/administration/user-management/index.tsx', method: 'processJsx' },
                { file: 'modules/administration/user-management/user-management.tsx', method: 'processJsx' },
                { file: 'modules/administration/user-management/user-management-dialog.tsx', method: 'processJsx' },
                { file: 'modules/administration/user-management/user-management-detail.tsx', method: 'processJsx' },
                { file: 'modules/administration/user-management/user-management-delete-dialog.tsx', method: 'processJsx' },
                'modules/administration/user-management/user-management.reducer.ts'
            ]
        },
        {
            condition: generator => generator.applicationType === 'gateway',
            path: REACT_DIR,
            templates: [
                { file: 'modules/administration/gateway/gateway.tsx', method: 'processJsx' }
            ]
        }
    ],
    reactShared: [
        {
            path: REACT_DIR,
            templates: [
                // layouts
                'shared/layout/footer/footer.tsx',
                'shared/layout/header/header.tsx',
                { file: 'shared/layout/password/password-strength-bar.tsx', method: 'processJsx' },
                // util
                'shared/util/date-utils.ts',
                'shared/util/pagination.constants.ts',
<<<<<<< HEAD
                'shared/util/url-utils.ts',
=======
                'shared/util/entity-utils.ts',
>>>>>>> fc57945d
                // components
                // model
                'shared/model/user.model.ts'
            ]
        },
        {
            condition: generator => generator.authenticationType === 'oauth2',
            path: REACT_DIR,
            templates: [
                'shared/util/url-utils.ts'
            ]
        },
        {
            condition: generator => generator.useSass,
            path: REACT_DIR,
            templates: [
                'shared/layout/header/header.scss',
                'shared/layout/footer/footer.scss',
                'shared/layout/password/password-strength-bar.scss'
            ]
        },
        {
            condition: generator => !generator.useSass,
            path: REACT_DIR,
            templates: [
                'shared/layout/header/header.css',
                'shared/layout/footer/footer.css',
                'shared/layout/password/password-strength-bar.css'
            ]
        },
    // {
    //   condition: generator => generator.enableTranslation,
    //   path: REACT_DIR,
    //   templates: [
    //     'shared/language/_language.pipe.js',
    //     'shared/language/_language.constants.js',
    //     'shared/language/_language.helper.js'
    //   ]
    // },
    // {
    //   condition: generator => !generator.skipUserManagement,
    //   path: REACT_DIR,
    //   templates: [
    //     'shared/user/_user.model.js',
    //     'shared/user/_user.service.js'
    //   ]
    // }
    ],
    // angularAuthService: [
    //   {
    //     path: REACT_DIR,
    //     templates: [
    //       'shared/auth/_auth.service.js',
    //       'shared/auth/_csrf.service.js',
    //       'shared/auth/_state-storage.service.js',
    //       'shared/auth/_principal.service.js',
    //       'shared/auth/_has-any-authority.directive.js',
    //       'shared/auth/_account.service.js',
    //       'shared/auth/_user-route-access-service.js'
    //     ]
    //   },
    //   {
    //     condition: generator => generator.authenticationType === 'oauth2',
    //     path: REACT_DIR,
    //     templates: [
    //       'shared/auth/_auth-oauth2.service.js'
    //     ]
    //   },
    //   {
    //     condition: generator => generator.authenticationType === 'jwt' || generator.authenticationType === 'uaa',
    //     path: REACT_DIR,
    //     templates: [
    //       'shared/auth/_auth-jwt.service.js'
    //     ]
    //   },
    //   {
    //     condition: generator => generator.authenticationType === 'session',
    //     path: REACT_DIR,
    //     templates: [
    //       'shared/auth/_auth-session.service.js'
    //     ]
    //   }
    // ],
    clientTestFw: [
        {
            path: TEST_SRC_DIR,
            templates: [
                'karma.conf.js',
                'spec/entry.ts',
                'spec/app/utils.ts',
                'spec/app/config/notification-middleware.spec.ts',
                'spec/app/shared/layout/header.spec.tsx',
                'spec/app/shared/reducers/authentication.spec.ts',
                'spec/app/shared/util/entity-utils.spec.ts',
                'spec/app/modules/account/register/register.spec.tsx',
                'spec/app/modules/account/register/register.reducer.spec.ts',
                'spec/app/modules/account/activate/activate.reducer.spec.ts',
                'spec/app/modules/account/password/password.reducer.spec.ts',
                'spec/app/modules/account/settings/settings.reducer.spec.ts',
                'spec/app/modules/administration/administration.reducer.spec.ts',
                // 'spec/app/account/activate/_activate.component.spec.js',
                // 'spec/app/account/password/_password.component.spec.js',
                // 'spec/app/account/password/_password-strength-bar.component.spec.js',
                // 'spec/app/account/password-reset/init/_password-reset-init.component.spec.js',
                // 'spec/app/account/password-reset/finish/_password-reset-finish.component.spec.js',
                // 'spec/app/account/settings/_settings.component.spec.js',
                // 'spec/app/admin/health/_health.component.spec.js',
                // 'spec/app/admin/audits/_audits.component.spec.js',
                // 'spec/helpers/_spyobject.js',
                // 'spec/helpers/_mock-account.service.js',
                // 'spec/helpers/_mock-principal.service.js',
                // 'spec/helpers/_mock-route.service.js'
            ]
        },
        {
            condition: generator => !generator.skipUserManagement,
            path: TEST_SRC_DIR,
            templates: [
                'spec/app/modules/administration/user-management/user-management.reducer.spec.ts'
            ]
        },
        {
            condition: generator => generator.authenticationType === 'session',
            path: TEST_SRC_DIR,
            templates: [
                'spec/app/modules/account/sessions/sessions.reducer.spec.ts',
            ]
        }
    //   {
    //     condition: generator => generator.enableTranslation,
    //     path: TEST_SRC_DIR,
    //     templates: [
    //       'spec/helpers/_mock-language.service.js'
    //     ]
    //   },
    //   {
    //     condition: generator => generator.protractorTests,
    //     path: TEST_SRC_DIR,
    //     templates: [
    //       'e2e/account/_account.spec.js',
    //       'e2e/admin/_administration.spec.js',
    //       '_protractor.conf.js'
    //     ]
    //   }
    ]
};

module.exports = {
    writeFiles,
    files
};

function writeFiles() {
    mkdirp(MAIN_SRC_DIR);
    // write React files
    this.writeFilesToDisk(files, this, false, 'react');
}<|MERGE_RESOLUTION|>--- conflicted
+++ resolved
@@ -290,11 +290,7 @@
                 // util
                 'shared/util/date-utils.ts',
                 'shared/util/pagination.constants.ts',
-<<<<<<< HEAD
-                'shared/util/url-utils.ts',
-=======
                 'shared/util/entity-utils.ts',
->>>>>>> fc57945d
                 // components
                 // model
                 'shared/model/user.model.ts'
