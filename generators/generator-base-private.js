/**
 * Copyright 2013-2018 the original author or authors from the JHipster project.
 *
 * This file is part of the JHipster project, see https://www.jhipster.tech/
 * for more information.
 *
 * Licensed under the Apache License, Version 2.0 (the "License");
 * you may not use this file except in compliance with the License.
 * You may obtain a copy of the License at
 *
 *      http://www.apache.org/licenses/LICENSE-2.0
 *
 * Unless required by applicable law or agreed to in writing, software
 * distributed under the License is distributed on an "AS IS" BASIS,
 * WITHOUT WARRANTIES OR CONDITIONS OF ANY KIND, either express or implied.
 * See the License for the specific language governing permissions and
 * limitations under the License.
 */

const path = require('path');
const _ = require('lodash');
const fs = require('fs');
const Generator = require('yeoman-generator');
const chalk = require('chalk');
const Insight = require('insight');
const shelljs = require('shelljs');
const semver = require('semver');
const exec = require('child_process').exec;
const https = require('https');
const jhiCore = require('jhipster-core');
const filter = require('gulp-filter');

const packagejs = require('../package.json');
const jhipsterUtils = require('./utils');
const constants = require('./generator-constants');
const { prettierTransform, defaultTsPrettierOptions } = require('./generator-transforms');

const CLIENT_MAIN_SRC_DIR = constants.CLIENT_MAIN_SRC_DIR;

/**
 * This is the Generator base private class.
 * This provides all the private API methods used internally.
 * These methods should not be directly utilized using commonJS require,
 * as these can have breaking changes without a major version bumb
 *
 * The method signatures in private API can be changed without a major version change.
 */
module.exports = class extends Generator {
    constructor(args, opts) {
        super(args, opts);
        this.env.options.appPath = this.config.get('appPath') || CLIENT_MAIN_SRC_DIR;
    }

    /* ======================================================================== */
    /* private methods use within generator (not exposed to modules) */
    /* ======================================================================== */

    /**
     * Install I18N Client Files By Language
     *
     * @param {any} _this reference to generator
     * @param {string} webappDir web app directory
     * @param {string} lang language code
     */
    installI18nClientFilesByLanguage(_this, webappDir, lang) {
        const generator = _this || this;
        if (generator.databaseType !== 'no' && generator.databaseType !== 'cassandra') {
            generator.copyI18nFilesByName(generator, webappDir, 'audits.json', lang);
        }
        generator.copyI18nFilesByName(generator, webappDir, 'configuration.json', lang);
        generator.copyI18nFilesByName(generator, webappDir, 'error.json', lang);
        generator.copyI18nFilesByName(generator, webappDir, 'gateway.json', lang);
        generator.copyI18nFilesByName(generator, webappDir, 'login.json', lang);
        generator.copyI18nFilesByName(generator, webappDir, 'home.json', lang);
        generator.copyI18nFilesByName(generator, webappDir, 'metrics.json', lang);
        generator.copyI18nFilesByName(generator, webappDir, 'logs.json', lang);
        generator.copyI18nFilesByName(generator, webappDir, 'password.json', lang);
        generator.copyI18nFilesByName(generator, webappDir, 'register.json', lang);
        generator.copyI18nFilesByName(generator, webappDir, 'sessions.json', lang);
        generator.copyI18nFilesByName(generator, webappDir, 'settings.json', lang);
        generator.copyI18nFilesByName(generator, webappDir, 'user-management.json', lang);

        // tracker.json for Websocket
        if (this.websocket === 'spring-websocket') {
            generator.copyI18nFilesByName(generator, webappDir, 'tracker.json', lang);
        }

        // Templates
        generator.template(`${webappDir}i18n/${lang}/activate.json.ejs`, `${webappDir}i18n/${lang}/activate.json`);
        generator.template(`${webappDir}i18n/${lang}/global.json.ejs`, `${webappDir}i18n/${lang}/global.json`);
        generator.template(`${webappDir}i18n/${lang}/health.json.ejs`, `${webappDir}i18n/${lang}/health.json`);
        generator.template(`${webappDir}i18n/${lang}/reset.json.ejs`, `${webappDir}i18n/${lang}/reset.json`);
    }

    /**
     * Install I18N Server Files By Language
     *
     * @param {any} _this - reference to generator
     * @param {string} resourceDir - resource directory
     * @param {string} lang - language code
     */
    installI18nServerFilesByLanguage(_this, resourceDir, lang) {
        const generator = _this || this;
        // Template the message server side properties
        const langProp = lang.replace(/-/g, '_');
        generator.template(`${resourceDir}i18n/messages_${langProp}.properties.ejs`, `${resourceDir}i18n/messages_${langProp}.properties`);
    }

    /**
     * Copy I18N
     *
     * @param language
     * @param prefix
     */
    copyI18n(language, prefix = '') {
        try {
            const fileName = this.entityTranslationKey;
            this.template(`${prefix ? `${prefix}/` : ''}i18n/entity_${language}.json.ejs`, `${CLIENT_MAIN_SRC_DIR}i18n/${language}/${fileName}.json`);
            this.addEntityTranslationKey(this.entityTranslationKeyMenu, this.entityClass, language);
        } catch (e) {
            this.debug('Error:', e);
            // An exception is thrown if the folder doesn't exist
            // do nothing
        }
    }

    /**
     * Copy Enum I18N
     *
     * @param language
     * @param enumInfo
     * @param prefix
     */
    copyEnumI18n(language, enumInfo, prefix = '') {
        try {
            this.template(`${prefix ? `${prefix}/` : ''}i18n/enum.json.ejs`, `${CLIENT_MAIN_SRC_DIR}i18n/${language}/${enumInfo.clientRootFolder}${enumInfo.enumInstance}.json`, this, {}, enumInfo);
        } catch (e) {
            this.debug('Error:', e);
            // An exception is thrown if the folder doesn't exist
            // do nothing
        }
    }

    /**
     * Update Languages In Language Constant
     *
     * @param languages
     */
    updateLanguagesInLanguageConstant(languages) {
        const fullPath = `${CLIENT_MAIN_SRC_DIR}app/components/language/language.constants.js`;
        try {
            let content = '.constant(\'LANGUAGES\', [\n';
            languages.forEach((language, i) => {
                content += `            '${language}'${i !== languages.length - 1 ? ',' : ''}\n`;
            });
            content +=
                '            // jhipster-needle-i18n-language-constant - JHipster will add/remove languages in this array\n' +
                '        ]';

            jhipsterUtils.replaceContent({
                file: fullPath,
                pattern: /\.constant.*LANGUAGES.*\[([^\]]*jhipster-needle-i18n-language-constant[^\]]*)\]/g,
                content
            }, this);
        } catch (e) {
            this.log(chalk.yellow('\nUnable to find ') + fullPath + chalk.yellow(' or missing required jhipster-needle. LANGUAGE constant not updated with languages: ') + languages + chalk.yellow(' since block was not found. Check if you have enabled translation support.\n'));
            this.debug('Error:', e);
        }
    }

    /**
     * Update Languages In Language Constant NG2
     *
     * @param languages
     */
    updateLanguagesInLanguageConstantNG2(languages) {
        const fullPath = `${CLIENT_MAIN_SRC_DIR}app/core/language/language.constants.ts`;
        try {
            let content = 'export const LANGUAGES: string[] = [\n';
            languages.forEach((language, i) => {
                content += `    '${language}'${i !== languages.length - 1 ? ',' : ''}\n`;
            });
            content +=
                '    // jhipster-needle-i18n-language-constant - JHipster will add/remove languages in this array\n' +
                '];';

            jhipsterUtils.replaceContent({
                file: fullPath,
                pattern: /export.*LANGUAGES.*\[([^\]]*jhipster-needle-i18n-language-constant[^\]]*)\];/g,
                content
            }, this);
        } catch (e) {
            this.log(chalk.yellow('\nUnable to find ') + fullPath + chalk.yellow(' or missing required jhipster-needle. LANGUAGE constant not updated with languages: ') + languages + chalk.yellow(' since block was not found. Check if you have enabled translation support.\n'));
            this.debug('Error:', e);
        }
    }

    /**
     * Update Languages In Language Pipe
     *
     * @param languages
     */
    updateLanguagesInLanguagePipe(languages) {
        const fullPath = `${CLIENT_MAIN_SRC_DIR}app/shared/language/find-language-from-key.pipe.ts`;
        try {
            let content = '{\n';
            this.generateLanguageOptions(languages).forEach((ln, i) => {
                content += `        ${ln}${i !== languages.length - 1 ? ',' : ''}\n`;
            });
            content +=
                '        // jhipster-needle-i18n-language-key-pipe - JHipster will add/remove languages in this object\n' +
                '    };';

            jhipsterUtils.replaceContent({
                file: fullPath,
                pattern: /{\s*('[a-z-]*':)?([^=]*jhipster-needle-i18n-language-key-pipe[^;]*)\};/g,
                content
            }, this);
        } catch (e) {
            this.log(chalk.yellow('\nUnable to find ') + fullPath + chalk.yellow(' or missing required jhipster-needle. Language pipe not updated with languages: ') + languages + chalk.yellow(' since block was not found. Check if you have enabled translation support.\n'));
            this.debug('Error:', e);
        }
    }

    /**
     * Update Languages In Webpack
     *
     * @param languages
     */
    updateLanguagesInWebpack(languages) {
        const fullPath = 'webpack/webpack.common.js';
        try {
            let content = 'groupBy: [\n';
            languages.forEach((language, i) => {
                content += `                    { pattern: "./src/main/webapp/i18n/${language}/*.json", fileName: "./i18n/${language}.json" }${i !== languages.length - 1 ? ',' : ''}\n`;
            });
            content +=
                '                    // jhipster-needle-i18n-language-webpack - JHipster will add/remove languages in this array\n' +
                '                ]';

            jhipsterUtils.replaceContent({
                file: fullPath,
                pattern: /groupBy:.*\[([^\]]*jhipster-needle-i18n-language-webpack[^\]]*)\]/g,
                content
            }, this);
        } catch (e) {
            this.log(chalk.yellow('\nUnable to find ') + fullPath + chalk.yellow(' or missing required jhipster-needle. Webpack language task not updated with languages: ') + languages + chalk.yellow(' since block was not found. Check if you have enabled translation support.\n'));
            this.debug('Error:', e);
        }
    }

    /**
     * insight
     *
     * @param trackingCode
     * @param packageName
     * @param packageVersion
     * @returns {Insight}
     */
    insight(trackingCode = 'UA-46075199-2', packageName = packagejs.name, packageVersion = packagejs.version) {
        const insight = new Insight({
            trackingCode,
            packageName,
            packageVersion
        });

        insight.trackWithEvent = (category, action) => {
            insight.track(category, action);
            insight.trackEvent({
                category,
                action,
                label: `${category} ${action}`,
                value: 1
            });
        };

        return insight;
    }

    /**
     * Remove File
     *
     * @param file
     */
    removeFile(file) {
        if (shelljs.test('-f', file)) {
            this.log(`Removing the file - ${file}`);
            shelljs.rm(file);
        }
    }

    /**
     * Remove Folder
     *
     * @param folder
     */
    removeFolder(folder) {
        if (shelljs.test('-d', folder)) {
            this.log(`Removing the folder - ${folder}`);
            shelljs.rm('-rf', folder);
        }
    }

    /**
     * @returns default app name
     */
    getDefaultAppName() {
        return (/^[a-zA-Z0-9_]+$/.test(path.basename(process.cwd()))) ? path.basename(process.cwd()) : 'jhipster';
    }

    /**
     * Format As Class Javadoc
     *
     * @param {string} text - text to format
     * @returns class javadoc
     */
    formatAsClassJavadoc(text) {
        return jhipsterUtils.getJavadoc(text, 0);
    }

    /**
     * Format As Field Javadoc
     *
     * @param {string} text - text to format
     * @returns field javadoc
     */
    formatAsFieldJavadoc(text) {
        return jhipsterUtils.getJavadoc(text, 4);
    }

    /**
     * Format As Api Description
     *
     * @param {string} text - text to format
     * @returns formatted api description
     */
    formatAsApiDescription(text) {
        if (!text) {
            return text;
        }
        const rows = text.split('\n');
        let description = rows[0];
        for (let i = 1; i < rows.length; i++) {
            // discard empty rows
            if (rows[i].trim() !== '') {
                // if simple text then put space between row strings
                if (!description.endsWith('>') && !rows[i].startsWith('<')) {
                    description += ' ';
                }
                description += this.formatLineForJavaStringUse(rows[i]);
            }
        }
        return description;
    }

    formatLineForJavaStringUse(text) {
        if (!text) {
            return text;
        }
        return text.replace(/"/g, '\\"');
    }

    /**
     * @param {any} input input
     * @returns {boolean} true if input is number; false otherwise
     */
    isNumber(input) {
        if (isNaN(this.filterNumber(input))) { // eslint-disable-line
            return false;
        }
        return true;
    }

    /**
     * @param {any} input input
     * @returns {boolean} true if input is a signed number; false otherwise
     */
    isSignedNumber(input) {
        if (isNaN(this.filterNumber(input, true))) { // eslint-disable-line
            return false;
        }
        return true;
    }

    /**
     * @param {any} input input
     * @returns {boolean} true if input is a signed decimal number; false otherwise
     */
    isSignedDecimalNumber(input) {
        if (isNaN(this.filterNumber(input, true, true))) { // eslint-disable-line
            return false;
        }
        return true;
    }

    /**
     * Filter Number
     *
     * @param {string} input - input to filter
     * @param isSigned - flag indicating whether to check for signed number or not
     * @param isDecimal - flag indicating whether to check for decimal number or not
     * @returns {number} parsed number if valid input; <code>NaN</code> otherwise
     */
    filterNumber(input, isSigned, isDecimal) {
        const signed = isSigned ? '(\\-|\\+)?' : '';
        const decimal = isDecimal ? '(\\.[0-9]+)?' : '';
        const regex = new RegExp(`^${signed}([0-9]+${decimal})$`);

        if (regex.test(input)) return Number(input);

        return NaN;
    }

    /**
     * Execute callback if git is installed
     *
     * @param {function} callback - function to be called if git is installed
     */
    isGitInstalled(callback) {
        this.gitExec('--version', { trace: false }, (code) => {
            if (code !== 0) {
                this.warning(
                    'git is not found on your computer.\n',
                    ` Install git: ${chalk.yellow('https://git-scm.com/')}`
                );
            }
            if (callback) callback(code);
        });
    }

    /**
     * Get Option From Array
     *
     * @param {Array} array - array
     * @param {any} option - options
     * @returns {boolean} true if option is in array and is set to 'true'
     */
    getOptionFromArray(array, option) {
        let optionValue = false;
        array.forEach((value) => {
            if (_.includes(value, option)) {
                optionValue = value.split(':')[1];
            }
        });
        optionValue = optionValue === 'true' ? true : optionValue;
        return optionValue;
    }

    /**
     * get hibernate SnakeCase in JHipster preferred style.
     *
     * @param {string} value - table column name or table name string
     * @see org.springframework.boot.orm.jpa.hibernate.SpringNamingStrategy
     * @returns hibernate SnakeCase in JHipster preferred style
     */
    hibernateSnakeCase(value) {
        let res = '';
        if (value) {
            value = value.replace('.', '_');
            res = value[0];
            for (let i = 1, len = value.length - 1; i < len; i++) {
                if (value[i - 1] !== value[i - 1].toUpperCase() &&
                    value[i] !== value[i].toLowerCase() &&
                    value[i + 1] !== value[i + 1].toUpperCase()
                ) {
                    res += `_${value[i]}`;
                } else {
                    res += value[i];
                }
            }
            res += value[value.length - 1];
            res = res.toLowerCase();
        }
        return res;
    }

    /**
     * @param {Array} array - array to search in
     * @param {any} item - item to search for
     * @return {boolean} true if array contains item; false otherwise
     */
    contains(array, item) {
        return _.includes(array, item);
    }
    /**
     * Function to issue a https get request, and process the result
     *
     *  @param {string} url - the url to fetch
     *  @param {function} onSuccess - function, which gets called when the request succeeds, with the body of the response
     *  @param {function} onFail - callback when the get failed.
     */
    httpsGet(url, onSuccess, onFail) {
        https.get(url, (res) => {
            let body = '';
            res.on('data', (chunk) => {
                body += chunk;
            });
            res.on('end', () => {
                onSuccess(body);
            });
        }).on('error', onFail);
    }

    /**
     * Function to print a proper array with simple quoted strings
     *
     *  @param {array} array - the array to print
     */
    toArrayString(array) {
        return `['${array.join('\', \'')}']`;
    }

    /**
     * Strip margin indicated by pipe `|` from a string literal
     *
     *  @param {string} content - the string to process
     */
    stripMargin(content) {
        return content.replace(/^[ ]*\|/gm, '');
    }

    /**
     * Utility function to copy and process templates.
     *
     * @param {string} source - source
     * @param {string} destination - destination
     * @param {*} generator - reference to the generator
     * @param {*} options - options object
     * @param {*} context - context
     */
    template(source, destination, generator, options = {}, context) {
        const _this = generator || this;
        const _context = context || _this;
        jhipsterUtils.renderContent(source, _this, _context, options, (res) => {
            _this.fs.write(_this.destinationPath(destination), res);
        });
    }

    /**
     * Utility function to copy files.
     *
     * @param {string} source - Original file.
     * @param {string} destination - The resulting file.
     */
    copy(source, destination) {
        this.fs.copy(this.templatePath(source), this.destinationPath(destination));
    }

    /**
     * Print a debug message.
     *
     * @param {string} msg - message to print
     * @param {string[]} args - arguments to print
     */
    debug(msg, ...args) {
        if (this.isDebugEnabled || (this.options && this.options.debug)) {
            this.log(`${chalk.yellow.bold('DEBUG!')} ${msg}`);
            args.forEach(arg => this.log(arg));
        }
    }

    /**
     * Compose external blueprint module
     * @param {string} blueprint - name of the blueprint
     * @param {string} subGen - sub generator
     */
    composeBlueprint(blueprint, subGen) {
        if (blueprint) {
            this.checkBlueprint(blueprint);
            try {
                this.useBlueprint = true;
                this.composeExternalModule(blueprint, subGen, {
                    jhipsterContext: this
                });
                return true;
            } catch (e) {
                this.debug('Error', e);
                this.warning(`No blueprint found for ${subGen} falling back to default generator`);
                return false;
            }
        }
        return false;
    }

    /**
     * Check if the generator specified as blueprint is installed.
     * @param {string} blueprint - generator name
     */
    checkBlueprint(blueprint) {
        if (blueprint === 'generator-jhipster') {
            this.error(`You cannot use ${chalk.yellow(blueprint)} as the blueprint.`);
        }
        const done = this.async();
        const localModule = path.join(process.cwd(), 'node_modules', blueprint);
        if (!fs.existsSync(localModule)) {
            shelljs.exec('yo --generators', { silent: true }, (err, stdout, stderr) => {
                if (!stdout.includes(` ${blueprint}\n`) && !stdout.includes(` ${blueprint.replace('generator-', '')}\n`)) {
                    this.error(`The ${chalk.yellow(blueprint)} blueprint provided is not installed. Please install it using command ${chalk.yellow(`npm i -g ${blueprint}`)}.`);
                }
                done();
            });
        } else {
            done();
        }
    }

    /**
     * Check if Java is installed
     */
    checkJava() {
        if (this.skipChecks || this.skipServer) return;
        const done = this.async();
        exec('java -version', (err, stdout, stderr) => {
            if (err) {
                this.warning('Java 8 is not found on your computer.');
            } else {
                const javaVersion = stderr.match(/(?:java|openjdk) version "(.*)"/)[1];
                if (!javaVersion.match(new RegExp(constants.JAVA_VERSION.replace('.', '\\.')))) {
                    this.warning(`Java ${constants.JAVA_VERSION} is not found on your computer. Your Java version is: ${chalk.yellow(javaVersion)}`);
                }
            }
            done();
        });
    }

    /**
     * Check if Node is installed
     */
    checkNode() {
        if (this.skipChecks || this.skipServer) return;
        const done = this.async();
        exec('node -v', (err, stdout, stderr) => {
            if (err) {
                this.warning('NodeJS is not found on your system.');
            } else {
                const nodeVersion = semver.clean(stdout);
                const nodeFromPackageJson = packagejs.engines.node;
                if (!semver.satisfies(nodeVersion, nodeFromPackageJson)) {
                    this.warning(`Your NodeJS version is too old (${nodeVersion}). You should use at least NodeJS ${chalk.bold(nodeFromPackageJson)}`);
                }
            }
            done();
        });
    }

    /**
     * Check if Git is installed
     */
    checkGit() {
        if (this.skipChecks || this.skipClient) return;
        const done = this.async();
        this.isGitInstalled((code) => {
            this.gitInstalled = code === 0;
            done();
        });
    }

    /**
     * Check if git connection can be established
     */
    checkGitConnection() {
        if (!this.gitInstalled) return;
        const done = this.async();
        exec('git ls-remote git://github.com/jhipster/generator-jhipster.git HEAD', { timeout: 15000 }, (error) => {
            if (error) {
                this.warning(`Failed to connect to "git://github.com"
1. Check your Internet connection.
2. If you are using an HTTP proxy, try this command: ${chalk.yellow('git config --global url."https://".insteadOf git://')}`);
            }
            done();
        });
    }

    /**
     * Check if Yarn is installed
     */
    checkYarn() {
        if (this.skipChecks || !this.useYarn) return;
        const done = this.async();
        exec('yarn --version', (err) => {
            if (err) {
                this.warning(
                    'yarn is not found on your computer.\n',
                    ' Using npm instead'
                );
                this.useYarn = false;
            } else {
                this.useYarn = true;
            }
            done();
        });
    }

    /**
     * Generate Entity Queries
     *
     * @param {Array|Object} relationships - array of relationships
     * @param {string} entityInstance - entity instance
     * @param {string} dto - dto
     * @returns {{queries: Array, variables: Array, hasManyToMany: boolean}}
     */
    generateEntityQueries(relationships, entityInstance, dto) {
        const queries = [];
        const variables = [];
        let hasManyToMany = false;
        relationships.forEach((relationship) => {
            let query;
            let variableName;
            hasManyToMany = hasManyToMany || relationship.relationshipType === 'many-to-many';
            if (relationship.relationshipType === 'one-to-one' && relationship.ownerSide === true && relationship.otherEntityName !== 'user') {
                variableName = relationship.relationshipFieldNamePlural.toLowerCase();
                if (variableName === entityInstance) {
                    variableName += 'Collection';
                }
                const relationshipFieldName = `this.${entityInstance}.${relationship.relationshipFieldName}`;
                const relationshipFieldNameIdCheck = dto === 'no' ?
                    `!${relationshipFieldName} || !${relationshipFieldName}.id` :
                    `!${relationshipFieldName}Id`;

                query =
        `this.${relationship.otherEntityName}Service
            .query({filter: '${relationship.otherEntityRelationshipName.toLowerCase()}-is-null'})
            .subscribe((res: HttpResponse<I${relationship.otherEntityAngularName}[]>) => {
                if (${relationshipFieldNameIdCheck}) {
                    this.${variableName} = res.body;
                } else {
                    this.${relationship.otherEntityName}Service
                        .find(${relationshipFieldName}${dto === 'no' ? '.id' : 'Id'})
                        .subscribe((subRes: HttpResponse<I${relationship.otherEntityAngularName}>) => {
                            this.${variableName} = [subRes.body].concat(res.body);
                        }, (subRes: HttpErrorResponse) => this.onError(subRes.message));
                }
            }, (res: HttpErrorResponse) => this.onError(res.message));`;
            } else if (relationship.relationshipType !== 'one-to-many') {
                variableName = relationship.otherEntityNameCapitalizedPlural.toLowerCase();
                if (variableName === entityInstance) {
                    variableName += 'Collection';
                }
                query =
        `this.${relationship.otherEntityName}Service.query()
            .subscribe((res: HttpResponse<I${relationship.otherEntityAngularName}[]>) => { this.${variableName} = res.body; }, (res: HttpErrorResponse) => this.onError(res.message));`;
            }
            if (variableName && !this.contains(queries, query)) {
                queries.push(query);
                variables.push(`${variableName}: I${relationship.otherEntityAngularName}[];`);
            }
        });
        return {
            queries,
            variables,
            hasManyToMany
        };
    }

    /**
     * Generate Entity Client Field Default Values
     *
     * @param {Array|Object} fields - array of fields
     * @returns {Array} defaultVariablesValues
     */
    generateEntityClientFieldDefaultValues(fields) {
        const defaultVariablesValues = {};
        fields.forEach((field) => {
            const fieldType = field.fieldType;
            const fieldName = field.fieldName;
            if (fieldType === 'Boolean') {
                defaultVariablesValues[fieldName] = `this.${fieldName} = false;`;
            }
        });
        return defaultVariablesValues;
    }

    /**
     * Generate Entity Client Field Declarations
     *
     * @param {string} pkType - type of primary key
     * @param {Array|Object} fields - array of fields
     * @param {Array|Object} relationships - array of relationships
     * @param {string} dto - dto
     * @returns variablesWithTypes: Array
     */
    generateEntityClientFields(pkType, fields, relationships, dto) {
        const variablesWithTypes = [];
        let tsKeyType;
        if (pkType === 'String') {
            tsKeyType = 'string';
        } else {
            tsKeyType = 'number';
        }
        variablesWithTypes.push(`id?: ${tsKeyType}`);
        fields.forEach((field) => {
            const fieldType = field.fieldType;
            const fieldName = field.fieldName;
            let tsType;
            if (field.fieldIsEnum) {
                tsType = fieldType;
            } else if (fieldType === 'Boolean') {
                tsType = 'boolean';
            } else if (['Integer', 'Long', 'Float', 'Double', 'BigDecimal'].includes(fieldType)) {
                tsType = 'number';
            } else if (fieldType === 'String' || fieldType === 'UUID') {
                tsType = 'string';
            } else if (['LocalDate', 'Instant', 'ZonedDateTime'].includes(fieldType)) {
                tsType = 'Moment';
            } else { // (fieldType === 'byte[]' || fieldType === 'ByteBuffer') && fieldTypeBlobContent === 'any' || (fieldType === 'byte[]' || fieldType === 'ByteBuffer') && fieldTypeBlobContent === 'image' || fieldType === 'LocalDate'
                tsType = 'any';
                if (['byte[]', 'ByteBuffer'].includes(fieldType) && field.fieldTypeBlobContent !== 'text') {
                    variablesWithTypes.push(`${fieldName}ContentType?: string`);
                }
            }
            variablesWithTypes.push(`${fieldName}?: ${tsType}`);
        });

        relationships.forEach((relationship) => {
            let fieldType;
            let fieldName;
            const relationshipType = relationship.relationshipType;
            if (relationshipType === 'one-to-many' || relationshipType === 'many-to-many') {
                fieldType = `I${relationship.otherEntityAngularName}[]`;
                fieldName = relationship.relationshipFieldNamePlural;
            } else if (dto === 'no') {
                fieldType = `I${relationship.otherEntityAngularName}`;
                fieldName = relationship.relationshipFieldName;
            } else {
                const relationshipFieldName = relationship.relationshipFieldName;
                const relationshipFieldNamePlural = relationship.relationshipFieldNamePlural;
                const relationshipType = relationship.relationshipType;
                const otherEntityFieldCapitalized = relationship.otherEntityFieldCapitalized;
                const ownerSide = relationship.ownerSide;

                if (relationshipType === 'many-to-many' && ownerSide === true) {
                    fieldType = `I${otherEntityFieldCapitalized}[]`;
                    fieldName = relationshipFieldNamePlural;
                } else if (relationshipType === 'many-to-one' || (relationshipType === 'one-to-one' && ownerSide === true)) {
                    if (otherEntityFieldCapitalized !== 'Id' && otherEntityFieldCapitalized !== '') {
                        fieldType = 'string';
                        fieldName = `${relationshipFieldName}${otherEntityFieldCapitalized}`;
                        variablesWithTypes.push(`${fieldName}?: ${fieldType}`);
                    }
                    fieldType = 'number';
                    fieldName = `${relationshipFieldName}Id`;
                } else {
                    fieldType = tsKeyType;
                    fieldName = `${relationship.relationshipFieldName}Id`;
                }
            }
            variablesWithTypes.push(`${fieldName}?: ${fieldType}`);
        });
        return variablesWithTypes;
    }

    /**
     * Generate Entity Client Imports
     *
     * @param {Array|Object} relationships - array of relationships
     * @param {string} dto - dto
     * @returns typeImports: Map
     */
    generateEntityClientImports(relationships, dto, clientFramework = this.clientFramework) {
        const typeImports = new Map();
        relationships.forEach((relationship) => {
            const relationshipType = relationship.relationshipType;
            let toBeImported = false;
            if (relationshipType === 'one-to-many' || relationshipType === 'many-to-many') {
                toBeImported = true;
            } else if (dto === 'no') {
                toBeImported = true;
            } else {
                const ownerSide = relationship.ownerSide;

                if (relationshipType === 'many-to-many' && ownerSide === true) {
                    toBeImported = true;
                }
            }
            if (toBeImported) {
                const otherEntityAngularName = relationship.otherEntityAngularName;
                const importType = `I${otherEntityAngularName}`;
                let importPath;
                if (otherEntityAngularName === 'User') {
                    importPath = clientFramework === 'angularX' ? 'app/core/user/user.model' : './user.model';
                } else {
                    importPath = `./${relationship.otherEntityFileName}.model`;
                }
                typeImports.set(importType, importPath);
            }
        });
        return typeImports;
    }

    /**
     * Get DB type from DB value
     * @param {string} db - db
     */
    getDBTypeFromDBValue(db) {
        if (constants.SQL_DB_OPTIONS.map(db => db.value).includes(db)) {
            return 'sql';
        }
        return db;
    }

    /**
     * @returns generated JDL from entities
     */
    generateJDLFromEntities() {
        const jdl = new jhiCore.JDLObject();
        try {
            const entities = {};
            this.getExistingEntities().forEach((entity) => { entities[entity.name] = entity.definition; });
            jhiCore.convertJsonEntitiesToJDL(entities, jdl);
            jhiCore.convertJsonServerOptionsToJDL({ 'generator-jhipster': this.config.getAll() }, jdl);
        } catch (e) {
            this.log(e.message || e);
            this.error('\nError while parsing entities to JDL\n');
        }
        return jdl;
    }

    /**
     * Generate language objects in array of "'en': { name: 'English' }" format
     * @param {string[]} languages
     * @returns generated language options
     */
    generateLanguageOptions(languages) {
        const selectedLangs = this.getAllSupportedLanguageOptions().filter(lang => languages.includes(lang.value));
        return selectedLangs.map(lang => `'${lang.value}': { name: '${lang.dispName}'${lang.rtl ? ', rtl: true' : ''} }`);
    }

    /**
     * Check if language should be skipped for locale setting
     * @param {string} language
     */
    skipLanguageForLocale(language) {
        const out = this.getAllSupportedLanguageOptions().filter(lang => language === lang.value);
        return out && out[0] && !!out[0].skipForLocale;
    }

    /**
     * Get UAA app name from path provided.
     * @param {string} input - path
     */
    getUaaAppName(input) {
        if (!input) return false;

        input = input.trim();
        let fromPath = '';
        if (path.isAbsolute(input)) {
            fromPath = `${input}/.yo-rc.json`;
        } else {
            fromPath = this.destinationPath(`${input}/.yo-rc.json`);
        }

        if (shelljs.test('-f', fromPath)) {
            const fileData = this.fs.readJSON(fromPath);
            if (fileData && fileData['generator-jhipster']) {
                return fileData['generator-jhipster'];
            } return false;
        }
        return false;
    }

    /**
     * Return the method name which converts the filter to specification
     * @param {string} fieldType
     */
    getSpecificationBuilder(fieldType) {
        if (['Integer', 'Long', 'Float', 'Double', 'BigDecimal', 'LocalDate', 'ZonedDateTime', 'Instant'].includes(fieldType)) {
            return 'buildRangeSpecification';
        }
        if (fieldType === 'String') {
            return 'buildStringSpecification';
        }
        return 'buildSpecification';
    }

    /**
     * @param {string} fieldType
     * @returns {boolean} true if type is filterable; false otherwise.
     */
    isFilterableType(fieldType) {
        return !(['byte[]', 'ByteBuffer'].includes(fieldType));
    }

    /**
     * Copy Filtering Flag
     *
     * @param {any} from - from
     * @param {any} to - to
     * @param {any} context - generator context
     */
    copyFilteringFlag(from, to, context = this) {
        if (context.databaseType === 'sql' && context.service !== 'no') {
            to.jpaMetamodelFiltering = from.jpaMetamodelFiltering;
        } else {
            to.jpaMetamodelFiltering = false;
        }
    }

    /**
     * Rebuild client for Angular
     */
    rebuildClient() {
        const done = this.async();
        this.log(`\n${chalk.bold.green('Running `webpack:build` to update client app\n')}`);
        this.spawnCommand(this.clientPackageManager, ['run', 'webpack:build']).on('close', () => {
            done();
        });
    }

    /**
     * Generate a primary key, according to the type
     *
     * @param {any} pkType - the type of the primary key
     * @param {any} prodDatabaseType - the database type
     */
    generateTestEntityId(pkType, prodDatabaseType) {
        if (pkType === 'String') {
            if (prodDatabaseType === 'cassandra') {
                return '\'9fec3727-3421-4967-b213-ba36557ca194\'';
            }
            return '\'123\'';
        }
        return 123;
    }

    /**
     * Decide the primary key type based on DB
     *
     * @param {any} databaseType - the database type
     */
    getPkType(databaseType) {
        if (['cassandra', 'mongodb', 'couchbase'].includes(databaseType)) {
            return 'String';
        }
        return 'Long';
    }

    /**
     * Get a root folder name for entity
     * @param {string} clientRootFolder
     * @param {string} entityFileName
     */
    getEntityFolderName(clientRootFolder, entityFileName) {
        if (clientRootFolder) {
            return `${clientRootFolder}/${entityFileName}`;
        }
        return entityFileName;
    }

    /**
     * Get a parent folder path addition for entity
     * @param {string} clientRootFolder
     */
    getEntityParentPathAddition(clientRootFolder) {
        if (clientRootFolder) {
            return '../';
        }
        return '';
    }

    /**
     * Register file transforms for client side files
     * @param {any} generator
     */
    registerClientTransforms(generator = this) {
        if (!generator.skipClient) {
            const typescriptFilter = filter(['**/*.{ts,tsx}'], { restore: true });
            // this pipe will pass through (restore) anything that doesn't match typescriptFilter
            generator.registerTransformStream([
                typescriptFilter,
                prettierTransform(defaultTsPrettierOptions),
                typescriptFilter.restore
            ]);
        }
    }

    /**
<<<<<<< HEAD
     * Converts a String to camel case
     * ie: camelcase -> camelCase
     * @param {string} text
     */
    camelCase(text) {
        return _.camelCase(text);
=======
     * Put to first letter to uppercase.
     * ie: upperFiest('foo') -> 'Foo'
     * @param {string} value
     */
    upperFirst(value) {
        return _.upperFirst(value);
>>>>>>> ce45d6bd
    }
};<|MERGE_RESOLUTION|>--- conflicted
+++ resolved
@@ -1074,20 +1074,20 @@
     }
 
     /**
-<<<<<<< HEAD
      * Converts a String to camel case
      * ie: camelcase -> camelCase
      * @param {string} text
      */
     camelCase(text) {
         return _.camelCase(text);
-=======
+    }
+
+    /**
      * Put to first letter to uppercase.
      * ie: upperFiest('foo') -> 'Foo'
      * @param {string} value
      */
     upperFirst(value) {
         return _.upperFirst(value);
->>>>>>> ce45d6bd
     }
 };