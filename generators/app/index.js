/**
 * Copyright 2013-2018 the original author or authors from the JHipster project.
 *
 * This file is part of the JHipster project, see https://www.jhipster.tech/
 * for more information.
 *
 * Licensed under the Apache License, Version 2.0 (the "License");
 * you may not use this file except in compliance with the License.
 * You may obtain a copy of the License at
 *
 *      http://www.apache.org/licenses/LICENSE-2.0
 *
 * Unless required by applicable law or agreed to in writing, software
 * distributed under the License is distributed on an "AS IS" BASIS,
 * WITHOUT WARRANTIES OR CONDITIONS OF ANY KIND, either express or implied.
 * See the License for the specific language governing permissions and
 * limitations under the License.
 */
const chalk = require('chalk');
const _ = require('lodash');
const BaseGenerator = require('../generator-base');
const cleanup = require('../cleanup');
const prompts = require('./prompts');
const packagejs = require('../../package.json');
const statistics = require('../statistics');

module.exports = class extends BaseGenerator {
    constructor(args, opts) {
        super(args, opts);

        this.configOptions = {};
        // This adds support for a `--skip-client` flag
        this.option('skip-client', {
            desc: 'Skip the client-side application generation',
            type: Boolean,
            defaults: false
        });

        // This adds support for a `--skip-server` flag
        this.option('skip-server', {
            desc: 'Skip the server-side application generation',
            type: Boolean,
            defaults: false
        });

        // This adds support for a `--skip-git` flag
        this.option('skip-git', {
            desc: 'Skip the git initialization',
            type: Boolean,
            defaults: false
        });

        // This adds support for a `--skip-commit-hook` flag
        this.option('skip-commit-hook', {
            desc: 'Skip adding husky commit hooks',
            type: Boolean,
            defaults: false
        });

        // This adds support for a `--skip-user-management` flag
        this.option('skip-user-management', {
            desc: 'Skip the user management module during app generation',
            type: Boolean,
            defaults: false
        });

        // This adds support for a `--skip-check-length-of-identifier` flag
        this.option('skip-check-length-of-identifier', {
            desc: 'Skip check the length of the identifier, only for recent Oracle databases that support 30+ characters metadata',
            type: Boolean,
            defaults: false
        });

        // This adds support for a `--[no-]i18n` flag
        this.option('i18n', {
            desc: 'Disable or enable i18n when skipping client side generation, has no effect otherwise',
            type: Boolean,
            defaults: true
        });

        // This adds support for a `--with-entities` flag
        this.option('with-entities', {
            desc: 'Regenerate the existing entities if any',
            type: Boolean,
            defaults: false
        });

        // This adds support for a `--skip-checks` flag
        this.option('skip-checks', {
            desc: 'Check the status of the required tools',
            type: Boolean,
            defaults: false
        });

        // This adds support for a `--jhi-prefix` flag
        this.option('jhi-prefix', {
            desc: 'Add prefix before services, controllers and states name',
            type: String,
            defaults: 'jhi'
        });

        // This adds support for a `--npm` flag
        this.option('npm', {
            desc: 'Use npm instead of yarn',
            type: Boolean,
            defaults: false
        });

        // This adds support for a `--auth` flag
        this.option('auth', {
            desc: 'Provide authentication type for the application when skipping server',
            type: String
        });

        // This adds support for a `--db` flag
        this.option('db', {
            desc: 'Provide DB name for the application when skipping server',
            type: String
        });

        // This adds support for a `--blueprint` flag which can be used to specify a blueprint to use for generation
        this.option('blueprint', {
            desc: '[BETA] Specify a generator blueprint to use for the sub generators',
            type: String
        });

        // This adds support for a `--experimental` flag which can be used to enable experimental features
        this.option('experimental', {
            desc: 'Enable experimental features. Please note that these features may be unstable and may undergo breaking changes at any time',
            type: Boolean,
            defaults: false
        });

        this.skipClient = this.configOptions.skipClient = this.options['skip-client'] || this.config.get('skipClient');
        this.skipServer = this.configOptions.skipServer = this.options['skip-server'] || this.config.get('skipServer');
        this.skipUserManagement = this.configOptions.skipUserManagement = this.options['skip-user-management'] || this.config.get('skipUserManagement');
        this.skipCheckLengthOfIdentifier = this.configOptions.skipCheckLengthOfIdentifier = this.options['skip-check-length-of-identifier'] || this.config.get('skipCheckLengthOfIdentifier');
        this.jhiPrefix = this.configOptions.jhiPrefix = _.camelCase(this.config.get('jhiPrefix') || this.options['jhi-prefix']);
        this.withEntities = this.options['with-entities'];
        this.skipChecks = this.options['skip-checks'];
        let blueprint = this.options.blueprint || this.config.get('blueprint');
        if (blueprint && !blueprint.startsWith('generator-jhipster')) {
            blueprint = `generator-jhipster-${blueprint}`;
        }
        this.blueprint = this.configOptions.blueprint = blueprint;
        this.useYarn = this.configOptions.useYarn = !this.options.npm;
        this.isDebugEnabled = this.configOptions.isDebugEnabled = this.options.debug;
        this.experimental = this.configOptions.experimental = this.options.experimental;
        this.registerClientTransforms();
    }

    get initializing() {
        return {
            displayLogo() {
                this.printJHipsterLogo();
            },

            validateBlueprint() {
                if (this.blueprint) {
                    this.checkBlueprint(this.blueprint);
                }
            },

            validateJava() {
                this.checkJava();
            },

            validateNode() {
                this.checkNode();
            },

            validateGit() {
                this.checkGit();
            },

            validateGitConnection() {
                this.checkGitConnection();
            },

            validateYarn() {
                this.checkYarn();
            },

            checkForNewJHVersion() {
                if (!this.skipChecks) {
                    this.checkForNewVersion();
                }
            },

            validate() {
                if (this.skipServer && this.skipClient) {
                    this.error(chalk.red(`You can not pass both ${chalk.yellow('--skip-client')} and ${chalk.yellow('--skip-server')} together`));
                }
            },

            setupconsts() {
                this.applicationType = this.config.get('applicationType');
                if (!this.applicationType) {
                    this.applicationType = 'monolith';
                }
                this.baseName = this.config.get('baseName');
                this.jhipsterVersion = packagejs.version;
                if (this.jhipsterVersion === undefined) {
                    this.jhipsterVersion = this.config.get('jhipsterVersion');
                }
                this.otherModules = this.config.get('otherModules');
                this.testFrameworks = this.config.get('testFrameworks');
                this.enableTranslation = this.config.get('enableTranslation');
                this.nativeLanguage = this.config.get('nativeLanguage');
                this.languages = this.config.get('languages');
                const configFound = this.baseName !== undefined && this.applicationType !== undefined;
                if (configFound) {
                    this.existingProject = true;
                    // If translation is not defined, it is enabled by default
                    if (this.enableTranslation === undefined) {
                        this.enableTranslation = true;
                    }
                }
                this.clientPackageManager = this.config.get('clientPackageManager');
                if (!this.clientPackageManager) {
                    if (this.useYarn) {
                        this.clientPackageManager = 'yarn';
                    } else {
                        this.clientPackageManager = 'npm';
                    }
                }
            }
        };
    }

    get prompting() {
        return {
            askForInsightOptIn: prompts.askForInsightOptIn,
            askForApplicationType: prompts.askForApplicationType,
            askForModuleName: prompts.askForModuleName
        };
    }

    get configuring() {
        return {
            setup() {
                this.configOptions.skipI18nQuestion = true;
                this.configOptions.baseName = this.baseName;
                this.configOptions.logo = false;
                this.configOptions.otherModules = this.otherModules;
                this.generatorType = 'app';
                if (this.applicationType === 'microservice') {
                    this.skipClient = true;
                    this.generatorType = 'server';
                    this.skipUserManagement = this.configOptions.skipUserManagement = true;
                }
                if (this.applicationType === 'uaa') {
                    this.skipClient = true;
                    this.generatorType = 'server';
                    this.skipUserManagement = this.configOptions.skipUserManagement = false;
                    this.authenticationType = this.configOptions.authenticationType = 'uaa';
                }
                if (this.skipClient) {
                    // defaults to use when skipping client
                    this.generatorType = 'server';
                    this.configOptions.enableTranslation = this.options.i18n;
                }
                if (this.skipServer) {
                    // defaults to use when skipping server
                    this.generatorType = 'client';
                    this.configOptions.databaseType = this.getDBTypeFromDBValue(this.options.db);
                    this.configOptions.devDatabaseType = this.options.db;
                    this.configOptions.prodDatabaseType = this.options.db;
                    this.configOptions.authenticationType = this.options.auth;
                }
                this.configOptions.clientPackageManager = this.clientPackageManager;
            },

            composeServer() {
                if (this.skipServer) return;

                this.composeWith(require.resolve('../server'), {
                    'client-hook': !this.skipClient,
                    configOptions: this.configOptions,
                    force: this.options.force,
                    debug: this.isDebugEnabled
                });
            },

            composeClient() {
                if (this.skipClient) return;

                this.composeWith(require.resolve('../client'), {
                    'skip-install': this.options['skip-install'],
                    'skip-commit-hook': this.options['skip-commit-hook'],
                    configOptions: this.configOptions,
                    force: this.options.force,
                    debug: this.isDebugEnabled
                });
            },

            askFori18n: prompts.askFori18n
        };
    }

    get default() {
        return {
            askForTestOpts: prompts.askForTestOpts,

            askForMoreModules: prompts.askForMoreModules,

            setSharedConfigOptions() {
                this.configOptions.testFrameworks = this.testFrameworks;
                this.configOptions.enableTranslation = this.enableTranslation;
                this.configOptions.nativeLanguage = this.nativeLanguage;
                this.configOptions.languages = this.languages;
                this.configOptions.clientPackageManager = this.clientPackageManager;
            },

            composeLanguages() {
                if (this.skipI18n) return;
                this.composeLanguagesSub(this, this.configOptions, this.generatorType);
            },

            saveConfig() {
                const config = {
                    jhipsterVersion: packagejs.version,
                    applicationType: this.applicationType,
                    baseName: this.baseName,
                    testFrameworks: this.testFrameworks,
                    jhiPrefix: this.jhiPrefix,
                    skipCheckLengthOfIdentifier: this.skipCheckLengthOfIdentifier,
                    otherModules: this.otherModules,
                    enableTranslation: this.enableTranslation,
                    clientPackageManager: this.clientPackageManager
                };
                if (this.enableTranslation) {
                    config.nativeLanguage = this.nativeLanguage;
                    config.languages = this.languages;
                }
<<<<<<< HEAD
                this.config.set('clientPackageManager', this.clientPackageManager);
                this.blueprint && this.config.set('blueprint', this.blueprint);
                this.skipClient && this.config.set('skipClient', true);
                this.skipServer && this.config.set('skipServer', true);
                this.skipUserManagement && this.config.set('skipUserManagement', true);
            },

            insight() {
                if (this.existingProject) return;

                const yorc = Object.assign({}, this.configOptions);
                yorc.applicationType = this.applicationType;
                statistics.sendYoRc(yorc, this.jhipsterVersion);
            },
=======
                this.blueprint && (config.blueprint = this.blueprint);
                this.skipClient && (config.skipClient = true);
                this.skipServer && (config.skipServer = true);
                this.skipUserManagement && (config.skipUserManagement = true);
                this.config.set(config);
            }
>>>>>>> 9776d588
        };
    }

    get writing() {
        return {
            cleanup() {
                cleanup.cleanupOldFiles(this);
            },

            regenerateEntities() {
                if (this.withEntities) {
                    this.getExistingEntities().forEach((entity) => {
                        this.composeWith(require.resolve('../entity'), {
                            regenerate: true,
                            'skip-install': true,
                            force: this.options.force,
                            debug: this.isDebugEnabled,
                            arguments: [entity.name]
                        });
                    });
                }
            },

            generatePackageForMS() {
                if (this.skipClient) {
                    if (this.otherModules === undefined) {
                        this.otherModules = [];
                    }
                    // Generate a package.json file containing the current version
                    // of the generator as dependency
                    this.dasherizedBaseName = _.kebabCase(this.baseName);
                    this.template('skipClientApp.package.json.ejs', 'package.json');
                }
            }
        };
    }

    get end() {
        return {
            localInstall() {
                if (this.skipClient) {
                    if (!this.options['skip-install']) {
                        if (this.clientPackageManager === 'yarn') {
                            this.log(chalk.bold(`\nInstalling generator-jhipster@${this.jhipsterVersion} locally using yarn`));
                            this.yarnInstall();
                        } else if (this.clientPackageManager === 'npm') {
                            this.log(chalk.bold(`\nInstalling generator-jhipster@${this.jhipsterVersion} locally using npm`));
                            this.npmInstall();
                        }
                    }
                }

                if (!this.options['skip-git']) {
                    this.isGitInstalled((code) => {
                        if (code === 0) {
                            this.gitExec('rev-parse --is-inside-work-tree', { trace: false }, (err, gitDir) => {
                                if (!gitDir) {
                                    this.gitExec('init', { trace: false }, () => {
                                        this.gitExec('add -A', { trace: false }, () => {
                                            this.gitExec(`commit -am "Initial application generated by JHipster-${this.jhipsterVersion}"`, { trace: false }, () => this.log(chalk.green.bold('Application successfully committed to Git.')));
                                        });
                                    });
                                }
                            });
                        } else {
                            this.warning('The generated application could not be added to Git, as Git is not installed on your system');
                        }
                    });
                }
            },

            afterRunHook() {
                try {
                    const modules = this.getModuleHooks();
                    if (modules.length > 0) {
                        this.log(`\n${chalk.bold.green('Running post run module hooks\n')}`);
                        // run through all post app creation module hooks
                        this.callHooks('app', 'post', {
                            appConfig: this.configOptions,
                            force: this.options.force
                        });
                    }
                } catch (err) {
                    this.log(`\n${chalk.bold.red('Running post run module hooks failed. No modification done to the generated app.')}`);
                    this.debug('Error:', err);
                }
                this.log(chalk.white(`If you find JHipster useful consider supporting our collective ${chalk.yellow('https://opencollective.com/generator-jhipster')}`));
            }
        };
    }
};<|MERGE_RESOLUTION|>--- conflicted
+++ resolved
@@ -333,29 +333,21 @@
                     config.nativeLanguage = this.nativeLanguage;
                     config.languages = this.languages;
                 }
-<<<<<<< HEAD
-                this.config.set('clientPackageManager', this.clientPackageManager);
-                this.blueprint && this.config.set('blueprint', this.blueprint);
-                this.skipClient && this.config.set('skipClient', true);
-                this.skipServer && this.config.set('skipServer', true);
-                this.skipUserManagement && this.config.set('skipUserManagement', true);
-            },
-
-            insight() {
-                if (this.existingProject) return;
-
-                const yorc = Object.assign({}, this.configOptions);
-                yorc.applicationType = this.applicationType;
-                statistics.sendYoRc(yorc, this.jhipsterVersion);
-            },
-=======
                 this.blueprint && (config.blueprint = this.blueprint);
                 this.skipClient && (config.skipClient = true);
                 this.skipServer && (config.skipServer = true);
                 this.skipUserManagement && (config.skipUserManagement = true);
                 this.config.set(config);
+            },
+
+            insight() {
+                if (this.existingProject) return;
+
+                const yorc = Object.assign({}, this.configOptions);
+                yorc.applicationType = this.applicationType;
+                statistics.sendYoRc(yorc, this.jhipsterVersion);
             }
->>>>>>> 9776d588
+
         };
     }
 
