--- conflicted
+++ resolved
@@ -83,13 +83,8 @@
         this.skipUserManagement = this.configOptions.skipUserManagement = this.options['skip-user-management'] || this.config.get('skipUserManagement');
         this.jhiPrefix = this.configOptions.jhiPrefix || this.config.get('jhiPrefix') || this.options['jhi-prefix'];
         this.withEntities = this.options['with-entities'];
-<<<<<<< HEAD
-        this.checkInstall = !this.options['skip-checks'];
-
-=======
-        this.checkInstall = this.options['check-install'];
+        this.checkInstall = this.options['check-install']; //TODO change to skip-checks
         this.yarnInstall = this.configOptions.yarnInstall = this.options['yarn'] || this.config.get('yarn');
->>>>>>> 058e5fd6
     },
 
     initializing: {
@@ -135,9 +130,7 @@
                 done();
             }.bind(this));
         },
-
-<<<<<<< HEAD
-=======
+        //TODO : move checks to appropriate angular versions
         checkBower: function () {
             if (!this.checkInstall || this.skipClient) return;
             var done = this.async();
@@ -179,7 +172,6 @@
             }.bind(this));
         },
 
->>>>>>> 058e5fd6
         validate: function () {
             if (this.skipServer && this.skipClient) {
                 this.error(chalk.red('You can not pass both ' + chalk.yellow('--skip-client') + ' and ' + chalk.yellow('--skip-server') + ' together'));
@@ -214,15 +206,11 @@
 
         askForApplicationType: prompts.askForApplicationType,
 
-<<<<<<< HEAD
         askForClient: prompts.askForClient,
 
-        askForModuleName: prompts.askForModuleName
-=======
         askForModuleName: prompts.askForModuleName,
 
         askForMoreModules: prompts.askForMoreModules,
->>>>>>> 058e5fd6
     },
 
     configuring: {
@@ -230,11 +218,8 @@
             this.configOptions.skipI18nQuestion = true;
             this.configOptions.baseName = this.baseName;
             this.configOptions.logo = false;
-<<<<<<< HEAD
             this.configOptions.angularVersion = this.angularVersion;
-=======
             this.configOptions.otherModules = this.otherModules;
->>>>>>> 058e5fd6
             this.generatorType = 'app';
             if (this.applicationType === 'microservice') {
                 this.skipClient = true;
