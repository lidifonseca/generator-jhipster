--- conflicted
+++ resolved
@@ -219,11 +219,8 @@
         generator.removeFile(`${javaDir}service/${generator.upperFirstCamelCase(generator.baseName)}KafkaConsumer.java`);
         generator.removeFile(`${javaDir}service/${generator.upperFirstCamelCase(generator.baseName)}KafkaProducer.java`);
         generator.removeFile(`${testDir}web/rest/ClientForwardControllerIT.java`);
-<<<<<<< HEAD
+        generator.removeFile(`${javaDir}package/config/DefaultProfileUtil.java`);
         generator.removeFolder(`${javaDir}package/service/util`);
-=======
-        generator.removeFile(`${javaDir}package/config/DefaultProfileUtil.java`);
->>>>>>> b7aab098
     }
 }
 
