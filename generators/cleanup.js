/**
 * Copyright 2013-2018 the original author or authors from the JHipster project.
 *
 * This file is part of the JHipster project, see https://www.jhipster.tech/
 * for more information.
 *
 * Licensed under the Apache License, Version 2.0 (the "License");
 * you may not use this file except in compliance with the License.
 * You may obtain a copy of the License at
 *
 *      http://www.apache.org/licenses/LICENSE-2.0
 *
 * Unless required by applicable law or agreed to in writing, software
 * distributed under the License is distributed on an "AS IS" BASIS,
 * WITHOUT WARRANTIES OR CONDITIONS OF ANY KIND, either express or implied.
 * See the License for the specific language governing permissions and
 * limitations under the License.
 */

const constants = require('./generator-constants');

const ANGULAR_DIR = constants.ANGULAR_DIR;
const CLIENT_MAIN_SRC_DIR = constants.CLIENT_MAIN_SRC_DIR;
const CLIENT_TEST_SRC_DIR = constants.CLIENT_TEST_SRC_DIR;

module.exports = {
    cleanupOldFiles,
    cleanupOldServerFiles
};

/**
 * Removes files that where generated in previous JHipster versions and therefore
 * need to be removed.
 *
 * WARNING this only removes files created by the main generator. Each sub-generator
 * should clean-up its own files: see the `cleanup` method in entity/index.js for cleaning
 * up entities.
 *
 * @param {any} generator - reference to generator
 */
function cleanupOldFiles(generator) {
    if (generator.isJhipsterVersionLessThan('3.2.0')) {
        // removeFile and removeFolder methods should be called here for files and folders to cleanup
        generator.removeFile(`${ANGULAR_DIR}components/form/uib-pager.config.js`);
        generator.removeFile(`${ANGULAR_DIR}components/form/uib-pagination.config.js`);
    }
    if (generator.isJhipsterVersionLessThan('5.0.0')) {
<<<<<<< HEAD
        generator.removeFile(`${ANGULAR_DIR}/app.route.ts`);
=======
        generator.removeFile(`${ANGULAR_DIR}shared/auth/account.service.ts`);
        generator.removeFile(`${ANGULAR_DIR}shared/auth/auth-jwt.service.ts`);
        generator.removeFile(`${ANGULAR_DIR}shared/auth/auth-session.service.ts`);
        generator.removeFile(`${ANGULAR_DIR}shared/auth/csrf.service.ts`);
        generator.removeFile(`${ANGULAR_DIR}shared/auth/principal.service.ts`);
        generator.removeFile(`${ANGULAR_DIR}shared/auth/state-storage.service.ts`);
        generator.removeFile(`${ANGULAR_DIR}shared/auth/user-route-access-service.ts`);
        generator.removeFile(`${ANGULAR_DIR}shared/language/language.constants.ts`);
        generator.removeFile(`${ANGULAR_DIR}shared/language/language.helper.ts`);
        generator.removeFile(`${ANGULAR_DIR}shared/login/login-modal.service.ts`);
        generator.removeFile(`${ANGULAR_DIR}shared/login/login.service.ts`);
        generator.removeFile(`${ANGULAR_DIR}shared/model/base-entity.ts`);
        generator.removeFile(`${ANGULAR_DIR}shared/model/request-util.ts`);
        generator.removeFile(`${ANGULAR_DIR}shared/user/account.model.ts`);
        generator.removeFile(`${ANGULAR_DIR}shared/user/user.model.ts`);
        generator.removeFile(`${ANGULAR_DIR}shared/user/user.service.ts`);

        generator.removeFile(`${CLIENT_TEST_SRC_DIR}spec/app/shared/user/user.service.spec.ts`);
>>>>>>> 07c4f901
    }
}

/**
 * Removes server files that where generated in previous JHipster versions and therefore
 * need to be removed.
 *
 * @param {any} generator - reference to generator
 * @param {string} javaDir - Java directory
 * @param {string} testDir - Java tests directory
 * @param {string} mainResourceDir - Main resources directory
 * @param {string} testResourceDir - Test resources directory
 */
function cleanupOldServerFiles(generator, javaDir, testDir, mainResourceDir, testResourceDir) {
    if (generator.isJhipsterVersionLessThan('3.5.0')) {
        generator.removeFile(`${javaDir}domain/util/JSR310DateTimeSerializer.java`);
        generator.removeFile(`${javaDir}domain/util/JSR310LocalDateDeserializer.java`);
    }
    if (generator.isJhipsterVersionLessThan('3.6.0')) {
        generator.removeFile(`${javaDir}config/HerokuDatabaseConfiguration.java`);
    }
    if (generator.isJhipsterVersionLessThan('3.10.0')) {
        generator.removeFile(`${javaDir}config/CloudMongoDbConfiguration.java`);
        generator.removeFile(`${javaDir}security/CustomAccessDeniedHandler.java`);
        generator.removeFile(`${javaDir}web/filter/CsrfCookieGeneratorFilter.java`);
    }
    if (generator.isJhipsterVersionLessThan('3.11.0')) {
        generator.removeFile(`${CLIENT_MAIN_SRC_DIR}app/layouts/navbar/active-link.directive.js`);
    }
    if (generator.isJhipsterVersionLessThan('3.12.0')) {
        generator.removeFile(`${javaDir}config/hazelcast/HazelcastCacheRegionFactory.java`);
        generator.removeFile(`${javaDir}config/hazelcast/package-info.java`);
    }
    if (generator.isJhipsterVersionLessThan('4.0.0')) {
        generator.removeFile(`${javaDir}async/ExceptionHandlingAsyncTaskExecutor.java`);
        generator.removeFile(`${javaDir}async/package-info.java`);
        generator.removeFile(`${javaDir}config/jHipsterProperties.java`);
        generator.removeFile(`${javaDir}config/LoadBalancedResourceDetails.java`);
        generator.removeFile(`${javaDir}config/ElasticSearchConfiguration.java`);
        generator.removeFile(`${javaDir}config/apidoc/package-info.java`);
        generator.removeFile(`${javaDir}config/apidoc/PageableParameterBuilderPlugin.java`);
        generator.removeFile(`${javaDir}config/apidoc/SwaggerConfiguration.java`);
        generator.removeFile(`${javaDir}config/jcache/SpringCacheRegionFactory.java`);
        generator.removeFile(`${javaDir}config/jcache/SpringCacheRegionFactory.java`);
        generator.removeFile(`${javaDir}config/liquibase/AsyncSpringLiquibase.java`);
        generator.removeFile(`${javaDir}config/liquibase/package-info.java`);
        generator.removeFile(`${javaDir}config/locale/AngularCookieLocaleResolver.java`);
        generator.removeFile(`${javaDir}config/locale/package-info.java`);
        generator.removeFile(`${javaDir}domain/util/FixedH2Dialect.java`);
        generator.removeFile(`${javaDir}domain/util/FixedPostgreSQL82Dialect`);
        generator.removeFile(`${javaDir}domain/util/JSR310DateConverters.java`);
        generator.removeFile(`${javaDir}domain/util/JSR310PersistenceConverters.java`);
        generator.removeFile(`${javaDir}security/AjaxAuthenticationFailureHandler.java`);
        generator.removeFile(`${javaDir}security/AjaxAuthenticationSuccessHandler.java`);
        generator.removeFile(`${javaDir}security/AjaxLogoutSuccessHandler.java`);
        generator.removeFile(`${javaDir}security/CustomPersistentRememberMeServices.java`);
        generator.removeFile(`${javaDir}security/Http401UnauthorizedEntryPoint.java`);
        generator.removeFile(`${javaDir}security/UserDetailsService.java`);
        generator.removeFile(`${javaDir}web/filter/CachingHttpHeadersFilter.java`);
        generator.removeFile(`${javaDir}web/filter/package-info.java`);
    }
    if (generator.isJhipsterVersionLessThan('4.3.0')) {
        generator.removeFile(`${javaDir}gateway/ratelimiting/RateLimitingRepository.java`);
        generator.removeFile(`${javaDir}config/cassandra/CustomZonedDateTimeCodec.java`);
    }
    if (generator.isJhipsterVersionLessThan('4.7.1')) {
        generator.removeFile(`${javaDir}web/rest/errors/ErrorVM.java`);
        generator.removeFile(`${javaDir}web/rest/errors/ParameterizedErrorVM.java`);
    }
    if (generator.isJhipsterVersionLessThan('4.11.1')) {
        generator.removeFile(`${CLIENT_MAIN_SRC_DIR}app/app.main-aot.ts`);
    }
    if (generator.isJhipsterVersionLessThan('4.13.1')) {
        generator.config.delete('hibernateCache');
    }
    if (generator.isJhipsterVersionLessThan('5.0.0')) {
        generator.removeFile(`${javaDir}/ApplicationWebXml.java`);
        generator.removeFile(`${javaDir}/config/ThymeleafConfiguration.java`);
        generator.removeFile(`${mainResourceDir}/mails/activationEmail.html`);
        generator.removeFile(`${mainResourceDir}/mails/creationEmail.html`);
        generator.removeFile(`${mainResourceDir}/mails/passwordResetEmail.html`);
        generator.removeFile(`${mainResourceDir}/mails/socialRegistrationValidationEmail.html`);
        generator.removeFile(`${testResourceDir}/mail/testEmail.html`);
        generator.removeFile('gradle/mapstruct.gradle');
    }
}<|MERGE_RESOLUTION|>--- conflicted
+++ resolved
@@ -45,9 +45,7 @@
         generator.removeFile(`${ANGULAR_DIR}components/form/uib-pagination.config.js`);
     }
     if (generator.isJhipsterVersionLessThan('5.0.0')) {
-<<<<<<< HEAD
         generator.removeFile(`${ANGULAR_DIR}/app.route.ts`);
-=======
         generator.removeFile(`${ANGULAR_DIR}shared/auth/account.service.ts`);
         generator.removeFile(`${ANGULAR_DIR}shared/auth/auth-jwt.service.ts`);
         generator.removeFile(`${ANGULAR_DIR}shared/auth/auth-session.service.ts`);
@@ -66,7 +64,6 @@
         generator.removeFile(`${ANGULAR_DIR}shared/user/user.service.ts`);
 
         generator.removeFile(`${CLIENT_TEST_SRC_DIR}spec/app/shared/user/user.service.spec.ts`);
->>>>>>> 07c4f901
     }
 }
 
