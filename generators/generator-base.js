--- conflicted
+++ resolved
@@ -292,11 +292,8 @@
         {name: 'French', value: 'fr'},
         {name: 'Galician', value: 'gl'},
         {name: 'German', value: 'de'},
-<<<<<<< HEAD
+        {name: 'Greek', value: 'el'},
         {name: 'Hindi', value: 'hi'},
-=======
-        {name: 'Greek', value: 'el'},
->>>>>>> 22155d09
         {name: 'Hungarian', value: 'hu'},
         {name: 'Italian', value: 'it'},
         {name: 'Japanese', value: 'ja'},
