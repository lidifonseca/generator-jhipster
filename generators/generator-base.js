--- conflicted
+++ resolved
@@ -2454,10 +2454,6 @@
      */
     getAllJhipsterConfig(generator = this, force) {
         let configuration = generator.config.getAll() || {};
-<<<<<<< HEAD
-        if (!configuration.baseName && jhiCore.FileUtils.doesFileExist('.yo-rc.json')) {
-            configuration = JSON.parse(fs.readFileSync('.yo-rc.json', { encoding: 'utf-8' }))['generator-jhipster'];
-=======
         if ((force || !configuration.baseName) && jhiCore.FileUtils.doesFileExist('.yo-rc.json')) {
             const yoRc = JSON.parse(fs.readFileSync('.yo-rc.json', { encoding: 'utf-8' }));
             configuration = yoRc['generator-jhipster'];
@@ -2465,7 +2461,6 @@
             if (configuration.blueprint) {
                 configuration = Object.assign(configuration, yoRc[configuration.blueprint]);
             }
->>>>>>> 9b6e2915
         }
         if (!configuration.get || typeof configuration.get !== 'function') {
             Object.assign(configuration, {
