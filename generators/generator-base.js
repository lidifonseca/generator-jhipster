'use strict';
const path = require('path');
const _ = require('lodash');
const Generator = require('yeoman-generator');
const chalk = require('chalk');
const jhipsterUtils = require('./util');
const Insight = require('insight');
const fs = require('fs');
const shelljs = require('shelljs');
const packagejs = require('../package.json');
const semver = require('semver');
const exec = require('child_process').exec;
const os = require('os');
const https = require('https');
const pluralize = require('pluralize');

const JHIPSTER_CONFIG_DIR = '.jhipster';
const MODULES_HOOK_FILE = JHIPSTER_CONFIG_DIR + '/modules/jhi-hooks.json';
const GENERATOR_JHIPSTER = 'generator-jhipster';

const constants = require('./generator-constants'),
    CLIENT_MAIN_SRC_DIR = constants.CLIENT_MAIN_SRC_DIR,
    SERVER_MAIN_SRC_DIR = constants.SERVER_MAIN_SRC_DIR,
    SERVER_MAIN_RES_DIR = constants.SERVER_MAIN_RES_DIR;

module.exports = class extends Generator {

    constructor(args, opts) {
        super(args, opts);
        this.env.options.appPath = this.config.get('appPath') || CLIENT_MAIN_SRC_DIR;
    }

    /**
     * Add a new menu element, at the root of the menu.
     *
     * @param {string} routerName - The name of the AngularJS router that is added to the menu.
     * @param {string} glyphiconName - The name of the Glyphicon (from Bootstrap) that will be displayed.
     * @param {boolean} enableTranslation - If translations are enabled or not
     * @param {string} clientFramework - The name of the client framework
     */
    addElementToMenu(routerName, glyphiconName, enableTranslation, clientFramework) {
        let navbarPath;
        try {
            if (clientFramework === 'angular1') {
                navbarPath = CLIENT_MAIN_SRC_DIR + 'app/layouts/navbar/navbar.html';
                jhipsterUtils.rewriteFile({
                    file: navbarPath,
                    needle: 'jhipster-needle-add-element-to-menu',
                    splicable: [`<li ui-sref-active="active">
                                    <a ui-sref="${routerName}" ng-click="vm.collapseNavbar()">
                                        <span class="glyphicon glyphicon-${glyphiconName}"></span>&nbsp;
                                        <span ${enableTranslation ? 'data-translate="global.menu.' + routerName + '"' : ''}>${_.startCase(routerName)}</span>
                                    </a>
                                </li>`
                    ]
                }, this);
            } else {
                navbarPath = CLIENT_MAIN_SRC_DIR + 'app/layouts/navbar/navbar.component.html';
                jhipsterUtils.rewriteFile({
                    file: navbarPath,
                    needle: 'jhipster-needle-add-element-to-menu',
                    splicable: [`<li routerLinkActive="active">
                                    <a routerLink="${routerName}" routerLinkActive="active" ng-click="vm.collapseNavbar()">
                                        <span class="glyphicon glyphicon-${glyphiconName}"></span>&nbsp;
                                        <span ${enableTranslation ? 'data-translate="global.menu.' + routerName + '"' : ''}>${_.startCase(routerName)}</span>
                                    </a>
                                </li>`
                    ]
                }, this);
            }

        } catch (e) {
            this.log(chalk.yellow('\nUnable to find ') + navbarPath + chalk.yellow(' or missing required jhipster-needle. Reference to ') + routerName + ' ' + chalk.yellow('not added to menu.\n'));
        }
    }

    /**
     * Add a new menu element to the admin menu.
     *
     * @param {string} routerName - The name of the AngularJS router that is added to the admin menu.
     * @param {string} glyphiconName - The name of the Glyphicon (from Bootstrap) that will be displayed.
     * @param {boolean} enableTranslation - If translations are enabled or not
     * @param {string} clientFramework - The name of the client framework
     */
    addElementToAdminMenu(routerName, glyphiconName, enableTranslation, clientFramework) {
        let navbarAdminPath;
        try {
            if (clientFramework === 'angular1') {
                navbarAdminPath = CLIENT_MAIN_SRC_DIR + 'app/layouts/navbar/navbar.html';
            } else {
                navbarAdminPath = CLIENT_MAIN_SRC_DIR + 'app/layouts/navbar/navbar.component.html';
            }
            jhipsterUtils.rewriteFile({
                file: navbarAdminPath,
                needle: 'jhipster-needle-add-element-to-admin-menu',
                splicable: [`<li ui-sref-active="active" >
                                <a ui-sref="${routerName}" ng-click="vm.collapseNavbar()">
                                    <span class="glyphicon glyphicon-${glyphiconName}"></span>&nbsp;
                                    <span ${enableTranslation ? 'data-translate="global.menu.admin.' + routerName + '"' : ''}>${_.startCase(routerName)}</span>
                                </a>
                            </li>`
                ]
            }, this);
        } catch (e) {
            this.log(chalk.yellow('\nUnable to find ') + navbarAdminPath + chalk.yellow(' or missing required jhipster-needle. Reference to ') + routerName + ' ' + chalk.yellow('not added to admin menu.\n'));
        }
    }

    /**
     * Add a new entity in the "entities" menu.
     *
     * @param {string} routerName - The name of the AngularJS router (which by default is the name of the entity).
     * @param {boolean} enableTranslation - If translations are enabled or not
     * @param {string} clientFramework - The name of the client framework
     */
    addEntityToMenu(routerName, enableTranslation, clientFramework) {
        let entityMenuPath;
        try {
            if (clientFramework === 'angular1') {
                entityMenuPath = CLIENT_MAIN_SRC_DIR + 'app/layouts/navbar/navbar.html';
                jhipsterUtils.rewriteFile({
                    file: entityMenuPath,
                    needle: 'jhipster-needle-add-entity-to-menu',
                    splicable: [`<li ui-sref-active="active">
                                    <a ui-sref="${routerName}" ng-click="vm.collapseNavbar()">
                                        <span class="glyphicon glyphicon-asterisk"></span>&nbsp;
                                        <span ${enableTranslation ? 'data-translate="global.menu.entities.' + _.camelCase(routerName) + '"' : ''}>${_.startCase(routerName)}</span>
                                    </a>
                                </li>`
                    ]
                }, this);
            } else {
                entityMenuPath = CLIENT_MAIN_SRC_DIR + 'app/layouts/navbar/navbar.component.html';
                jhipsterUtils.rewriteFile({
                    file: entityMenuPath,
                    needle: 'jhipster-needle-add-entity-to-menu',
                    splicable: [`<li uiSrefActive="active">
                            <a class="dropdown-item" routerLink="${routerName}" (click)="collapseNavbar()">
                                <i class="fa fa-fw fa-asterisk" aria-hidden="true"></i>
                                <span ${enableTranslation ? 'jhiTranslate="global.menu.entities.' + _.camelCase(routerName) + '"' : ''}>${_.startCase(routerName)}</span>
                            </a>
                        </li>`
                    ]
                }, this);
            }
        } catch (e) {
            this.log(chalk.yellow('\nUnable to find ') + entityMenuPath + chalk.yellow(' or missing required jhipster-needle. Reference to ') + routerName + ' ' + chalk.yellow('not added to menu.\n'));
        }
    }
    /**
     * Add a new entity in the TS modules file.
     *
     * @param {string} routerName - The name of the AngularJS router (which by default is the name of the entity).
     * @param {boolean} enableTranslation - If translations are enabled or not
     * @param {string} clientFramework - The name of the client framework
     */
    addEntityToModule(entityInstance, entityClass, entityAngularName, entityFolderName, entityFileName, enableTranslation, clientFramework) {
        const entityModulePath = CLIENT_MAIN_SRC_DIR + 'app/entities/entity.module.ts';
        try {
            if (clientFramework === 'angular1') {
                return;
            }
            const appName = this.getAngular2AppName();

            jhipsterUtils.rewriteFile({
                file: entityModulePath,
                needle: 'jhipster-needle-add-entity-module-import',
                splicable: [
                    this.stripMargin(
                        `|import \{ ${appName}${entityAngularName}Module \} from \'./${entityFolderName}/${entityFileName}.module\';`
                    )
                ]
            }, this);

            jhipsterUtils.rewriteFile({
                file: entityModulePath,
                needle: 'jhipster-needle-add-entity-module',
                splicable: [
                    this.stripMargin(
                        `|${appName}${entityAngularName}Module,`
                    )
                ]
            }, this);
        } catch (e) {this.log(e);
            this.log(chalk.yellow('\nUnable to find ') + entityModulePath + chalk.yellow(' or missing required jhipster-needle. Reference to ') + entityInstance+ entityClass+ entityFolderName+ entityFileName + ' ' + chalk.yellow('not added to ' + entityModulePath + '.\n'));
        }
    }

    /**
     * A a new element in the "global.json" translations.
     *
     * @param {string} key - Key for the menu entry
     * @param {string} value - Default translated value
     * @param {string} language - The language to which this translation should be added
     */
    addElementTranslationKey(key, value, language) {
        const fullPath = CLIENT_MAIN_SRC_DIR + 'i18n/' + language + '/global.json';
        try {
            jhipsterUtils.rewriteFile({
                file: fullPath,
                needle: 'jhipster-needle-menu-add-element',
                splicable: [
                    `"${key}": "${_.startCase(value)}",`
                ]
            }, this);
        } catch (e) {
            this.log(chalk.yellow('\nUnable to find ') + fullPath + chalk.yellow(' or missing required jhipster-needle. Reference to ') + language + chalk.yellow(' not added as a new entity in the menu.\n'));
        }
    }

    /**
     * A a new element in the admin section of "global.json" translations.
     *
     * @param {string} key - Key for the menu entry
     * @param {string} value - Default translated value
     * @param {string} language - The language to which this translation should be added
     */
    addAdminElementTranslationKey(key, value, language) {
        const fullPath = CLIENT_MAIN_SRC_DIR + 'i18n/' + language + '/global.json';
        try {
            jhipsterUtils.rewriteFile({
                file: fullPath,
                needle: 'jhipster-needle-menu-add-admin-element',
                splicable: [
                    `"${key}": "${_.startCase(value)}",`
                ]
            }, this);
        } catch (e) {
            this.log(chalk.yellow('\nUnable to find ') + fullPath + chalk.yellow(' or missing required jhipster-needle. Reference to ') + language + chalk.yellow(' not added as a new entry in the admin menu.\n'));
        }
    }

    /**
     * A a new entity in the "global.json" translations.
     *
     * @param {string} key - Key for the entity name
     * @param {string} value - Default translated value
     * @param {string} language - The language to which this translation should be added
     */
    addEntityTranslationKey(key, value, language) {
        const fullPath = CLIENT_MAIN_SRC_DIR + 'i18n/' + language + '/global.json';
        try {
            jhipsterUtils.rewriteFile({
                file: fullPath,
                needle: 'jhipster-needle-menu-add-entry',
                splicable: [
                    `"${key}": "${_.startCase(value)}",`
                ]
            }, this);
        } catch (e) {
            this.log(chalk.yellow('\nUnable to find ') + fullPath + chalk.yellow(' or missing required jhipster-needle. Reference to ') + language + chalk.yellow(' not added as a new entity in the menu.\n'));
        }
    }

    /**
     * A a new entry as a root param in "global.json" translations.
     *
     * @param {string} key - Key for the entry
     * @param {string} value - Default translated value or object with multiple key and translated value
     * @param {string} language - The language to which this translation should be added
     */
    addGlobalTranslationKey(key, value, language) {
        const fullPath = CLIENT_MAIN_SRC_DIR + 'i18n/' + language + '/global.json';
        try {
            jhipsterUtils.rewriteJSONFile(fullPath, (jsonObj) => {
                jsonObj[key] = value;
            }, this);
        } catch (e) {
            this.log(chalk.yellow('\nUnable to find ') + fullPath + chalk.yellow('. Reference to ') + '(key: ' + key + ', value:' + value + ')' + chalk.yellow(' not added to global translations.\n'));
        }
    }

    /**
     * Add a translation key to all installed languages
     *
     * @param {string} key - Key for the entity name
     * @param {string} value - Default translated value
     * @param {string} method - The method to be run with provided key and value from above
     * @param {string} enableTranslation - specify if i18n is enabled
     */
    addTranslationKeyToAllLanguages(key, value, method, enableTranslation) {
        if (enableTranslation) {
            this.getAllInstalledLanguages().forEach((language) => {
                this[method](key, value, language);
            });
        }
    }

    /**
     * get all the languages installed currently
     */
    getAllInstalledLanguages() {
        let languages = [];
        this.getAllSupportedLanguages().forEach((language) => {
            try {
                const stats = fs.lstatSync(CLIENT_MAIN_SRC_DIR + 'i18n/' + language);
                if (stats.isDirectory()) {
                    languages.push(language);
                }
            } catch (e) {
                // An exception is thrown if the folder doesn't exist
                // do nothing as the language might not be installed
            }
        });
        return languages;
    }

    /**
     * get all the languages supported by JHipster
     */
    getAllSupportedLanguages() {
        return _.map(this.getAllSupportedLanguageOptions(), 'value');
    }

    /**
     * check if a language is supported by JHipster
     * @param {string} language - Key for the language
     */
    isSupportedLanguage(language) {
        return _.includes(this.getAllSupportedLanguages(), language);
    }

    /**
     * get all the languages options supported by JHipster
     */
    getAllSupportedLanguageOptions() {
        return [
            {name: 'Armenian', value: 'hy'},
            {name: 'Catalan', value: 'ca'},
            {name: 'Chinese (Simplified)', value: 'zh-cn'},
            {name: 'Chinese (Traditional)', value: 'zh-tw'},
            {name: 'Czech', value: 'cs'},
            {name: 'Danish', value: 'da'},
            {name: 'Dutch', value: 'nl'},
            {name: 'English', value: 'en'},
            {name: 'Estonian', value: 'et'},
            {name: 'French', value: 'fr'},
            {name: 'Galician', value: 'gl'},
            {name: 'German', value: 'de'},
            {name: 'Greek', value: 'el'},
            {name: 'Hindi', value: 'hi'},
            {name: 'Hungarian', value: 'hu'},
            {name: 'Italian', value: 'it'},
            {name: 'Japanese', value: 'ja'},
            {name: 'Korean', value: 'ko'},
            {name: 'Marathi', value: 'mr'},
            {name: 'Polish', value: 'pl'},
            {name: 'Portuguese (Brazilian)', value: 'pt-br'},
            {name: 'Portuguese', value: 'pt-pt'},
            {name: 'Romanian', value: 'ro'},
            {name: 'Russian', value: 'ru'},
            {name: 'Slovak', value: 'sk'},
            {name: 'Serbian', value: 'sr'},
            {name: 'Spanish', value: 'es'},
            {name: 'Swedish', value: 'sv'},
            {name: 'Turkish', value: 'tr'},
            {name: 'Tamil', value: 'ta'},
            {name: 'Vietnamese', value: 'vi'}
        ];
    }

    /**
     * Add new social configuration in the "application.yml".
     *
     * @param {string} name - social name (twitter, facebook, ect.)
     * @param {string} clientId - clientId
     * @param {string} clientSecret - clientSecret
     * @param {string} comment - url of how to configure the social service
     */
    addSocialConfiguration(name, clientId, clientSecret, comment) {
        const fullPath = SERVER_MAIN_RES_DIR + 'config/application.yml';
        try {
            this.log(chalk.yellow('   update ') + fullPath);
            let config = '';
            if (comment) {
                config += '# ' + comment + '\n        ';
            }
            config += name + ':\n' +
                '            clientId: ' + clientId + '\n' +
                '            clientSecret: ' + clientSecret + '\n';
            jhipsterUtils.rewriteFile({
                file: fullPath,
                needle: 'jhipster-needle-add-social-configuration',
                splicable: [
                    config
                ]
            }, this);
        } catch (e) {
            this.log(chalk.yellow('\nUnable to find ') + fullPath + chalk.yellow('. Reference to ') + 'social configuration ' + name + chalk.yellow(' not added.\n'));
        }
    }

    /**
     * Add a new dependency in the "bower.json".
     *
     * @param {string} name - dependency name
     * @param {string} version - dependency version
     */
    addBowerDependency(name, version) {
        const fullPath = 'bower.json';
        try {
            jhipsterUtils.rewriteJSONFile(fullPath, (jsonObj) => {
                jsonObj.dependencies[name] = version;
            }, this);
        } catch (e) {
            this.log(e);
            this.log(chalk.yellow('\nUnable to find ') + fullPath + chalk.yellow('. Reference to ') + 'bower dependency (name: ' + name + ', version:' + version + ')' + chalk.yellow(' not added.\n'));
        }
    }

    /**
     * Add a new override configuration in the "bower.json".
     *
     * @param {string} bowerPackageName - Bower package name use in dependencies
     * @param {array} main - You can specify which files should be selected
     * @param {boolean} isIgnored - Default: false, Set to true if you want to ignore this package.
     * @param {object} dependencies - You can override the dependencies of a package. Set to null to ignore the dependencies.
     *
     */
    addBowerOverride(bowerPackageName, main, isIgnored, dependencies) {
        const fullPath = 'bower.json';
        try {
            jhipsterUtils.rewriteJSONFile(fullPath, (jsonObj) => {
                const override = {};
                if (main !== undefined && main.length > 0) {
                    override['main'] = main;
                }
                if (isIgnored) {
                    override['ignore'] = true;
                }
                if (dependencies) {
                    override['dependencies'] = dependencies;
                }
                if (jsonObj.overrides === undefined) {
                    jsonObj.overrides = {};
                }
                jsonObj.overrides[bowerPackageName] = override;
            }, this);
        } catch (e) {
            this.log(chalk.yellow('\nUnable to find ') + fullPath + chalk.yellow('. Reference to ') + 'bower override configuration (bowerPackageName: ' + bowerPackageName + ', main:' + JSON.stringify(main) + ', ignore:' + isIgnored + ')' + chalk.yellow(' not added.\n'));
        }
    }

    /**
     * Add a new parameter in the ".bowerrc".
     *
     * @param {string} key - name of the parameter
     * @param {string, obj, bool, etc.} value - value of the parameter
     */
    addBowerrcParameter(key, value) {
        const fullPath = '.bowerrc';
        try {
            this.log(chalk.yellow('   update ') + fullPath);
            jhipsterUtils.rewriteJSONFile(fullPath, (jsonObj) => {
                jsonObj[key] = value;
            }, this);
        } catch (e) {
            this.log(chalk.yellow('\nUnable to find ') + fullPath + chalk.yellow('. Reference to ') + 'bowerrc parameter (key: ' + key + ', value:' + value + ')' + chalk.yellow(' not added.\n'));
        }
    }

    /**
     * Add a new dependency in the "package.json".
     *
     * @param {string} name - dependency name
     * @param {string} version - dependency version
     */
    addNpmDependency(name, version) {
        const fullPath = 'package.json';
        try {
            jhipsterUtils.rewriteJSONFile(fullPath, (jsonObj) => {
                jsonObj.dependencies[name] = version;
            }, this);
        } catch (e) {
            this.log(e);
            this.log(chalk.yellow('\nUnable to find ') + fullPath + chalk.yellow('. Reference to ') + 'npm dependency (name: ' + name + ', version:' + version + ')' + chalk.yellow(' not added.\n'));
        }
    }

    /**
     * Add a new devDependency in the "package.json".
     *
     * @param {string} name - devDependency name
     * @param {string} version - devDependency version
     */
    addNpmDevDependency(name, version) {
        const fullPath = 'package.json';
        try {
            jhipsterUtils.rewriteJSONFile(fullPath, (jsonObj) => {
                jsonObj.devDependencies[name] = version;
            }, this);
        } catch (e) {
            this.log(e);
            this.log(chalk.yellow('\nUnable to find ') + fullPath + chalk.yellow('. Reference to ') + 'npm devDependency (name: ' + name + ', version:' + version + ')' + chalk.yellow(' not added.\n'));
        }
    }

    /**
     * Add a new script in the "package.json".
     *
     * @param {string} name - script name
     * @param {string} data - script version
     */
    addNpmScript(name, data) {
        const fullPath = 'package.json';
        try {
            jhipsterUtils.rewriteJSONFile(fullPath, (jsonObj) => {
                jsonObj.scripts[name] = data;
            }, this);
        } catch (e) {
            this.log(e);
            this.log(chalk.yellow('\nUnable to find ') + fullPath + chalk.yellow('. Reference to ') + 'npm script (name: ' + name + ', data:' + data + ')' + chalk.yellow(' not added.\n'));
        }
    }

    /**
     * Add a new module to the angular application in "app.module.js".
     *
     * @param {string} moduleName - module name
     *
     */
    addAngularJsModule(moduleName) {
        const fullPath = CLIENT_MAIN_SRC_DIR + 'app/app.module.js';
        try {
            jhipsterUtils.rewriteFile({
                file: fullPath,
                needle: 'jhipster-needle-angularjs-add-module',
                splicable: [
                    `'${moduleName}',`
                ]
            }, this);
        } catch (e) {
            this.log(chalk.yellow('\nUnable to find ') + fullPath + chalk.yellow(' or missing required jhipster-needle. Reference to ') + moduleName + chalk.yellow(' not added to JHipster app.\n'));
        }
    }

    /**
     * Add a new http interceptor to the angular application in "blocks/config/http.config.js".
     * The interceptor should be in its own .js file inside app/blocks/interceptor folder
     * @param {string} interceptorName - angular name of the interceptor
     *
     */
    addAngularJsInterceptor(interceptorName) {
        const fullPath = CLIENT_MAIN_SRC_DIR + 'app/blocks/config/http.config.js';
        try {
            jhipsterUtils.rewriteFile({
                file: fullPath,
                needle: 'jhipster-needle-angularjs-add-interceptor',
                splicable: [
                    `$httpProvider.interceptors.push('${interceptorName}');`
                ]
            }, this);
        } catch (e) {
            this.log(chalk.yellow('\nUnable to find ') + fullPath + chalk.yellow(' or missing required jhipster-needle. Interceptor not added to JHipster app.\n'));
        }
    }

    /**
     * Add a new entity to the Ehcache, for the 2nd level cache of an entity and its relationships.
     *
     * @param {string} name - the entity to cache.
     * @parma {array} relationships - the relationships of this entity
     */
    addEntityToEhcache(entityClass, relationships) {
        // Add the entity to ehcache
        this.addEntryToEhcache(`${this.packageName}.domain.${entityClass}.class.getName()`);
        // Add the collections linked to that entity to ehcache
        for (const idx in relationships) {
            const relationshipType = relationships[idx].relationshipType;
            if (relationshipType === 'one-to-many' || relationshipType === 'many-to-many') {
                this.addEntryToEhcache(`${this.packageName}.domain.${entityClass}.class.getName() + ".${relationships[idx].relationshipFieldNamePlural}"`);
            }
        }
    }

    /**
     * Add a new entry to Ehcache in CacheConfiguration.java
     *
     * @param {string} name - the entry (including package name) to cache.
     */
    addEntryToEhcache(entry) {
        try {
            const ehcachePath = SERVER_MAIN_SRC_DIR + `${this.packageFolder}/config/CacheConfiguration.java`;
            jhipsterUtils.rewriteFile({
                file: ehcachePath,
                needle: 'jhipster-needle-ehcache-add-entry',
                splicable: [`cm.createCache(${entry}, cacheConfiguration);`
                ]
            }, this);
        } catch (e) {
            this.log(chalk.yellow('\nUnable to add ' + entry + ' to CacheConfiguration.java file.\n\t' + e.message));
        }
    }

    /**
     * Add a new changelog to the Liquibase master.xml file.
     *
     * @param {string} changelogName - The name of the changelog (name of the file without .xml at the end).
     */
    addChangelogToLiquibase(changelogName) {
        this.addLiquibaseChangelogToMaster(changelogName, 'jhipster-needle-liquibase-add-changelog');
    }

    /**
     * Add a new constraints changelog to the Liquibase master.xml file.
     *
     * @param {string} changelogName - The name of the changelog (name of the file without .xml at the end).
     */
    addConstraintsChangelogToLiquibase(changelogName) {
        this.addLiquibaseChangelogToMaster(changelogName, 'jhipster-needle-liquibase-add-constraints-changelog');
    }

    /**
     * Add a new changelog to the Liquibase master.xml file.
     *
     * @param {string} changelogName - The name of the changelog (name of the file without .xml at the end).
     * @param {string} needle - The needle at where it has to be added.
     */
    addLiquibaseChangelogToMaster(changelogName, needle) {
        const fullPath = SERVER_MAIN_RES_DIR + 'config/liquibase/master.xml';
        try {
            jhipsterUtils.rewriteFile({
                file: fullPath,
                needle: needle,
                splicable: [
                    `<include file="classpath:config/liquibase/changelog/${changelogName}.xml" relativeToChangelogFile="false"/>`
                ]
            }, this);
        } catch (e) {
            this.log(chalk.yellow('\nUnable to find ') + fullPath + chalk.yellow(' or missing required jhipster-needle. Reference to ') + changelogName + '.xml ' + chalk.yellow('not added.\n'));
        }
    }

    /**
     * A a new column to a Liquibase changelog file for entity.
     *
     * @param {string} filePath - The full path of the changelog file.
     * @param {string} content - The content to be added as column, can have multiple columns as well
     */
    addColumnToLiquibaseEntityChangeset(filePath, content) {
        try {
            jhipsterUtils.rewriteFile({
                file: filePath,
                needle: 'jhipster-needle-liquibase-add-column',
                splicable: [
                    content
                ]
            }, this);
        } catch (e) {
            this.log(chalk.yellow('\nUnable to find ') + filePath + chalk.yellow(' or missing required jhipster-needle. Column not added.\n') + e);
        }
    }

    /**
     * Add a new social button in the login and register modules
     *
     * @param {string} socialName - name of the social module. ex: 'facebook'
     * @param {string} socialParameter - parameter to send to social connection ex: 'public_profile,email'
     * @param {string} buttonColor - color of the social button. ex: '#3b5998'
     * @param {string} buttonHoverColor - color of the social button when is hover. ex: '#2d4373'
     * @param {string} clientFramework - The name of the client framework
     */
    addSocialButton(isUseSass, socialName, socialParameter, buttonColor, buttonHoverColor, clientFramework) {
        const socialServicefullPath = CLIENT_MAIN_SRC_DIR + 'app/account/social/social.service.js';
        let loginfullPath;
        let registerfullPath;
        if (clientFramework === 'angular1') {
            loginfullPath = CLIENT_MAIN_SRC_DIR + 'app/account/login/login.html';
            registerfullPath = CLIENT_MAIN_SRC_DIR + 'app/account/register/register.html';
        } else {
            loginfullPath = CLIENT_MAIN_SRC_DIR + 'app/account/login/login.component.html';
            registerfullPath = CLIENT_MAIN_SRC_DIR + 'app/account/register/register.component.html';
        }
        try {
            this.log(chalk.yellow('\nupdate ') + socialServicefullPath);
            const serviceCode = `case '${socialName}': return '${socialParameter}';`;
            jhipsterUtils.rewriteFile({
                file: socialServicefullPath,
                needle: 'jhipster-needle-add-social-button',
                splicable: [
                    serviceCode
                ]
            }, this);

            const buttonCode = `<jh-social ng-provider="${socialName}"></jh-social>`;
            this.log(chalk.yellow('update ') + loginfullPath);
            jhipsterUtils.rewriteFile({
                file: loginfullPath,
                needle: 'jhipster-needle-add-social-button',
                splicable: [
                    buttonCode
                ]
            }, this);
            this.log(chalk.yellow('update ') + registerfullPath);
            jhipsterUtils.rewriteFile({
                file: registerfullPath,
                needle: 'jhipster-needle-add-social-button',
                splicable: [
                    buttonCode
                ]
            }, this);

            const buttonStyle = `.jh-btn-${socialName} {
                    background-color: ${buttonColor};
                    border-color: rgba(0, 0, 0, 0.2);
                    color: #fff;
                }\n
                .jh-btn-${socialName}:hover, .jh-btn-${socialName}:focus, .jh-btn-${socialName}:active, .jh-btn-${socialName}.active, .open > .dropdown-toggle.jh-btn-${socialName} {
                    background-color: ${buttonHoverColor};
                    border-color: rgba(0, 0, 0, 0.2);
                    color: #fff;
                }`;
            this.addMainCSSStyle(isUseSass, buttonStyle, 'Add sign in style for ' + socialName);

        } catch (e) {
            this.log(chalk.yellow('\nUnable to add social button modification.\n' + e));
        }
    }

    /**
     * Add a new social connection factory in the SocialConfiguration.java file.
     *
     * @param {string} javaDir - default java directory of the project (JHipster const)
     * @param {string} importPackagePath - package path of the ConnectionFactory class
     * @param {string} socialName - name of the social module
     * @param {string} connectionFactoryClassName - name of the ConnectionFactory class
     * @param {string} configurationName - name of the section in the config yaml file
     */
    addSocialConnectionFactory(javaDir, importPackagePath, socialName, connectionFactoryClassName, configurationName) {
        const fullPath = javaDir + 'config/social/SocialConfiguration.java';
        try {
            this.log(chalk.yellow('\nupdate ') + fullPath);
            const javaImport = 'import ' + importPackagePath + ';\n';
            jhipsterUtils.rewriteFile({
                file: fullPath,
                needle: 'jhipster-needle-add-social-connection-factory-import-package',
                splicable: [
                    javaImport
                ]
            }, this);

            const clientId = socialName + 'ClientId';
            const clientSecret = socialName + 'ClientSecret';
            const javaCode = '// ' + socialName + ' configuration\n' +
                '        String ' + clientId + ' = environment.getProperty("spring.social.' + configurationName + '.clientId");\n' +
                '        String ' + clientSecret + ' = environment.getProperty("spring.social.' + configurationName + '.clientSecret");\n' +
                '        if (' + clientId + ' != null && ' + clientSecret + ' != null) {\n' +
                '            log.debug("Configuring ' + connectionFactoryClassName + '");\n' +
                '            connectionFactoryConfigurer.addConnectionFactory(\n' +
                '                new ' + connectionFactoryClassName + '(\n' +
                '                    ' + clientId + ',\n' +
                '                    ' + clientSecret + '\n' +
                '                )\n' +
                '            );\n' +
                '        } else {\n' +
                '            log.error("Cannot configure ' + connectionFactoryClassName + ' id or secret null");\n' +
                '        }\n';

            jhipsterUtils.rewriteFile({
                file: fullPath,
                needle: 'jhipster-needle-add-social-connection-factory',
                splicable: [
                    javaCode
                ]
            }, this);
        } catch (e) {
<<<<<<< HEAD
            this.log(chalk.yellow('\nUnable to find ') + fullPath + chalk.yellow(' or missing required jhipster-needle. Social connection ') + e + ' ' + chalk.yellow('not added.\n'));
        }
    }

    /**
     * Add new css style to the angular application in "main.css".
     *
     * @param {string} style - css to add in the file
     * @param {string} comment - comment to add before css code
     *
     * example:
     *
     * style = '.jhipster {\n     color: #baa186;\n}'
     * comment = 'New JHipster color'
     *
     * * ==========================================================================
     * New JHipster color
     * ========================================================================== *
     * .jhipster {
     *     color: #baa186;
     * }
     *
     */
    addMainCSSStyle(isUseSass, style, comment) {
        if (isUseSass) {
            this.addMainSCSSStyle(style, comment);
        }

        const fullPath = CLIENT_MAIN_SRC_DIR + 'content/css/main.css';
        let styleBlock = '';
        if (comment) {
            styleBlock += '/* ==========================================================================\n';
            styleBlock += comment + '\n';
            styleBlock += '========================================================================== */\n';
        }
        styleBlock += style + '\n';
        try {
            jhipsterUtils.rewriteFile({
                file: fullPath,
                needle: 'jhipster-needle-css-add-main',
                splicable: [
                    styleBlock
                ]
            }, this);
        } catch (e) {
            this.log(chalk.yellow('\nUnable to find ') + fullPath + chalk.yellow(' or missing required jhipster-needle. Style not added to JHipster app.\n'));
        }
    }

    /**
     * Add new scss style to the angular application in "main.scss".
     *
     * @param {string} style - scss to add in the file
     * @param {string} comment - comment to add before css code
     *
     * example:
     *
     * style = '.success {\n     @extend .message;\n    border-color: green;\n}'
     * comment = 'Message'
     *
     * * ==========================================================================
     * Message
     * ========================================================================== *
     * .success {
     *     @extend .message;
     *     border-color: green;
     * }
     *
     */
    addMainSCSSStyle(style, comment) {
        const fullPath = CLIENT_MAIN_SRC_DIR + 'scss/main.scss';
        let styleBlock = '';
=======
            // An exception is thrown if the folder doesn't exist
            // do nothing as the language might not be installed
        }
    });
    return languages;
};

/**
 * get all the languages supported by JHipster
 */
Generator.prototype.getAllSupportedLanguages = function () {
    return _.map(this.getAllSupportedLanguageOptions(), 'value');
};

/**
 * check if a language is supported by JHipster
 * @param {string} language - Key for the language
 */
Generator.prototype.isSupportedLanguage = function (language) {
    return _.includes(this.getAllSupportedLanguages(), language);
};

/**
 * get all the languages options supported by JHipster
 */
Generator.prototype.getAllSupportedLanguageOptions = function () {
    return [
        {name: 'Armenian', value: 'hy'},
        {name: 'Catalan', value: 'ca'},
        {name: 'Chinese (Simplified)', value: 'zh-cn'},
        {name: 'Chinese (Traditional)', value: 'zh-tw'},
        {name: 'Czech', value: 'cs'},
        {name: 'Danish', value: 'da'},
        {name: 'Dutch', value: 'nl'},
        {name: 'English', value: 'en'},
        {name: 'Estonian', value: 'et'},
        {name: 'French', value: 'fr'},
        {name: 'Galician', value: 'gl'},
        {name: 'German', value: 'de'},
        {name: 'Greek', value: 'el'},
        {name: 'Hindi', value: 'hi'},
        {name: 'Hungarian', value: 'hu'},
        {name: 'Italian', value: 'it'},
        {name: 'Japanese', value: 'ja'},
        {name: 'Korean', value: 'ko'},
        {name: 'Marathi', value: 'mr'},
        {name: 'Polish', value: 'pl'},
        {name: 'Portuguese (Brazilian)', value: 'pt-br'},
        {name: 'Portuguese', value: 'pt-pt'},
        {name: 'Romanian', value: 'ro'},
        {name: 'Russian', value: 'ru'},
        {name: 'Slovak', value: 'sk'},
        {name: 'Serbian', value: 'sr'},
        {name: 'Spanish', value: 'es'},
        {name: 'Swedish', value: 'sv'},
        {name: 'Turkish', value: 'tr'},
        {name: 'Tamil', value: 'ta'},
        {name: 'Thai', value: 'th'},
        {name: 'Vietnamese', value: 'vi'}
    ];
};

/**
 * Add new social configuration in the "application.yml".
 *
 * @param {string} name - social name (twitter, facebook, ect.)
 * @param {string} clientId - clientId
 * @param {string} clientSecret - clientSecret
 * @param {string} comment - url of how to configure the social service
 */
Generator.prototype.addSocialConfiguration = function (name, clientId, clientSecret, comment) {
    var fullPath = SERVER_MAIN_RES_DIR + 'config/application.yml';
    try {
        this.log(chalk.yellow('   update ') + fullPath);
        var config = '';
>>>>>>> 1f664351
        if (comment) {
            styleBlock += '/* ==========================================================================\n';
            styleBlock += comment + '\n';
            styleBlock += '========================================================================== */\n';
        }
        styleBlock += style + '\n';
        try {
            jhipsterUtils.rewriteFile({
                file: fullPath,
                needle: 'jhipster-needle-scss-add-main',
                splicable: [
                    styleBlock
                ]
            }, this);
        } catch (e) {
            this.log(chalk.yellow('\nUnable to find ') + fullPath + chalk.yellow(' or missing required jhipster-needle. Style not added to JHipster app.\n'));
        }
    }

    /**
     * Add a new Maven dependency.
     *
     * @param {string} groupId - dependency groupId
     * @param {string} artifactId - dependency artifactId
     * @param {string} version - explicit dependency version number
     * @param {string} other - explicit other thing: scope, exclusions...
     */
    addMavenDependency(groupId, artifactId, version, other) {
        const fullPath = 'pom.xml';
        try {
            let dependency = '<dependency>\n' +
                '            <groupId>' + groupId + '</groupId>\n' +
                '            <artifactId>' + artifactId + '</artifactId>\n';
            if (version) {
                dependency += '            <version>' + version + '</version>\n';
            }
            if (other) {
                dependency += other + '\n';
            }
            dependency += '        </dependency>';
            jhipsterUtils.rewriteFile({
                file: fullPath,
                needle: 'jhipster-needle-maven-add-dependency',
                splicable: [
                    dependency
                ]
            }, this);
        } catch (e) {
            this.log(chalk.yellow('\nUnable to find ') + fullPath + chalk.yellow(' or missing required jhipster-needle. Reference to ') + 'maven dependency (groupId: ' + groupId + ', artifactId:' + artifactId + ', version:' + version + ')' + chalk.yellow(' not added.\n'));
        }
    }

    /**
     * Add a new Maven plugin.
     *
     * @param {string} groupId - plugin groupId
     * @param {string} artifactId - plugin artifactId
     * @param {string} version - explicit plugin version number
     * @param {string} other - explicit other thing: executions, configuration...
     */
    addMavenPlugin(groupId, artifactId, version, other) {
        const fullPath = 'pom.xml';
        try {
            let plugin = '<plugin>\n' +
                '                <groupId>' + groupId + '</groupId>\n' +
                '                <artifactId>' + artifactId + '</artifactId>\n';
            if (version) {
                plugin += '                <version>' + version + '</version>\n';
            }
            if (other) {
                plugin += other + '\n';
            }
<<<<<<< HEAD
            plugin += '            </plugin>';
            jhipsterUtils.rewriteFile({
                file: fullPath,
                needle: 'jhipster-needle-maven-add-plugin',
                splicable: [
                    plugin
                ]
            }, this);
        } catch (e) {
            this.log(chalk.yellow('\nUnable to find ') + fullPath + chalk.yellow(' or missing required jhipster-needle. Reference to ') + 'maven plugin (groupId: ' + groupId + ', artifactId:' + artifactId + ', version:' + version + ')' + chalk.yellow(' not added.\n'));
        }
    }

    /**
     * A new Gradle plugin.
     *
     * @param {string} group - plugin GroupId
     * @param {string} name - plugin name
     * @param {string} version - explicit plugin version number
     */
    addGradlePlugin(group, name, version) {
        const fullPath = 'build.gradle';
=======
            jsonObj.overrides[bowerPackageName] = override;
        }, this);
    } catch (e) {
        this.log(chalk.yellow('\nUnable to find ') + fullPath + chalk.yellow('. Reference to ') + 'bower override configuration (bowerPackageName: ' + bowerPackageName + ', main:' + JSON.stringify(main) + ', ignore:' + isIgnored + ')' + chalk.yellow(' not added.\n'));
    }
};

/**
 * Add a new parameter in the ".bowerrc".
 *
 * @param {string} key - name of the parameter
 * @param {string, obj, bool, etc.} value - value of the parameter
 */
Generator.prototype.addBowerrcParameter = function (key, value) {
    var fullPath = '.bowerrc';
    try {
        this.log(chalk.yellow('   update ') + fullPath);
        jhipsterUtils.rewriteJSONFile(fullPath, function (jsonObj) {
            jsonObj[key] = value;
        }, this);
    } catch (e) {
        this.log(chalk.yellow('\nUnable to find ') + fullPath + chalk.yellow('. Reference to ') + 'bowerrc parameter (key: ' + key + ', value:' + value + ')' + chalk.yellow(' not added.\n'));
    }
};

/**
 * Add a new dependency in the "package.json".
 *
 * @param {string} name - dependency name
 * @param {string} version - dependency version
 */
Generator.prototype.addNpmDependency = function (name, version) {
    var fullPath = 'package.json';
    try {
        jhipsterUtils.rewriteJSONFile(fullPath, function (jsonObj) {
            jsonObj.dependencies[name] = version;
        }, this);
    } catch (e) {
        this.log(e);
        this.log(chalk.yellow('\nUnable to find ') + fullPath + chalk.yellow('. Reference to ') + 'npm dependency (name: ' + name + ', version:' + version + ')' + chalk.yellow(' not added.\n'));
    }
};

/**
 * Add a new devDependency in the "package.json".
 *
 * @param {string} name - devDependency name
 * @param {string} version - devDependency version
 */
Generator.prototype.addNpmDevDependency = function (name, version) {
    var fullPath = 'package.json';
    try {
        jhipsterUtils.rewriteJSONFile(fullPath, function (jsonObj) {
            jsonObj.devDependencies[name] = version;
        }, this);
    } catch (e) {
        this.log(e);
        this.log(chalk.yellow('\nUnable to find ') + fullPath + chalk.yellow('. Reference to ') + 'npm devDependency (name: ' + name + ', version:' + version + ')' + chalk.yellow(' not added.\n'));
    }
};

/**
 * Add a new script in the "package.json".
 *
 * @param {string} name - script name
 * @param {string} data - script version
 */
Generator.prototype.addNpmScript = function (name, data) {
    var fullPath = 'package.json';
    try {
        jhipsterUtils.rewriteJSONFile(fullPath, function (jsonObj) {
            jsonObj.scripts[name] = data;
        }, this);
    } catch (e) {
        this.log(e);
        this.log(chalk.yellow('\nUnable to find ') + fullPath + chalk.yellow('. Reference to ') + 'npm script (name: ' + name + ', data:' + data + ')' + chalk.yellow(' not added.\n'));
    }
};

/**
 * Add a new module to the angular application in "app.module.js".
 *
 * @param {string} moduleName - module name
 *
 */
Generator.prototype.addAngularJsModule = function (moduleName) {
    var fullPath = CLIENT_MAIN_SRC_DIR + 'app/app.module.js';
    try {
        jhipsterUtils.rewriteFile({
            file: fullPath,
            needle: 'jhipster-needle-angularjs-add-module',
            splicable: [
                `'${moduleName}',`
            ]
        }, this);
    } catch (e) {
        this.log(chalk.yellow('\nUnable to find ') + fullPath + chalk.yellow(' or missing required jhipster-needle. Reference to ') + moduleName + chalk.yellow(' not added to JHipster app.\n'));
    }
};

/**
 * Add a new http interceptor to the angular application in "blocks/config/http.config.js".
 * The interceptor should be in its own .js file inside app/blocks/interceptor folder
 * @param {string} interceptorName - angular name of the interceptor
 *
 */
Generator.prototype.addAngularJsInterceptor = function (interceptorName) {
    var fullPath = CLIENT_MAIN_SRC_DIR + 'app/blocks/config/http.config.js';
    try {
        jhipsterUtils.rewriteFile({
            file: fullPath,
            needle: 'jhipster-needle-angularjs-add-interceptor',
            splicable: [
                `$httpProvider.interceptors.push('${interceptorName}');`
            ]
        }, this);
    } catch (e) {
        this.log(chalk.yellow('\nUnable to find ') + fullPath + chalk.yellow(' or missing required jhipster-needle. Interceptor not added to JHipster app.\n'));
    }
};

/**
 * Add a new entity to the Ehcache, for the 2nd level cache of an entity and its relationships.
 *
 * @param {string} name - the entity to cache.
 * @parma {array} relationships - the relationships of this entity
 */
Generator.prototype.addEntityToEhcache = function (entityClass, relationships) {
    // Add the entity to ehcache
    this.addEntryToEhcache(`${this.packageName}.domain.${entityClass}.class.getName()`);
    // Add the collections linked to that entity to ehcache
    for (var idx in relationships) {
        var relationshipType = relationships[idx].relationshipType;
        if (relationshipType === 'one-to-many' || relationshipType === 'many-to-many') {
            this.addEntryToEhcache(`${this.packageName}.domain.${entityClass}.class.getName() + ".${relationships[idx].relationshipFieldNamePlural}"`);
        }
    }
};

/**
 * Add a new entry to Ehcache in CacheConfiguration.java
 *
 * @param {string} name - the entry (including package name) to cache.
 */
Generator.prototype.addEntryToEhcache = function (entry) {
    try {
        var ehcachePath = SERVER_MAIN_SRC_DIR + `${this.packageFolder}/config/CacheConfiguration.java`;
        jhipsterUtils.rewriteFile({
            file: ehcachePath,
            needle: 'jhipster-needle-ehcache-add-entry',
            splicable: [`cm.createCache(${entry}, jcacheConfiguration);`
            ]
        }, this);
    } catch (e) {
        this.log(chalk.yellow('\nUnable to add ' + entry + ' to CacheConfiguration.java file.\n\t' + e.message));
    }
};

/**
 * Add a new changelog to the Liquibase master.xml file.
 *
 * @param {string} changelogName - The name of the changelog (name of the file without .xml at the end).
 */
Generator.prototype.addChangelogToLiquibase = function (changelogName) {
    this.addLiquibaseChangelogToMaster(changelogName, 'jhipster-needle-liquibase-add-changelog');
};

/**
 * Add a new constraints changelog to the Liquibase master.xml file.
 *
 * @param {string} changelogName - The name of the changelog (name of the file without .xml at the end).
 */
Generator.prototype.addConstraintsChangelogToLiquibase = function (changelogName) {
    this.addLiquibaseChangelogToMaster(changelogName, 'jhipster-needle-liquibase-add-constraints-changelog');
};

/**
 * Add a new changelog to the Liquibase master.xml file.
 *
 * @param {string} changelogName - The name of the changelog (name of the file without .xml at the end).
 * @param {string} needle - The needle at where it has to be added.
 */
Generator.prototype.addLiquibaseChangelogToMaster = function (changelogName, needle) {
    try {
        var fullPath = SERVER_MAIN_RES_DIR + 'config/liquibase/master.xml';
        jhipsterUtils.rewriteFile({
            file: fullPath,
            needle: needle,
            splicable: [
                `<include file="classpath:config/liquibase/changelog/${changelogName}.xml" relativeToChangelogFile="false"/>`
            ]
        }, this);
    } catch (e) {
        this.log(chalk.yellow('\nUnable to find ') + fullPath + chalk.yellow(' or missing required jhipster-needle. Reference to ') + changelogName + '.xml ' + chalk.yellow('not added.\n'));
    }
};

/**
 * A a new column to a Liquibase changelog file for entity.
 *
 * @param {string} filePath - The full path of the changelog file.
 * @param {string} content - The content to be added as column, can have multiple columns as well
 */
Generator.prototype.addColumnToLiquibaseEntityChangeset = function (filePath, content) {
    try {
        jhipsterUtils.rewriteFile({
            file: filePath,
            needle: 'jhipster-needle-liquibase-add-column',
            splicable: [
                content
            ]
        }, this);
    } catch (e) {
        this.log(chalk.yellow('\nUnable to find ') + filePath + chalk.yellow(' or missing required jhipster-needle. Column not added.\n') + e);
    }
};

/**
 * Add a new social button in the login and register modules
 *
 * @param {string} socialName - name of the social module. ex: 'facebook'
 * @param {string} socialParameter - parameter to send to social connection ex: 'public_profile,email'
 * @param {string} buttonColor - color of the social button. ex: '#3b5998'
 * @param {string} buttonHoverColor - color of the social button when is hover. ex: '#2d4373'
 * @param {string} clientFramework - The name of the client framework
 */
Generator.prototype.addSocialButton = function (isUseSass, socialName, socialParameter, buttonColor, buttonHoverColor, clientFramework) {
    var socialServicefullPath = CLIENT_MAIN_SRC_DIR + 'app/account/social/social.service.js';
    var loginfullPath, registerfullPath;
    if (clientFramework === 'angular1') {
        loginfullPath = CLIENT_MAIN_SRC_DIR + 'app/account/login/login.html';
        registerfullPath = CLIENT_MAIN_SRC_DIR + 'app/account/register/register.html';
    } else {
        loginfullPath = CLIENT_MAIN_SRC_DIR + 'app/account/login/login.component.html';
        registerfullPath = CLIENT_MAIN_SRC_DIR + 'app/account/register/register.component.html';
    }
    try {
        this.log(chalk.yellow('\nupdate ') + socialServicefullPath);
        var serviceCode = `case '${socialName}': return '${socialParameter}';`;
        jhipsterUtils.rewriteFile({
            file: socialServicefullPath,
            needle: 'jhipster-needle-add-social-button',
            splicable: [
                serviceCode
            ]
        }, this);

        var buttonCode = `<jh-social ng-provider="${socialName}"></jh-social>`;
        this.log(chalk.yellow('update ') + loginfullPath);
        jhipsterUtils.rewriteFile({
            file: loginfullPath,
            needle: 'jhipster-needle-add-social-button',
            splicable: [
                buttonCode
            ]
        }, this);
        this.log(chalk.yellow('update ') + registerfullPath);
        jhipsterUtils.rewriteFile({
            file: registerfullPath,
            needle: 'jhipster-needle-add-social-button',
            splicable: [
                buttonCode
            ]
        }, this);

        var buttonStyle = `.jh-btn-${socialName} {
                 background-color: ${buttonColor};
                 border-color: rgba(0, 0, 0, 0.2);
                 color: #fff;
            }\n
            .jh-btn-${socialName}:hover, .jh-btn-${socialName}:focus, .jh-btn-${socialName}:active, .jh-btn-${socialName}.active, .open > .dropdown-toggle.jh-btn-${socialName} {
                background-color: ${buttonHoverColor};
                border-color: rgba(0, 0, 0, 0.2);
                color: #fff;
            }`;
        this.addMainCSSStyle(isUseSass, buttonStyle, 'Add sign in style for ' + socialName);

    } catch (e) {
        this.log(chalk.yellow('\nUnable to add social button modification.\n' + e));
    }
};

/**
 * Add a new social connection factory in the SocialConfiguration.java file.
 *
 * @param {string} javaDir - default java directory of the project (JHipster var)
 * @param {string} importPackagePath - package path of the ConnectionFactory class
 * @param {string} socialName - name of the social module
 * @param {string} connectionFactoryClassName - name of the ConnectionFactory class
 * @param {string} configurationName - name of the section in the config yaml file
 */
Generator.prototype.addSocialConnectionFactory = function (javaDir, importPackagePath, socialName, connectionFactoryClassName, configurationName) {
    var fullPath = javaDir + 'config/social/SocialConfiguration.java';
    try {
        this.log(chalk.yellow('\nupdate ') + fullPath);
        var javaImport = 'import ' + importPackagePath + ';\n';
        jhipsterUtils.rewriteFile({
            file: fullPath,
            needle: 'jhipster-needle-add-social-connection-factory-import-package',
            splicable: [
                javaImport
            ]
        }, this);

        var clientId = socialName + 'ClientId';
        var clientSecret = socialName + 'ClientSecret';
        var javaCode = '// ' + socialName + ' configuration\n' +
            '        String ' + clientId + ' = environment.getProperty("spring.social.' + configurationName + '.clientId");\n' +
            '        String ' + clientSecret + ' = environment.getProperty("spring.social.' + configurationName + '.clientSecret");\n' +
            '        if (' + clientId + ' != null && ' + clientSecret + ' != null) {\n' +
            '            log.debug("Configuring ' + connectionFactoryClassName + '");\n' +
            '            connectionFactoryConfigurer.addConnectionFactory(\n' +
            '                new ' + connectionFactoryClassName + '(\n' +
            '                    ' + clientId + ',\n' +
            '                    ' + clientSecret + '\n' +
            '                )\n' +
            '            );\n' +
            '        } else {\n' +
            '            log.error("Cannot configure ' + connectionFactoryClassName + ' id or secret null");\n' +
            '        }\n';

        jhipsterUtils.rewriteFile({
            file: fullPath,
            needle: 'jhipster-needle-add-social-connection-factory',
            splicable: [
                javaCode
            ]
        }, this);
    } catch (e) {
        this.log(chalk.yellow('\nUnable to find ') + fullPath + chalk.yellow(' or missing required jhipster-needle. Social connection ') + e + ' ' + chalk.yellow('not added.\n'));
    }
};

/**
 * Add new css style to the angular application in "main.css".
 *
 * @param {string} style - css to add in the file
 * @param {string} comment - comment to add before css code
 *
 * example:
 *
 * style = '.jhipster {\n     color: #baa186;\n}'
 * comment = 'New JHipster color'
 *
 * * ==========================================================================
 * New JHipster color
 * ========================================================================== *
 * .jhipster {
 *     color: #baa186;
 * }
 *
 */
Generator.prototype.addMainCSSStyle = function (isUseSass, style, comment) {
    if (isUseSass) {
        this.addMainSCSSStyle(style, comment);
    }

    var fullPath = CLIENT_MAIN_SRC_DIR + 'content/css/main.css';
    var styleBlock = '';
    if (comment) {
        styleBlock += '/* ==========================================================================\n';
        styleBlock += comment + '\n';
        styleBlock += '========================================================================== */\n';
    }
    styleBlock += style + '\n';
    try {
        jhipsterUtils.rewriteFile({
            file: fullPath,
            needle: 'jhipster-needle-css-add-main',
            splicable: [
                styleBlock
            ]
        }, this);
    } catch (e) {
        this.log(chalk.yellow('\nUnable to find ') + fullPath + chalk.yellow(' or missing required jhipster-needle. Style not added to JHipster app.\n'));
    }
};

/**
 * Add new scss style to the angular application in "main.scss".
 *
 * @param {string} style - scss to add in the file
 * @param {string} comment - comment to add before css code
 *
 * example:
 *
 * style = '.success {\n     @extend .message;\n    border-color: green;\n}'
 * comment = 'Message'
 *
 * * ==========================================================================
 * Message
 * ========================================================================== *
 * .success {
 *     @extend .message;
 *     border-color: green;
 * }
 *
 */
Generator.prototype.addMainSCSSStyle = function (style, comment) {
    var fullPath = CLIENT_MAIN_SRC_DIR + 'scss/main.scss';
    var styleBlock = '';
    if (comment) {
        styleBlock += '/* ==========================================================================\n';
        styleBlock += comment + '\n';
        styleBlock += '========================================================================== */\n';
    }
    styleBlock += style + '\n';
    try {
        jhipsterUtils.rewriteFile({
            file: fullPath,
            needle: 'jhipster-needle-scss-add-main',
            splicable: [
                styleBlock
            ]
        }, this);
    } catch (e) {
        this.log(chalk.yellow('\nUnable to find ') + fullPath + chalk.yellow(' or missing required jhipster-needle. Style not added to JHipster app.\n'));
    }
};

/**
 * Add a new Maven dependency.
 *
 * @param {string} groupId - dependency groupId
 * @param {string} artifactId - dependency artifactId
 * @param {string} version - explicit dependency version number
 * @param {string} other - explicit other thing: scope, exclusions...
 */
Generator.prototype.addMavenDependency = function (groupId, artifactId, version, other) {
    try {
        var fullPath = 'pom.xml';
        var dependency = '<dependency>\n' +
            '            <groupId>' + groupId + '</groupId>\n' +
            '            <artifactId>' + artifactId + '</artifactId>\n';
        if (version) {
            dependency += '            <version>' + version + '</version>\n';
        }
        if (other) {
            dependency += other + '\n';
        }
        dependency += '        </dependency>';
        jhipsterUtils.rewriteFile({
            file: fullPath,
            needle: 'jhipster-needle-maven-add-dependency',
            splicable: [
                dependency
            ]
        }, this);
    } catch (e) {
        this.log(chalk.yellow('\nUnable to find ') + fullPath + chalk.yellow(' or missing required jhipster-needle. Reference to ') + 'maven dependency (groupId: ' + groupId + ', artifactId:' + artifactId + ', version:' + version + ')' + chalk.yellow(' not added.\n'));
    }
};

/**
 * Add a new Maven plugin.
 *
 * @param {string} groupId - plugin groupId
 * @param {string} artifactId - plugin artifactId
 * @param {string} version - explicit plugin version number
 * @param {string} other - explicit other thing: executions, configuration...
 */
Generator.prototype.addMavenPlugin = function (groupId, artifactId, version, other) {
    try {
        var fullPath = 'pom.xml';
        var plugin = '<plugin>\n' +
            '                <groupId>' + groupId + '</groupId>\n' +
            '                <artifactId>' + artifactId + '</artifactId>\n';
        if (version) {
            plugin += '                <version>' + version + '</version>\n';
        }
        if (other) {
            plugin += other + '\n';
        }
        plugin += '            </plugin>';
        jhipsterUtils.rewriteFile({
            file: fullPath,
            needle: 'jhipster-needle-maven-add-plugin',
            splicable: [
                plugin
            ]
        }, this);
    } catch (e) {
        this.log(chalk.yellow('\nUnable to find ') + fullPath + chalk.yellow(' or missing required jhipster-needle. Reference to ') + 'maven plugin (groupId: ' + groupId + ', artifactId:' + artifactId + ', version:' + version + ')' + chalk.yellow(' not added.\n'));
    }
};

/**
 * A new Gradle plugin.
 *
 * @param {string} group - plugin GroupId
 * @param {string} name - plugin name
 * @param {string} version - explicit plugin version number
 */
Generator.prototype.addGradlePlugin = function (group, name, version) {
    try {
        var fullPath = 'build.gradle';
        jhipsterUtils.rewriteFile({
            file: fullPath,
            needle: 'jhipster-needle-gradle-buildscript-dependency',
            splicable: [
                `classpath '${group}:${name}:${version}'`
            ]
        }, this);
    } catch (e) {
        this.log(chalk.yellow('\nUnable to find ') + fullPath + chalk.yellow(' or missing required jhipster-needle. Reference to ') + 'classpath: ' + group + ':' + name + ':' + version + chalk.yellow(' not added.\n'));
    }
};

/**
 * A new dependency to build.gradle file.
 *
 * @param {string} scope - scope of the new dependency, e.g. compile
 * @param {string} group - maven GroupId
 * @param {string} name - maven ArtifactId
 * @param {string} version - explicit version number
 */
Generator.prototype.addGradleDependency = function (scope, group, name, version) {
    try {
        var fullPath = 'build.gradle';
        jhipsterUtils.rewriteFile({
            file: fullPath,
            needle: 'jhipster-needle-gradle-dependency',
            splicable: [
                `${scope} '${group}:${name}:${version}'`
            ]
        }, this);
    } catch (e) {
        this.log(chalk.yellow('\nUnable to find ') + fullPath + chalk.yellow(' or missing required jhipster-needle. Reference to ') + group + ':' + name + ':' + version + chalk.yellow(' not added.\n'));
    }
};

/**
 * Apply from an external Gradle build script.
 *
 * @param {string} name - name of the file to apply from, must be 'fileName.gradle'
 */
Generator.prototype.applyFromGradleScript = function (name) {
    try {
        var fullPath = 'build.gradle';
        jhipsterUtils.rewriteFile({
            file: fullPath,
            needle: 'jhipster-needle-gradle-apply-from',
            splicable: [
                `apply from: '${name}.gradle'`
            ]
        }, this);
    } catch (e) {
        this.log(chalk.yellow('\nUnable to find ') + fullPath + chalk.yellow(' or missing required jhipster-needle. Reference to ') + name + chalk.yellow(' not added.\n'));
    }
};

/**
 * Generate a date to be used by Liquibase changelogs.
 */
Generator.prototype.dateFormatForLiquibase = function () {
    var now = new Date();
    var now_utc = new Date(now.getUTCFullYear(), now.getUTCMonth(), now.getUTCDate(), now.getUTCHours(), now.getUTCMinutes(), now.getUTCSeconds());
    var year = '' + now_utc.getFullYear();
    var month = '' + (now_utc.getMonth() + 1);
    if (month.length === 1) {
        month = '0' + month;
    }
    var day = '' + now_utc.getDate();
    if (day.length === 1) {
        day = '0' + day;
    }
    var hour = '' + now_utc.getHours();
    if (hour.length === 1) {
        hour = '0' + hour;
    }
    var minute = '' + now_utc.getMinutes();
    if (minute.length === 1) {
        minute = '0' + minute;
    }
    var second = '' + now_utc.getSeconds();
    if (second.length === 1) {
        second = '0' + second;
    }
    return `${year}${month}${day}${hour}${minute}${second}`;
};

/**
 * Copy templates with all the custom logic applied according to the type.
 *
 * @param {string} source - path of the source file to copy from
 * @param {string} dest - path of the destination file to copy to
 * @param {string} action - type of the action to be performed on the template file, i.e: stripHtml | stripJs | template | copy
 * @param {object} generator - context that can be used as the generator instance or data to process template
 * @param {object} opt - options that can be passed to template method
 * @param {boolean} template - flag to use template method instead of copy method
 */
Generator.prototype.copyTemplate = function (source, dest, action, generator, opt, template) {

    var _this = generator || this;
    var _opt = opt || {};
    let regex;
    switch (action) {
    case 'stripHtml' :
        regex= new RegExp([
            /( (data-t|jhiT)ranslate\="([a-zA-Z0-9\ \+\{\}\'](\.)?)+")/,                    // data-translate or jhiTranslate
            /( translate(-v|V)alues\="\{([a-zA-Z]|\d|\:|\{|\}|\[|\]|\-|\'|\s|\.)*?\}")/,    // translate-values or translateValues
            /( translate-compile)/,                                                         // translate-compile
            /( translate-value-max\="[0-9\{\}\(\)\|]*")/,                                   // translate-value-max
        ].map(r => r.source).join('|'), 'g');
        jhipsterUtils.copyWebResource(source, dest, regex, 'html', _this, _opt, template);
        break;
    case 'stripJs' :
        regex= new RegExp([
            /(\,[\s]*(resolve)\:[\s]*[\{][\s]*(translatePartialLoader)[\'a-zA-Z0-9\$\,\(\)\{\.\<\%\=\-\>\;\s\:\[\]]*(\;[\s]*\}\][\s]*\}))/, // ng1 resolve block
            /([\s]import\s\{\s?JhiLanguageService\s?\}\sfrom\s[\"|\']ng-jhipster[\"|\']\;)/,       // ng2 import jhiLanguageService
            /(\,?\s?JhiLanguageService\,?\s?)/,                                                          // ng2 import jhiLanguageService
            /(private\s[a-zA-Z0-9]*(L|l)anguageService\s?\:\s?JhiLanguageService\s?,*[\s]*)/,          // ng2 jhiLanguageService constructor argument
            /(this\.[a-zA-Z0-9]*(L|l)anguageService\.setLocations\(\[[\'\"a-zA-Z0-9\-_,\s]+\]\)\;[\s]*)/,// jhiLanguageService invocations
        ].map(r => r.source).join('|'), 'g');
        jhipsterUtils.copyWebResource(source, dest, regex, 'js', _this, _opt, template);
        break;
    case 'copy' :
        _this.copy(source, dest);
        break;
    default:
        _this.template(source, dest, _this, _opt);
    }
};

/**
 * Copy html templates after stripping translation keys when translation is disabled.
 *
 * @param {string} source - path of the source file to copy from
 * @param {string} dest - path of the destination file to copy to
 * @param {object} generator - context that can be used as the generator instance or data to process template
 * @param {object} opt - options that can be passed to template method
 * @param {boolean} template - flag to use template method instead of copy
 */
Generator.prototype.processHtml = function (source, dest, generator, opt, template) {
    this.copyTemplate(source, dest, 'stripHtml', generator, opt, template);
};

/**
 * Copy Js templates after stripping translation keys when translation is disabled.
 *
 * @param {string} source - path of the source file to copy from
 * @param {string} dest - path of the destination file to copy to
 * @param {object} generator - context that can be used as the generator instance or data to process template
 * @param {object} opt - options that can be passed to template method
 * @param {boolean} template - flag to use template method instead of copy
 */
Generator.prototype.processJs = function (source, dest, generator, opt, template) {
    this.copyTemplate(source, dest, 'stripJs', generator, opt, template);
};

/**
 * Rewrite the specified file with provided content at the needle location
 *
 * @param {string} fullPath - path of the source file to rewrite
 * @param {string} needle - needle to look for where content will be inserted
 * @param {string} content - content to be written
 */
Generator.prototype.rewriteFile = function (filePath, needle, content) {
    try {
        jhipsterUtils.rewriteFile({
            file: filePath,
            needle: needle,
            splicable: [
                content
            ]
        }, this);
    } catch (e) {
        this.log(chalk.yellow('\nUnable to find ') + filePath + chalk.yellow(' or missing required needle. File rewrite failed.\n'));
    }
};

/**
 * Replace the pattern/regex with provided content
 *
 * @param {string} fullPath - path of the source file to rewrite
 * @param {string} pattern - pattern to look for where content will be replaced
 * @param {string} content - content to be written
 * @param {string} regex - true if pattern is regex
 */
Generator.prototype.replaceContent = function (filePath, pattern, content, regex) {
    try {
        jhipsterUtils.replaceContent({
            file: filePath,
            pattern: pattern,
            content: content,
            regex: regex
        }, this);
    } catch (e) {
        this.log(chalk.yellow('\nUnable to find ') + filePath + chalk.yellow(' or missing required pattern. File rewrite failed.\n') + e);
    }
};

/**
 * Register a module configuration to .jhipster/modules/jhi-hooks.json
 *
 * @param {string} npmPackageName - npm package name of the generator
 * @param {string} hookFor - from which JHipster generator this should be hooked ( 'entity' or 'app')
 * @param {string} hookType - where to hook this at the generator stage ( 'pre' or 'post')
 * @param {string} callbackSubGenerator[optional] - sub generator to invoke, if this is not given the module's main generator will be called, i.e app
 * @param {string} description[optional] - description of the generator
 */
Generator.prototype.registerModule = function (npmPackageName, hookFor, hookType, callbackSubGenerator, description) {
    try {
        var modules;
        var error, duplicate;
        var moduleName = _.startCase(npmPackageName.replace(GENERATOR_JHIPSTER + '-', ''));
        var generatorName = npmPackageName.replace('generator-', '');
        var generatorCallback = generatorName + ':' + (callbackSubGenerator ? callbackSubGenerator : 'app');
        var moduleConfig = {
            name: moduleName + ' generator',
            npmPackageName: npmPackageName,
            description: description ? description : 'A JHipster module to generate ' + moduleName,
            hookFor: hookFor,
            hookType: hookType,
            generatorCallback: generatorCallback
        };
>>>>>>> 1f664351
        try {
            jhipsterUtils.rewriteFile({
                file: fullPath,
                needle: 'jhipster-needle-gradle-buildscript-dependency',
                splicable: [
                    `classpath '${group}:${name}:${version}'`
                ]
            }, this);
        } catch (e) {
            this.log(chalk.yellow('\nUnable to find ') + fullPath + chalk.yellow(' or missing required jhipster-needle. Reference to ') + 'classpath: ' + group + ':' + name + ':' + version + chalk.yellow(' not added.\n'));
        }
    }

    /**
     * A new dependency to build.gradle file.
     *
     * @param {string} scope - scope of the new dependency, e.g. compile
     * @param {string} group - maven GroupId
     * @param {string} name - maven ArtifactId
     * @param {string} version - explicit version number
     */
    addGradleDependency(scope, group, name, version) {
        const fullPath = 'build.gradle';
        try {
            jhipsterUtils.rewriteFile({
                file: fullPath,
                needle: 'jhipster-needle-gradle-dependency',
                splicable: [
                    `${scope} '${group}:${name}:${version}'`
                ]
            }, this);
        } catch (e) {
            this.log(chalk.yellow('\nUnable to find ') + fullPath + chalk.yellow(' or missing required jhipster-needle. Reference to ') + group + ':' + name + ':' + version + chalk.yellow(' not added.\n'));
        }
    }

    /**
     * Apply from an external Gradle build script.
     *
     * @param {string} name - name of the file to apply from, must be 'fileName.gradle'
     */
    applyFromGradleScript(name) {
        const fullPath = 'build.gradle';
        try {
            jhipsterUtils.rewriteFile({
                file: fullPath,
                needle: 'jhipster-needle-gradle-apply-from',
                splicable: [
                    `apply from: '${name}.gradle'`
                ]
            }, this);
        } catch (e) {
            this.log(chalk.yellow('\nUnable to find ') + fullPath + chalk.yellow(' or missing required jhipster-needle. Reference to ') + name + chalk.yellow(' not added.\n'));
        }
    }

    /**
     * Generate a date to be used by Liquibase changelogs.
     */
    dateFormatForLiquibase() {
        const now = new Date();
        const now_utc = new Date(now.getUTCFullYear(), now.getUTCMonth(), now.getUTCDate(), now.getUTCHours(), now.getUTCMinutes(), now.getUTCSeconds());
        const year = '' + now_utc.getFullYear();
        let month = '' + (now_utc.getMonth() + 1);
        if (month.length === 1) {
            month = '0' + month;
        }
        let day = '' + now_utc.getDate();
        if (day.length === 1) {
            day = '0' + day;
        }
        let hour = '' + now_utc.getHours();
        if (hour.length === 1) {
            hour = '0' + hour;
        }
        let minute = '' + now_utc.getMinutes();
        if (minute.length === 1) {
            minute = '0' + minute;
        }
        let second = '' + now_utc.getSeconds();
        if (second.length === 1) {
            second = '0' + second;
        }
        return `${year}${month}${day}${hour}${minute}${second}`;
    }

    /**
     * Copy templates with all the custom logic applied according to the type.
     *
     * @param {string} source - path of the source file to copy from
     * @param {string} dest - path of the destination file to copy to
     * @param {string} action - type of the action to be performed on the template file, i.e: stripHtml | stripJs | template | copy
     * @param {object} generator - context that can be used as the generator instance or data to process template
     * @param {object} opt - options that can be passed to template method
     * @param {boolean} template - flag to use template method instead of copy method
     */
    copyTemplate(source, dest, action, generator, opt, template) {

        const _this = generator || this;
        const _opt = opt || {};
        let regex;
        switch (action) {
        case 'stripHtml' :
            regex= new RegExp([
                /( (data-t|jhiT)ranslate\="([a-zA-Z0-9\ \+\{\}\'](\.)?)+")/,                    // data-translate or jhiTranslate
                /( translate(-v|V)alues\="\{([a-zA-Z]|\d|\:|\{|\}|\[|\]|\-|\'|\s|\.)*?\}")/,    // translate-values or translateValues
                /( translate-compile)/,                                                         // translate-compile
                /( translate-value-max\="[0-9\{\}\(\)\|]*")/,                                   // translate-value-max
            ].map(r => r.source).join('|'), 'g');

            jhipsterUtils.copyWebResource(source, dest, regex, 'html', _this, _opt, template);
            break;
        case 'stripJs' :
            regex= new RegExp([
                /(\,[\s]*(resolve)\:[\s]*[\{][\s]*(translatePartialLoader)[\'a-zA-Z0-9\$\,\(\)\{\.\<\%\=\-\>\;\s\:\[\]]*(\;[\s]*\}\][\s]*\}))/, // ng1 resolve block
                /([\s]import\s\{\s?JhiLanguageService\s?\}\sfrom\s[\"|\']ng-jhipster[\"|\']\;)/,       // ng2 import jhiLanguageService
                /(\,?\s?JhiLanguageService\,?\s?)/,                                                          // ng2 import jhiLanguageService
                /(private\s[a-zA-Z0-9]*(L|l)anguageService\s?\:\s?JhiLanguageService\s?,*[\s]*)/,          // ng2 jhiLanguageService constructor argument
                /(this\.[a-zA-Z0-9]*(L|l)anguageService\.setLocations\(\[[\'\"a-zA-Z0-9\-_,\s]+\]\)\;[\s]*)/,// jhiLanguageService invocations
            ].map(r => r.source).join('|'), 'g');

            jhipsterUtils.copyWebResource(source, dest, regex, 'js', _this, _opt, template);
            break;
        case 'copy' :
            _this.copy(source, dest);
            break;
        default:
            _this.template(source, dest, _this, _opt);
        }
    }

    /**
     * Copy html templates after stripping translation keys when translation is disabled.
     *
     * @param {string} source - path of the source file to copy from
     * @param {string} dest - path of the destination file to copy to
     * @param {object} generator - context that can be used as the generator instance or data to process template
     * @param {object} opt - options that can be passed to template method
     * @param {boolean} template - flag to use template method instead of copy
     */
    processHtml(source, dest, generator, opt, template) {
        this.copyTemplate(source, dest, 'stripHtml', generator, opt, template);
    }

    /**
     * Copy Js templates after stripping translation keys when translation is disabled.
     *
     * @param {string} source - path of the source file to copy from
     * @param {string} dest - path of the destination file to copy to
     * @param {object} generator - context that can be used as the generator instance or data to process template
     * @param {object} opt - options that can be passed to template method
     * @param {boolean} template - flag to use template method instead of copy
     */
    processJs(source, dest, generator, opt, template) {
        this.copyTemplate(source, dest, 'stripJs', generator, opt, template);
    }

    /**
     * Rewrite the specified file with provided content at the needle location
     *
     * @param {string} fullPath - path of the source file to rewrite
     * @param {string} needle - needle to look for where content will be inserted
     * @param {string} content - content to be written
     */
    rewriteFile(filePath, needle, content) {
        try {
            jhipsterUtils.rewriteFile({
                file: filePath,
                needle: needle,
                splicable: [
                    content
                ]
            }, this);
        } catch (e) {
            this.log(chalk.yellow('\nUnable to find ') + filePath + chalk.yellow(' or missing required needle. File rewrite failed.\n'));
        }
    }

    /**
     * Replace the pattern/regex with provided content
     *
     * @param {string} fullPath - path of the source file to rewrite
     * @param {string} pattern - pattern to look for where content will be replaced
     * @param {string} content - content to be written
     * @param {string} regex - true if pattern is regex
     */
    replaceContent(filePath, pattern, content, regex) {
        try {
            jhipsterUtils.replaceContent({
                file: filePath,
                pattern: pattern,
                content: content,
                regex: regex
            }, this);
        } catch (e) {
            this.log(chalk.yellow('\nUnable to find ') + filePath + chalk.yellow(' or missing required pattern. File rewrite failed.\n') + e);
        }
    }

    /**
     * Register a module configuration to .jhipster/modules/jhi-hooks.json
     *
     * @param {string} npmPackageName - npm package name of the generator
     * @param {string} hookFor - from which JHipster generator this should be hooked ( 'entity' or 'app')
     * @param {string} hookType - where to hook this at the generator stage ( 'pre' or 'post')
     * @param {string} callbackSubGenerator[optional] - sub generator to invoke, if this is not given the module's main generator will be called, i.e app
     * @param {string} description[optional] - description of the generator
     */
    registerModule(npmPackageName, hookFor, hookType, callbackSubGenerator, description) {
        try {
            let modules;
            let error, duplicate;
            const moduleName = _.startCase(npmPackageName.replace(GENERATOR_JHIPSTER + '-', ''));
            const generatorName = npmPackageName.replace('generator-', '');
            const generatorCallback = generatorName + ':' + (callbackSubGenerator ? callbackSubGenerator : 'app');
            const moduleConfig = {
                name: moduleName + ' generator',
                npmPackageName: npmPackageName,
                description: description ? description : 'A JHipster module to generate ' + moduleName,
                hookFor: hookFor,
                hookType: hookType,
                generatorCallback: generatorCallback
            };
            try {
                // if file is not present, we got an empty list, no exception
                modules = this.fs.readJSON(MODULES_HOOK_FILE, []);
                duplicate = _.findIndex(modules, moduleConfig) !== -1;
            } catch (err) {
                error = true;
                this.log(chalk.red('The JHipster module configuration file could not be read!'));
            }
            if (!error && !duplicate) {
                modules.push(moduleConfig);
                this.fs.writeJSON(MODULES_HOOK_FILE, modules, null, 4);
            }
        } catch (err) {
            this.log('\n' + chalk.bold.red('Could not add jhipster module configuration'));
        }
    }

    /**
     * Add configuration to Entity.json files
     *
     * @param {string} file - configuration file name for the entity
     * @param {string} key - key to be added or updated
     * @param {object} value - value to be added
     */
    updateEntityConfig(file, key, value) {

        try {
            const entityJson = this.fs.readJSON(file);
            entityJson[key] = value;
            this.fs.writeJSON(file, entityJson, null, 4);
        } catch (err) {
            this.log(chalk.red('The JHipster entity configuration file could not be read!') + err);
        }

    }

    /**
     * get the module hooks config json
     */
    getModuleHooks() {
        let modulesConfig = [];
        try {
            if (shelljs.test('-f', MODULES_HOOK_FILE)) {
                modulesConfig = this.fs.readJSON(MODULES_HOOK_FILE);
            }
        } catch (err) {
            this.log(chalk.red('The module configuration file could not be read!'));
        }

        return modulesConfig;
    }

    /**
     * Call all the module hooks with the given options.
     * @param {string} hookFor : "app" or "entity"
     * @param {string} hookType : "pre" or "post"
     * @param options : the options to pass to the hooks
     */
    callHooks(hookFor, hookType, options) {
        const modules = this.getModuleHooks();
        // run through all module hooks, which matches the hookFor and hookType
        modules.forEach((module) => {
            if (module.hookFor === hookFor && module.hookType === hookType) {
                // compose with the modules callback generator
                try {
                    this.composeWith(module.generatorCallback, {
                        options: options
                    });
                } catch (err) {
                    this.log(chalk.red('Could not compose module ') + chalk.bold.yellow(module.npmPackageName) +
                        chalk.red('. \nMake sure you have installed the module with ') + chalk.bold.yellow('\'npm -g ' + module.npmPackageName + '\''));
                }
            }
        });
    }

    /**
     * get an entity from the configuration file
     * @param {string} file - configuration file name for the entity
     */
    getEntityJson(file) {
        let entityJson = null;

        try {
            entityJson = this.fs.readJSON(path.join(JHIPSTER_CONFIG_DIR, _.upperFirst(file) + '.json'));
        } catch (err) {
            this.log(chalk.red(`The JHipster entity configuration file could not be read for file ${file}!`) + err);
        }

        return entityJson;
    }

    /**
     * get sorted list of entities according to changelog date (i.e. the order in which they were added)
     */
    getExistingEntities() {
        const entities = [];

        function isBefore(e1, e2) {
            return e1.definition.changelogDate - e2.definition.changelogDate;
        }

        if (shelljs.test('-d', JHIPSTER_CONFIG_DIR)) {
            shelljs.ls(path.join(JHIPSTER_CONFIG_DIR, '*.json')).forEach((file) => {
                const definition = this.fs.readJSON(file);
                entities.push({name: path.basename(file, '.json'), definition: definition});
            });
        }

        return entities.sort(isBefore);
    }

    /**
     * Copy i18 files for given language
     *
     * @param {object} generator - context that can be used as the generator instance or data to process template
     * @param {string} webappDir - webapp directory path
     * @param {string} fileToCopy - file name to copy
     * @param {string} lang - language for which file needs to be copied
     */
    copyI18nFilesByName(generator, webappDir, fileToCopy, lang) {
        const _this = generator || this;
        _this.copy(`${webappDir}i18n/${lang}/${fileToCopy}`, `${webappDir}i18n/${lang}/${fileToCopy}`);
    }

    /**
     * Check if the JHipster version used to generate an existing project is less than the passed version argument
     *
     * @param {string} version - A valid semver version string
     */
    isJhipsterVersionLessThan(version) {
        const jhipsterVersion = this.config.get('jhipsterVersion');
        if (!jhipsterVersion) {
            return true;
        }
        return semver.lt(jhipsterVersion, version);
    }

    /**
     * executes a git command using shellJS
     * gitExec(args [, options ], callback)
     *
     * @param {string|array} args - can be an array of arguments or a string command
     * @param {object} options[optional] - takes any of child process options
     * @param {function} callback - a callback function to be called once process complete, The call back will receive code, stdout and stderr
     */
    gitExec(args, options, callback) {
        callback = arguments[arguments.length - 1];
        if (arguments.length < 3) {
            options = {};
        }
        options.async = true;
        options.silent = true;

        if (!Array.isArray(args)) {
            args = [args];
        }
        const command = 'git ' + args.join(' ');
        shelljs.exec(command, options, callback);
    }

    /**
     * get a table name in JHipster preferred style.
     *
     * @param {string} value - table name string
     */
    getTableName(value) {
        return this.hibernateSnakeCase(value);
    }

    /**
     * get a table column name in JHipster preferred style.
     *
     * @param {string} value - table column name string
     */
    getColumnName(value) {
        return this.hibernateSnakeCase(value);
    }

    /**
     * get a table column names plural form in JHipster preferred style.
     *
     * @param {string} value - table column name string
     */
    getPluralColumnName(value) {
        return this.getColumnName(pluralize(value));
    }

    /**
     * get a table name for joined tables in JHipster preferred style.
     *
     * @param {string} entityName - name of the entity
     * @param {string} relationshipName - name of the related entity
     * @param {string} prodDatabaseType - database type
     */
    getJoinTableName(entityName, relationshipName, prodDatabaseType) {
        const joinTableName = this.getTableName(entityName) + '_'+ this.getTableName(relationshipName);
        let limit = 0;
        if (prodDatabaseType === 'oracle' && joinTableName.length > 30) {
            this.warning(`The generated join table "${ joinTableName }" is too long for Oracle (which has a 30 characters limit). It will be truncated!`);

            limit = 30;
        } else if (prodDatabaseType === 'mysql' && joinTableName.length > 64) {
            this.warning(`The generated join table "${ joinTableName }" is too long for MySQL (which has a 64 characters limit). It will be truncated!`);

            limit = 64;
        }
        if (limit > 0) {
            const halfLimit = Math.floor(limit/2);
            const entityTable = _.snakeCase(this.getTableName(entityName).substring(0, halfLimit));
            const relationTable = _.snakeCase(this.getTableName(relationshipName).substring(0, halfLimit - 1));
            return `${entityTable}_${relationTable}`;
        }
        return joinTableName;
    }

    /**
     * get a constraint name for tables in JHipster preferred style.
     *
     * @param {string} entityName - name of the entity
     * @param {string} relationshipName - name of the related entity
     * @param {string} prodDatabaseType - database type
     * @param {boolean} noSnakeCase - do not convert names to snakecase
     */
    getConstraintName(entityName, relationshipName, prodDatabaseType, noSnakeCase) {
        let constraintName;
        if (noSnakeCase) {
            constraintName = `fk_${entityName}_${relationshipName}_id`;
        } else {
            constraintName = `fk_${this.getTableName(entityName)}_${this.getTableName(relationshipName)}_id`;
        }
        let limit = 0;

        if (prodDatabaseType === 'oracle' && constraintName.length > 30) {
            this.warning(`The generated constraint name "${ constraintName }" is too long for Oracle (which has a 30 characters limit). It will be truncated!`);

            limit = 28;
        } else if (prodDatabaseType === 'mysql' && constraintName.length > 64) {
            this.warning(`The generated constraint name "${ constraintName }" is too long for MySQL (which has a 64 characters limit). It will be truncated!`);

            limit = 62;
        }
        if (limit > 0) {
            const halfLimit = Math.floor(limit/2);
            const entityTable = noSnakeCase ? entityName.substring(0, halfLimit) : _.snakeCase(this.getTableName(entityName).substring(0, halfLimit));
            const relationTable = noSnakeCase ? relationshipName.substring(0, halfLimit - 1) : _.snakeCase(this.getTableName(relationshipName).substring(0, halfLimit - 1));
            return `${entityTable}_${relationTable}_id`;
        }
        return constraintName;
    }

    /**
     * Print an error message.
     *
     * @param {string} msg - message to print
     */
    error(msg) {
        this.env.error(chalk.red.bold('ERROR! ') + msg);
    }

    /**
     * Print a warning message.
     *
     * @param {string} value - message to print
     */
    warning(msg) {
        this.log(chalk.yellow.bold('WARNING! ') + msg);
    }

    /**
     * Generate a KeyStore for uaa authorization server.
     */
    generateKeyStore() {
        const keyStoreFile = SERVER_MAIN_RES_DIR + 'keystore.jks';
        if (this.fs.exists(keyStoreFile)) {
            this.log(chalk.cyan(`\nKeyStore '${keyStoreFile}' already exists. Leaving unchanged.\n`));
        } else {
            shelljs.mkdir('-p', SERVER_MAIN_RES_DIR);
            const javaHome = shelljs.env['JAVA_HOME'];
            let keytoolPath = '';
            if (javaHome) {
                keytoolPath = javaHome + '/bin/';
            }
            shelljs.exec(`"${keytoolPath}keytool" -genkey -noprompt ` +
                '-keyalg RSA ' +
                '-alias selfsigned ' +
                `-keystore ${keyStoreFile} ` +
                '-storepass password ' +
                '-keypass password ' +
                '-keysize 2048 ' +
                `-dname "CN=Java Hipster, OU=Development, O=${this.packageName}, L=, ST=, C="`
            , (code) => {
                if (code !== 0) {
                    this.error('\nFailed to create a KeyStore with \'keytool\'', code);
                } else {
                    this.log(chalk.green(`\nKeyStore '${keyStoreFile}' generated successfully.\n`));
                }
            });
        }
    }

    /**
     * Prints a JHipster logo.
     */
    printJHipsterLogo() {
        this.log(' \n' +
            chalk.green('        ██╗') + chalk.red(' ██╗   ██╗ ████████╗ ███████╗   ██████╗ ████████╗ ████████╗ ███████╗\n') +
            chalk.green('        ██║') + chalk.red(' ██║   ██║ ╚══██╔══╝ ██╔═══██╗ ██╔════╝ ╚══██╔══╝ ██╔═════╝ ██╔═══██╗\n') +
            chalk.green('        ██║') + chalk.red(' ████████║    ██║    ███████╔╝ ╚█████╗     ██║    ██████╗   ███████╔╝\n') +
            chalk.green('  ██╗   ██║') + chalk.red(' ██╔═══██║    ██║    ██╔════╝   ╚═══██╗    ██║    ██╔═══╝   ██╔══██║\n') +
            chalk.green('  ╚██████╔╝') + chalk.red(' ██║   ██║ ████████╗ ██║       ██████╔╝    ██║    ████████╗ ██║  ╚██╗\n') +
            chalk.green('   ╚═════╝ ') + chalk.red(' ╚═╝   ╚═╝ ╚═══════╝ ╚═╝       ╚═════╝     ╚═╝    ╚═══════╝ ╚═╝   ╚═╝\n')
        );
        this.log(chalk.white.bold('                            https://jhipster.github.io\n'));
        this.log(chalk.white('Welcome to the JHipster Generator ') + chalk.yellow('v' + packagejs.version));
        this.log(chalk.white('Documentation for creating an application: ' + chalk.yellow('https://jhipster.github.io/creating-an-app/')));
        this.log(chalk.white('Application files will be generated in folder: ' + chalk.yellow(process.cwd())));
    }

    /**
     * Checks if there is a newer JHipster version available.
     */
    checkForNewVersion() {
        try {
            const done = this.async();
            shelljs.exec('npm show ' + GENERATOR_JHIPSTER + ' version', {silent:true}, (code, stdout, stderr) => {
                if (!stderr && semver.lt(packagejs.version, stdout)) {
                    this.log(
                        chalk.yellow(' ______________________________________________________________________________\n\n') +
                        chalk.yellow('  JHipster update available: ') + chalk.green.bold(stdout.replace('\n','')) + chalk.gray(' (current: ' + packagejs.version + ')') + '\n'
                    );
                    if (this.yarnInstall) {
                        this.log(chalk.yellow('  Run ' + chalk.magenta('yarn global upgrade ' + GENERATOR_JHIPSTER ) + ' to update.\n'));
                    } else {
                        this.log(chalk.yellow('  Run ' + chalk.magenta('npm install -g ' + GENERATOR_JHIPSTER ) + ' to update.\n'));
                    }
                    this.log(chalk.yellow(' ______________________________________________________________________________\n'));
                }
                done();
            });
        } catch (err) {
            // fail silently as this function doesnt affect normal generator flow
        }
    }

    /**
     * get the angular app name for the app.
     */
    getAngularAppName() {
        return _.camelCase(this.baseName, true) + (this.baseName.endsWith('App') ? '' : 'App');
    }

    /**
     * get the angular 2 app name for the app.
     */
    getAngular2AppName() {
        return _.upperFirst(_.camelCase(this.baseName, true));
    }

    /**
     * get the java main class name.
     */
    getMainClassName() {

        const main = _.upperFirst(this.getAngularAppName());
        const acceptableForJava = new RegExp('^[A-Z][a-zA-Z0-9_]*$');

        return acceptableForJava.test(main) ? main : 'Application';
    }

    /**
     * ask a prompt for apps name.
     *
     * @param {object} generator - generator instance to use
     */
    askModuleName(generator) {

        const done = generator.async();
        const defaultAppBaseName = this.getDefaultAppName();
        generator.prompt({
            type: 'input',
            name: 'baseName',
            validate: (input) => {
                if (!(/^([a-zA-Z0-9_]*)$/.test(input))) {
                    return 'Your application name cannot contain special characters or a blank space';
                } else if (generator.applicationType === 'microservice' && /_/.test(input)) {
                    return 'Your microservice name cannot contain underscores as this does not meet the URI spec';
                } else if (input === 'application') {
                    return 'Your application name cannot be named \'application\' as this is a reserved name for Spring Boot';
                }
                return true;
            },
            message: response => this.getNumberedQuestion('What is the base name of your application?', true),
            default: defaultAppBaseName
        }).then((prompt) => {
            generator.baseName = prompt.baseName;
            done();
        });
    }

    /**
     * ask a prompt for i18n option.
     *
     * @param {object} generator - generator instance to use
     */
    aski18n(generator) {

        const languageOptions = this.getAllSupportedLanguageOptions();

        const done = generator.async();
        const prompts = [
            {
                type: 'confirm',
                name: 'enableTranslation',
                message: response => this.getNumberedQuestion('Would you like to enable internationalization support?', true),
                default: true
            },
            {
                when: response => response.enableTranslation === true,
                type: 'list',
                name: 'nativeLanguage',
                message: 'Please choose the native language of the application?',
                choices: languageOptions,
                default: 'en',
                store: true
            },
            {
                when: response => response.enableTranslation === true,
                type: 'checkbox',
                name: 'languages',
                message: 'Please choose additional languages to install',
                choices: response => _.filter(languageOptions, o => o.value !== response.nativeLanguage)
            }
        ];

        generator.prompt(prompts).then((prompt) => {
            generator.enableTranslation = prompt.enableTranslation;
            generator.nativeLanguage = prompt.nativeLanguage;
            generator.languages = [prompt.nativeLanguage].concat(prompt.languages);
            done();
        });
    }

    /**
     * compose using the language sub generator.
     *
     * @param {object} generator - generator instance to use
     * @param {object} configOptions - options to pass to the generator
     * @param {String} type - server | client
     */
    composeLanguagesSub(generator, configOptions, type) {
        if (generator.enableTranslation) {
            // skip server if app type is client
            const skipServer = type && type === 'client';
            // skip client if app type is server
            const skipClient = type && type === 'server';
            generator.composeWith(require.resolve('./languages'), {
                'skip-install': true,
                'skip-server': skipServer,
                'skip-client': skipClient,
                configOptions: configOptions,
                force: generator.options['force'],
                languages: generator.languages
            });
        }
    }

    /**
     * Add numbering to a question
     *
     * @param {String} msg - question text
     * @param {boolean} cond - increment question
     */
    getNumberedQuestion(msg, cond) {
        let order;
        if (cond) {
            ++this.currentQuestion;
        }
        order = `(${this.currentQuestion}/${this.totalQuestions}) `;
        return order + msg;
    }

    /**
     * build a generated application.
     *
     * @param {String} buildTool - maven | gradle
     * @param {String} profile - dev | prod
     * @param {Function} cb - callback when build is complete
     */
    buildApplication(buildTool, profile, cb) {
        let buildCmd = 'mvnw package -DskipTests=true -B';

        if (buildTool === 'gradle') {
            buildCmd = 'gradlew bootRepackage -x test';
        }

        if (os.platform() !== 'win32') {
            buildCmd = './' + buildCmd;
        }
        buildCmd += ' -P' + profile;
        const child = {};
        child.stdout = exec(buildCmd, cb).stdout;
        child.buildCmd = buildCmd;

        return child;
    }

    /**
     * write the given files using provided config.
     *
     * @param {object} files - files to write
     * @param {object} generator - the generator instance to use
     * @param {boolean} returnFiles - weather to return the generated file list or to write them
     * @param {string} prefix - pefix to add to path
     */
    writeFilesToDisk(files, generator, returnFiles, prefix) {
        let _this = generator || this;
        let filesOut = [];
        // using the fastest method for iterations
        for (let i = 0, blocks = Object.keys(files); i < blocks.length; i++) {
            for (let j = 0, blockTemplates = files[blocks[i]]; j < blockTemplates.length; j++) {
                let blockTemplate = blockTemplates[j];
                if (!blockTemplate.condition || blockTemplate.condition(_this)) {
                    let path = blockTemplate.path ? blockTemplate.path : '';
                    blockTemplate.templates.map(templateObj => {
                        let templatePath = path;
                        let method = 'template';
                        let useTemplate = false;
                        let options = {};
                        let templatePathTo ;
                        if (typeof templateObj === 'string') {
                            templatePath += templateObj;
                        } else {
                            templatePath += templateObj.file;
                            method = templateObj.method ? templateObj.method : method;
                            useTemplate = templateObj.template ? templateObj.template : useTemplate;
                            options = templateObj.options ? templateObj.options : options;
                        }
                        if (templateObj && templateObj.renameTo) {
                            templatePathTo = path + templateObj.renameTo(_this);
                        } else {
                            templatePathTo = templatePath.replace(/([/])_|^_/, '$1');
                        }
                        filesOut.push(templatePathTo);
                        if (!returnFiles) {
                            const templatePathFrom = prefix ? `${prefix}/${templatePath}` : templatePath;
                            _this[method](templatePathFrom, templatePathTo, _this, options, useTemplate);
                        }
                    });
                }
            }
        }
        return filesOut;
    }

    /*========================================================================*/
    /* private methods use within generator (not exposed to modules)*/
    /*========================================================================*/

    installI18nClientFilesByLanguage(_this, webappDir, lang) {
        let generator = _this || this;
        generator.copyI18nFilesByName(generator, webappDir, 'audits.json', lang);
        generator.copyI18nFilesByName(generator, webappDir, 'configuration.json', lang);
        generator.copyI18nFilesByName(generator, webappDir, 'error.json', lang);
        generator.copyI18nFilesByName(generator, webappDir, 'gateway.json', lang);
        generator.copyI18nFilesByName(generator, webappDir, 'login.json', lang);
        generator.copyI18nFilesByName(generator, webappDir, 'logs.json', lang);
        generator.copyI18nFilesByName(generator, webappDir, 'home.json', lang);
        generator.copyI18nFilesByName(generator, webappDir, 'metrics.json', lang);
        generator.copyI18nFilesByName(generator, webappDir, 'password.json', lang);
        generator.copyI18nFilesByName(generator, webappDir, 'register.json', lang);
        generator.copyI18nFilesByName(generator, webappDir, 'sessions.json', lang);
        generator.copyI18nFilesByName(generator, webappDir, 'settings.json', lang);
        generator.copyI18nFilesByName(generator, webappDir, 'user-management.json', lang);

        // tracker.json for Websocket
        if (this.websocket === 'spring-websocket') {
            generator.copyI18nFilesByName(generator, webappDir, 'tracker.json', lang);
        }

        if (this.enableSocialSignIn) {
            generator.copyI18nFilesByName(generator, webappDir, 'social.json', lang);
        }

        // Templates
        generator.template(`${webappDir}i18n/${lang}/_activate.json`, `${webappDir}i18n/${lang}/activate.json`);
        generator.template(`${webappDir}i18n/${lang}/_global.json`, `${webappDir}i18n/${lang}/global.json`);
        generator.template(`${webappDir}i18n/${lang}/_health.json`, `${webappDir}i18n/${lang}/health.json`);
        generator.template(`${webappDir}i18n/${lang}/_reset.json`, `${webappDir}i18n/${lang}/reset.json`);

    }

    installI18nServerFilesByLanguage(_this, resourceDir, lang) {
        let generator = _this || this;
        // Template the message server side properties
        const langProp = lang.replace(/-/g, '_');
        generator.template(`${resourceDir}i18n/_messages_${langProp}.properties`, `${resourceDir}i18n/messages_${langProp}.properties`);

    }

    copyI18n(language, prefix) {
        try {
            this.template(`${prefix}/i18n/_entity_${language}.json`, `${CLIENT_MAIN_SRC_DIR}i18n/${language}/${this.entityInstance}.json`);
            this.addEntityTranslationKey(this.entityTranslationKeyMenu, this.entityClass, language);
        } catch (e) {
            // An exception is thrown if the folder doesn't exist
            // do nothing
        }
    }

    copyEnumI18n(language, enumInfo , prefix) {
        try {
            this.template(`${prefix}/i18n/_enum_${language}.json`, `${CLIENT_MAIN_SRC_DIR}i18n/${language}/${enumInfo.enumInstance}.json`, enumInfo);
        } catch (e) {
            // An exception is thrown if the folder doesn't exist
            // do nothing
        }
    }

    updateLanguagesInLanguageConstant(languages) {
        const fullPath = CLIENT_MAIN_SRC_DIR + 'app/components/language/language.constants.js';
        try {
            let content = '.constant(\'LANGUAGES\', [\n';
            for (let i = 0, len = languages.length; i < len; i++) {
                const language = languages[i];
                content += '            \'' + language + '\'' + (i !== languages.length - 1 ? ',' : '') + '\n';
            }
            content +=
                '            // jhipster-needle-i18n-language-constant - JHipster will add/remove languages in this array\n' +
                '        ]';

            jhipsterUtils.replaceContent({
                file: fullPath,
                pattern: /\.constant.*LANGUAGES.*\[([^\]]*jhipster-needle-i18n-language-constant[^\]]*)\]/g,
                content: content
            }, this);
        } catch (e) {
            this.log(chalk.yellow('\nUnable to find ') + fullPath + chalk.yellow(' or missing required jhipster-needle. LANGUAGE constant not updated with languages: ') + languages + chalk.yellow(' since block was not found. Check if you have enabled translation support.\n'));
        }
    }

    updateLanguagesInLanguageConstantNG2(languages) {
        const fullPath = CLIENT_MAIN_SRC_DIR + 'app/shared/language/language.constants.ts';
        try {
            let content = 'export const LANGUAGES: string[] = [\n';
            for (let i = 0, len = languages.length; i < len; i++) {
                const language = languages[i];
                content += '    \'' + language + '\'' + (i !== languages.length - 1 ? ',' : '') + '\n';
            }
            content +=
                '    // jhipster-needle-i18n-language-constant - JHipster will add/remove languages in this array\n' +
                '];';

            jhipsterUtils.replaceContent({
                file: fullPath,
                pattern: /export.*LANGUAGES.*\[([^\]]*jhipster-needle-i18n-language-constant[^\]]*)\];/g,
                content: content
            }, this);
        } catch (e) {
            this.log(chalk.yellow('\nUnable to find ') + fullPath + chalk.yellow(' or missing required jhipster-needle. LANGUAGE constant not updated with languages: ') + languages + chalk.yellow(' since block was not found. Check if you have enabled translation support.\n'));
        }
    }

    insight() {
        const insight = new Insight({
            trackingCode: 'UA-46075199-2',
            packageName: packagejs.name,
            packageVersion: packagejs.version
        });

        insight.trackWithEvent = (category, action) => {
            insight.track(category, action);
            insight.trackEvent({
                category: category,
                action: action,
                label: category + ' ' + action,
                value: 1
            });
        };

        return insight;
    }

    removeFile(file) {
        if (shelljs.test('-f', file)) {
            this.log('Removing the file - ' + file);
            shelljs.rm(file);
        }
    }

    removeFolder(folder) {
        if (shelljs.test('-d', folder)) {
            this.log('Removing the folder - ' + folder);
            shelljs.rm('-rf', folder);
        }
    }

    getDefaultAppName() {
        return (/^[a-zA-Z0-9_]+$/.test(path.basename(process.cwd()))) ? path.basename(process.cwd()) : 'jhipster';
    }

    formatAsClassJavadoc(text) {
        return jhipsterUtils.getJavadoc(text, 0);
    }

    formatAsFieldJavadoc(text) {
        return jhipsterUtils.getJavadoc(text, 4);
    }

    formatAsApiDescription(text) {
        const rows = text.split('\n');
        let description = rows[0];
        for (let i = 1; i < rows.length; i++) {
            // discard empty rows
            if (rows[i] === '') {
                continue;
            }
            // if simple text then put space between row strings
            if (!description.endsWith('>') && !rows[i].startsWith('<')) {
                description = description + ' ';
            }
            description = description + rows[i];
        }
        return description;
    }

    isNumber(input) {
        if (isNaN(this.filterNumber(input))) {
            return false;
        }
        return true;
    }

    isSignedNumber(input) {
        if (isNaN(this.filterNumber(input, true))) {
            return false;
        }
        return true;
    }

    isSignedDecimalNumber(input) {
        if (isNaN(this.filterNumber(input, true, true))) {
            return false;
        }
        return true;
    }

    filterNumber(input, isSigned, isDecimal) {
        const signed = isSigned ? '(\\-|\\+)?' : '';
        const decimal = isDecimal ? '(\\.[0-9]+)?' : '';
        const regex = new RegExp('^' + signed + '([0-9]+' + decimal + ')$');

        if (regex.test(input)) return Number(input);

        return NaN;
    }

    isGitInstalled(callback) {
        this.gitExec('--version', (code) => {
            if (code !== 0) {
                this.warning('git is not found on your computer.\n',
                    ' Install git: ' + chalk.yellow('https://git-scm.com/')
                );
            }
            callback && callback(code);
        });
    }

    getOptionFromArray(array, option) {
        let optionValue = false;
        array.forEach((value) => {
            if (_.includes(value, option)) {
                optionValue = value.split(':')[1];
            }
        });
        optionValue = optionValue === 'true' ? true : optionValue;
        return optionValue;
    }

    /**
     * get hibernate SnakeCase in JHipster preferred style.
     *
     * @param {string} value - table column name or table name string
     * @see org.springframework.boot.orm.jpa.hibernate.SpringNamingStrategy
     */
    hibernateSnakeCase(value) {
        let res = '';
        if (value) {
            value = value.replace('.', '_');
            res = value[0];
            for (let i = 1, len = value.length - 1; i < len; i++) {
                if (value[i-1] !== value[i-1].toUpperCase() &&
                    value[i] !== value[i].toLowerCase() &&
                    value[i+1] !== value[i+1].toUpperCase()
                ) {
                    res += '_' + value[i];
                } else {
                    res += value[i];
                }
            }
            res += value[value.length -1];
            res = res.toLowerCase();
        }
        return res;
    }

    contains() {
        return _.includes(arguments);
    }

    /**
     * Function to issue a https get request, and process the result
     *
     *  @param {string} url - the url to fetch
     *  @param onSuccess - function, which gets called when the request succeeds, with the body of the response
     *  @param onFail - callback when the get failed.
     */
    httpsGet(url, onSuccess, onFail) {
        https.get(url, (res) => {
            let body = '';
            res.on('data', (chunk) => {
                body += chunk;
            });
            res.on('end', () => {
                onSuccess(body);
            });
        }).on('error', onFail);
    }

    /**
     * Function to print a proper array with simple quoted strings
     *
     *  @param {array} array - the array to print
     */
    toArrayString(array) {
        return `['${array.join('\', \'')}']`;
    }

    /**
     * Strip margin indicated by pipe `|` from a string literal
     */
    stripMargin(content) {
        return content.replace(/^[ ]*\|/gm,'');
    }

    /**
     * Utility function to copy and process templates.
     *
     * @param {string} template - Template file.
     * @param {string} destination - The resulting file.
     */
    template(template, destination, generator, options, context) {
        const _this = generator || this;
        const _context = context || _this;
        _this.fs.copyTpl(_this.templatePath(template), _this.destinationPath(destination), _context, options);
    }

    /**
     * Utility function to copy files.
     *
     * @param {string} source - Original file.
     * @param {string} destination - The resulting file.
     */
    copy(source, destination) {
        this.fs.copy(this.templatePath(source), this.destinationPath(destination));
    }

};<|MERGE_RESOLUTION|>--- conflicted
+++ resolved
@@ -355,6 +355,7 @@
             {name: 'Swedish', value: 'sv'},
             {name: 'Turkish', value: 'tr'},
             {name: 'Tamil', value: 'ta'},
+            {name: 'Thai', value: 'th'},
             {name: 'Vietnamese', value: 'vi'}
         ];
     }
@@ -584,7 +585,7 @@
             jhipsterUtils.rewriteFile({
                 file: ehcachePath,
                 needle: 'jhipster-needle-ehcache-add-entry',
-                splicable: [`cm.createCache(${entry}, cacheConfiguration);`
+                splicable: [`cm.createCache(${entry}, jcacheConfiguration);`
                 ]
             }, this);
         } catch (e) {
@@ -764,7 +765,6 @@
                 ]
             }, this);
         } catch (e) {
-<<<<<<< HEAD
             this.log(chalk.yellow('\nUnable to find ') + fullPath + chalk.yellow(' or missing required jhipster-needle. Social connection ') + e + ' ' + chalk.yellow('not added.\n'));
         }
     }
@@ -837,83 +837,6 @@
     addMainSCSSStyle(style, comment) {
         const fullPath = CLIENT_MAIN_SRC_DIR + 'scss/main.scss';
         let styleBlock = '';
-=======
-            // An exception is thrown if the folder doesn't exist
-            // do nothing as the language might not be installed
-        }
-    });
-    return languages;
-};
-
-/**
- * get all the languages supported by JHipster
- */
-Generator.prototype.getAllSupportedLanguages = function () {
-    return _.map(this.getAllSupportedLanguageOptions(), 'value');
-};
-
-/**
- * check if a language is supported by JHipster
- * @param {string} language - Key for the language
- */
-Generator.prototype.isSupportedLanguage = function (language) {
-    return _.includes(this.getAllSupportedLanguages(), language);
-};
-
-/**
- * get all the languages options supported by JHipster
- */
-Generator.prototype.getAllSupportedLanguageOptions = function () {
-    return [
-        {name: 'Armenian', value: 'hy'},
-        {name: 'Catalan', value: 'ca'},
-        {name: 'Chinese (Simplified)', value: 'zh-cn'},
-        {name: 'Chinese (Traditional)', value: 'zh-tw'},
-        {name: 'Czech', value: 'cs'},
-        {name: 'Danish', value: 'da'},
-        {name: 'Dutch', value: 'nl'},
-        {name: 'English', value: 'en'},
-        {name: 'Estonian', value: 'et'},
-        {name: 'French', value: 'fr'},
-        {name: 'Galician', value: 'gl'},
-        {name: 'German', value: 'de'},
-        {name: 'Greek', value: 'el'},
-        {name: 'Hindi', value: 'hi'},
-        {name: 'Hungarian', value: 'hu'},
-        {name: 'Italian', value: 'it'},
-        {name: 'Japanese', value: 'ja'},
-        {name: 'Korean', value: 'ko'},
-        {name: 'Marathi', value: 'mr'},
-        {name: 'Polish', value: 'pl'},
-        {name: 'Portuguese (Brazilian)', value: 'pt-br'},
-        {name: 'Portuguese', value: 'pt-pt'},
-        {name: 'Romanian', value: 'ro'},
-        {name: 'Russian', value: 'ru'},
-        {name: 'Slovak', value: 'sk'},
-        {name: 'Serbian', value: 'sr'},
-        {name: 'Spanish', value: 'es'},
-        {name: 'Swedish', value: 'sv'},
-        {name: 'Turkish', value: 'tr'},
-        {name: 'Tamil', value: 'ta'},
-        {name: 'Thai', value: 'th'},
-        {name: 'Vietnamese', value: 'vi'}
-    ];
-};
-
-/**
- * Add new social configuration in the "application.yml".
- *
- * @param {string} name - social name (twitter, facebook, ect.)
- * @param {string} clientId - clientId
- * @param {string} clientSecret - clientSecret
- * @param {string} comment - url of how to configure the social service
- */
-Generator.prototype.addSocialConfiguration = function (name, clientId, clientSecret, comment) {
-    var fullPath = SERVER_MAIN_RES_DIR + 'config/application.yml';
-    try {
-        this.log(chalk.yellow('   update ') + fullPath);
-        var config = '';
->>>>>>> 1f664351
         if (comment) {
             styleBlock += '/* ==========================================================================\n';
             styleBlock += comment + '\n';
@@ -986,7 +909,6 @@
             if (other) {
                 plugin += other + '\n';
             }
-<<<<<<< HEAD
             plugin += '            </plugin>';
             jhipsterUtils.rewriteFile({
                 file: fullPath,
@@ -1009,724 +931,6 @@
      */
     addGradlePlugin(group, name, version) {
         const fullPath = 'build.gradle';
-=======
-            jsonObj.overrides[bowerPackageName] = override;
-        }, this);
-    } catch (e) {
-        this.log(chalk.yellow('\nUnable to find ') + fullPath + chalk.yellow('. Reference to ') + 'bower override configuration (bowerPackageName: ' + bowerPackageName + ', main:' + JSON.stringify(main) + ', ignore:' + isIgnored + ')' + chalk.yellow(' not added.\n'));
-    }
-};
-
-/**
- * Add a new parameter in the ".bowerrc".
- *
- * @param {string} key - name of the parameter
- * @param {string, obj, bool, etc.} value - value of the parameter
- */
-Generator.prototype.addBowerrcParameter = function (key, value) {
-    var fullPath = '.bowerrc';
-    try {
-        this.log(chalk.yellow('   update ') + fullPath);
-        jhipsterUtils.rewriteJSONFile(fullPath, function (jsonObj) {
-            jsonObj[key] = value;
-        }, this);
-    } catch (e) {
-        this.log(chalk.yellow('\nUnable to find ') + fullPath + chalk.yellow('. Reference to ') + 'bowerrc parameter (key: ' + key + ', value:' + value + ')' + chalk.yellow(' not added.\n'));
-    }
-};
-
-/**
- * Add a new dependency in the "package.json".
- *
- * @param {string} name - dependency name
- * @param {string} version - dependency version
- */
-Generator.prototype.addNpmDependency = function (name, version) {
-    var fullPath = 'package.json';
-    try {
-        jhipsterUtils.rewriteJSONFile(fullPath, function (jsonObj) {
-            jsonObj.dependencies[name] = version;
-        }, this);
-    } catch (e) {
-        this.log(e);
-        this.log(chalk.yellow('\nUnable to find ') + fullPath + chalk.yellow('. Reference to ') + 'npm dependency (name: ' + name + ', version:' + version + ')' + chalk.yellow(' not added.\n'));
-    }
-};
-
-/**
- * Add a new devDependency in the "package.json".
- *
- * @param {string} name - devDependency name
- * @param {string} version - devDependency version
- */
-Generator.prototype.addNpmDevDependency = function (name, version) {
-    var fullPath = 'package.json';
-    try {
-        jhipsterUtils.rewriteJSONFile(fullPath, function (jsonObj) {
-            jsonObj.devDependencies[name] = version;
-        }, this);
-    } catch (e) {
-        this.log(e);
-        this.log(chalk.yellow('\nUnable to find ') + fullPath + chalk.yellow('. Reference to ') + 'npm devDependency (name: ' + name + ', version:' + version + ')' + chalk.yellow(' not added.\n'));
-    }
-};
-
-/**
- * Add a new script in the "package.json".
- *
- * @param {string} name - script name
- * @param {string} data - script version
- */
-Generator.prototype.addNpmScript = function (name, data) {
-    var fullPath = 'package.json';
-    try {
-        jhipsterUtils.rewriteJSONFile(fullPath, function (jsonObj) {
-            jsonObj.scripts[name] = data;
-        }, this);
-    } catch (e) {
-        this.log(e);
-        this.log(chalk.yellow('\nUnable to find ') + fullPath + chalk.yellow('. Reference to ') + 'npm script (name: ' + name + ', data:' + data + ')' + chalk.yellow(' not added.\n'));
-    }
-};
-
-/**
- * Add a new module to the angular application in "app.module.js".
- *
- * @param {string} moduleName - module name
- *
- */
-Generator.prototype.addAngularJsModule = function (moduleName) {
-    var fullPath = CLIENT_MAIN_SRC_DIR + 'app/app.module.js';
-    try {
-        jhipsterUtils.rewriteFile({
-            file: fullPath,
-            needle: 'jhipster-needle-angularjs-add-module',
-            splicable: [
-                `'${moduleName}',`
-            ]
-        }, this);
-    } catch (e) {
-        this.log(chalk.yellow('\nUnable to find ') + fullPath + chalk.yellow(' or missing required jhipster-needle. Reference to ') + moduleName + chalk.yellow(' not added to JHipster app.\n'));
-    }
-};
-
-/**
- * Add a new http interceptor to the angular application in "blocks/config/http.config.js".
- * The interceptor should be in its own .js file inside app/blocks/interceptor folder
- * @param {string} interceptorName - angular name of the interceptor
- *
- */
-Generator.prototype.addAngularJsInterceptor = function (interceptorName) {
-    var fullPath = CLIENT_MAIN_SRC_DIR + 'app/blocks/config/http.config.js';
-    try {
-        jhipsterUtils.rewriteFile({
-            file: fullPath,
-            needle: 'jhipster-needle-angularjs-add-interceptor',
-            splicable: [
-                `$httpProvider.interceptors.push('${interceptorName}');`
-            ]
-        }, this);
-    } catch (e) {
-        this.log(chalk.yellow('\nUnable to find ') + fullPath + chalk.yellow(' or missing required jhipster-needle. Interceptor not added to JHipster app.\n'));
-    }
-};
-
-/**
- * Add a new entity to the Ehcache, for the 2nd level cache of an entity and its relationships.
- *
- * @param {string} name - the entity to cache.
- * @parma {array} relationships - the relationships of this entity
- */
-Generator.prototype.addEntityToEhcache = function (entityClass, relationships) {
-    // Add the entity to ehcache
-    this.addEntryToEhcache(`${this.packageName}.domain.${entityClass}.class.getName()`);
-    // Add the collections linked to that entity to ehcache
-    for (var idx in relationships) {
-        var relationshipType = relationships[idx].relationshipType;
-        if (relationshipType === 'one-to-many' || relationshipType === 'many-to-many') {
-            this.addEntryToEhcache(`${this.packageName}.domain.${entityClass}.class.getName() + ".${relationships[idx].relationshipFieldNamePlural}"`);
-        }
-    }
-};
-
-/**
- * Add a new entry to Ehcache in CacheConfiguration.java
- *
- * @param {string} name - the entry (including package name) to cache.
- */
-Generator.prototype.addEntryToEhcache = function (entry) {
-    try {
-        var ehcachePath = SERVER_MAIN_SRC_DIR + `${this.packageFolder}/config/CacheConfiguration.java`;
-        jhipsterUtils.rewriteFile({
-            file: ehcachePath,
-            needle: 'jhipster-needle-ehcache-add-entry',
-            splicable: [`cm.createCache(${entry}, jcacheConfiguration);`
-            ]
-        }, this);
-    } catch (e) {
-        this.log(chalk.yellow('\nUnable to add ' + entry + ' to CacheConfiguration.java file.\n\t' + e.message));
-    }
-};
-
-/**
- * Add a new changelog to the Liquibase master.xml file.
- *
- * @param {string} changelogName - The name of the changelog (name of the file without .xml at the end).
- */
-Generator.prototype.addChangelogToLiquibase = function (changelogName) {
-    this.addLiquibaseChangelogToMaster(changelogName, 'jhipster-needle-liquibase-add-changelog');
-};
-
-/**
- * Add a new constraints changelog to the Liquibase master.xml file.
- *
- * @param {string} changelogName - The name of the changelog (name of the file without .xml at the end).
- */
-Generator.prototype.addConstraintsChangelogToLiquibase = function (changelogName) {
-    this.addLiquibaseChangelogToMaster(changelogName, 'jhipster-needle-liquibase-add-constraints-changelog');
-};
-
-/**
- * Add a new changelog to the Liquibase master.xml file.
- *
- * @param {string} changelogName - The name of the changelog (name of the file without .xml at the end).
- * @param {string} needle - The needle at where it has to be added.
- */
-Generator.prototype.addLiquibaseChangelogToMaster = function (changelogName, needle) {
-    try {
-        var fullPath = SERVER_MAIN_RES_DIR + 'config/liquibase/master.xml';
-        jhipsterUtils.rewriteFile({
-            file: fullPath,
-            needle: needle,
-            splicable: [
-                `<include file="classpath:config/liquibase/changelog/${changelogName}.xml" relativeToChangelogFile="false"/>`
-            ]
-        }, this);
-    } catch (e) {
-        this.log(chalk.yellow('\nUnable to find ') + fullPath + chalk.yellow(' or missing required jhipster-needle. Reference to ') + changelogName + '.xml ' + chalk.yellow('not added.\n'));
-    }
-};
-
-/**
- * A a new column to a Liquibase changelog file for entity.
- *
- * @param {string} filePath - The full path of the changelog file.
- * @param {string} content - The content to be added as column, can have multiple columns as well
- */
-Generator.prototype.addColumnToLiquibaseEntityChangeset = function (filePath, content) {
-    try {
-        jhipsterUtils.rewriteFile({
-            file: filePath,
-            needle: 'jhipster-needle-liquibase-add-column',
-            splicable: [
-                content
-            ]
-        }, this);
-    } catch (e) {
-        this.log(chalk.yellow('\nUnable to find ') + filePath + chalk.yellow(' or missing required jhipster-needle. Column not added.\n') + e);
-    }
-};
-
-/**
- * Add a new social button in the login and register modules
- *
- * @param {string} socialName - name of the social module. ex: 'facebook'
- * @param {string} socialParameter - parameter to send to social connection ex: 'public_profile,email'
- * @param {string} buttonColor - color of the social button. ex: '#3b5998'
- * @param {string} buttonHoverColor - color of the social button when is hover. ex: '#2d4373'
- * @param {string} clientFramework - The name of the client framework
- */
-Generator.prototype.addSocialButton = function (isUseSass, socialName, socialParameter, buttonColor, buttonHoverColor, clientFramework) {
-    var socialServicefullPath = CLIENT_MAIN_SRC_DIR + 'app/account/social/social.service.js';
-    var loginfullPath, registerfullPath;
-    if (clientFramework === 'angular1') {
-        loginfullPath = CLIENT_MAIN_SRC_DIR + 'app/account/login/login.html';
-        registerfullPath = CLIENT_MAIN_SRC_DIR + 'app/account/register/register.html';
-    } else {
-        loginfullPath = CLIENT_MAIN_SRC_DIR + 'app/account/login/login.component.html';
-        registerfullPath = CLIENT_MAIN_SRC_DIR + 'app/account/register/register.component.html';
-    }
-    try {
-        this.log(chalk.yellow('\nupdate ') + socialServicefullPath);
-        var serviceCode = `case '${socialName}': return '${socialParameter}';`;
-        jhipsterUtils.rewriteFile({
-            file: socialServicefullPath,
-            needle: 'jhipster-needle-add-social-button',
-            splicable: [
-                serviceCode
-            ]
-        }, this);
-
-        var buttonCode = `<jh-social ng-provider="${socialName}"></jh-social>`;
-        this.log(chalk.yellow('update ') + loginfullPath);
-        jhipsterUtils.rewriteFile({
-            file: loginfullPath,
-            needle: 'jhipster-needle-add-social-button',
-            splicable: [
-                buttonCode
-            ]
-        }, this);
-        this.log(chalk.yellow('update ') + registerfullPath);
-        jhipsterUtils.rewriteFile({
-            file: registerfullPath,
-            needle: 'jhipster-needle-add-social-button',
-            splicable: [
-                buttonCode
-            ]
-        }, this);
-
-        var buttonStyle = `.jh-btn-${socialName} {
-                 background-color: ${buttonColor};
-                 border-color: rgba(0, 0, 0, 0.2);
-                 color: #fff;
-            }\n
-            .jh-btn-${socialName}:hover, .jh-btn-${socialName}:focus, .jh-btn-${socialName}:active, .jh-btn-${socialName}.active, .open > .dropdown-toggle.jh-btn-${socialName} {
-                background-color: ${buttonHoverColor};
-                border-color: rgba(0, 0, 0, 0.2);
-                color: #fff;
-            }`;
-        this.addMainCSSStyle(isUseSass, buttonStyle, 'Add sign in style for ' + socialName);
-
-    } catch (e) {
-        this.log(chalk.yellow('\nUnable to add social button modification.\n' + e));
-    }
-};
-
-/**
- * Add a new social connection factory in the SocialConfiguration.java file.
- *
- * @param {string} javaDir - default java directory of the project (JHipster var)
- * @param {string} importPackagePath - package path of the ConnectionFactory class
- * @param {string} socialName - name of the social module
- * @param {string} connectionFactoryClassName - name of the ConnectionFactory class
- * @param {string} configurationName - name of the section in the config yaml file
- */
-Generator.prototype.addSocialConnectionFactory = function (javaDir, importPackagePath, socialName, connectionFactoryClassName, configurationName) {
-    var fullPath = javaDir + 'config/social/SocialConfiguration.java';
-    try {
-        this.log(chalk.yellow('\nupdate ') + fullPath);
-        var javaImport = 'import ' + importPackagePath + ';\n';
-        jhipsterUtils.rewriteFile({
-            file: fullPath,
-            needle: 'jhipster-needle-add-social-connection-factory-import-package',
-            splicable: [
-                javaImport
-            ]
-        }, this);
-
-        var clientId = socialName + 'ClientId';
-        var clientSecret = socialName + 'ClientSecret';
-        var javaCode = '// ' + socialName + ' configuration\n' +
-            '        String ' + clientId + ' = environment.getProperty("spring.social.' + configurationName + '.clientId");\n' +
-            '        String ' + clientSecret + ' = environment.getProperty("spring.social.' + configurationName + '.clientSecret");\n' +
-            '        if (' + clientId + ' != null && ' + clientSecret + ' != null) {\n' +
-            '            log.debug("Configuring ' + connectionFactoryClassName + '");\n' +
-            '            connectionFactoryConfigurer.addConnectionFactory(\n' +
-            '                new ' + connectionFactoryClassName + '(\n' +
-            '                    ' + clientId + ',\n' +
-            '                    ' + clientSecret + '\n' +
-            '                )\n' +
-            '            );\n' +
-            '        } else {\n' +
-            '            log.error("Cannot configure ' + connectionFactoryClassName + ' id or secret null");\n' +
-            '        }\n';
-
-        jhipsterUtils.rewriteFile({
-            file: fullPath,
-            needle: 'jhipster-needle-add-social-connection-factory',
-            splicable: [
-                javaCode
-            ]
-        }, this);
-    } catch (e) {
-        this.log(chalk.yellow('\nUnable to find ') + fullPath + chalk.yellow(' or missing required jhipster-needle. Social connection ') + e + ' ' + chalk.yellow('not added.\n'));
-    }
-};
-
-/**
- * Add new css style to the angular application in "main.css".
- *
- * @param {string} style - css to add in the file
- * @param {string} comment - comment to add before css code
- *
- * example:
- *
- * style = '.jhipster {\n     color: #baa186;\n}'
- * comment = 'New JHipster color'
- *
- * * ==========================================================================
- * New JHipster color
- * ========================================================================== *
- * .jhipster {
- *     color: #baa186;
- * }
- *
- */
-Generator.prototype.addMainCSSStyle = function (isUseSass, style, comment) {
-    if (isUseSass) {
-        this.addMainSCSSStyle(style, comment);
-    }
-
-    var fullPath = CLIENT_MAIN_SRC_DIR + 'content/css/main.css';
-    var styleBlock = '';
-    if (comment) {
-        styleBlock += '/* ==========================================================================\n';
-        styleBlock += comment + '\n';
-        styleBlock += '========================================================================== */\n';
-    }
-    styleBlock += style + '\n';
-    try {
-        jhipsterUtils.rewriteFile({
-            file: fullPath,
-            needle: 'jhipster-needle-css-add-main',
-            splicable: [
-                styleBlock
-            ]
-        }, this);
-    } catch (e) {
-        this.log(chalk.yellow('\nUnable to find ') + fullPath + chalk.yellow(' or missing required jhipster-needle. Style not added to JHipster app.\n'));
-    }
-};
-
-/**
- * Add new scss style to the angular application in "main.scss".
- *
- * @param {string} style - scss to add in the file
- * @param {string} comment - comment to add before css code
- *
- * example:
- *
- * style = '.success {\n     @extend .message;\n    border-color: green;\n}'
- * comment = 'Message'
- *
- * * ==========================================================================
- * Message
- * ========================================================================== *
- * .success {
- *     @extend .message;
- *     border-color: green;
- * }
- *
- */
-Generator.prototype.addMainSCSSStyle = function (style, comment) {
-    var fullPath = CLIENT_MAIN_SRC_DIR + 'scss/main.scss';
-    var styleBlock = '';
-    if (comment) {
-        styleBlock += '/* ==========================================================================\n';
-        styleBlock += comment + '\n';
-        styleBlock += '========================================================================== */\n';
-    }
-    styleBlock += style + '\n';
-    try {
-        jhipsterUtils.rewriteFile({
-            file: fullPath,
-            needle: 'jhipster-needle-scss-add-main',
-            splicable: [
-                styleBlock
-            ]
-        }, this);
-    } catch (e) {
-        this.log(chalk.yellow('\nUnable to find ') + fullPath + chalk.yellow(' or missing required jhipster-needle. Style not added to JHipster app.\n'));
-    }
-};
-
-/**
- * Add a new Maven dependency.
- *
- * @param {string} groupId - dependency groupId
- * @param {string} artifactId - dependency artifactId
- * @param {string} version - explicit dependency version number
- * @param {string} other - explicit other thing: scope, exclusions...
- */
-Generator.prototype.addMavenDependency = function (groupId, artifactId, version, other) {
-    try {
-        var fullPath = 'pom.xml';
-        var dependency = '<dependency>\n' +
-            '            <groupId>' + groupId + '</groupId>\n' +
-            '            <artifactId>' + artifactId + '</artifactId>\n';
-        if (version) {
-            dependency += '            <version>' + version + '</version>\n';
-        }
-        if (other) {
-            dependency += other + '\n';
-        }
-        dependency += '        </dependency>';
-        jhipsterUtils.rewriteFile({
-            file: fullPath,
-            needle: 'jhipster-needle-maven-add-dependency',
-            splicable: [
-                dependency
-            ]
-        }, this);
-    } catch (e) {
-        this.log(chalk.yellow('\nUnable to find ') + fullPath + chalk.yellow(' or missing required jhipster-needle. Reference to ') + 'maven dependency (groupId: ' + groupId + ', artifactId:' + artifactId + ', version:' + version + ')' + chalk.yellow(' not added.\n'));
-    }
-};
-
-/**
- * Add a new Maven plugin.
- *
- * @param {string} groupId - plugin groupId
- * @param {string} artifactId - plugin artifactId
- * @param {string} version - explicit plugin version number
- * @param {string} other - explicit other thing: executions, configuration...
- */
-Generator.prototype.addMavenPlugin = function (groupId, artifactId, version, other) {
-    try {
-        var fullPath = 'pom.xml';
-        var plugin = '<plugin>\n' +
-            '                <groupId>' + groupId + '</groupId>\n' +
-            '                <artifactId>' + artifactId + '</artifactId>\n';
-        if (version) {
-            plugin += '                <version>' + version + '</version>\n';
-        }
-        if (other) {
-            plugin += other + '\n';
-        }
-        plugin += '            </plugin>';
-        jhipsterUtils.rewriteFile({
-            file: fullPath,
-            needle: 'jhipster-needle-maven-add-plugin',
-            splicable: [
-                plugin
-            ]
-        }, this);
-    } catch (e) {
-        this.log(chalk.yellow('\nUnable to find ') + fullPath + chalk.yellow(' or missing required jhipster-needle. Reference to ') + 'maven plugin (groupId: ' + groupId + ', artifactId:' + artifactId + ', version:' + version + ')' + chalk.yellow(' not added.\n'));
-    }
-};
-
-/**
- * A new Gradle plugin.
- *
- * @param {string} group - plugin GroupId
- * @param {string} name - plugin name
- * @param {string} version - explicit plugin version number
- */
-Generator.prototype.addGradlePlugin = function (group, name, version) {
-    try {
-        var fullPath = 'build.gradle';
-        jhipsterUtils.rewriteFile({
-            file: fullPath,
-            needle: 'jhipster-needle-gradle-buildscript-dependency',
-            splicable: [
-                `classpath '${group}:${name}:${version}'`
-            ]
-        }, this);
-    } catch (e) {
-        this.log(chalk.yellow('\nUnable to find ') + fullPath + chalk.yellow(' or missing required jhipster-needle. Reference to ') + 'classpath: ' + group + ':' + name + ':' + version + chalk.yellow(' not added.\n'));
-    }
-};
-
-/**
- * A new dependency to build.gradle file.
- *
- * @param {string} scope - scope of the new dependency, e.g. compile
- * @param {string} group - maven GroupId
- * @param {string} name - maven ArtifactId
- * @param {string} version - explicit version number
- */
-Generator.prototype.addGradleDependency = function (scope, group, name, version) {
-    try {
-        var fullPath = 'build.gradle';
-        jhipsterUtils.rewriteFile({
-            file: fullPath,
-            needle: 'jhipster-needle-gradle-dependency',
-            splicable: [
-                `${scope} '${group}:${name}:${version}'`
-            ]
-        }, this);
-    } catch (e) {
-        this.log(chalk.yellow('\nUnable to find ') + fullPath + chalk.yellow(' or missing required jhipster-needle. Reference to ') + group + ':' + name + ':' + version + chalk.yellow(' not added.\n'));
-    }
-};
-
-/**
- * Apply from an external Gradle build script.
- *
- * @param {string} name - name of the file to apply from, must be 'fileName.gradle'
- */
-Generator.prototype.applyFromGradleScript = function (name) {
-    try {
-        var fullPath = 'build.gradle';
-        jhipsterUtils.rewriteFile({
-            file: fullPath,
-            needle: 'jhipster-needle-gradle-apply-from',
-            splicable: [
-                `apply from: '${name}.gradle'`
-            ]
-        }, this);
-    } catch (e) {
-        this.log(chalk.yellow('\nUnable to find ') + fullPath + chalk.yellow(' or missing required jhipster-needle. Reference to ') + name + chalk.yellow(' not added.\n'));
-    }
-};
-
-/**
- * Generate a date to be used by Liquibase changelogs.
- */
-Generator.prototype.dateFormatForLiquibase = function () {
-    var now = new Date();
-    var now_utc = new Date(now.getUTCFullYear(), now.getUTCMonth(), now.getUTCDate(), now.getUTCHours(), now.getUTCMinutes(), now.getUTCSeconds());
-    var year = '' + now_utc.getFullYear();
-    var month = '' + (now_utc.getMonth() + 1);
-    if (month.length === 1) {
-        month = '0' + month;
-    }
-    var day = '' + now_utc.getDate();
-    if (day.length === 1) {
-        day = '0' + day;
-    }
-    var hour = '' + now_utc.getHours();
-    if (hour.length === 1) {
-        hour = '0' + hour;
-    }
-    var minute = '' + now_utc.getMinutes();
-    if (minute.length === 1) {
-        minute = '0' + minute;
-    }
-    var second = '' + now_utc.getSeconds();
-    if (second.length === 1) {
-        second = '0' + second;
-    }
-    return `${year}${month}${day}${hour}${minute}${second}`;
-};
-
-/**
- * Copy templates with all the custom logic applied according to the type.
- *
- * @param {string} source - path of the source file to copy from
- * @param {string} dest - path of the destination file to copy to
- * @param {string} action - type of the action to be performed on the template file, i.e: stripHtml | stripJs | template | copy
- * @param {object} generator - context that can be used as the generator instance or data to process template
- * @param {object} opt - options that can be passed to template method
- * @param {boolean} template - flag to use template method instead of copy method
- */
-Generator.prototype.copyTemplate = function (source, dest, action, generator, opt, template) {
-
-    var _this = generator || this;
-    var _opt = opt || {};
-    let regex;
-    switch (action) {
-    case 'stripHtml' :
-        regex= new RegExp([
-            /( (data-t|jhiT)ranslate\="([a-zA-Z0-9\ \+\{\}\'](\.)?)+")/,                    // data-translate or jhiTranslate
-            /( translate(-v|V)alues\="\{([a-zA-Z]|\d|\:|\{|\}|\[|\]|\-|\'|\s|\.)*?\}")/,    // translate-values or translateValues
-            /( translate-compile)/,                                                         // translate-compile
-            /( translate-value-max\="[0-9\{\}\(\)\|]*")/,                                   // translate-value-max
-        ].map(r => r.source).join('|'), 'g');
-        jhipsterUtils.copyWebResource(source, dest, regex, 'html', _this, _opt, template);
-        break;
-    case 'stripJs' :
-        regex= new RegExp([
-            /(\,[\s]*(resolve)\:[\s]*[\{][\s]*(translatePartialLoader)[\'a-zA-Z0-9\$\,\(\)\{\.\<\%\=\-\>\;\s\:\[\]]*(\;[\s]*\}\][\s]*\}))/, // ng1 resolve block
-            /([\s]import\s\{\s?JhiLanguageService\s?\}\sfrom\s[\"|\']ng-jhipster[\"|\']\;)/,       // ng2 import jhiLanguageService
-            /(\,?\s?JhiLanguageService\,?\s?)/,                                                          // ng2 import jhiLanguageService
-            /(private\s[a-zA-Z0-9]*(L|l)anguageService\s?\:\s?JhiLanguageService\s?,*[\s]*)/,          // ng2 jhiLanguageService constructor argument
-            /(this\.[a-zA-Z0-9]*(L|l)anguageService\.setLocations\(\[[\'\"a-zA-Z0-9\-_,\s]+\]\)\;[\s]*)/,// jhiLanguageService invocations
-        ].map(r => r.source).join('|'), 'g');
-        jhipsterUtils.copyWebResource(source, dest, regex, 'js', _this, _opt, template);
-        break;
-    case 'copy' :
-        _this.copy(source, dest);
-        break;
-    default:
-        _this.template(source, dest, _this, _opt);
-    }
-};
-
-/**
- * Copy html templates after stripping translation keys when translation is disabled.
- *
- * @param {string} source - path of the source file to copy from
- * @param {string} dest - path of the destination file to copy to
- * @param {object} generator - context that can be used as the generator instance or data to process template
- * @param {object} opt - options that can be passed to template method
- * @param {boolean} template - flag to use template method instead of copy
- */
-Generator.prototype.processHtml = function (source, dest, generator, opt, template) {
-    this.copyTemplate(source, dest, 'stripHtml', generator, opt, template);
-};
-
-/**
- * Copy Js templates after stripping translation keys when translation is disabled.
- *
- * @param {string} source - path of the source file to copy from
- * @param {string} dest - path of the destination file to copy to
- * @param {object} generator - context that can be used as the generator instance or data to process template
- * @param {object} opt - options that can be passed to template method
- * @param {boolean} template - flag to use template method instead of copy
- */
-Generator.prototype.processJs = function (source, dest, generator, opt, template) {
-    this.copyTemplate(source, dest, 'stripJs', generator, opt, template);
-};
-
-/**
- * Rewrite the specified file with provided content at the needle location
- *
- * @param {string} fullPath - path of the source file to rewrite
- * @param {string} needle - needle to look for where content will be inserted
- * @param {string} content - content to be written
- */
-Generator.prototype.rewriteFile = function (filePath, needle, content) {
-    try {
-        jhipsterUtils.rewriteFile({
-            file: filePath,
-            needle: needle,
-            splicable: [
-                content
-            ]
-        }, this);
-    } catch (e) {
-        this.log(chalk.yellow('\nUnable to find ') + filePath + chalk.yellow(' or missing required needle. File rewrite failed.\n'));
-    }
-};
-
-/**
- * Replace the pattern/regex with provided content
- *
- * @param {string} fullPath - path of the source file to rewrite
- * @param {string} pattern - pattern to look for where content will be replaced
- * @param {string} content - content to be written
- * @param {string} regex - true if pattern is regex
- */
-Generator.prototype.replaceContent = function (filePath, pattern, content, regex) {
-    try {
-        jhipsterUtils.replaceContent({
-            file: filePath,
-            pattern: pattern,
-            content: content,
-            regex: regex
-        }, this);
-    } catch (e) {
-        this.log(chalk.yellow('\nUnable to find ') + filePath + chalk.yellow(' or missing required pattern. File rewrite failed.\n') + e);
-    }
-};
-
-/**
- * Register a module configuration to .jhipster/modules/jhi-hooks.json
- *
- * @param {string} npmPackageName - npm package name of the generator
- * @param {string} hookFor - from which JHipster generator this should be hooked ( 'entity' or 'app')
- * @param {string} hookType - where to hook this at the generator stage ( 'pre' or 'post')
- * @param {string} callbackSubGenerator[optional] - sub generator to invoke, if this is not given the module's main generator will be called, i.e app
- * @param {string} description[optional] - description of the generator
- */
-Generator.prototype.registerModule = function (npmPackageName, hookFor, hookType, callbackSubGenerator, description) {
-    try {
-        var modules;
-        var error, duplicate;
-        var moduleName = _.startCase(npmPackageName.replace(GENERATOR_JHIPSTER + '-', ''));
-        var generatorName = npmPackageName.replace('generator-', '');
-        var generatorCallback = generatorName + ':' + (callbackSubGenerator ? callbackSubGenerator : 'app');
-        var moduleConfig = {
-            name: moduleName + ' generator',
-            npmPackageName: npmPackageName,
-            description: description ? description : 'A JHipster module to generate ' + moduleName,
-            hookFor: hookFor,
-            hookType: hookType,
-            generatorCallback: generatorCallback
-        };
->>>>>>> 1f664351
         try {
             jhipsterUtils.rewriteFile({
                 file: fullPath,
