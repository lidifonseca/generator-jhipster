--- conflicted
+++ resolved
@@ -1194,11 +1194,6 @@
     }
     if (limit > 0) {
         var halfLimit = Math.floor(limit/2),
-<<<<<<< HEAD
-            entityTable = noSnakeCase ? entityName.substring(0, halfLimit) : this.getTableName(entityName.substring(0, halfLimit)),
-            relationTable = noSnakeCase ? relationshipName.substring(0, halfLimit - 1) : this.getTableName(relationshipName.substring(0, halfLimit - 1));
-        return `${entityTable}_${relationTable}_id`;
-=======
             entityTable = noSnakeCase ? entityName : this.getTableName(entityName.substring(0, halfLimit)),
             relationTable = noSnakeCase ? relationshipName: this.getTableName(relationshipName.substring(0, halfLimit - 1));
 
@@ -1210,7 +1205,6 @@
             this.warning(`The generated constraint name "${ constraintName }" is too long for MySQL (which has a 64 characters limit). It will be truncated!`);
             constraintName = constraintName.substring(0, 61) + '_id';
         }
->>>>>>> b1b60af7
     }
     return constraintName;
 };
