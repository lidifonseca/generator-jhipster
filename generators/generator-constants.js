--- conflicted
+++ resolved
@@ -101,18 +101,14 @@
 
 const LANGUAGES = [
     {
-<<<<<<< HEAD
         name: 'Albanian', dispName: 'Shqip', value: 'al'
     },
     {
-        name: 'Arabic (Libya)', dispName: 'العربية', value: 'ar-ly', rtl: true, skipForLocale: true
-=======
         name: 'Arabic (Libya)',
         dispName: 'العربية',
         value: 'ar-ly',
         rtl: true,
         skipForLocale: true
->>>>>>> 32941485
     },
     {
         name: 'Armenian',
