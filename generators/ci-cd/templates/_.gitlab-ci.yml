--- conflicted
+++ resolved
@@ -21,12 +21,7 @@
     - build
     - test
     - package
-<<<<<<< HEAD
-    - release
 <%_ if (heroku.includes('gitlab')) { _%>
-=======
-<%_ if (integrations.includes('heroku')) { _%>
->>>>>>> a9896b70
     - deploy
 <%_ } _%>
 
