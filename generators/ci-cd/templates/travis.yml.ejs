--- conflicted
+++ resolved
@@ -87,11 +87,7 @@
 <%_ } _%>
 <%_ if (buildTool === 'maven') { _%>
   <%_ if (cicdIntegrations.includes('sonar')) { _%>
-<<<<<<< HEAD
-  - ./mvnw -ntp org.jacoco:jacoco-maven-plugin:prepare-agent initialize sonar:sonar <% if (sonarOrga) { %>-Dsonar.organization=<%= sonarOrga %> <% } %>-Dsonar.host.url=<%= sonarUrl %> -Dsonar.login=$SONAR_TOKEN
-=======
-  - if [ "$TRAVIS_PULL_REQUEST" == "false" ]; then ./mvnw org.jacoco:jacoco-maven-plugin:prepare-agent initialize sonar:sonar <% if (sonarOrga) { %>-Dsonar.organization=<%= sonarOrga %> <% } %>-Dsonar.host.url=<%= sonarUrl %> -Dsonar.login=$SONAR_TOKEN
->>>>>>> 4432e629
+  - if [ "$TRAVIS_PULL_REQUEST" == "false" ]; then ./mvnw -ntp org.jacoco:jacoco-maven-plugin:prepare-agent initialize sonar:sonar <% if (sonarOrga) { %>-Dsonar.organization=<%= sonarOrga %> <% } %>-Dsonar.host.url=<%= sonarUrl %> -Dsonar.login=$SONAR_TOKEN
   <%_ } _%>
   - ./mvnw -ntp verify -Pprod -DskipTests
   <%_ if (cicdIntegrations.includes('heroku')) { _%>
