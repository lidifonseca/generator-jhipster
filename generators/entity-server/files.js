--- conflicted
+++ resolved
@@ -268,11 +268,8 @@
                 }
                 this.addChangelogToLiquibase(`${this.changelogDate}_added_entity_${this.entityClass}`);
 
-<<<<<<< HEAD
-                if (['ehcache', 'infinispan', 'redis'].includes(this.cacheProvider) && this.enableHibernateCache) {
-=======
-                if (['ehcache', 'caffeine', 'infinispan'].includes(this.cacheProvider) && this.enableHibernateCache) {
->>>>>>> 2691b32a
+                if (['ehcache', 'caffeine', 'infinispan', 'redis'].includes(this.cacheProvider) && this.enableHibernateCache) {
+
                     this.addEntityToCache(
                         this.asEntity(this.entityClass),
                         this.relationships,
