<%#
 Copyright 2013-2019 the original author or authors from the JHipster project.

 This file is part of the JHipster project, see https://www.jhipster.tech/
 for more information.

 Licensed under the Apache License, Version 2.0 (the "License");
 you may not use this file except in compliance with the License.
 You may obtain a copy of the License at

      http://www.apache.org/licenses/LICENSE-2.0

 Unless required by applicable law or agreed to in writing, software
 distributed under the License is distributed on an "AS IS" BASIS,
 WITHOUT WARRANTIES OR CONDITIONS OF ANY KIND, either express or implied.
 See the License for the specific language governing permissions and
 limitations under the License.
-%>
package <%=packageName%>.web.rest;
<%_ let isUsingMapsId = false;
    let mapsIdAssoc;
    let mapsIdEntity;
    let mapsIdEntityInstance;
    let mapsIdRepoInstance
    for (idx in relationships) {
        isUsingMapsId = relationships[idx].useJPADerivedIdentifier;
        if ( isUsingMapsId === true) {
            mapsIdAssoc = relationships[idx];
            mapsIdEntity = mapsIdAssoc.otherEntityNameCapitalized;
            mapsIdEntityInstance =  mapsIdEntity.charAt(0).toLowerCase() + mapsIdEntity.slice(1);
            mapsIdRepoInstance = `${mapsIdEntityInstance}Repository`;
            break;
        }
    } _%>
<% if (databaseType === 'cassandra') { %>
import <%=packageName%>.AbstractCassandraTest;<% } %>
import <%=packageName%>.<%= mainClass %>;
<% if (authenticationType === 'uaa') { %>
import <%=packageName%>.config.SecurityBeanOverrideConfiguration;
<% } %>
import <%=packageName%>.domain.<%= asEntity(entityClass) %>;
<%_ for (idx in relationships) { // import entities in required relationships
        const relationshipValidate = relationships[idx].relationshipValidate;
        const otherEntityNameCapitalized = relationships[idx].otherEntityNameCapitalized;
<<<<<<< HEAD
        const jPADrivedIdUse = relationships[idx].useJPADerivedIdentifier;
        if ((relationshipValidate !== null && relationshipValidate === true) || jpaMetamodelFiltering || (jPADrivedIdUse === true)) { _%>
import <%=packageName%>.domain.<%= otherEntityNameCapitalized %>;
=======
        if ((relationshipValidate !== null && relationshipValidate === true) || jpaMetamodelFiltering) { _%>
import <%=packageName%>.domain.<%= asEntity(otherEntityNameCapitalized) %>;
>>>>>>> cc1321eb
<%_ } } _%>
<%_ if (saveUserSnapshot) { _%>
import <%=packageName%>.repository.UserRepository;
<%_ } _%>
import <%=packageName%>.repository.<%= entityClass %>Repository;
<%_ if (isUsingMapsId === true && ( dto !== 'mapstruct' && service === 'no')) { _%>
import <%=packageName%>.repository.<%= mapsIdAssoc.otherEntityNameCapitalized %>Repository;
<%_ } _%>
<%_ if (searchEngine === 'elasticsearch') { _%>
import <%=packageName%>.repository.search.<%= entityClass %>SearchRepository;
<%_ } _%>
<%_ if (service !== 'no') { _%>
import <%=packageName%>.service.<%= entityClass %>Service;
<%_ } else if (reactiveRepositories) { _%>
import <%=packageName%>.repository.reactive.<%= entityClass %>ReactiveRepository;
<%_ } _%>
<%_ if (dto === 'mapstruct') { _%>
import <%=packageName%>.service.dto.<%= asDto(entityClass) %>;
import <%=packageName%>.service.mapper.<%= entityClass %>Mapper;
<%_ } _%>
import <%=packageName%>.web.rest.errors.ExceptionTranslator;
<%_ if (jpaMetamodelFiltering) { _%>
import <%=packageName%>.service.dto.<%= entityClass %>Criteria;
import <%=packageName%>.service.<%= entityClass %>QueryService;
<%_ } _%>

import org.junit.Before;
import org.junit.Test;
import org.junit.runner.RunWith;
<%_ if (fieldsContainOwnerManyToMany) { _%>
import org.mockito.Mock;
<%_ } _%>
import org.mockito.MockitoAnnotations;
import org.springframework.beans.factory.annotation.Autowired;
import org.springframework.boot.test.context.SpringBootTest;
<%_ if (searchEngine === 'elasticsearch' && pagination !== 'no' || fieldsContainOwnerManyToMany) { _%>
import org.springframework.data.domain.PageImpl;
import org.springframework.data.domain.PageRequest;
<%_ } _%>
import org.springframework.data.web.PageableHandlerMethodArgumentResolver;
import org.springframework.http.MediaType;
import org.springframework.http.converter.json.MappingJackson2HttpMessageConverter;
import org.springframework.test.context.junit4.SpringRunner;
<%_ if (reactiveRepositories) { _%>
import org.springframework.test.web.reactive.server.WebTestClient;
<%_ } _%>
import org.springframework.test.web.servlet.MockMvc;
import org.springframework.test.web.servlet.setup.MockMvcBuilders;<% if (databaseType === 'sql') { %>
import org.springframework.transaction.annotation.Transactional;<% } %><% if (fieldsContainBlob === true) { %>
import org.springframework.util.Base64Utils;<% } %>
import org.springframework.validation.Validator;
<% if (databaseType === 'sql') { %>
import javax.persistence.EntityManager;<% } %><% if (fieldsContainBigDecimal === true) { %>
import java.math.BigDecimal;<% } %><% if (fieldsContainBlob === true && databaseType === 'cassandra') { %>
import java.nio.ByteBuffer;<% } %><% if (reactiveRepositories) { %>
import java.time.Duration;<% } %><% if (fieldsContainLocalDate === true) { %>
import java.time.LocalDate;<% } %><% if (fieldsContainInstant === true || fieldsContainZonedDateTime === true) { %>
import java.time.Instant;<% } %><% if (fieldsContainZonedDateTime === true) { %>
import java.time.ZonedDateTime;
import java.time.ZoneOffset;<% } %><% if (fieldsContainLocalDate === true || fieldsContainZonedDateTime === true) { %>
import java.time.ZoneId;<% } %><% if (fieldsContainInstant === true) { %>
import java.time.temporal.ChronoUnit;<% } %>
<%_ if (fieldsContainOwnerManyToMany) { _%>
import java.util.ArrayList;
<%_ } _%>
<%_ if (searchEngine === 'elasticsearch') { _%>
import java.util.Collections;
<%_ } _%>
import java.util.List;
<% if (databaseType === 'cassandra') { %>
import java.util.UUID;<% } %>
<%_ if (databaseType === 'couchbase') { _%>
    import static <%= packageName %>.web.rest.TestUtil.mockAuthentication;
<%_ } _%>
<% if (fieldsContainZonedDateTime === true) { %>
import static <%=packageName%>.web.rest.TestUtil.sameInstant;<% } %>
import static <%=packageName%>.web.rest.TestUtil.createFormattingConversionService;
import static org.assertj.core.api.Assertions.assertThat;
<%_ if (searchEngine === 'elasticsearch') { _%>
import static org.elasticsearch.index.query.QueryBuilders.queryStringQuery;
<%_ } _%>
import static org.hamcrest.Matchers.hasItem;
<%_ if (searchEngine === 'elasticsearch' || fieldsContainOwnerManyToMany === true) { _%>
import static org.mockito.Mockito.*;
<%_ } _%>
import static org.springframework.test.web.servlet.request.MockMvcRequestBuilders.*;
import static org.springframework.test.web.servlet.result.MockMvcResultMatchers.*;

<%_ for (idx in fields) { if (fields[idx].fieldIsEnum === true) { _%>import <%=packageName%>.domain.enumeration.<%= fields[idx].fieldType %>;
<%_ } } _%>
/**
 * Test class for the <%= entityClass %>Resource REST controller.
 *
 * @see <%= entityClass %>Resource
 */
@RunWith(SpringRunner.class)
<%_ if (authenticationType === 'uaa' && applicationType !== 'uaa') { _%>
@SpringBootTest(classes = {SecurityBeanOverrideConfiguration.class, <%= mainClass %>.class})
<%_ } else { _%>
@SpringBootTest(classes = <%= mainClass %>.class)
<%_ } _%>
public class <%= entityClass %>ResourceIntTest <% if (databaseType === 'cassandra') { %>extends AbstractCassandraTest <% } %>{
<%_
    let oldSource = '';
    try {
        oldSource = this.fs.readFileSync(this.SERVER_TEST_SRC_DIR + packageFolder + '/web/rest/' + entityClass + 'ResourceIntTest.java', 'utf8');
    } catch (e) {}
_%>
    <%_ for (idx in fields) {
    const defaultValueName = 'DEFAULT_' + fields[idx].fieldNameUnderscored.toUpperCase();
    const updatedValueName = 'UPDATED_' + fields[idx].fieldNameUnderscored.toUpperCase();

    let defaultValue = 1;
    let updatedValue = 2;

    if (fields[idx].fieldValidate === true) {
        if (fields[idx].fieldValidateRules.includes('max')) {
            defaultValue = fields[idx].fieldValidateRulesMax;
            updatedValue = parseInt(fields[idx].fieldValidateRulesMax) - 1;
        }
        if (fields[idx].fieldValidateRules.includes('min')) {
            defaultValue = fields[idx].fieldValidateRulesMin;
            updatedValue = parseInt(fields[idx].fieldValidateRulesMin) + 1;
        }
        if (fields[idx].fieldValidateRules.includes('minbytes')) {
            defaultValue = fields[idx].fieldValidateRulesMinbytes;
            updatedValue = fields[idx].fieldValidateRulesMinbytes;
        }
        if (fields[idx].fieldValidateRules.includes('maxbytes')) {
            updatedValue = fields[idx].fieldValidateRulesMaxbytes;
        }
    }

    const fieldType = fields[idx].fieldType;
    const fieldTypeBlobContent = fields[idx].fieldTypeBlobContent;
    const isEnum = fields[idx].fieldIsEnum;
    let enumValue1;
    let enumValue2;
    if (isEnum) {
        const values = fields[idx].fieldValues.replace(/\s/g, '').split(',');
        enumValue1 = values[0];
        if (values.length > 1) {
            enumValue2 = values[1];
        } else {
            enumValue2 = enumValue1;
        }
    }

    if (fieldType === 'String' || fieldTypeBlobContent === 'text') {
        // Generate Strings, using the min and max string length if they are configured
        let sampleTextString = "";
        let updatedTextString = "";
        let sampleTextLength = 10;
        if (fields[idx].fieldValidateRulesMinlength > sampleTextLength) {
            sampleTextLength = fields[idx].fieldValidateRulesMinlength;
        }
        if (fields[idx].fieldValidateRulesMaxlength < sampleTextLength) {
            sampleTextLength = fields[idx].fieldValidateRulesMaxlength;
        }
        for (let i = 0; i < sampleTextLength; i++) {
            sampleTextString += "A";
            updatedTextString += "B";
        }
        if (!this._.isUndefined(fields[idx].fieldValidateRulesPattern)) {
            if (oldSource !== '') {
                // Check for old values
                const sampleTextStringSearchResult = new RegExp('private static final String ' + defaultValueName + ' = "(.*)";', 'm').exec(oldSource);
                if (sampleTextStringSearchResult != null) {
                    sampleTextString = sampleTextStringSearchResult[1];
                }
                const updatedTextStringSearchResult = new RegExp('private static final String ' + updatedValueName + ' = "(.*)";', 'm').exec(oldSource);
                if (updatedTextStringSearchResult != null) {
                    updatedTextString = updatedTextStringSearchResult[1];
                }
            }
            // Generate Strings, using pattern
            try {
                const patternRegExp = new RegExp(fields[idx].fieldValidateRulesPattern);
                const randExp = new this.randexp(fields[idx].fieldValidateRulesPattern);
                // set infinite repetitionals max range
                randExp.max = 1;
                if (!patternRegExp.test(sampleTextString.replace(/\\"/g, '"').replace(/\\\\/g, '\\'))) {
                    sampleTextString = randExp.gen().replace(/\\/g, '\\\\').replace(/"/g, '\\"');
                }
                if (!patternRegExp.test(updatedTextString.replace(/\\"/g, '"').replace(/\\\\/g, '\\'))) {
                    updatedTextString = randExp.gen().replace(/\\/g, '\\\\').replace(/"/g, '\\"');
                }
            } catch (error) {
                log(this.chalkRed('Error generating test value for entity "' + entityClass +
                    '" field "' + fields[idx].fieldName + '" with pattern "' + fields[idx].fieldValidateRulesPattern +
                    '", generating default values for this field. Detailed error message: "' + error.message + '".'));
            }
            if (sampleTextString === updatedTextString) {
                updatedTextString = updatedTextString + "B";
                log(this.chalkRed('Randomly generated first and second test values for entity "' + entityClass +
                    '" field "' + fields[idx].fieldName + '" with pattern "' + fields[idx].fieldValidateRulesPattern +
                    '" in file "' + entityClass + 'ResourceIntTest" where equal, added symbol "B" to second value.'));
            }
        }_%>

    private static final String <%=defaultValueName %> = "<%-sampleTextString %>";
    private static final String <%=updatedValueName %> = "<%-updatedTextString %>";
    <%_ } else if (fieldType === 'Integer') { _%>

    private static final Integer <%=defaultValueName %> = <%= defaultValue %>;
    private static final Integer <%=updatedValueName %> = <%= updatedValue %>;
    <%_ } else if (fieldType === 'Long') { _%>

    private static final Long <%=defaultValueName %> = <%= defaultValue %>L;
    private static final Long <%=updatedValueName %> = <%= updatedValue %>L;
    <%_ } else if (fieldType === 'Float') { _%>

    private static final <%=fieldType %> <%=defaultValueName %> = <%= defaultValue %>F;
    private static final <%=fieldType %> <%=updatedValueName %> = <%= updatedValue %>F;
    <%_ } else if (fieldType === 'Double') { _%>

    private static final <%=fieldType %> <%=defaultValueName %> = <%= defaultValue %>D;
    private static final <%=fieldType %> <%=updatedValueName %> = <%= updatedValue %>D;
    <%_ } else if (fieldType === 'BigDecimal') { _%>

    private static final BigDecimal <%=defaultValueName %> = new BigDecimal(<%= defaultValue %>);
    private static final BigDecimal <%=updatedValueName %> = new BigDecimal(<%= updatedValue %>);
    <%_ } else if (fieldType === 'UUID') { _%>

    private static final UUID <%=defaultValueName %> = UUID.randomUUID();
    private static final UUID <%=updatedValueName %> = UUID.randomUUID();
    <%_ } else if (fieldType === 'LocalDate') { _%>

    private static final LocalDate <%=defaultValueName %> = LocalDate.ofEpochDay(0L);
    private static final LocalDate <%=updatedValueName %> = LocalDate.now(ZoneId.systemDefault());
    <%_ } else if (fieldType === 'Instant') { _%>

    private static final Instant <%=defaultValueName %> = Instant.ofEpochMilli(0L);
    private static final Instant <%=updatedValueName %> = Instant.now().truncatedTo(ChronoUnit.MILLIS);
    <%_ } else if (fieldType === 'ZonedDateTime') { _%>

    private static final ZonedDateTime <%=defaultValueName %> = ZonedDateTime.ofInstant(Instant.ofEpochMilli(0L), ZoneOffset.UTC);
    private static final ZonedDateTime <%=updatedValueName %> = ZonedDateTime.now(ZoneId.systemDefault()).withNano(0);
    <%_ } else if (fieldType === 'Boolean') { _%>

    private static final Boolean <%=defaultValueName %> = false;
    private static final Boolean <%=updatedValueName %> = true;
    <%_ } else if ((fieldType === 'byte[]' || fieldType === 'ByteBuffer') && fieldTypeBlobContent !== 'text') { _%>

    <%_ if (databaseType !== 'cassandra') { _%>
    private static final byte[] <%=defaultValueName %> = TestUtil.createByteArray(1, "0");
    private static final byte[] <%=updatedValueName %> = TestUtil.createByteArray(1, "1");
    <%_ } else { _%>
    private static final ByteBuffer <%=defaultValueName %> = ByteBuffer.wrap(TestUtil.createByteArray(1, "0"));
    private static final ByteBuffer <%=updatedValueName %> = ByteBuffer.wrap(TestUtil.createByteArray(1, "1"));
    <%_ } _%>
    private static final String <%=defaultValueName %>_CONTENT_TYPE = "image/jpg";
    private static final String <%=updatedValueName %>_CONTENT_TYPE = "image/png";
    <%_ } else if (isEnum) { _%>

    private static final <%=fieldType %> <%=defaultValueName %> = <%=fieldType %>.<%=enumValue1 %>;
    private static final <%=fieldType %> <%=updatedValueName %> = <%=fieldType %>.<%=enumValue2 %>;
    <%_ } } _%>

    @Autowired
    private <%= entityClass %>Repository <%= entityInstance %>Repository;
    <%_ if (isUsingMapsId === true && ( dto !== 'mapstruct' && service === 'no')) { _%>
    @Autowired
    private <%=mapsIdEntity%>Repository <%= mapsIdRepoInstance %>;
    <%_ } _%>
    <%_ if (saveUserSnapshot) { _%>

    @Autowired
    private UserRepository userRepository;
    <%_ } _%>
    <%_ if (reactiveRepositories && service === 'no') { _%>

    @Autowired
    private <%= entityClass %>ReactiveRepository <%= entityInstance %>ReactiveRepository;
    <%_ } _%>
    <%_ if (fieldsContainOwnerManyToMany === true) { _%>

    @Mock
    private <%= entityClass %>Repository <%= entityInstance %>RepositoryMock;
    <%_ } _%>
    <%_ if (dto === 'mapstruct') { _%>

    @Autowired
    private <%= entityClass %>Mapper <%= entityInstance %>Mapper;
    <%_ } if (service !== 'no') { _%>
    <%_ if (fieldsContainOwnerManyToMany === true) { _%>

    @Mock
    private <%= entityClass %>Service <%= entityInstance %>ServiceMock;
    <%_ } _%>

    @Autowired
    private <%= entityClass %>Service <%= entityInstance %>Service;
    <%_ } if (searchEngine === 'elasticsearch') { _%>

    /**
     * This repository is mocked in the <%=packageName%>.repository.search test package.
     *
     * @see <%= packageName %>.repository.search.<%=entityClass%>SearchRepositoryMockConfiguration
     */
    @Autowired
    private <%= entityClass %>SearchRepository mock<%= entityClass %>SearchRepository;
    <%_ } _%>
    <%_ if (jpaMetamodelFiltering) { _%>

    @Autowired
    private <%= entityClass %>QueryService <%= entityInstance %>QueryService;
    <%_ } _%>

    @Autowired
    private MappingJackson2HttpMessageConverter jacksonMessageConverter;

    @Autowired
    private PageableHandlerMethodArgumentResolver pageableArgumentResolver;

    @Autowired
    private ExceptionTranslator exceptionTranslator;
<%_ if (databaseType === 'sql') { _%>

    @Autowired
    private EntityManager em;
<%_ } _%>

    @Autowired
    private Validator validator;

    private MockMvc rest<%= entityClass %>MockMvc;

    private <%= asEntity(entityClass) %> <%= asEntity(entityInstance) %>;

    @Before
    public void setup() {
        MockitoAnnotations.initMocks(this);
        <%_ if (service !== 'no') { _%>
        final <%= entityClass %>Resource <%= entityInstance %>Resource = new <%= entityClass %>Resource(<%= entityInstance %>Service<% if (jpaMetamodelFiltering) { %>, <%= entityInstance %>QueryService<% } %><% if (saveUserSnapshot) { %>, userRepository<% } %>);
        <%_ } else { _%>
        final <%= entityClass %>Resource <%= entityInstance %>Resource = new <%= entityClass %>Resource(<%= entityInstance %>Repository<% if (dto === 'mapstruct') { %>, <%= entityInstance %>Mapper<% } %><% if (searchEngine === 'elasticsearch') { %>, mock<%= entityClass %>SearchRepository<% } %><% if (reactiveRepositories) { %>, <%= entityInstance %>ReactiveRepository<% } %><% if (saveUserSnapshot) { %>, userRepository<% } %><% if (isUsingMapsId === true && dto !== 'mapstruct') { %>, <%= mapsIdRepoInstance _%> <% } %>);
        <%_ } _%>
        this.rest<%= entityClass %>MockMvc = MockMvcBuilders.standaloneSetup(<%= entityInstance %>Resource)
            .setCustomArgumentResolvers(pageableArgumentResolver)
            .setControllerAdvice(exceptionTranslator)
            .setConversionService(createFormattingConversionService())
            .setMessageConverters(jacksonMessageConverter)
            .setValidator(validator).build();
    }

    /**
     * Create an entity for this test.
     *
     * This is a static method, as tests for other entities might also need it,
     * if they test an entity which requires the current entity.
     */
    public static <%= asEntity(entityClass) %> createEntity(<% if (databaseType === 'sql') { %>EntityManager em<% } %>) {
        <%_ if (fluentMethods) { _%>
        <%= asEntity(entityClass) %> <%= asEntity(entityInstance) %> = new <%= asEntity(entityClass) %>()<% for (idx in fields) { %>
            .<%= fields[idx].fieldName %>(<%='DEFAULT_' + fields[idx].fieldNameUnderscored.toUpperCase()%>)<% if ((fields[idx].fieldType === 'byte[]' || fields[idx].fieldType === 'ByteBuffer') && fields[idx].fieldTypeBlobContent !== 'text') { %>
            .<%= fields[idx].fieldName %>ContentType(<%='DEFAULT_' + fields[idx].fieldNameUnderscored.toUpperCase()%>_CONTENT_TYPE)<% } %><% } %>;
        <%_ } else { _%>
        <%= asEntity(entityClass) %> <%= asEntity(entityInstance) %> = new <%= asEntity(entityClass) %>();
            <%_ for (idx in fields) { _%>
        <%= asEntity(entityInstance) %>.set<%= fields[idx].fieldInJavaBeanMethod %>(<%='DEFAULT_' + fields[idx].fieldNameUnderscored.toUpperCase() %>);
                <%_ if ((fields[idx].fieldType === 'byte[]' || fields[idx].fieldType === 'ByteBuffer') && fields[idx].fieldTypeBlobContent !== 'text') { _%>
        <%= asEntity(entityInstance) %>.set<%= fields[idx].fieldInJavaBeanMethod %>ContentType(<%='DEFAULT_' + fields[idx].fieldNameUnderscored.toUpperCase() %>_CONTENT_TYPE);
                <%_ } _%>
            <%_ } _%>
        <%_ } _%>
        <%_
        const alreadyGeneratedEntities = []
        for (idx in relationships) {
            const relationshipValidate = relationships[idx].relationshipValidate;
            const otherEntityName = relationships[idx].otherEntityName;
            const otherEntityNameCapitalized = relationships[idx].otherEntityNameCapitalized;
            const relationshipType = relationships[idx].relationshipType;
            const relationshipNameCapitalizedPlural = relationships[idx].relationshipNameCapitalizedPlural;
            const relationshipNameCapitalized = relationships[idx].relationshipNameCapitalized;
            const mapsIdUse = relationships[idx].useJPADerivedIdentifier;
            if ((relationshipValidate !== null && relationshipValidate === true) || mapsIdUse === true) { _%>
        // Add required entity
            <%_ if (alreadyGeneratedEntities.indexOf(otherEntityName) == -1) { _%>
        <%= asEntity(otherEntityNameCapitalized) %> <%= otherEntityName %> = <%= otherEntityNameCapitalized %>ResourceIntTest.createEntity(<% if (databaseType === 'sql') { %>em<% } %>);
                <%_ if (databaseType === 'sql') { _%>
        em.persist(<%= otherEntityName %>);
        em.flush();
                <%_ } _%>
                <%_ if (databaseType === 'mongodb') { _%>
        <%= otherEntityName %>.setId("fixed-id-for-tests");
                <%_ } _%>
            <%_ } _%>
            <%_ if (relationshipType === 'many-to-many' || relationshipType === 'one-to-many') { _%>
        <%= asEntity(entityInstance) %>.get<%= relationshipNameCapitalizedPlural %>().add(<%= otherEntityName %>);
            <%_ } else { _%>
        <%= asEntity(entityInstance) %>.set<%= relationshipNameCapitalized %>(<%= otherEntityName %>);
            <%_ } _%>
        <%_ alreadyGeneratedEntities.push(otherEntityName) _%>
        <%_ } } _%>
        return <%= asEntity(entityInstance) %>;
    }

    @Before
    public void initTest() {
        <%_ if (databaseType === 'couchbase') { _%>
        mockAuthentication();
        <%_ } _%>
        <%_ if (databaseType === 'mongodb' || databaseType === 'couchbase' || databaseType === 'cassandra') { _%>
        <%= entityInstance %>Repository.deleteAll();
        <%_ } _%>
        <%= asEntity(entityInstance) %> = createEntity(<% if (databaseType === 'sql') { %>em<% } %>);
    }

    @Test<% if (databaseType === 'sql') { %>
    @Transactional<% } %>
    public void create<%= entityClass %>() throws Exception {
        int databaseSizeBeforeCreate = <%= entityInstance %>Repository.findAll().size();

        // Create the <%= entityClass %>
        <%_ if (dto === 'mapstruct') { _%>
        <%= asDto(entityClass) %> <%= asDto(entityInstance) %> = <%= entityInstance %>Mapper.toDto(<%= asEntity(entityInstance) %>);
        <%_ } _%>
        rest<%= entityClass %>MockMvc.perform(post("/api/<%= entityApiUrl %>")
            .contentType(TestUtil.APPLICATION_JSON_UTF8)
            .content(TestUtil.convertObjectToJsonBytes(<%=(dto === 'mapstruct' ? asDto(entityInstance) : asEntity(entityInstance))%>)))
            .andExpect(status().isCreated());

        // Validate the <%= entityClass %> in the database
        List<<%= asEntity(entityClass) %>> <%= entityInstance %>List = <%= entityInstance %>Repository.findAll();
        assertThat(<%= entityInstance %>List).hasSize(databaseSizeBeforeCreate + 1);
        <%= asEntity(entityClass) %> test<%= entityClass %> = <%= entityInstance %>List.get(<%= entityInstance %>List.size() - 1);
        <%_ for (idx in fields) { if (fields[idx].fieldType === 'ZonedDateTime') { _%>
        assertThat(test<%= entityClass %>.get<%=fields[idx].fieldInJavaBeanMethod%>()).isEqualTo(<%='DEFAULT_' + fields[idx].fieldNameUnderscored.toUpperCase()%>);
        <%_ } else if ((fields[idx].fieldType === 'byte[]' || fields[idx].fieldType === 'ByteBuffer') && fields[idx].fieldTypeBlobContent !== 'text') { _%>
        assertThat(test<%= entityClass %>.get<%=fields[idx].fieldInJavaBeanMethod%>()).isEqualTo(<%='DEFAULT_' + fields[idx].fieldNameUnderscored.toUpperCase()%>);
        assertThat(test<%= entityClass %>.get<%=fields[idx].fieldInJavaBeanMethod%>ContentType()).isEqualTo(<%='DEFAULT_' + fields[idx].fieldNameUnderscored.toUpperCase()%>_CONTENT_TYPE);
        <%_ } else if (fields[idx].fieldType.toLowerCase() === 'boolean') { _%>
        assertThat(test<%= entityClass %>.is<%=fields[idx].fieldInJavaBeanMethod%>()).isEqualTo(<%='DEFAULT_' + fields[idx].fieldNameUnderscored.toUpperCase()%>);
        <%_ } else { _%>
        assertThat(test<%= entityClass %>.get<%=fields[idx].fieldInJavaBeanMethod%>()).isEqualTo(<%='DEFAULT_' + fields[idx].fieldNameUnderscored.toUpperCase()%>);
        <%_ }} _%>
        <%_ if (isUsingMapsId === true) { _%>

        // Validate the id for MapsId, the ids must be same
        assertThat(test<%= entityClass %>.getId()).isEqualTo(test<%= entityClass %>.get<%= mapsIdEntity %>().getId());
        <%_ } _%>
        <%_ if (searchEngine === 'elasticsearch') { _%>

        // Validate the <%= entityClass %> in Elasticsearch
        verify(mock<%= entityClass %>SearchRepository, times(1)).save(test<%= entityClass %>);
        <%_ } _%>
    }

    @Test<% if (databaseType === 'sql') { %>
    @Transactional<% } %>
    public void create<%= entityClass %>WithExistingId() throws Exception {
        int databaseSizeBeforeCreate = <%= entityInstance %>Repository.findAll().size();

        // Create the <%= entityClass %> with an existing ID
        <%= asEntity(entityInstance) %>.setId(<% if (databaseType === 'sql') { %>1L<% } else if (databaseType === 'mongodb' || databaseType === 'couchbase') { %>"existing_id"<% } else if (databaseType === 'cassandra') { %>UUID.randomUUID()<% } %>);
        <%_ if (dto === 'mapstruct') { _%>
        <%= asDto(entityClass) %> <%= asDto(entityInstance) %> = <%= entityInstance %>Mapper.toDto(<%= asEntity(entityInstance) %>);
        <%_ } _%>

        // An entity with an existing ID cannot be created, so this API call must fail
        rest<%= entityClass %>MockMvc.perform(post("/api/<%= entityApiUrl %>")
            .contentType(TestUtil.APPLICATION_JSON_UTF8)
            .content(TestUtil.convertObjectToJsonBytes(<%=(dto === 'mapstruct' ? asDto(entityInstance) : asEntity(entityInstance))%>)))
            .andExpect(status().isBadRequest());

        // Validate the <%= entityClass %> in the database
        List<<%= asEntity(entityClass) %>> <%= entityInstance %>List = <%= entityInstance %>Repository.findAll();
        assertThat(<%= entityInstance %>List).hasSize(databaseSizeBeforeCreate);
        <%_ if (searchEngine === 'elasticsearch') { _%>

        // Validate the <%= entityClass %> in Elasticsearch
        verify(mock<%= entityClass %>SearchRepository, times(0)).save(<%= asEntity(entityInstance) %>);
        <%_ } _%>
    }
<% for (idx in fields) { %><% if (fields[idx].fieldValidate === true) {
    let required = false;
    if (fields[idx].fieldType !== 'byte[]' && fields[idx].fieldValidate === true && fields[idx].fieldValidateRules.includes('required')) {
        required = true;
    }
    if (required) { %>
    @Test<% if (databaseType === 'sql') { %>
    @Transactional<% } %>
    public void check<%= fields[idx].fieldInJavaBeanMethod %>IsRequired() throws Exception {
        int databaseSizeBeforeTest = <%= entityInstance %>Repository.findAll().size();
        // set the field null
        <%= asEntity(entityInstance) %>.set<%= fields[idx].fieldInJavaBeanMethod %>(null);

        // Create the <%= entityClass %>, which fails.<% if (dto === 'mapstruct') { %>
        <%= asDto(entityClass) %> <%= asDto(entityInstance) %> = <%= entityInstance %>Mapper.toDto(<%= asEntity(entityInstance) %>);<% } %>

        rest<%= entityClass %>MockMvc.perform(post("/api/<%= entityApiUrl %>")
            .contentType(TestUtil.APPLICATION_JSON_UTF8)
            .content(TestUtil.convertObjectToJsonBytes(<%=(dto === 'mapstruct' ? asDto(entityInstance) : asEntity(entityInstance))%>)))
            .andExpect(status().isBadRequest());

        List<<%= asEntity(entityClass) %>> <%= entityInstance %>List = <%= entityInstance %>Repository.findAll();
        assertThat(<%= entityInstance %>List).hasSize(databaseSizeBeforeTest);
    }
<%  } } } %>
    @Test<% if (databaseType === 'sql') { %>
    @Transactional<% } %>
    public void getAll<%= entityClassPlural %>() throws Exception {
        // Initialize the database
        <%_ if (databaseType === 'cassandra') { _%>
        <%= asEntity(entityInstance) %>.setId(UUID.randomUUID());
        <%_ } _%>
        <%= entityInstance %>Repository.save<% if (databaseType === 'sql') { %>AndFlush<% } %>(<%= asEntity(entityInstance) %>);

        // Get all the <%= entityInstance %>List
        rest<%= entityClass %>MockMvc.perform(get("/api/<%= entityApiUrl %><% if (databaseType !== 'cassandra') { %>?sort=id,desc<% } %>"))
            .andExpect(status().isOk())
            .andExpect(content().contentType(MediaType.APPLICATION_JSON_UTF8_VALUE))<% if (databaseType === 'sql') { %>
            .andExpect(jsonPath("$.[*].id").value(hasItem(<%= asEntity(entityInstance) %>.getId().intValue())))<% } %><% if (databaseType === 'mongodb' || databaseType === 'couchbase') { %>
            .andExpect(jsonPath("$.[*].id").value(hasItem(<%= asEntity(entityInstance) %>.getId())))<% } %><% if (databaseType === 'cassandra') { %>
            .andExpect(jsonPath("$.[*].id").value(hasItem(<%= asEntity(entityInstance) %>.getId().toString())))<% } %><% for (idx in fields) {%>
            <%_ if ((fields[idx].fieldType === 'byte[]' || fields[idx].fieldType === 'ByteBuffer') && fields[idx].fieldTypeBlobContent !== 'text') { _%>
            .andExpect(jsonPath("$.[*].<%=fields[idx].fieldName%>ContentType").value(hasItem(<%='DEFAULT_' + fields[idx].fieldNameUnderscored.toUpperCase()%>_CONTENT_TYPE)))
            <%_ } _%>
            .andExpect(jsonPath("$.[*].<%=fields[idx].fieldName%>").value(hasItem(<% if ((fields[idx].fieldType === 'byte[]' || fields[idx].fieldType === 'ByteBuffer') && fields[idx].fieldTypeBlobContent !== 'text') { %>Base64Utils.encodeToString(<% } else if (fields[idx].fieldType === 'ZonedDateTime') { %>sameInstant(<% } %><%='DEFAULT_' + fields[idx].fieldNameUnderscored.toUpperCase()%><% if ((fields[idx].fieldType === 'byte[]' || fields[idx].fieldType === 'ByteBuffer') && fields[idx].fieldTypeBlobContent !== 'text') { %><% if (databaseType === 'cassandra') { %>.array()<% } %>)<% } else if (fields[idx].fieldType === 'Integer') { %><% } else if (fields[idx].fieldType === 'Long') { %>.intValue()<% } else if (fields[idx].fieldType === 'Float' || fields[idx].fieldType === 'Double') { %>.doubleValue()<% } else if (fields[idx].fieldType === 'BigDecimal') { %>.intValue()<% } else if (fields[idx].fieldType === 'Boolean') { %>.booleanValue()<% } else if (fields[idx].fieldType === 'ZonedDateTime') { %>)<% } else { %>.toString()<% } %>)))<% } %>;
    }
    <% if (fieldsContainOwnerManyToMany === true) { %>
    @SuppressWarnings({"unchecked"})
    public void getAll<%= entityClassPlural %>WithEagerRelationshipsIsEnabled() throws Exception {
        <%_ if (service !== 'no') { _%>
        <%= entityClass %>Resource <%= entityInstance %>Resource = new <%= entityClass %>Resource(<%= entityInstance %>ServiceMock<% if (jpaMetamodelFiltering) { %>, <%= entityInstance %>QueryService<% } %>);
        when(<%= entityInstance %>ServiceMock.findAllWithEagerRelationships(any())).thenReturn(new PageImpl(new ArrayList<>()));
        <%_ } else { _%>
        <%= entityClass %>Resource <%= entityInstance %>Resource = new <%= entityClass %>Resource(<%= entityInstance %>RepositoryMock<% if (dto === 'mapstruct') { %>, <%= entityInstance %>Mapper<% } %><% if (searchEngine === 'elasticsearch') { %>, mock<%= entityClass %>SearchRepository<% } %><% if (jpaMetamodelFiltering) { %>, <%= entityInstance %>QueryService<% } %>);
        when(<%= entityInstance %>RepositoryMock.findAllWithEagerRelationships(any())).thenReturn(new PageImpl(new ArrayList<>()));
        <%_ } _%>

        MockMvc rest<%= entityClass %>MockMvc = MockMvcBuilders.standaloneSetup(<%= entityInstance %>Resource)
            .setCustomArgumentResolvers(pageableArgumentResolver)
            .setControllerAdvice(exceptionTranslator)
            .setConversionService(createFormattingConversionService())
            .setMessageConverters(jacksonMessageConverter).build();

        rest<%= entityClass %>MockMvc.perform(get("/api/<%= entityApiUrl %>?eagerload=true"))
        .andExpect(status().isOk());

        <%_ if (service !== 'no') { _%>
        verify(<%= entityInstance %>ServiceMock, times(1)).findAllWithEagerRelationships(any());
        <%_ } else { _%>
        verify(<%= entityInstance %>RepositoryMock, times(1)).findAllWithEagerRelationships(any());
        <%_ } _%>
    }

    @SuppressWarnings({"unchecked"})
    public void getAll<%= entityClassPlural %>WithEagerRelationshipsIsNotEnabled() throws Exception {
        <%_ if (service !== 'no') { _%>
        <%= entityClass %>Resource <%= entityInstance %>Resource = new <%= entityClass %>Resource(<%= entityInstance %>ServiceMock<% if (jpaMetamodelFiltering) { %>, <%= entityInstance %>QueryService<% } %>);
            when(<%= entityInstance %>ServiceMock.findAllWithEagerRelationships(any())).thenReturn(new PageImpl(new ArrayList<>()));
        <%_ } else { _%>
        <%= entityClass %>Resource <%= entityInstance %>Resource = new <%= entityClass %>Resource(<%= entityInstance %>RepositoryMock<% if (dto === 'mapstruct') { %>, <%= entityInstance %>Mapper<% } %><% if (searchEngine === 'elasticsearch') { %>, mock<%= entityClass %>SearchRepository<% } %><% if (jpaMetamodelFiltering) { %>, <%= entityInstance %>QueryService<% } %>);
            when(<%= entityInstance %>RepositoryMock.findAllWithEagerRelationships(any())).thenReturn(new PageImpl(new ArrayList<>()));
        <%_ } _%>
            MockMvc rest<%= entityClass %>MockMvc = MockMvcBuilders.standaloneSetup(<%= entityInstance %>Resource)
            .setCustomArgumentResolvers(pageableArgumentResolver)
            .setControllerAdvice(exceptionTranslator)
            .setConversionService(createFormattingConversionService())
            .setMessageConverters(jacksonMessageConverter).build();

        rest<%= entityClass %>MockMvc.perform(get("/api/<%= entityApiUrl %>?eagerload=true"))
        .andExpect(status().isOk());

        <%_ if (service !== 'no') { _%>
            verify(<%= entityInstance %>ServiceMock, times(1)).findAllWithEagerRelationships(any());
        <%_ } else { _%>
            verify(<%= entityInstance %>RepositoryMock, times(1)).findAllWithEagerRelationships(any());
        <%_ } _%>
    }
    <%_ } _%>

    @Test<% if (databaseType === 'sql') { %>
    @Transactional<% } %>
    public void get<%= entityClass %>() throws Exception {
        // Initialize the database
        <%_ if (databaseType === 'cassandra') { _%>
        <%= asEntity(entityInstance) %>.setId(UUID.randomUUID());
        <%_ } _%>
        <%= entityInstance %>Repository.save<% if (databaseType === 'sql') { %>AndFlush<% } %>(<%= asEntity(entityInstance) %>);

        // Get the <%= entityInstance %>
        rest<%= entityClass %>MockMvc.perform(get("/api/<%= entityApiUrl %>/{id}", <%= asEntity(entityInstance) %>.getId()))
            .andExpect(status().isOk())
            .andExpect(content().contentType(MediaType.APPLICATION_JSON_UTF8_VALUE))<% if (databaseType === 'sql') { %>
            .andExpect(jsonPath("$.id").value(<%= asEntity(entityInstance) %>.getId().intValue()))<% } %><% if (databaseType === 'mongodb' || databaseType === 'couchbase') { %>
            .andExpect(jsonPath("$.id").value(<%= asEntity(entityInstance) %>.getId()))<% } %><% if (databaseType === 'cassandra') { %>
            .andExpect(jsonPath("$.id").value(<%= asEntity(entityInstance) %>.getId().toString()))<% } %><% for (idx in fields) {%>
            <%_ if ((fields[idx].fieldType === 'byte[]' || fields[idx].fieldType === 'ByteBuffer') && fields[idx].fieldTypeBlobContent !== 'text') { _%>
            .andExpect(jsonPath("$.<%=fields[idx].fieldName%>ContentType").value(<%='DEFAULT_' + fields[idx].fieldNameUnderscored.toUpperCase()%>_CONTENT_TYPE))
            <%_ } _%>
            .andExpect(jsonPath("$.<%=fields[idx].fieldName%>").value(<% if ((fields[idx].fieldType === 'byte[]' || fields[idx].fieldType === 'ByteBuffer') && fields[idx].fieldTypeBlobContent !== 'text') { %>Base64Utils.encodeToString(<% } else if (fields[idx].fieldType === 'ZonedDateTime') { %>sameInstant(<% } %><%='DEFAULT_' + fields[idx].fieldNameUnderscored.toUpperCase()%><% if ((fields[idx].fieldType === 'byte[]' || fields[idx].fieldType === 'ByteBuffer') && fields[idx].fieldTypeBlobContent !== 'text') { %><% if (databaseType === 'cassandra') { %>.array()<% } %>)<% } else if (fields[idx].fieldType === 'Integer') { %><% } else if (fields[idx].fieldType === 'Long') { %>.intValue()<% } else if (fields[idx].fieldType === 'Float' || fields[idx].fieldType === 'Double') { %>.doubleValue()<% } else if (fields[idx].fieldType === 'BigDecimal') { %>.intValue()<% } else if (fields[idx].fieldType === 'Boolean') { %>.booleanValue()<% } else if (fields[idx].fieldType === 'ZonedDateTime') { %>)<% } else { %>.toString()<% } %>))<% } %>;
    }
<%_ if (jpaMetamodelFiltering) {
        fields.forEach((searchBy) => {
            // we can't filter by all the fields.
            if (isFilterableType(searchBy.fieldType)) {
                 _%>

    @Test<% if (databaseType === 'sql') { %>
    @Transactional<% } %>
    public void getAll<%= entityClassPlural %>By<%= searchBy.fieldInJavaBeanMethod %>IsEqualToSomething() throws Exception {
        // Initialize the database
        <%= entityInstance %>Repository.saveAndFlush(<%= asEntity(entityInstance) %>);

        // Get all the <%= entityInstance %>List where <%= searchBy.fieldName %> equals to <%='DEFAULT_' + searchBy.fieldNameUnderscored.toUpperCase()%>
        default<%= entityClass %>ShouldBeFound("<%= searchBy.fieldName %>.equals=" + <%='DEFAULT_' + searchBy.fieldNameUnderscored.toUpperCase()%>);

        // Get all the <%= entityInstance %>List where <%= searchBy.fieldName %> equals to <%='UPDATED_' + searchBy.fieldNameUnderscored.toUpperCase()%>
        default<%= entityClass %>ShouldNotBeFound("<%= searchBy.fieldName %>.equals=" + <%='UPDATED_' + searchBy.fieldNameUnderscored.toUpperCase()%>);
    }

    @Test<% if (databaseType === 'sql') { %>
    @Transactional<% } %>
    public void getAll<%= entityClassPlural %>By<%= searchBy.fieldInJavaBeanMethod %>IsInShouldWork() throws Exception {
        // Initialize the database
        <%= entityInstance %>Repository.saveAndFlush(<%= asEntity(entityInstance) %>);

        // Get all the <%= entityInstance %>List where <%= searchBy.fieldName %> in <%='DEFAULT_' + searchBy.fieldNameUnderscored.toUpperCase()%> or <%='UPDATED_' + searchBy.fieldNameUnderscored.toUpperCase()%>
        default<%= entityClass %>ShouldBeFound("<%= searchBy.fieldName %>.in=" + <%='DEFAULT_' + searchBy.fieldNameUnderscored.toUpperCase()%> + "," + <%='UPDATED_' + searchBy.fieldNameUnderscored.toUpperCase()%>);

        // Get all the <%= entityInstance %>List where <%= searchBy.fieldName %> equals to <%='UPDATED_' + searchBy.fieldNameUnderscored.toUpperCase()%>
        default<%= entityClass %>ShouldNotBeFound("<%= searchBy.fieldName %>.in=" + <%='UPDATED_' + searchBy.fieldNameUnderscored.toUpperCase()%>);
    }

    @Test<% if (databaseType === 'sql') { %>
    @Transactional<% } %>
    public void getAll<%= entityClassPlural %>By<%= searchBy.fieldInJavaBeanMethod %>IsNullOrNotNull() throws Exception {
        // Initialize the database
        <%= entityInstance %>Repository.saveAndFlush(<%= asEntity(entityInstance) %>);

        // Get all the <%= entityInstance %>List where <%= searchBy.fieldName %> is not null
        default<%= entityClass %>ShouldBeFound("<%= searchBy.fieldName %>.specified=true");

        // Get all the <%= entityInstance %>List where <%= searchBy.fieldName %> is null
        default<%= entityClass %>ShouldNotBeFound("<%= searchBy.fieldName %>.specified=false");
    }
<%_
            }
            // the range criterias
            if (['Byte', 'Short', 'Integer', 'Long', 'LocalDate', 'ZonedDateTime'].includes(searchBy.fieldType)) {
              var defaultValue = 'DEFAULT_' + searchBy.fieldNameUnderscored.toUpperCase();
              var biggerValue = 'UPDATED_' + searchBy.fieldNameUnderscored.toUpperCase();
              if (searchBy.fieldValidate === true && searchBy.fieldValidateRules.includes('max')) {
                  // if maximum is specified the updated variable is smaller than the default one!
                  biggerValue = '(' + defaultValue + ' + 1)';
              }
            _%>

    @Test<% if (databaseType === 'sql') { %>
    @Transactional<% } %>
    public void getAll<%= entityClassPlural %>By<%= searchBy.fieldInJavaBeanMethod %>IsGreaterThanOrEqualToSomething() throws Exception {
        // Initialize the database
        <%= entityInstance %>Repository.saveAndFlush(<%= asEntity(entityInstance) %>);

        // Get all the <%= entityInstance %>List where <%= searchBy.fieldName %> greater than or equals to <%= defaultValue %>
        default<%= entityClass %>ShouldBeFound("<%= searchBy.fieldName %>.greaterOrEqualThan=" + <%= defaultValue %>);

        // Get all the <%= entityInstance %>List where <%= searchBy.fieldName %> greater than or equals to <%= biggerValue %>
        default<%= entityClass %>ShouldNotBeFound("<%= searchBy.fieldName %>.greaterOrEqualThan=" + <%= biggerValue %>);
    }

    @Test<% if (databaseType === 'sql') { %>
    @Transactional<% } %>
    public void getAll<%= entityClassPlural %>By<%= searchBy.fieldInJavaBeanMethod %>IsLessThanSomething() throws Exception {
        // Initialize the database
        <%= entityInstance %>Repository.saveAndFlush(<%= asEntity(entityInstance) %>);

        // Get all the <%= entityInstance %>List where <%= searchBy.fieldName %> less than or equals to <%= defaultValue %>
        default<%= entityClass %>ShouldNotBeFound("<%= searchBy.fieldName %>.lessThan=" + <%= defaultValue %>);

        // Get all the <%= entityInstance %>List where <%= searchBy.fieldName %> less than or equals to <%= biggerValue %>
        default<%= entityClass %>ShouldBeFound("<%= searchBy.fieldName %>.lessThan=" + <%= biggerValue %>);
    }

<%_         } _%>
<%_     }); _%>
<%_ relationships.forEach((relationship) => { _%>

    @Test<% if (databaseType === 'sql') { %>
    @Transactional<% } %>
    public void getAll<%= entityClassPlural %>By<%= relationship.relationshipNameCapitalized %>IsEqualToSomething() throws Exception {
        // Initialize the database
        <%= asEntity(relationship.otherEntityNameCapitalized) %> <%= relationship.relationshipFieldName %> = <%= relationship.otherEntityNameCapitalized %>ResourceIntTest.createEntity(em);
        em.persist(<%= relationship.relationshipFieldName %>);
        em.flush();
<%_ if (relationship.relationshipType === 'many-to-many' || relationship.relationshipType === 'one-to-many') { _%>
        <%= asEntity(entityInstance) %>.add<%= relationship.relationshipNameCapitalized %>(<%= relationship.relationshipFieldName %>);
<%_ } else { _%>
        <%= asEntity(entityInstance) %>.set<%= relationship.relationshipNameCapitalized %>(<%= relationship.relationshipFieldName %>);
<%_     if (relationship.ownerSide === false) { _%>
        <%= relationship.relationshipFieldName %>.set<%= relationship.otherEntityRelationshipNameCapitalized %>(<%= asEntity(entityInstance) %>);
<%_     } _%>
<%_ } _%>
        <%= entityInstance %>Repository.saveAndFlush(<%= asEntity(entityInstance) %>);
        <% if (authenticationType === 'oauth2' && relationship.relationshipFieldName === 'user') { _%>String<%_ } else { _%>Long<% } %> <%= relationship.relationshipFieldName %>Id = <%= relationship.relationshipFieldName %>.getId();

        // Get all the <%= entityInstance %>List where <%= relationship.relationshipFieldName %> equals to <%= relationship.relationshipFieldName %>Id
        default<%= entityClass %>ShouldBeFound("<%= relationship.relationshipFieldName %>Id.equals=" + <%= relationship.relationshipFieldName %>Id);

        // Get all the <%= entityInstance %>List where <%= relationship.relationshipFieldName %> equals to <%= relationship.relationshipFieldName %>Id + 1
        default<%= entityClass %>ShouldNotBeFound("<%= relationship.relationshipFieldName %>Id.equals=" + (<%= relationship.relationshipFieldName %>Id + 1));
    }

<%_ }); _%>
    /**
     * Executes the search, and checks that the default entity is returned
     */
    private void default<%= entityClass %>ShouldBeFound(String filter) throws Exception {
        rest<%= entityClass %>MockMvc.perform(get("/api/<%= entityApiUrl %>?sort=id,desc&" + filter))
            .andExpect(status().isOk())
            .andExpect(content().contentType(MediaType.APPLICATION_JSON_UTF8_VALUE))
            .andExpect(jsonPath("$.[*].id").value(hasItem(<%= asEntity(entityInstance) %>.getId().intValue())))<% fields.forEach((field) => { %>
            <%_ if ((field.fieldType === 'byte[]' || field.fieldType === 'ByteBuffer') && field.fieldTypeBlobContent !== 'text') { _%>
            .andExpect(jsonPath("$.[*].<%=field.fieldName%>ContentType").value(hasItem(<%='DEFAULT_' + field.fieldNameUnderscored.toUpperCase()%>_CONTENT_TYPE)))
            <%_ } _%>
            .andExpect(jsonPath("$.[*].<%=field.fieldName%>").value(hasItem(<% if ((field.fieldType === 'byte[]' || field.fieldType === 'ByteBuffer') && field.fieldTypeBlobContent !== 'text') { %>Base64Utils.encodeToString(<% } else if (field.fieldType === 'ZonedDateTime') { %>sameInstant(<% } %><%='DEFAULT_' + field.fieldNameUnderscored.toUpperCase()%><% if ((field.fieldType === 'byte[]' || field.fieldType === 'ByteBuffer') && field.fieldTypeBlobContent !== 'text') { %><% if (databaseType === 'cassandra') { %>.array()<% } %>)<% } else if (field.fieldType === 'Integer') { %><% } else if (field.fieldType === 'Long') { %>.intValue()<% } else if (field.fieldType === 'Float' || field.fieldType === 'Double') { %>.doubleValue()<% } else if (field.fieldType === 'BigDecimal') { %>.intValue()<% } else if (field.fieldType === 'Boolean') { %>.booleanValue()<% } else if (field.fieldType === 'ZonedDateTime') { %>)<% } else { %>.toString()<% } %>)))<% }); %>;

        // Check, that the count call also returns 1
        rest<%= entityClass %>MockMvc.perform(get("/api/<%= entityApiUrl %>/count?sort=id,desc&" + filter))
            .andExpect(status().isOk())
            .andExpect(content().contentType(MediaType.APPLICATION_JSON_UTF8_VALUE))
            .andExpect(content().string("1"));
    }

    /**
     * Executes the search, and checks that the default entity is not returned
     */
    private void default<%= entityClass %>ShouldNotBeFound(String filter) throws Exception {
        rest<%= entityClass %>MockMvc.perform(get("/api/<%= entityApiUrl %>?sort=id,desc&" + filter))
            .andExpect(status().isOk())
            .andExpect(content().contentType(MediaType.APPLICATION_JSON_UTF8_VALUE))
            .andExpect(jsonPath("$").isArray())
            .andExpect(jsonPath("$").isEmpty());

        // Check, that the count call also returns 0
        rest<%= entityClass %>MockMvc.perform(get("/api/<%= entityApiUrl %>/count?sort=id,desc&" + filter))
            .andExpect(status().isOk())
            .andExpect(content().contentType(MediaType.APPLICATION_JSON_UTF8_VALUE))
            .andExpect(content().string("0"));
    }

<%_  } _%>
<%_ if (reactiveRepositories) { _%>

    @Test
    public void getAll<%= entityClassPlural %>AsStream() {
        // Initialize the database
        <%_ if (databaseType === 'cassandra') { _%>
        <%= asEntity(entityInstance) %>.setId(UUID.randomUUID());
        <%_ } _%>
        <%= entityInstance %>Repository.save(<%= asEntity(entityInstance) %>);

        <%_ if (service !== 'no') { _%>
        final <%= entityClass %>Resource <%= entityInstance %>Resource = new <%= entityClass %>Resource(<%= entityInstance %>Service<% if (jpaMetamodelFiltering) { %>, <%= entityInstance %>QueryService<% } %>);
        <%_ } else { _%>
        final <%= entityClass %>Resource <%= entityInstance %>Resource = new <%= entityClass %>Resource(<%= entityInstance %>Repository<% if (dto === 'mapstruct') { %>, <%= entityInstance %>Mapper<% } %><% if (searchEngine === 'elasticsearch') { %>, mock<%= entityClass %>SearchRepository<% } %><% if (reactiveRepositories) { %>, <%= entityInstance %>ReactiveRepository<% } %><% if (jpaMetamodelFiltering) { %>, <%= entityInstance %>QueryService<% } %>);
        <%_ } _%>
        WebTestClient client = WebTestClient.bindToController(<%= entityInstance %>Resource).build();

        List<<%= entityClass %>> <%= entityInstance %>List = client.get().uri("/api/<%= entityApiUrl %>").accept(MediaType.APPLICATION_STREAM_JSON).exchange()
            .expectStatus().isOk()
            .expectHeader().contentTypeCompatibleWith(MediaType.APPLICATION_STREAM_JSON)
            .returnResult(<%=(dto !== 'no' ? asDto(entityInstance) : asEntity(entityInstance))%>.class)
            .getResponseBody()
            <%_ if (dto !== 'no') { _%>
            .map(<%= entityInstance %>Mapper::toEntity)
            <%_ } _%>
            .filter(<%= asEntity(entityInstance) %>::equals)
            .collectList()
            .block(Duration.ofSeconds(5));

        assertThat(<%= entityInstance %>List).isNotNull();
        assertThat(<%= entityInstance %>List).hasSize(1);
        <%= asEntity(entityClass) %> test<%= entityClass %> = <%= entityInstance %>List.get(0);
        <%_ for (idx in fields) { if (fields[idx].fieldType === 'ZonedDateTime') { _%>
        assertThat(test<%= entityClass %>.get<%=fields[idx].fieldInJavaBeanMethod%>()).isEqualTo(<%='DEFAULT_' + fields[idx].fieldNameUnderscored.toUpperCase()%>);
        <%_ } else if ((fields[idx].fieldType === 'byte[]' || fields[idx].fieldType === 'ByteBuffer') && fields[idx].fieldTypeBlobContent !== 'text') { _%>
        assertThat(test<%= entityClass %>.get<%=fields[idx].fieldInJavaBeanMethod%>()).isEqualTo(<%='DEFAULT_' + fields[idx].fieldNameUnderscored.toUpperCase()%>);
        assertThat(test<%= entityClass %>.get<%=fields[idx].fieldInJavaBeanMethod%>ContentType()).isEqualTo(<%='DEFAULT_' + fields[idx].fieldNameUnderscored.toUpperCase()%>_CONTENT_TYPE);
        <%_ } else if (fields[idx].fieldType.toLowerCase() === 'boolean') { _%>
        assertThat(test<%= entityClass %>.is<%=fields[idx].fieldInJavaBeanMethod%>()).isEqualTo(<%='DEFAULT_' + fields[idx].fieldNameUnderscored.toUpperCase()%>);
        <%_ } else { _%>
        assertThat(test<%= entityClass %>.get<%=fields[idx].fieldInJavaBeanMethod%>()).isEqualTo(<%='DEFAULT_' + fields[idx].fieldNameUnderscored.toUpperCase()%>);
        <%_ }} _%>
    }
    <%_  } _%>

    @Test<% if (databaseType === 'sql') { %>
    @Transactional<% } %>
    public void getNonExisting<%= entityClass %>() throws Exception {
        // Get the <%= entityInstance %>
        rest<%= entityClass %>MockMvc.perform(get("/api/<%= entityApiUrl %>/{id}", <% if (databaseType === 'sql' || databaseType === 'mongodb' || databaseType === 'couchbase') { %>Long.MAX_VALUE<% } %><% if (databaseType === 'cassandra') { %>UUID.randomUUID().toString()<% } %>))
            .andExpect(status().isNotFound());
    }

    @Test<% if (databaseType === 'sql') { %>
    @Transactional<% } %>
    public void update<%= entityClass %>() throws Exception {
        // Initialize the database
        <%_ if (databaseType === 'cassandra') { _%>
        <%= asEntity(entityInstance) %>.setId(UUID.randomUUID());
        <%_ } _%>
<%_ if (service !== 'no' && dto !== 'mapstruct') { _%>
        <%= entityInstance %>Service.save(<%= asEntity(entityInstance) %>);
    <%_ if (searchEngine === 'elasticsearch') { _%>
        // As the test used the service layer, reset the Elasticsearch mock repository
        reset(mock<%= entityClass %>SearchRepository);
    <%_ } _%>
<%_ } else { _%>
        <%= entityInstance %>Repository.save<% if (databaseType === 'sql') { %>AndFlush<% } %>(<%= asEntity(entityInstance) %>);
<%_ } _%>

        int databaseSizeBeforeUpdate = <%= entityInstance %>Repository.findAll().size();

        // Update the <%= entityInstance %>
        <%= asEntity(entityClass) %> updated<%= asEntity(entityClass) %> = <%= entityInstance %>Repository.findById(<%= asEntity(entityInstance) %>.getId()).get();<% if (databaseType === 'sql') { %>
        // Disconnect from session so that the updates on updated<%= asEntity(entityClass) %> are not directly saved in db
        em.detach(updated<%= asEntity(entityClass) %>);<% } %>
        <%_ if (fluentMethods && fields.length > 0) { _%>
        updated<%= asEntity(entityClass) %><% for (idx in fields) { %>
            .<%= fields[idx].fieldName %>(<%='UPDATED_' + fields[idx].fieldNameUnderscored.toUpperCase()%>)<% if ((fields[idx].fieldType === 'byte[]' || fields[idx].fieldType === 'ByteBuffer') && fields[idx].fieldTypeBlobContent !== 'text') { %>
            .<%= fields[idx].fieldName %>ContentType(<%='UPDATED_' + fields[idx].fieldNameUnderscored.toUpperCase()%>_CONTENT_TYPE)<% } %><% } %>;
        <%_ } else { _%>
            <%_ for (idx in fields) { _%>
        updated<%= asEntity(entityClass) %>.set<%= fields[idx].fieldInJavaBeanMethod %>(<%='UPDATED_' + fields[idx].fieldNameUnderscored.toUpperCase()%>);
                <%_ if ((fields[idx].fieldType === 'byte[]' || fields[idx].fieldType === 'ByteBuffer') && fields[idx].fieldTypeBlobContent !== 'text') { _%>
        updated<%= asEntity(entityClass) %>.set<%= fields[idx].fieldInJavaBeanMethod %>ContentType(<%='UPDATED_' + fields[idx].fieldNameUnderscored.toUpperCase()%>_CONTENT_TYPE);
                <%_ } _%>
            <%_ } _%>
        <%_ } _%>
        <%_ if (dto === 'mapstruct') { _%>
        <%= asDto(entityClass) %> <%= asDto(entityInstance) %> = <%= entityInstance %>Mapper.toDto(updated<%= asEntity(entityClass) %>);
        <%_ } _%>

        rest<%= entityClass %>MockMvc.perform(put("/api/<%= entityApiUrl %>")
            .contentType(TestUtil.APPLICATION_JSON_UTF8)
            .content(TestUtil.convertObjectToJsonBytes(<%=(dto === 'mapstruct' ? asDto(entityInstance) : 'updated' + asEntity(entityClass))%>)))
            .andExpect(status().isOk());

        // Validate the <%= entityClass %> in the database
        List<<%= asEntity(entityClass) %>> <%= entityInstance %>List = <%= entityInstance %>Repository.findAll();
        assertThat(<%= entityInstance %>List).hasSize(databaseSizeBeforeUpdate);
        <%= asEntity(entityClass) %> test<%= entityClass %> = <%= entityInstance %>List.get(<%= entityInstance %>List.size() - 1);
        <%_ for (idx in fields) { if (fields[idx].fieldType === 'ZonedDateTime') { _%>
        assertThat(test<%= entityClass %>.get<%=fields[idx].fieldInJavaBeanMethod%>()).isEqualTo(<%='UPDATED_' + fields[idx].fieldNameUnderscored.toUpperCase()%>);
        <%_ } else if ((fields[idx].fieldType === 'byte[]' || fields[idx].fieldType === 'ByteBuffer') && fields[idx].fieldTypeBlobContent !== 'text') { _%>
        assertThat(test<%= entityClass %>.get<%=fields[idx].fieldInJavaBeanMethod%>()).isEqualTo(<%='UPDATED_' + fields[idx].fieldNameUnderscored.toUpperCase()%>);
        assertThat(test<%= entityClass %>.get<%=fields[idx].fieldInJavaBeanMethod%>ContentType()).isEqualTo(<%='UPDATED_' + fields[idx].fieldNameUnderscored.toUpperCase()%>_CONTENT_TYPE);
        <%_ } else if (fields[idx].fieldType.toLowerCase() === 'boolean') { _%>
        assertThat(test<%= entityClass %>.is<%=fields[idx].fieldInJavaBeanMethod%>()).isEqualTo(<%='UPDATED_' + fields[idx].fieldNameUnderscored.toUpperCase()%>);
        <%_ } else { _%>
        assertThat(test<%= entityClass %>.get<%=fields[idx].fieldInJavaBeanMethod%>()).isEqualTo(<%='UPDATED_' + fields[idx].fieldNameUnderscored.toUpperCase()%>);
        <%_ } } _%>
        <%_ if (searchEngine === 'elasticsearch') { _%>

        // Validate the <%= entityClass %> in Elasticsearch
        verify(mock<%= entityClass %>SearchRepository, times(1)).save(test<%= entityClass %>);
        <%_ } _%>
    }

    @Test<% if (databaseType === 'sql') { %>
    @Transactional<% } %>
    public void updateNonExisting<%= entityClass %>() throws Exception {
        int databaseSizeBeforeUpdate = <%= entityInstance %>Repository.findAll().size();

        // Create the <%= entityClass %><% if (dto === 'mapstruct') { %>
        <%= asDto(entityClass) %> <%= asDto(entityInstance) %> = <%= entityInstance %>Mapper.toDto(<%= asEntity(entityInstance) %>);<% } %>

        // If the entity doesn't have an ID, it will throw BadRequestAlertException
        rest<%= entityClass %>MockMvc.perform(put("/api/<%= entityApiUrl %>")
            .contentType(TestUtil.APPLICATION_JSON_UTF8)
            .content(TestUtil.convertObjectToJsonBytes(<%=(dto === 'mapstruct' ? asDto(entityInstance) : asEntity(entityInstance))%>)))
            .andExpect(status().isBadRequest());

        // Validate the <%= entityClass %> in the database
        List<<%= asEntity(entityClass) %>> <%= entityInstance %>List = <%= entityInstance %>Repository.findAll();
        assertThat(<%= entityInstance %>List).hasSize(databaseSizeBeforeUpdate);
        <%_ if (searchEngine === 'elasticsearch') { _%>

        // Validate the <%= entityClass %> in Elasticsearch
        verify(mock<%= entityClass %>SearchRepository, times(0)).save(<%= asEntity(entityInstance) %>);
        <%_ } _%>
    }

    @Test<% if (databaseType === 'sql') { %>
    @Transactional<% } %>
    public void delete<%= entityClass %>() throws Exception {
        // Initialize the database
        <%_ if (databaseType === 'cassandra') { _%>
        <%= asEntity(entityInstance) %>.setId(UUID.randomUUID());
        <%_ } _%>
<%_ if (service !== 'no' && dto !== 'mapstruct') { _%>
        <%= entityInstance %>Service.save(<%= asEntity(entityInstance) %>);
<%_ } else { _%>
        <%= entityInstance %>Repository.save<% if (databaseType === 'sql') { %>AndFlush<% } %>(<%= asEntity(entityInstance) %>);
<%_ } _%>

        int databaseSizeBeforeDelete = <%= entityInstance %>Repository.findAll().size();

        // Delete the <%= entityInstance %>
        rest<%= entityClass %>MockMvc.perform(delete("/api/<%= entityApiUrl %>/{id}", <%= asEntity(entityInstance) %>.getId())
            .accept(TestUtil.APPLICATION_JSON_UTF8))
            .andExpect(status().isOk());

        // Validate the database is empty
        List<<%= asEntity(entityClass) %>> <%= entityInstance %>List = <%= entityInstance %>Repository.findAll();
        assertThat(<%= entityInstance %>List).hasSize(databaseSizeBeforeDelete - 1);
        <%_ if (searchEngine === 'elasticsearch') { _%>

        // Validate the <%= entityClass %> in Elasticsearch
        verify(mock<%= entityClass %>SearchRepository, times(1)).deleteById(<%= asEntity(entityInstance) %>.getId());
        <%_ } _%>
    }
    <%_ if (searchEngine === 'elasticsearch') { _%>

    @Test<% if (databaseType === 'sql') { %>
    @Transactional<% } %>
    public void search<%= entityClass %>() throws Exception {
        // Initialize the database
        <%_ if (databaseType === 'cassandra') { _%>
        <%= asEntity(entityInstance) %>.setId(UUID.randomUUID());
        <%_ } _%>
<%_ if (service !== 'no' && dto !== 'mapstruct') { _%>
        <%= entityInstance %>Service.save(<%= asEntity(entityInstance) %>);
<%_ } else { _%>
        <%= entityInstance %>Repository.save<% if (databaseType === 'sql') { %>AndFlush<% } %>(<%= asEntity(entityInstance) %>);
<%_ } _%>
<%_ if (searchEngine === 'elasticsearch' && pagination !== 'no') { _%>
        when(mock<%= entityClass %>SearchRepository.search(queryStringQuery("id:" + <%= asEntity(entityInstance) %>.getId()), PageRequest.of(0, 20)))
            .thenReturn(new PageImpl<>(Collections.singletonList(<%= asEntity(entityInstance) %>), PageRequest.of(0, 1), 1));
<%_ } else { _%>
        when(mock<%= entityClass %>SearchRepository.search(queryStringQuery("id:" + <%= asEntity(entityInstance) %>.getId())))
            .thenReturn(Collections.singletonList(<%= asEntity(entityInstance) %>));
<%_ } _%>
        // Search the <%= entityInstance %>
        rest<%= entityClass %>MockMvc.perform(get("/api/_search/<%= entityApiUrl %>?query=id:" + <%= asEntity(entityInstance) %>.getId()))
            .andExpect(status().isOk())
            .andExpect(content().contentType(MediaType.APPLICATION_JSON_UTF8_VALUE))<% if (databaseType === 'sql') { %>
            .andExpect(jsonPath("$.[*].id").value(hasItem(<%= asEntity(entityInstance) %>.getId().intValue())))<% } %><% if (databaseType === 'mongodb' || databaseType === 'couchbase') { %>
            .andExpect(jsonPath("$.[*].id").value(hasItem(<%= asEntity(entityInstance) %>.getId())))<% } %><% if (databaseType === 'cassandra') { %>
            .andExpect(jsonPath("$.[*].id").value(hasItem(<%= asEntity(entityInstance) %>.getId().toString())))<% } %><% for (idx in fields) {%>
            <%_ if ((fields[idx].fieldType === 'byte[]' || fields[idx].fieldType === 'ByteBuffer') && fields[idx].fieldTypeBlobContent !== 'text') { _%>
            .andExpect(jsonPath("$.[*].<%=fields[idx].fieldName%>ContentType").value(hasItem(<%='DEFAULT_' + fields[idx].fieldNameUnderscored.toUpperCase()%>_CONTENT_TYPE)))
            <%_ } _%>
            .andExpect(jsonPath("$.[*].<%=fields[idx].fieldName%>").value(hasItem(<% if ((fields[idx].fieldType === 'byte[]' || fields[idx].fieldType === 'ByteBuffer') && fields[idx].fieldTypeBlobContent !== 'text') { %>Base64Utils.encodeToString(<% } else if (fields[idx].fieldType === 'ZonedDateTime') { %>sameInstant(<% } %><%='DEFAULT_' + fields[idx].fieldNameUnderscored.toUpperCase()%><% if ((fields[idx].fieldType === 'byte[]' || fields[idx].fieldType === 'ByteBuffer') && fields[idx].fieldTypeBlobContent !== 'text') { %><% if (databaseType === 'cassandra') { %>.array()<% } %>)<% } else if (fields[idx].fieldType === 'Integer') { %><% } else if (fields[idx].fieldType === 'Long') { %>.intValue()<% } else if (fields[idx].fieldType === 'Float' || fields[idx].fieldType === 'Double') { %>.doubleValue()<% } else if (fields[idx].fieldType === 'BigDecimal') { %>.intValue()<% } else if (fields[idx].fieldType === 'Boolean') { %>.booleanValue()<% } else if (fields[idx].fieldType === 'ZonedDateTime') { %>)<% } else if (fields[idx].fieldType === 'String') { %><% } else { %>.toString()<% } %>)))<% } %>;
    }
    <%_ } _%>

    @Test<% if (databaseType === 'sql') { %>
    @Transactional<% } %>
    public void equalsVerifier() throws Exception {
        TestUtil.equalsVerifier(<%= asEntity(entityClass) %>.class);
        <%= asEntity(entityClass) %> <%= asEntity(entityInstance) %>1 = new <%= asEntity(entityClass) %>();
        <%= asEntity(entityInstance) %>1.setId(<% if (databaseType === 'sql') { %>1L<% } else if (databaseType === 'mongodb' || databaseType === 'couchbase') { %>"id1"<% } else if (databaseType === 'cassandra') { %>UUID.randomUUID()<% } %>);
        <%= asEntity(entityClass) %> <%= asEntity(entityInstance) %>2 = new <%= asEntity(entityClass) %>();
        <%= asEntity(entityInstance) %>2.setId(<%= asEntity(entityInstance) %>1.getId());
        assertThat(<%= asEntity(entityInstance) %>1).isEqualTo(<%= asEntity(entityInstance) %>2);
        <%= asEntity(entityInstance) %>2.setId(<% if (databaseType === 'sql') { %>2L<% } else if (databaseType === 'mongodb' || databaseType === 'couchbase') { %>"id2"<% } else if (databaseType === 'cassandra') { %>UUID.randomUUID()<% } %>);
        assertThat(<%= asEntity(entityInstance) %>1).isNotEqualTo(<%= asEntity(entityInstance) %>2);
        <%= asEntity(entityInstance) %>1.setId(null);
        assertThat(<%= asEntity(entityInstance) %>1).isNotEqualTo(<%= asEntity(entityInstance) %>2);
    }
    <%_ if (dto === 'mapstruct') { _%>

    @Test<% if (databaseType === 'sql') { %>
    @Transactional<% } %>
    public void dtoEqualsVerifier() throws Exception {
        TestUtil.equalsVerifier(<%= asDto(entityClass) %>.class);
        <%= asDto(entityClass) %> <%= asDto(entityInstance) %>1 = new <%= asDto(entityClass) %>();
        <%= asDto(entityInstance) %>1.setId(<% if (databaseType === 'sql') { %>1L<% } else if (databaseType === 'mongodb' || databaseType === 'couchbase') { %>"id1"<% } else if (databaseType === 'cassandra') { %>UUID.randomUUID()<% } %>);
        <%= asDto(entityClass) %> <%= asDto(entityInstance) %>2 = new <%= asDto(entityClass) %>();
        assertThat(<%= asDto(entityInstance) %>1).isNotEqualTo(<%= asDto(entityInstance) %>2);
        <%= asDto(entityInstance) %>2.setId(<%= asDto(entityInstance) %>1.getId());
        assertThat(<%= asDto(entityInstance) %>1).isEqualTo(<%= asDto(entityInstance) %>2);
        <%= asDto(entityInstance) %>2.setId(<% if (databaseType === 'sql') { %>2L<% } else if (databaseType === 'mongodb' || databaseType === 'couchbase') { %>"id2"<% } else if (databaseType === 'cassandra') { %>UUID.randomUUID()<% } %>);
        assertThat(<%= asDto(entityInstance) %>1).isNotEqualTo(<%= asDto(entityInstance) %>2);
        <%= asDto(entityInstance) %>1.setId(null);
        assertThat(<%= asDto(entityInstance) %>1).isNotEqualTo(<%= asDto(entityInstance) %>2);
    }
        <%_ if (databaseType === 'sql') { _%>

    @Test
    @Transactional
    public void testEntityFromId() {
        assertThat(<%= entityInstance %>Mapper.fromId(42L).getId()).isEqualTo(42);
        assertThat(<%= entityInstance %>Mapper.fromId(null)).isNull();
    }
         <%_ } _%>
    <%_ } _%>
}<|MERGE_RESOLUTION|>--- conflicted
+++ resolved
@@ -42,14 +42,9 @@
 <%_ for (idx in relationships) { // import entities in required relationships
         const relationshipValidate = relationships[idx].relationshipValidate;
         const otherEntityNameCapitalized = relationships[idx].otherEntityNameCapitalized;
-<<<<<<< HEAD
-        const jPADrivedIdUse = relationships[idx].useJPADerivedIdentifier;
-        if ((relationshipValidate !== null && relationshipValidate === true) || jpaMetamodelFiltering || (jPADrivedIdUse === true)) { _%>
-import <%=packageName%>.domain.<%= otherEntityNameCapitalized %>;
-=======
-        if ((relationshipValidate !== null && relationshipValidate === true) || jpaMetamodelFiltering) { _%>
+        const isUsingMapsIdL1 = relationships[idx].useJPADerivedIdentifier;
+        if ((relationshipValidate !== null && relationshipValidate === true) || jpaMetamodelFiltering || (isUsingMapsIdL1 === true)) { _%>
 import <%=packageName%>.domain.<%= asEntity(otherEntityNameCapitalized) %>;
->>>>>>> cc1321eb
 <%_ } } _%>
 <%_ if (saveUserSnapshot) { _%>
 import <%=packageName%>.repository.UserRepository;
