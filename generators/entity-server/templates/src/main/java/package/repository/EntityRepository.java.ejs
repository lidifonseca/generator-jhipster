--- conflicted
+++ resolved
@@ -105,13 +105,8 @@
     @Query("<%=(databaseType === 'mongodb')?'{}':'#{#n1ql.selectEntity} WHERE #{#n1ql.filter}'%>")
     List<<%=asEntity(entityClass)%>> findAllWithEagerRelationships();
 
-<<<<<<< HEAD
-    @Query("{'id': ?0}")
+    @Query("<%-(databaseType === 'mongodb')?"{'id': ?0}":"#{#n1ql.selectEntity} USE KEYS $1 WHERE #{#n1ql.filter}"%>")
     Optional<<%=asEntity(entityClass)%>> findOneWithEagerRelationships(<%= primaryKeyType %> id);
-=======
-    @Query("<%-(databaseType === 'mongodb')?"{'id': ?0}":"#{#n1ql.selectEntity} USE KEYS $1 WHERE #{#n1ql.filter}"%>")
-    Optional<<%=asEntity(entityClass)%>> findOneWithEagerRelationships(<%= pkType %> id);
->>>>>>> 75dfd62a
     <%_ }
     } _%>
 
