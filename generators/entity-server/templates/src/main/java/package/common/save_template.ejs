--- conflicted
+++ resolved
@@ -43,13 +43,8 @@
         resultEntity = asEntity(entityInstance); _%>
         <%= asEntity(entityClass) %> <%= asEntity(entityInstance) %> = <%= dtoToEntity %>(<%= instanceName %>);
         <%_ if (isUsingMapsId === true) { _%>
-<<<<<<< HEAD
         <%= dataTypeName %> <%= otherEntityName %>Id = <%= instanceName %>.get<%= mapsIdAssoc.relationshipNameCapitalized %>Id();
-        <%= mapsIdRepoInstance %>.findById(<%= otherEntityName %>Id).ifPresent(<%= asEntity(entityInstance)%>::<%= otherEntityName %>);
-=======
-        <%= pkType %> <%= otherEntityName %>Id = <%= instanceName %>.get<%= mapsIdAssoc.relationshipNameCapitalized %>Id();
-        <%= mapsIdRepoInstance %>.findById(<%= otherEntityName %>Id).ifPresent(<%= entityInstance%>::<%= mapsIdAssoc.relationshipName %>);
->>>>>>> c20fe21d
+        <%= mapsIdRepoInstance %>.findById(<%= otherEntityName %>Id).ifPresent(<%= asEntity(entityInstance) %>::<%= mapsIdAssoc.relationshipName %>);
         <%_ } _%>
         <%= asEntity(entityInstance) %> = <%= entityInstance %>Repository.save(<%= asEntity(entityInstance) %>);
         <%= returnPrefix %> <%= entityToDto %>(<%= asEntity(entityInstance) %>);
