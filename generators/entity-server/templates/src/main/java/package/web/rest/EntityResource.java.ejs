--- conflicted
+++ resolved
@@ -18,28 +18,6 @@
 -%>
 package <%= packageName %>.web.rest;
 
-<<<<<<< HEAD
-<%_ const viaService = service !== 'no';
-    let isUsingMapsId = false;
-    let mapsIdAssoc;
-    let primaryKeyType = pkType;
-    for (idx in relationships) {
-        isUsingMapsId = relationships[idx].useJPADerivedIdentifier;
-        if ( isUsingMapsId === true) {
-            mapsIdAssoc = relationships[idx];
-            primaryKeyType = (relationships[idx].otherEntityName === 'user'  && authenticationType === 'oauth2') ? 'String' : pkType;
-            break;
-        }
-        isUsingMapsId = false;
-    }
-    let manyToManyWithUser = false;
-    for (idx in relationships) {
-        if (relationships[idx].otherEntityName === 'user' && relationships[idx].relationshipType === 'many-to-many') {
-            manyToManyWithUser = true;
-            break;
-        }
-    } _%>
-=======
 <%_
 const viaService = service !== 'no';
 let isUsingMapsId = false;
@@ -54,8 +32,14 @@
     }
     isUsingMapsId = false;
 }
+let manyToManyWithUser = false;
+for (idx in relationships) {
+    if (relationships[idx].otherEntityName === 'user' && relationships[idx].relationshipType === 'many-to-many') {
+        manyToManyWithUser = true;
+        break;
+    }
+}
 _%>
->>>>>>> ffe7d5bf
 <%_ if (dto !== 'mapstruct' || service === 'no') { _%>
 import <%= packageName %>.domain.<%= asEntity(entityClass) %>;
 <%_ } _%>
