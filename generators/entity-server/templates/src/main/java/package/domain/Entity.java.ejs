<%#
 Copyright 2013-2019 the original author or authors from the JHipster project.

 This file is part of the JHipster project, see https://www.jhipster.tech/
 for more information.

 Licensed under the Apache License, Version 2.0 (the "License");
 you may not use this file except in compliance with the License.
 You may obtain a copy of the License at

      http://www.apache.org/licenses/LICENSE-2.0

 Unless required by applicable law or agreed to in writing, software
 distributed under the License is distributed on an "AS IS" BASIS,
 WITHOUT WARRANTIES OR CONDITIONS OF ANY KIND, either express or implied.
 See the License for the specific language governing permissions and
 limitations under the License.
-%>
package <%=packageName%>.domain;<%
let importApiModelProperty = false;
let importJsonIgnore = false;
let importJsonIgnoreProperties = false;
let importSet = false;
let hasDto = dto === 'mapstruct';
let isUsingMapsId = false;
<<<<<<< HEAD
let hasTextBlob = false;
=======
let hasRelationship = relationships.length !== 0;
>>>>>>> c0f22e58
const uniqueEnums = {}; %><%- include imports -%>
<%_ for (idx in relationships) {
        isUsingMapsId = relationships[idx].useJPADerivedIdentifier;
        if ( isUsingMapsId === true) {
            break;
        }
        isUsingMapsId = false;
    } 
    for (idx in fields) {
        if ((prodDatabaseType === 'postgresql' || devDatabaseType === 'postgresql') && fields[idx].fieldTypeBlobContent === 'text') {
            hasTextBlob = true;
            break;
        }
    } _%>
<%_ if (databaseType === 'cassandra') { _%>
import org.springframework.data.annotation.Id;
    <%_ if (fieldsContainBlob) { _%>
import org.springframework.data.cassandra.core.mapping.Column;
    <%_ } _%>
import org.springframework.data.cassandra.core.mapping.Table;
<%_ } if (importJsonIgnore === true) { _%>
import com.fasterxml.jackson.annotation.JsonIgnore;
<%_ } if (importJsonIgnoreProperties === true) { _%>
import com.fasterxml.jackson.annotation.JsonIgnoreProperties;
<%_ } if (!hasDto && typeof javadoc != 'undefined') { _%>
import io.swagger.annotations.ApiModel;
<%_ } if (!hasDto && importApiModelProperty === true) { _%>
import io.swagger.annotations.ApiModelProperty;
<%_ } if (enableHibernateCache) { _%>
import org.hibernate.annotations.Cache;
import org.hibernate.annotations.CacheConcurrencyStrategy;
<%_ } if (hasTextBlob === true) { _%>
import org.hibernate.annotations.Type;
<%_ } if (databaseType === 'mongodb') { _%>
import org.springframework.data.annotation.Id;
import org.springframework.data.mongodb.core.mapping.Field;
import org.springframework.data.mongodb.core.mapping.Document;
    <%_ if (hasRelationship) { _%>
import org.springframework.data.mongodb.core.mapping.DBRef;
    <%_ } _%>
<%_ } else if (databaseType === 'couchbase') { _%>
import org.springframework.data.annotation.Id;
import com.couchbase.client.java.repository.annotation.Field;
import org.springframework.data.couchbase.core.mapping.Document;
import org.springframework.data.couchbase.core.mapping.id.GeneratedValue;
import org.springframework.data.couchbase.core.mapping.id.IdPrefix;
    <%_ if (hasRelationship) { _%>
import org.springframework.data.couchbase.core.query.FetchType;
import org.springframework.data.couchbase.core.query.N1qlJoin;
    <%_ } _%>
<%_ } if (databaseType === 'sql') { _%>

import javax.persistence.*;
<%_ } if (validation) { _%>
import javax.validation.constraints.*;
<%_ } _%>

<%_ if (searchEngine === 'elasticsearch') { _%>
import org.springframework.data.elasticsearch.annotations.FieldType;
<%_ } _%>
import java.io.Serializable;
<%_ if (fieldsContainBigDecimal === true) { _%>
import java.math.BigDecimal;
<%_ } if (fieldsContainBlob && databaseType === 'cassandra') { _%>
import java.nio.ByteBuffer;
<%_ } if (fieldsContainInstant === true) { _%>
import java.time.Instant;
<%_ } if (fieldsContainLocalDate === true) { _%>
import java.time.LocalDate;
<%_ } if (fieldsContainZonedDateTime === true) { _%>
import java.time.ZonedDateTime;
<%_ } if (fieldsContainDuration === true) { _%>
import java.time.Duration;
<%_ } if (importSet === true) { _%>
import java.util.HashSet;
import java.util.Set;
<%_ } _%>
import java.util.Objects;
<%_ if (databaseType === 'couchbase' && hasRelationship) { _%>
import java.util.stream.Collectors;
<%_ } _%>
<%_ if (databaseType === 'cassandra') { _%>
import java.util.UUID;
<%_ }
Object.keys(uniqueEnums).forEach(function(element) { _%>

import <%=packageName%>.domain.enumeration.<%= element %>;
<%_ }); _%>

<%_ if (databaseType === 'couchbase') { _%>
import static <%=packageName%>.config.Constants.ID_DELIMITER;
import static org.springframework.data.couchbase.core.mapping.id.GenerationStrategy.UNIQUE;

<%_ } _%>
<%_ if (typeof javadoc == 'undefined') { _%>
/**
 * A <%= asEntity(entityClass) %>.
 */
<%_ } else { _%>
<%- formatAsClassJavadoc(javadoc) %>
    <%_ if (!hasDto) { _%>
@ApiModel(description = "<%- formatAsApiDescription(javadoc) %>")
    <%_ }_%>
<%_ } _%>
<%_ if (databaseType === 'sql') { _%>
@Entity
@Table(name = "<%= entityTableName %>")
<%_     if (enableHibernateCache) {
            if (cacheProvider === 'infinispan') { _%>
@Cache(usage = CacheConcurrencyStrategy.READ_WRITE)
<%_         } else { _%>
@Cache(usage = CacheConcurrencyStrategy.NONSTRICT_READ_WRITE)
<%_         }
        }
} if (databaseType === 'mongodb') { _%>
@Document(collection = "<%= entityTableName %>")
<%_ } if (databaseType === 'couchbase') { _%>
@Document
<%_ } if (databaseType === 'cassandra') { _%>
@Table("<%= entityInstance %>")
<%_ } if (searchEngine === 'elasticsearch') { _%>
@org.springframework.data.elasticsearch.annotations.Document(indexName = "<%= entityInstance.toLowerCase() %>")
<%_ } _%>
public class <%= asEntity(entityClass) %> implements Serializable {

    private static final long serialVersionUID = 1L;
    <%_ if (databaseType === 'couchbase') { _%>
    public static final String PREFIX = "<%= entityInstance.toLowerCase() %>";

    @SuppressWarnings("unused")
    @IdPrefix
    private String prefix = PREFIX;
    <%_ } _%>

    @Id
    <%_ if (databaseType === 'sql' && isUsingMapsId === false) { _%>
        <%_ if (prodDatabaseType === 'mysql' || prodDatabaseType === 'mariadb') { _%>
    @GeneratedValue(strategy = GenerationType.IDENTITY)
        <%_ }  else { _%>
    @GeneratedValue(strategy = GenerationType.SEQUENCE, generator = "sequenceGenerator")
    @SequenceGenerator(name = "sequenceGenerator")
        <%_ } _%>
    <%_ } _%>
    <%_ if (databaseType === 'couchbase') { _%>
    @GeneratedValue(strategy = UNIQUE, delimiter = ID_DELIMITER)
    <%_ } _%>
    <%_ if (searchEngine === 'elasticsearch') { _%>
    @org.springframework.data.elasticsearch.annotations.Field(type = FieldType.Keyword)
    <%_ } _%>
    private <%= pkType %> id;

<%_ for (idx in fields) {
    if (typeof fields[idx].javadoc !== 'undefined') { _%>
<%- formatAsFieldJavadoc(fields[idx].javadoc) %>
    <%_ }
    let required = false;
    let unique = false;
    const fieldValidate = fields[idx].fieldValidate;
    const fieldValidateRules = fields[idx].fieldValidateRules;
    const fieldValidateRulesMaxlength = fields[idx].fieldValidateRulesMaxlength;
    const fieldType = fields[idx].fieldType;
    const fieldTypeBlobContent = fields[idx].fieldTypeBlobContent;
    const fieldName = fields[idx].fieldName;
    const fieldNameUnderscored = fields[idx].fieldNameUnderscored;
    const fieldNameAsDatabaseColumn = fields[idx].fieldNameAsDatabaseColumn;
    if (fieldValidate === true) {
        if (fieldValidateRules.includes('required')) {
            required = true;
        }
        if (fieldValidateRules.includes('unique')) {
            unique = true;
        } _%>
    <%- include ../common/field_validators -%>
    <%_ } _%>
    <%_ if (!hasDto && typeof fields[idx].javadoc != 'undefined') { _%>
    @ApiModelProperty(value = "<%- formatAsApiDescription(fields[idx].javadoc) %>"<% if (required) { %>, required = true<% } %>)
    <%_ } _%>
    <%_ if (databaseType === 'sql') {
        if (fields[idx].fieldIsEnum) { _%>
    @Enumerated(EnumType.STRING)
        <%_ }
        if (fieldType === 'byte[]') { _%>
    @Lob
        <%_ if ((prodDatabaseType === 'postgresql' || devDatabaseType === 'postgresql') && fieldTypeBlobContent === 'text' ) { _%>
    @Type(type = "org.hibernate.type.TextType")
        <%_ }
        }
        if (['Instant', 'ZonedDateTime', 'LocalDate', 'Duration'].includes(fieldType)) { _%>
    @Column(name = "<%-fieldNameAsDatabaseColumn %>"<% if (required) { %>, nullable = false<% } %><% if (unique) { %>, unique = true<% } %>)
        <%_ } else if (fieldType === 'BigDecimal') { _%>
    @Column(name = "<%-fieldNameAsDatabaseColumn %>", precision = 21, scale = 2<% if (required) { %>, nullable = false<% } %><% if (unique) { %>, unique = true<% } %>)
        <%_ } else { _%>
    @Column(name = "<%-fieldNameAsDatabaseColumn %>"<% if (fieldValidate === true) { %><% if (fieldValidateRules.includes('maxlength')) { %>, length = <%= fieldValidateRulesMaxlength %><% } %><% if (required) { %>, nullable = false<% } %><% if (unique) { %>, unique = true<% } %><% } %>)
        <%_ }
    } _%>
    <%_ if (databaseType === 'mongodb' || databaseType === 'couchbase') { _%>
    @Field("<%=fieldNameUnderscored %>")
    <%_ } _%>
    <%_ if (fieldTypeBlobContent !== 'text') { _%>
    private <%= fieldType %> <%= fieldName %>;
    <%_ } else { _%>
    private String <%= fieldName %>;
    <%_ } _%>

    <%_ if ((fieldType === 'byte[]' || fieldType === 'ByteBuffer') && fieldTypeBlobContent !== 'text') { _%>
      <%_ if (databaseType === 'sql' || databaseType === 'cassandra') { _%>
    @Column(<% if (databaseType !== 'cassandra') { %>name = <% } %>"<%-fieldNameAsDatabaseColumn %>_content_type"<% if (required && databaseType !== 'cassandra') { %>, nullable = false<% } %>)
        <%_ if (required && databaseType === 'cassandra') { _%>
    @NotNull
        <%_ } _%>
      <%_ } _%>
      <%_ if (databaseType === 'mongodb' || databaseType === 'couchbase') { _%>
    @Field("<%=fieldNameUnderscored %>_content_type")
      <%_ } _%>
    private String <%= fieldName %>ContentType;

    <%_ }
    }

    for (idx in relationships) {
        const otherEntityRelationshipName = relationships[idx].otherEntityRelationshipName;
        const otherEntityRelationshipNamePlural = relationships[idx].otherEntityRelationshipNamePlural;
        const relationshipName = relationships[idx].relationshipName;
        const relationshipFieldName = relationships[idx].relationshipFieldName;
        const relationshipFieldNamePlural = relationships[idx].relationshipFieldNamePlural;
        const joinTableName = getJoinTableName(entityTableName, relationshipName, prodDatabaseType);
        const relationshipType = relationships[idx].relationshipType;
        const relationshipValidate = relationships[idx].relationshipValidate;
        const relationshipRequired = relationships[idx].relationshipRequired;
        const otherEntityNameCapitalized = relationships[idx].otherEntityNameCapitalized;
        const ownerSide = relationships[idx].ownerSide;
        const isUsingMapsId = relationships[idx].useJPADerivedIdentifier;
        if (otherEntityRelationshipName) {
            mappedBy = otherEntityRelationshipName.charAt(0).toLowerCase() + otherEntityRelationshipName.slice(1)
        }
        if (typeof relationships[idx].javadoc != 'undefined') { _%>
<%- formatAsFieldJavadoc(relationships[idx].javadoc) %>
            <%_ if (!hasDto) { _%>
    @ApiModelProperty(value = "<%- formatAsApiDescription(relationships[idx].javadoc) %>")
            <%_ }_%>
    <%_ }
        if (relationshipType === 'one-to-many') {
            if (databaseType === 'sql') {
    _%>
    @OneToMany(mappedBy = "<%= otherEntityRelationshipName %>")
            <%_ if (enableHibernateCache) {
                    if (cacheProvider === 'infinispan') { _%>
    @Cache(usage = CacheConcurrencyStrategy.READ_WRITE)
                <%_ } else { _%>
    @Cache(usage = CacheConcurrencyStrategy.NONSTRICT_READ_WRITE)
                <%_ }
            }
        } else if (databaseType === 'mongodb' || databaseType === 'couchbase') {
            if (databaseType === 'mongodb') { _%>
    @DBRef
        <%_ } _%>
    @Field("<%= relationshipFieldName %>")
        <%_ if (databaseType === 'couchbase') { _%>
    private Set<String> <%= relationshipFieldName %>Ids = new HashSet<>();

    @N1qlJoin(on = "lks.<%= relationshipFieldName %>=meta(rks).id", fetchType = FetchType.IMMEDIATE)
        <%_ } _%>
    <%_ } _%>
    private Set<<%= asEntity(otherEntityNameCapitalized) %>> <%= relationshipFieldNamePlural %> = new HashSet<>();

    <%_ } else if (relationshipType === 'many-to-one') {
            if (databaseType === 'sql') {
    _%>
    @ManyToOne<% if (relationshipRequired) { %>(optional = false)<% } %>
        <%_ if (relationshipValidate) { _%>
    <%- include relationship_validators -%>
        <%_ }
    } else if (databaseType === 'mongodb' || databaseType === 'couchbase') {
        if (databaseType === 'mongodb') { _%>
    @DBRef
    <%_ } _%>
    @Field("<%= relationshipFieldName %>")
    <%_ if (databaseType === 'couchbase') { _%>
    private String <%= relationshipFieldName %>Id;

    @N1qlJoin(on = "lks.<%= relationshipFieldName %>=meta(rks).id", fetchType = FetchType.IMMEDIATE)
    <%_ }
    }
    _%>
    <%_ if (otherEntityRelationshipNamePlural !== undefined && otherEntityRelationshipNamePlural !== '') { _%>
    @JsonIgnoreProperties("<%= otherEntityRelationshipNamePlural %>")
    <%_ } _%>
    private <%= asEntity(otherEntityNameCapitalized) %> <%= relationshipFieldName %>;

    <%_ } else if (relationshipType === 'many-to-many') {
        if (databaseType === 'sql') { _%>
    @ManyToMany<% if (ownerSide === false) { %>(mappedBy = "<%= otherEntityRelationshipNamePlural %>")<% } %>
        <%_ if (enableHibernateCache) {
                if (cacheProvider === 'infinispan') { _%>
    @Cache(usage = CacheConcurrencyStrategy.READ_WRITE)
            <%_ } else { _%>
    @Cache(usage = CacheConcurrencyStrategy.NONSTRICT_READ_WRITE)
            <%_ }
        } if (ownerSide === true) {
            if (relationshipValidate) { _%>
    <%- include relationship_validators -%>
        <%_ } _%>
    @JoinTable(name = "<%= joinTableName %>",
               joinColumns = @JoinColumn(name = "<%= getColumnName(name) %>_id", referencedColumnName = "id"),
               inverseJoinColumns = @JoinColumn(name = "<%= getColumnName(relationships[idx].relationshipName) %>_id", referencedColumnName = "id"))
        <%_ }
        } else if (databaseType === 'mongodb' || databaseType === 'couchbase') {
            if (databaseType === 'mongodb') { _%>
    @DBRef
        <%_ } _%>
    @Field("<%= relationshipFieldNamePlural %>")
        <%_ if (databaseType === 'couchbase') { _%>
    private Set<String> <%= relationshipFieldName %>Ids = new HashSet<>();

    @N1qlJoin(on = "lks.<%= relationshipFieldNamePlural %>=meta(rks).id", fetchType = FetchType.IMMEDIATE)
        <%_ }
         } if (ownerSide === false) { _%>
    @JsonIgnore
    <%_ } _%>
    private Set<<%= asEntity(otherEntityNameCapitalized) %>> <%= relationshipFieldNamePlural %> = new HashSet<>();

    <%_ } else {
        if (databaseType === 'sql') {
            if (ownerSide) { _%>
    @OneToOne<%_ if (relationshipRequired) { _%>(optional = false)<%_ } _%>
            <%_ if (relationshipValidate) { _%>
    <%- include relationship_validators -%>
            <%_ }_%>
            <%_ if (isUsingMapsId === true) { %>
    @MapsId
    @JoinColumn(name = "id")
            <%_ } else { %>
    @JoinColumn(unique = true)
            <%_ } _%>
        <%_ } else { _%>
    @OneToOne(mappedBy = "<%= otherEntityRelationshipName %>")
    @JsonIgnore
        <%_ }
        } else if (databaseType === 'mongodb' || databaseType === 'couchbase') {
            if (databaseType === 'mongodb') { _%>
    @DBRef
        <%_ } _%>
    @Field("<%= relationshipFieldName %>")
        <%_ if (databaseType === 'couchbase') { _%>
    private String <%= relationshipFieldName %>Id;

    @N1qlJoin(on = "lks.<%= relationshipFieldName %>=meta(rks).id", fetchType = FetchType.IMMEDIATE)
        <%_ }
            if (ownerSide === false) { _%>
    @com.fasterxml.jackson.annotation.JsonBackReference
    <%_     }
        } _%>
    private <%= asEntity(otherEntityNameCapitalized) %> <%= relationshipFieldName %>;

    <%_ }
    } _%>
    // jhipster-needle-entity-add-field - JHipster will add fields here, do not remove
    public <% if (databaseType === 'sql') { %>Long<% } %><% if (databaseType === 'mongodb' || databaseType === 'couchbase') { %>String<% } %><% if (databaseType === 'cassandra') { %>UUID<% } %> getId() {
        return id;
    }

    public void setId(<% if (databaseType === 'sql') { %>Long<% } %><% if (databaseType === 'mongodb' || databaseType === 'couchbase') { %>String<% } %><% if (databaseType === 'cassandra') { %>UUID<% } %> id) {
        this.id = id;
    }
<%_ for (idx in fields) {
        const fieldType = fields[idx].fieldType;
        const fieldTypeBlobContent = fields[idx].fieldTypeBlobContent;
        const fieldName = fields[idx].fieldName;
        const fieldInJavaBeanMethod = fields[idx].fieldInJavaBeanMethod; _%>

    <%_ if (fieldTypeBlobContent !== 'text') { _%>
    public <%= fieldType %> <% if (fieldType.toLowerCase() === 'boolean') { %>is<% } else { %>get<%_ } _%><%= fieldInJavaBeanMethod %>() {
    <%_ } else { _%>
    public String get<%= fieldInJavaBeanMethod %>() {
    <%_ } _%>
        return <%= fieldName %>;
    }
    <%_ if (fluentMethods) { _%>

        <%_ if (fieldTypeBlobContent !== 'text') { _%>
    public <%= asEntity(entityClass) %> <%= fieldName %>(<%= fieldType %> <%= fieldName %>) {
        <%_ } else { _%>
    public <%= asEntity(entityClass) %> <%= fieldName %>(String <%= fieldName %>) {
        <%_ } _%>
        this.<%= fieldName %> = <%= fieldName %>;
        return this;
    }
    <%_ } _%>

    <%_ if (fieldTypeBlobContent !== 'text') { _%>
    public void set<%= fieldInJavaBeanMethod %>(<%= fieldType %> <%= fieldName %>) {
    <%_ } else { _%>
    public void set<%= fieldInJavaBeanMethod %>(String <%= fieldName %>) {
    <%_ } _%>
        this.<%= fieldName %> = <%= fieldName %>;
    }
    <%_ if ((fieldType === 'byte[]' || fieldType === 'ByteBuffer') && fieldTypeBlobContent !== 'text') { _%>

    public String get<%= fieldInJavaBeanMethod %>ContentType() {
        return <%= fieldName %>ContentType;
    }
    <%_ if (fluentMethods) { _%>

    public <%= asEntity(entityClass) %> <%= fieldName %>ContentType(String <%= fieldName %>ContentType) {
        this.<%= fieldName %>ContentType = <%= fieldName %>ContentType;
        return this;
    }
    <%_ } _%>

    public void set<%= fieldInJavaBeanMethod %>ContentType(String <%= fieldName %>ContentType) {
        this.<%= fieldName %>ContentType = <%= fieldName %>ContentType;
    }
    <%_ } _%>
<%_ } _%>
<%_
    for (idx in relationships) {
        const relationshipFieldName = relationships[idx].relationshipFieldName;
        const relationshipFieldNamePlural = relationships[idx].relationshipFieldNamePlural;
        const relationshipType = relationships[idx].relationshipType;
        const otherEntityNameCapitalized = relationships[idx].otherEntityNameCapitalized;
        const relationshipNameCapitalized = relationships[idx].relationshipNameCapitalized;
        const relationshipNameCapitalizedPlural = relationships[idx].relationshipNameCapitalizedPlural;
        const otherEntityName = relationships[idx].otherEntityName;
        const otherEntityNamePlural = relationships[idx].otherEntityNamePlural;
        const otherEntityRelationshipNameCapitalized = relationships[idx].otherEntityRelationshipNameCapitalized;
        const otherEntityRelationshipNameCapitalizedPlural = relationships[idx].otherEntityRelationshipNameCapitalizedPlural;
    _%>
    <%_ if (relationshipType === 'one-to-many' || relationshipType === 'many-to-many') { _%>

    public Set<<%= asEntity(otherEntityNameCapitalized) %>> get<%= relationshipNameCapitalizedPlural %>() {
        return <%= relationshipFieldNamePlural %>;
    }
        <%_ if (fluentMethods) { _%>

    public <%= asEntity(entityClass) %> <%= relationshipFieldNamePlural %>(Set<<%= asEntity(otherEntityNameCapitalized) %>> <%= otherEntityNamePlural %>) {
        this.<%= relationshipFieldNamePlural %> = <%= otherEntityNamePlural %>;
            <%_ if (databaseType === 'couchbase') { _%>
        this.<%= relationshipFieldName %>Ids = <%= otherEntityNamePlural %>.stream()
            .map(<%= asEntity(otherEntityNameCapitalized) %>::getId)
            .collect(Collectors.toSet());
            <%_ } _%>
        return this;
    }

    public <%= asEntity(entityClass) %> add<%= relationshipNameCapitalized %>(<%= asEntity(otherEntityNameCapitalized) %> <%= otherEntityName %>) {
        this.<%= relationshipFieldNamePlural %>.add(<%= otherEntityName %>);
            <%_ if (databaseType === 'couchbase') { _%>
        this.<%= relationshipFieldName %>Ids.add(<%= otherEntityName %>.getId());
            <%_ } _%>
            <%_ if (relationshipType === 'one-to-many') { _%>
        <%= otherEntityName %>.set<%= otherEntityRelationshipNameCapitalized %>(this);
            <%_ } else if (otherEntityRelationshipNameCapitalizedPlural !== '' && asEntity(otherEntityNameCapitalized)!=='User' && relationshipType === 'many-to-many') {
                // JHipster version < 3.6.0 didn't ask for this relationship name _%>
        <%= otherEntityName %>.get<%= otherEntityRelationshipNameCapitalizedPlural %>().add(this);
            <%_ } _%>
        return this;
    }

    public <%= asEntity(entityClass) %> remove<%= relationshipNameCapitalized %>(<%= asEntity(otherEntityNameCapitalized) %> <%= otherEntityName %>) {
        this.<%= relationshipFieldNamePlural %>.remove(<%= otherEntityName %>);
            <%_ if (databaseType === 'couchbase') { _%>
        this.<%= relationshipFieldName %>Ids.remove(<%= otherEntityName %>.getId());
            <%_ } _%>
            <%_ if (relationshipType === 'one-to-many') { _%>
        <%= otherEntityName %>.set<%= otherEntityRelationshipNameCapitalized %>(null);
            <%_ } else if (otherEntityRelationshipNameCapitalizedPlural !== '' && asEntity(otherEntityNameCapitalized)!=='User' && relationshipType === 'many-to-many') {
                // JHipster version < 3.6.0 didn't ask for this relationship name _%>
        <%= otherEntityName %>.get<%= otherEntityRelationshipNameCapitalizedPlural %>().remove(this);
            <%_ } _%>
        return this;
    }
        <%_ } _%>

    public void set<%= relationshipNameCapitalizedPlural %>(Set<<%= asEntity(otherEntityNameCapitalized) %>> <%= otherEntityNamePlural %>) {
        this.<%= relationshipFieldNamePlural %> = <%= otherEntityNamePlural %>;
        <%_ if (databaseType === 'couchbase') { _%>
        this.<%= relationshipFieldName %>Ids = <%= otherEntityNamePlural %>.stream()
            .map(<%= asEntity(otherEntityNameCapitalized) %>::getId)
            .collect(Collectors.toSet());
        <%_ } _%>
    }
    <%_ } else { _%>

    public <%= asEntity(otherEntityNameCapitalized) %> get<%= relationshipNameCapitalized %>() {
        return <%= relationshipFieldName %>;
    }
        <%_ if (fluentMethods) { _%>

    public <%= asEntity(entityClass) %> <%= relationshipFieldName %>(<%= asEntity(otherEntityNameCapitalized) %> <%= otherEntityName %>) {
        this.<%= relationshipFieldName %> = <%= otherEntityName %>;
            <%_ if (databaseType === 'couchbase') { _%>
        this.<%= relationshipFieldName %>Id = <%= otherEntityName %>.getId();
            <%_ } _%>
        return this;
    }
        <%_ } _%>

    public void set<%= relationshipNameCapitalized %>(<%= asEntity(otherEntityNameCapitalized) %> <%= otherEntityName %>) {
        this.<%= relationshipFieldName %> = <%= otherEntityName %>;
        <%_ if (databaseType === 'couchbase') { _%>
        this.<%= relationshipFieldName %>Id = <%= otherEntityName %>.getId();
        <%_ } _%>
    }
    <%_ } _%>
<%_ } _%>
    // jhipster-needle-entity-add-getters-setters - JHipster will add getters and setters here, do not remove

    @Override
    public boolean equals(Object o) {
        if (this == o) {
            return true;
        }
        if (!(o instanceof <%= asEntity(entityClass) %>)) {
            return false;
        }
        return id != null && id.equals(((<%= asEntity(entityClass) %>) o).id);
    }

    @Override
    public int hashCode() {
        return 31;
    }

    @Override
    public String toString() {
        return "<%= asEntity(entityClass) %>{" +
            "id=" + getId() +
            <%_ for (idx in fields) {
                const fieldType = fields[idx].fieldType;
                const fieldTypeBlobContent = fields[idx].fieldTypeBlobContent;
                const fieldName = fields[idx].fieldName;
                const fieldInJavaBeanMethod = fields[idx].fieldInJavaBeanMethod;
                const isNumeric = ['integer', 'long', 'float', 'double', 'bigdecimal'].includes(fieldType.toLowerCase()); _%>
            ", <%= fieldName %>=<% if (! isNumeric) {%>'<% } %>" + <% if (fieldType.toLowerCase() === 'boolean') { %>is<% } else { %>get<% } %><%= fieldInJavaBeanMethod %>() <% if (! isNumeric) { %>+ "'" <% } %>+
                <%_ if ((fieldType === 'byte[]' || fieldType === 'ByteBuffer') && fieldTypeBlobContent !== 'text') { _%>
            ", <%= fieldName %>ContentType='" + get<%= fieldInJavaBeanMethod %>ContentType() + "'" +
                <%_ } _%>
            <%_ } _%>
            "}";
    }
}<|MERGE_RESOLUTION|>--- conflicted
+++ resolved
@@ -23,11 +23,8 @@
 let importSet = false;
 let hasDto = dto === 'mapstruct';
 let isUsingMapsId = false;
-<<<<<<< HEAD
 let hasTextBlob = false;
-=======
 let hasRelationship = relationships.length !== 0;
->>>>>>> c0f22e58
 const uniqueEnums = {}; %><%- include imports -%>
 <%_ for (idx in relationships) {
         isUsingMapsId = relationships[idx].useJPADerivedIdentifier;
