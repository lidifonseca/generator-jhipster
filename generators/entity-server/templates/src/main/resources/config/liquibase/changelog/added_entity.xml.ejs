<%#
 Copyright 2013-2019 the original author or authors from the JHipster project.

 This file is part of the JHipster project, see https://www.jhipster.tech/
 for more information.

 Licensed under the Apache License, Version 2.0 (the "License");
 you may not use this file except in compliance with the License.
 You may obtain a copy of the License at

      http://www.apache.org/licenses/LICENSE-2.0

 Unless required by applicable law or agreed to in writing, software
 distributed under the License is distributed on an "AS IS" BASIS,
 WITHOUT WARRANTIES OR CONDITIONS OF ANY KIND, either express or implied.
 See the License for the specific language governing permissions and
 limitations under the License.
-%>
<?xml version="1.0" encoding="utf-8"?>
<databaseChangeLog
    xmlns="http://www.liquibase.org/xml/ns/dbchangelog"
    xmlns:ext="http://www.liquibase.org/xml/ns/dbchangelog-ext"
    xmlns:xsi="http://www.w3.org/2001/XMLSchema-instance"
    xsi:schemaLocation="http://www.liquibase.org/xml/ns/dbchangelog http://www.liquibase.org/xml/ns/dbchangelog/dbchangelog-3.6.xsd
                        http://www.liquibase.org/xml/ns/dbchangelog-ext http://www.liquibase.org/xml/ns/dbchangelog/dbchangelog-ext.xsd">

<<<<<<< HEAD
    <property name="now" value="now()" dbms="h2"/>
    <% let autoIncrementValue = true;
        let primaryKeyType = 'bigint';
=======
    <%_ let autoIncrementValue = true;
>>>>>>> 75dfd62a
        for (idx in relationships) {
            if (relationships[idx].useJPADerivedIdentifier === true) {
                primaryKeyType = (relationships[idx].otherEntityName === 'user' && authenticationType === 'oauth2') ? 'varchar(100)' : primaryKeyType;
                autoIncrementValue = false;
                break;
            }
        }
    _%>
    <%_ if (prodDatabaseType === 'mysql' || prodDatabaseType === 'mariadb') { _%>
    <property name="autoIncrement" value="<%- autoIncrementValue %>"/>
    <%_ } _%>

    <!--
        Added the entity <%= entityClass %>.
    -->
    <changeSet id="<%= changelogDate %>-1" author="jhipster">
        <%_ if (typeof javadoc == 'undefined') { _%>
        <createTable tableName="<%= entityTableName %>">
        <%_ } else { _%>
        <createTable tableName="<%= entityTableName %>" remarks="<%- formatAsLiquibaseRemarks(javadoc) %>">
        <%_ } _%>
            <column name="id" type="<%= primaryKeyType %>" autoIncrement="${autoIncrement}">
                <constraints primaryKey="true" nullable="false"/>
            </column><% for (idx in fields) {
            let nullable = true;
            if (fields[idx].fieldValidate === true && fields[idx].fieldValidateRules.includes('required')) {
                nullable = false;
            }
            let unique = false;
            if (fields[idx].fieldValidate === true && fields[idx].fieldValidateRules.includes('unique')) {
                unique = true;
            }
            let maxlength = 255;
            if (fields[idx].fieldValidate === true && fields[idx].fieldValidateRules.includes('maxlength')) {
                maxlength = fields[idx].fieldValidateRulesMaxlength;
            }
            const fieldType = fields[idx].fieldType;
            const fieldTypeBlobContent = fields[idx].fieldTypeBlobContent;
            const columnName = fields[idx].fieldNameAsDatabaseColumn;
            let columnType;
            if (fieldType === 'String' || fields[idx].fieldIsEnum) {
                columnType="varchar(" + maxlength + ")";
            } else if (fieldType === 'Integer') {
                columnType="integer";
            } else if (fieldType === 'Long') {
                columnType="bigint";
            } else if (fieldType === 'Float') {
                columnType="${floatType}";
            } else if (fieldType === 'Double') {
                columnType="double";
            } else if (fieldType === 'BigDecimal') {
                columnType="decimal(21,2)";
            } else if (fieldType === 'LocalDate') {
                columnType="date";
            } else if (fieldType === 'Instant') {
                columnType="datetime";
            } else if (fieldType === 'ZonedDateTime') {
                columnType="datetime";
            } else if (fieldType === 'Duration') {
                columnType="bigint";
            } else if (fieldType === 'byte[]' && fieldTypeBlobContent !== 'text') {
                if (prodDatabaseType === 'mysql' || prodDatabaseType === 'postgresql' || prodDatabaseType === 'mariadb') {
                    columnType="longblob";
                } else {
                    columnType="blob";
                }
            } else if (fieldTypeBlobContent === 'text') {
                columnType="${clobType}";
            } else if (fieldType === 'Boolean') {
                columnType="boolean";
            }
            %>
            <%_ if (typeof fields[idx].javadoc == 'undefined') { _%>
            <column name="<%=columnName %>" type="<%=columnType %>">
            <%_ } else { _%>
            <column name="<%=columnName %>" type="<%=columnType %>" remarks="<%- formatAsLiquibaseRemarks(fields[idx].javadoc) %>">
            <%_ } _%>
                <%_ if (unique) {
                    const uniqueConstraintName = getUXConstraintName(entityTableName, columnName, prodDatabaseType);
                _%>
                <constraints nullable="<%= nullable %>" unique="true" uniqueConstraintName="<%= uniqueConstraintName %>" />
                <%_ } else { _%>
                <constraints nullable="<%= nullable %>" />
                <%_ } _%>
            </column>
                <%_ if (fieldType === 'byte[]' && fieldTypeBlobContent !== 'text') {
                    let contentTypeColumnType = columnType;
                    contentTypeColumnType = "varchar(255)"; _%>
            <column name="<%=columnName %>_content_type" type="<%=contentTypeColumnType%>">
                <constraints nullable="<%= nullable %>" />
            </column>
                <%_ } _%>
            <%_
            fields[idx].columnType = columnType;
            _%>
            <%_ } _%>
            <%_ for (idx in relationships) {
                let nullable_relation = true,
                relationshipType = relationships[idx].relationshipType,
                relationshipName = relationships[idx].relationshipName,
                relationshipColumnType = relationships[idx].otherEntityName === 'user' && authenticationType === 'oauth2' ? 'varchar(100)' : 'bigint';
                if (relationships[idx].relationshipValidate === true && relationships[idx].relationshipRequired) {
                    nullable_relation = false;
                }
                if (relationships[idx].relationshipType === 'many-to-one') { _%>

            <column name="<%=getColumnName(relationshipName) %>_id" type="<%= relationshipColumnType %>">
                <constraints nullable="<%= nullable_relation %>" />
            </column>
            <%_ } else if (relationshipType === 'one-to-one' && relationships[idx].ownerSide === true
                            && (relationships[idx].useJPADerivedIdentifier == null || relationships[idx].useJPADerivedIdentifier === false)) {
                const uniqueConstraintName = getUXConstraintName(entityTableName, getColumnName(relationshipName) + '_id', prodDatabaseType);
            _%>
            <column name="<%=getColumnName(relationshipName) %>_id" type="<%= relationshipColumnType %>">
                <constraints unique="true" nullable="<%= nullable_relation %>" uniqueConstraintName="<%= uniqueConstraintName %>" />
            </column><% } %><% } %>
            <!-- jhipster-needle-liquibase-add-column - JHipster will add columns here, do not remove-->
        </createTable>

        <%_ for (const idx in fields) {
            if (fields[idx].fieldType === 'ZonedDateTime' || fields[idx].fieldType === 'Instant') { _%>
        <dropDefaultValue tableName="<%= entityTableName %>" columnName="<%=fields[idx].fieldNameAsDatabaseColumn %>" columnDataType="datetime"/>
        <%_ }
        } _%>
    </changeSet>

    <!--
        Load sample data generated with Faker.js
        - This data can be easily edited using a CSV editor (or even MS Excel) and
          is located in the 'src/main/resources/config/liquibase/data' directory
        - By default this data is applied when running with the JHipster 'dev' profile.
          This can be customized by adding or removing 'faker' in the 'spring.liquibase.contexts'
          Spring Boot configuration key.
    -->
    <changeSet id="<%= changelogDate %>-1-data" author="jhipster" context="faker">
        <loadData
                  file="config/liquibase/data/<%= entityTableName %>.csv"
                  separator=";"
                  tableName="<%= entityTableName %>"
                  context="dev">
            <column name="id" type="numeric"/>
            <%_ for (idx in fields) {
                let loadColumnType = 'string';
                let columnType = fields[idx].columnType;
                if (columnType === 'integer' || columnType === 'bigint' || columnType === 'double' || columnType === 'decimal(21,2)' || columnType === '${floatType}') {
                    loadColumnType = 'numeric';
                } else if (columnType === 'date' || columnType === 'datetime') {
                    loadColumnType = 'date';
                } else if (columnType === 'boolean') {
                    loadColumnType = 'boolean';
                } else if (fields[idx].fieldIsEnum) {
                    loadColumnType = 'string';
                } else if (columnType === 'blob' || columnType === 'longblob') {
                    loadColumnType = 'blob';
                } else if (columnType === '${clobType}') {
                    loadColumnType = 'clob';
                }
                _%>
            <column name="<%=fields[idx].fieldNameAsDatabaseColumn%>" type="<%=loadColumnType%>"/>
                <%_ if (fields[idx].fieldType === 'byte[]' && fields[idx].fieldTypeBlobContent !== 'text') { _%>
            <column name="<%=fields[idx].fieldNameAsDatabaseColumn%>_content_type" type="string"/>
                <%_ } _%>
            <%_ } _%>
            <%_ for (idx in relationships) {
                    let loadColumnType = 'numeric';
                    if (relationships[idx].relationshipValidate === true && relationships[idx].relationshipRequired) {
                        let baseColumnName = getColumnName(relationships[idx].relationshipName) + '_id';
                        if (relationships[idx].otherEntityNameCapitalized === 'User' && authenticationType === 'oauth2') {
                            loadColumnType = 'varchar(100)';
                        } _%>
            <column name="<%=baseColumnName%>" type="<%=loadColumnType%>"/>
                <%_ } _%>
            <%_  } _%>
        </loadData>
    </changeSet>

    <changeSet id="<%= changelogDate %>-1-relations" author="jhipster">
        <%_ for (idx in relationships) {
            const relationshipType = relationships[idx].relationshipType,
            relationshipName = relationships[idx].relationshipName,
            ownerSide = relationships[idx].ownerSide,
            otherEntityName = relationships[idx].otherEntityName;
            if (relationshipType === 'many-to-many' && ownerSide) {
                const joinTableName = getJoinTableName(entityTableName, relationshipName, prodDatabaseType);
          _%>

        <createTable tableName="<%= joinTableName %>">
            <column name="<%= getColumnName(relationshipName) %>_id" type="bigint">
                <constraints nullable="false"/>
            </column>
            <column name="<%= getColumnName(name) %>_id" type="bigint">
                <constraints nullable="false"/>
            </column>
        </createTable>

        <addPrimaryKey columnNames="<%= getColumnName(name) %>_id, <%= getColumnName(relationshipName) %>_id" tableName="<%= joinTableName %>"/>
        <% } %><% } %>
    </changeSet>
    <!-- jhipster-needle-liquibase-add-changeset - JHipster will add changesets here, do not remove-->
</databaseChangeLog><|MERGE_RESOLUTION|>--- conflicted
+++ resolved
@@ -24,13 +24,9 @@
     xsi:schemaLocation="http://www.liquibase.org/xml/ns/dbchangelog http://www.liquibase.org/xml/ns/dbchangelog/dbchangelog-3.6.xsd
                         http://www.liquibase.org/xml/ns/dbchangelog-ext http://www.liquibase.org/xml/ns/dbchangelog/dbchangelog-ext.xsd">
 
-<<<<<<< HEAD
     <property name="now" value="now()" dbms="h2"/>
     <% let autoIncrementValue = true;
         let primaryKeyType = 'bigint';
-=======
-    <%_ let autoIncrementValue = true;
->>>>>>> 75dfd62a
         for (idx in relationships) {
             if (relationships[idx].useJPADerivedIdentifier === true) {
                 primaryKeyType = (relationships[idx].otherEntityName === 'user' && authenticationType === 'oauth2') ? 'varchar(100)' : primaryKeyType;
