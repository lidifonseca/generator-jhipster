/**
 * Copyright 2013-2017 the original author or authors from the JHipster project.
 *
 * This file is part of the JHipster project, see http://www.jhipster.tech/
 * for more information.
 *
 * Licensed under the Apache License, Version 2.0 (the "License");
 * you may not use this file except in compliance with the License.
 * You may obtain a copy of the License at
 *
 *      http://www.apache.org/licenses/LICENSE-2.0
 *
 * Unless required by applicable law or agreed to in writing, software
 * distributed under the License is distributed on an "AS IS" BASIS,
 * WITHOUT WARRANTIES OR CONDITIONS OF ANY KIND, either express or implied.
 * See the License for the specific language governing permissions and
 * limitations under the License.
 */
const chalk = require('chalk');
const shelljs = require('shelljs');
const jsyaml = require('js-yaml');
const pathjs = require('path');
const prompts = require('./prompts');
const writeFiles = require('./files').writeFiles;
const BaseGenerator = require('../generator-base');
const docker = require('../docker-base');

const constants = require('../generator-constants');

module.exports = class extends BaseGenerator {
    get initializing() {
        return {
            sayHello() {
                this.log(chalk.white(`${chalk.bold('🐳')}  Welcome to the JHipster Docker Compose Sub-Generator ${chalk.bold('🐳')}`));
                this.log(chalk.white(`Files will be generated in folder: ${chalk.yellow(this.destinationRoot())}`));
            },

            setupServerConsts() {
                // Make constants available in templates
                this.DOCKER_KAFKA = constants.DOCKER_KAFKA;
                this.DOCKER_ZOOKEEPER = constants.DOCKER_ZOOKEEPER;
                this.DOCKER_JHIPSTER_REGISTRY = constants.DOCKER_JHIPSTER_REGISTRY;
                this.DOCKER_JHIPSTER_CONSOLE = constants.DOCKER_JHIPSTER_CONSOLE;
                this.DOCKER_JHIPSTER_CURATOR = constants.DOCKER_JHIPSTER_CURATOR;
                this.DOCKER_JHIPSTER_ELASTICSEARCH = constants.DOCKER_JHIPSTER_ELASTICSEARCH;
                this.DOCKER_JHIPSTER_LOGSTASH = constants.DOCKER_JHIPSTER_LOGSTASH;
                this.DOCKER_JHIPSTER_IMPORT_DASHBOARDS = constants.DOCKER_JHIPSTER_IMPORT_DASHBOARDS;
                this.DOCKER_JHIPSTER_ZIPKIN = constants.DOCKER_JHIPSTER_ZIPKIN;
                this.DOCKER_CONSUL = constants.DOCKER_CONSUL;
                this.DOCKER_CONSUL_CONFIG_LOADER = constants.DOCKER_CONSUL_CONFIG_LOADER;
                this.DOCKER_PROMETHEUS = constants.DOCKER_PROMETHEUS;
                this.DOCKER_PROMETHEUS_ALERTMANAGER = constants.DOCKER_PROMETHEUS_ALERTMANAGER;
                this.DOCKER_GRAFANA = constants.DOCKER_GRAFANA;
                this.DOCKER_COMPOSE_FORMAT_VERSION = constants.DOCKER_COMPOSE_FORMAT_VERSION;
            },

            checkDocker: docker.checkDocker,

            checkDockerCompose() {
                const done = this.async();

                shelljs.exec('docker-compose -v', { silent: true }, (code, stdout, stderr) => {
                    if (stderr) {
                        this.log(chalk.red('Docker Compose 1.6.0 or later is not installed on your computer.\n' +
                            '         Read https://docs.docker.com/compose/install/\n'));
                    } else {
                        const composeVersion = stdout.split(' ')[2].replace(/,/g, '');
                        const composeVersionMajor = composeVersion.split('.')[0];
                        const composeVersionMinor = composeVersion.split('.')[1];
                        if (composeVersionMajor < 1 || (composeVersionMajor === 1 && composeVersionMinor < 6)) {
                            this.log(chalk.red(`${'Docker Compose version 1.6.0 or later is not installed on your computer.\n' +
                                '         Docker Compose version found: '}${composeVersion}\n` +
                                '         Read https://docs.docker.com/compose/install/\n'));
                        }
                    }
                    done();
                });
            },

            loadConfig() {
                this.defaultAppsFolders = this.config.get('appsFolders');
                this.directoryPath = this.config.get('directoryPath');
                this.clusteredDbApps = this.config.get('clusteredDbApps');
                this.monitoring = this.config.get('monitoring');
                this.consoleOptions = this.config.get('consoleOptions');
                this.useKafka = false;
                this.serviceDiscoveryType = this.config.get('serviceDiscoveryType');
                if (this.serviceDiscoveryType === undefined) {
                    this.serviceDiscoveryType = 'eureka';
                }
                this.adminPassword = this.config.get('adminPassword');
                this.jwtSecretKey = this.config.get('jwtSecretKey');

                if (this.defaultAppsFolders !== undefined) {
                    this.log('\nFound .yo-rc.json config file...');
                }
            }
        };
    }

<<<<<<< HEAD
                parentConfiguration[`${lowercaseBaseName}-app`] = yamlConfig;

                // Add database configuration
                const database = appConfig.prodDatabaseType;
                if (database !== 'no') {
                    const relativePath = pathjs.relative(this.destinationRoot(), `${path}/src/main/docker`);
                    const databaseYaml = jsyaml.load(this.fs.read(`${path}/src/main/docker/${database}.yml`));
                    const databaseServiceName = `${lowercaseBaseName}-${database}`;
                    let databaseYamlConfig = databaseYaml.services[databaseServiceName];
                    delete databaseYamlConfig.ports;

                    if (database === 'cassandra') {
                        // node config
                        const cassandraClusterYaml = jsyaml.load(this.fs.read(`${path}/src/main/docker/cassandra-cluster.yml`));
                        const cassandraNodeConfig = cassandraClusterYaml.services[`${databaseServiceName}-node`];
                        parentConfiguration[`${databaseServiceName}-node`] = cassandraNodeConfig;
=======
    get prompting() {
        return {
            askForApplicationType: prompts.askForApplicationType,
            askForPath: prompts.askForPath,
            askForApps: prompts.askForApps,
            askForClustersMode: prompts.askForClustersMode,
            askForMonitoring: prompts.askForMonitoring,
            askForConsoleOptions: prompts.askForConsoleOptions,
            askForServiceDiscovery: prompts.askForServiceDiscovery,
            askForAdminPassword: prompts.askForAdminPassword
        };
    }

    get configuring() {
        return {
            insight() {
                const insight = this.insight();
                insight.trackWithEvent('generator', 'docker-compose');
            },

            checkImages: docker.checkImages,
            generateJwtSecret: docker.generateJwtSecret,
            setAppsFolderPaths: docker.setAppsFolderPaths,

            setAppsYaml() {
                this.appsYaml = [];

                let portIndex = 8080;
                this.appsFolders.forEach((appsFolder, index) => {
                    const appConfig = this.appConfigs[index];
                    const lowercaseBaseName = appConfig.baseName.toLowerCase();
                    const parentConfiguration = {};
                    const path = this.destinationPath(this.directoryPath + appsFolder);

                    // Add application configuration
                    const yaml = jsyaml.load(this.fs.read(`${path}/src/main/docker/app.yml`));
                    const yamlConfig = yaml.services[`${lowercaseBaseName}-app`];

                    if (appConfig.applicationType === 'gateway' || appConfig.applicationType === 'monolith') {
                        const ports = yamlConfig.ports[0].split(':');
                        ports[0] = portIndex;
                        yamlConfig.ports[0] = ports.join(':');
                        portIndex++;
                    }
>>>>>>> d1c7c280

                    // Add monitoring configuration for monolith directly in the docker-compose file as they can't get them from the config server
                    if (appConfig.applicationType === 'monolith' && this.monitoring === 'elk') {
                        yamlConfig.environment.push('JHIPSTER_LOGGING_LOGSTASH_ENABLED=true');
                        yamlConfig.environment.push('JHIPSTER_LOGGING_LOGSTASH_HOST=jhipster-logstash');
                        yamlConfig.environment.push('JHIPSTER_METRICS_LOGS_ENABLED=true');
                        yamlConfig.environment.push('JHIPSTER_METRICS_LOGS_REPORT_FREQUENCY=60');
                    }

                    if (this.monitoring === 'prometheus') {
                        yamlConfig.environment.push('JHIPSTER_METRICS_PROMETHEUS_ENABLED=true');
                        yamlConfig.environment.push('JHIPSTER_METRICS_PROMETHEUS_ENDPOINT=/prometheusMetrics');
                    }

<<<<<<< HEAD
                    if (database === 'couchbase') {
                        databaseYamlConfig.build.context = relativePath;
                    }

                    if (appConfig.clusteredDb) {
                        const clusterDbYaml = jsyaml.load(this.fs.read(`${path}/src/main/docker/${database}-cluster.yml`));
                        const dbNodeConfig = clusterDbYaml.services[`${databaseServiceName}-node`];
                        dbNodeConfig.build.context = relativePath;
                        databaseYamlConfig = clusterDbYaml.services[databaseServiceName];
                        delete databaseYamlConfig.ports;
                        if (database === 'couchbase') {
                            databaseYamlConfig.build.context = relativePath;
                        }
                        parentConfiguration[`${databaseServiceName}-node`] = dbNodeConfig;
                        if (database === 'mongodb') {
                            parentConfiguration[`${databaseServiceName}-config`] = clusterDbYaml.services[`${databaseServiceName}-config`];
                        }
=======
                    if (this.serviceDiscoveryType === 'eureka') {
                        // Set the JHipster Registry password
                        yamlConfig.environment.push(`JHIPSTER_REGISTRY_PASSWORD=${this.adminPassword}`);
>>>>>>> d1c7c280
                    }

                    parentConfiguration[`${lowercaseBaseName}-app`] = yamlConfig;

                    // Add database configuration
                    const database = appConfig.prodDatabaseType;
                    if (database !== 'no') {
                        let relativePath = '';
                        const databaseYaml = jsyaml.load(this.fs.read(`${path}/src/main/docker/${database}.yml`));
                        const databaseServiceName = `${lowercaseBaseName}-${database}`;
                        let databaseYamlConfig = databaseYaml.services[databaseServiceName];
                        delete databaseYamlConfig.ports;

                        if (database === 'cassandra') {
                            relativePath = pathjs.relative(this.destinationRoot(), `${path}/src/main/docker`);

                            // node config
                            const cassandraClusterYaml = jsyaml.load(this.fs.read(`${path}/src/main/docker/cassandra-cluster.yml`));
                            const cassandraNodeConfig = cassandraClusterYaml.services[`${databaseServiceName}-node`];
                            parentConfiguration[`${databaseServiceName}-node`] = cassandraNodeConfig;

                            // migration service config
                            const cassandraMigrationYaml = jsyaml.load(this.fs.read(`${path}/src/main/docker/cassandra-migration.yml`));
                            const cassandraMigrationConfig = cassandraMigrationYaml.services[`${databaseServiceName}-migration`];
                            cassandraMigrationConfig.build.context = relativePath;
                            const createKeyspaceScript = cassandraClusterYaml.services[`${databaseServiceName}-migration`].environment[0];
                            cassandraMigrationConfig.environment.push(createKeyspaceScript);
                            const cqlFilesRelativePath = pathjs.relative(this.destinationRoot(), `${path}/src/main/resources/config/cql`);
                            cassandraMigrationConfig.volumes[0] = `${cqlFilesRelativePath}:/cql:ro`;

                            parentConfiguration[`${databaseServiceName}-migration`] = cassandraMigrationConfig;
                        }

                        if (appConfig.clusteredDb) {
                            const clusterDbYaml = jsyaml.load(this.fs.read(`${path}/src/main/docker/mongodb-cluster.yml`));
                            relativePath = pathjs.relative(this.destinationRoot(), `${path}/src/main/docker`);
                            const mongodbNodeConfig = clusterDbYaml.services[`${databaseServiceName}-node`];
                            const mongoDbConfigSrvConfig = clusterDbYaml.services[`${databaseServiceName}-config`];
                            mongodbNodeConfig.build.context = relativePath;
                            databaseYamlConfig = clusterDbYaml.services[databaseServiceName];
                            delete databaseYamlConfig.ports;
                            parentConfiguration[`${databaseServiceName}-node`] = mongodbNodeConfig;
                            parentConfiguration[`${databaseServiceName}-config`] = mongoDbConfigSrvConfig;
                        }

                        parentConfiguration[databaseServiceName] = databaseYamlConfig;
                    }
                    // Add search engine configuration
                    const searchEngine = appConfig.searchEngine;
                    if (searchEngine === 'elasticsearch') {
                        const searchEngineYaml = jsyaml.load(this.fs.read(`${path}/src/main/docker/${searchEngine}.yml`));
                        const searchEngineConfig = searchEngineYaml.services[`${lowercaseBaseName}-${searchEngine}`];
                        delete searchEngineConfig.ports;
                        parentConfiguration[`${lowercaseBaseName}-${searchEngine}`] = searchEngineConfig;
                    }
                    // Add message broker support
                    const messageBroker = appConfig.messageBroker;
                    if (messageBroker === 'kafka') {
                        this.useKafka = true;
                    }
                    // Dump the file
                    let yamlString = jsyaml.dump(parentConfiguration, { indent: 4 });

                    // Fix the output file which is totally broken!!!
                    const yamlArray = yamlString.split('\n');
                    for (let j = 0; j < yamlArray.length; j++) {
                        yamlArray[j] = `    ${yamlArray[j]}`;
                        yamlArray[j] = yamlArray[j].replace(/'/g, '');
                    }
                    yamlString = yamlArray.join('\n');
                    yamlString = yamlString.replace(/>-\n/g, '');
                    yamlString = yamlString.replace(/-\s\s+/g, '- ');
                    this.appsYaml.push(yamlString);
                });
            },

            saveConfig() {
                this.config.set('appsFolders', this.appsFolders);
                this.config.set('directoryPath', this.directoryPath);
                this.config.set('clusteredDbApps', this.clusteredDbApps);
                this.config.set('monitoring', this.monitoring);
                this.config.set('consoleOptions', this.consoleOptions);
                this.config.set('serviceDiscoveryType', this.serviceDiscoveryType);
                this.config.set('adminPassword', this.adminPassword);
                this.config.set('jwtSecretKey', this.jwtSecretKey);
            }
        };
    }

    get writing() {
        return writeFiles();
    }

    end() {
        if (this.warning) {
            this.log('\n');
            this.log(chalk.red('Docker Compose configuration generated with missing images!'));
            this.log(chalk.red(this.warningMessage));
        } else {
            this.log(`\n${chalk.bold.green('Docker Compose configuration successfully generated!')}`);
        }
        this.log(`You can launch all your infrastructure by running : ${chalk.cyan('docker-compose up -d')}`);
        if (this.gatewayNb + this.monolithicNb > 1) {
            this.log('\nYour applications will be accessible on these URLs:');
            let portIndex = 8080;
            this.appConfigs.forEach((appConfig) => {
                if (appConfig.applicationType === 'gateway' || appConfig.applicationType === 'monolith') {
                    this.log(`\t- ${appConfig.baseName}: http://localhost:${portIndex}`);
                    portIndex++;
                }
            });
            this.log('\n');
        }
    }
};<|MERGE_RESOLUTION|>--- conflicted
+++ resolved
@@ -98,24 +98,6 @@
         };
     }
 
-<<<<<<< HEAD
-                parentConfiguration[`${lowercaseBaseName}-app`] = yamlConfig;
-
-                // Add database configuration
-                const database = appConfig.prodDatabaseType;
-                if (database !== 'no') {
-                    const relativePath = pathjs.relative(this.destinationRoot(), `${path}/src/main/docker`);
-                    const databaseYaml = jsyaml.load(this.fs.read(`${path}/src/main/docker/${database}.yml`));
-                    const databaseServiceName = `${lowercaseBaseName}-${database}`;
-                    let databaseYamlConfig = databaseYaml.services[databaseServiceName];
-                    delete databaseYamlConfig.ports;
-
-                    if (database === 'cassandra') {
-                        // node config
-                        const cassandraClusterYaml = jsyaml.load(this.fs.read(`${path}/src/main/docker/cassandra-cluster.yml`));
-                        const cassandraNodeConfig = cassandraClusterYaml.services[`${databaseServiceName}-node`];
-                        parentConfiguration[`${databaseServiceName}-node`] = cassandraNodeConfig;
-=======
     get prompting() {
         return {
             askForApplicationType: prompts.askForApplicationType,
@@ -160,7 +142,6 @@
                         yamlConfig.ports[0] = ports.join(':');
                         portIndex++;
                     }
->>>>>>> d1c7c280
 
                     // Add monitoring configuration for monolith directly in the docker-compose file as they can't get them from the config server
                     if (appConfig.applicationType === 'monolith' && this.monitoring === 'elk') {
@@ -175,29 +156,9 @@
                         yamlConfig.environment.push('JHIPSTER_METRICS_PROMETHEUS_ENDPOINT=/prometheusMetrics');
                     }
 
-<<<<<<< HEAD
-                    if (database === 'couchbase') {
-                        databaseYamlConfig.build.context = relativePath;
-                    }
-
-                    if (appConfig.clusteredDb) {
-                        const clusterDbYaml = jsyaml.load(this.fs.read(`${path}/src/main/docker/${database}-cluster.yml`));
-                        const dbNodeConfig = clusterDbYaml.services[`${databaseServiceName}-node`];
-                        dbNodeConfig.build.context = relativePath;
-                        databaseYamlConfig = clusterDbYaml.services[databaseServiceName];
-                        delete databaseYamlConfig.ports;
-                        if (database === 'couchbase') {
-                            databaseYamlConfig.build.context = relativePath;
-                        }
-                        parentConfiguration[`${databaseServiceName}-node`] = dbNodeConfig;
-                        if (database === 'mongodb') {
-                            parentConfiguration[`${databaseServiceName}-config`] = clusterDbYaml.services[`${databaseServiceName}-config`];
-                        }
-=======
                     if (this.serviceDiscoveryType === 'eureka') {
                         // Set the JHipster Registry password
                         yamlConfig.environment.push(`JHIPSTER_REGISTRY_PASSWORD=${this.adminPassword}`);
->>>>>>> d1c7c280
                     }
 
                     parentConfiguration[`${lowercaseBaseName}-app`] = yamlConfig;
@@ -205,15 +166,13 @@
                     // Add database configuration
                     const database = appConfig.prodDatabaseType;
                     if (database !== 'no') {
-                        let relativePath = '';
+                        const relativePath = pathjs.relative(this.destinationRoot(), `${path}/src/main/docker`);
                         const databaseYaml = jsyaml.load(this.fs.read(`${path}/src/main/docker/${database}.yml`));
                         const databaseServiceName = `${lowercaseBaseName}-${database}`;
                         let databaseYamlConfig = databaseYaml.services[databaseServiceName];
                         delete databaseYamlConfig.ports;
 
                         if (database === 'cassandra') {
-                            relativePath = pathjs.relative(this.destinationRoot(), `${path}/src/main/docker`);
-
                             // node config
                             const cassandraClusterYaml = jsyaml.load(this.fs.read(`${path}/src/main/docker/cassandra-cluster.yml`));
                             const cassandraNodeConfig = cassandraClusterYaml.services[`${databaseServiceName}-node`];
@@ -231,16 +190,23 @@
                             parentConfiguration[`${databaseServiceName}-migration`] = cassandraMigrationConfig;
                         }
 
+                        if (database === 'couchbase') {
+                            databaseYamlConfig.build.context = relativePath;
+                        }
+
                         if (appConfig.clusteredDb) {
-                            const clusterDbYaml = jsyaml.load(this.fs.read(`${path}/src/main/docker/mongodb-cluster.yml`));
-                            relativePath = pathjs.relative(this.destinationRoot(), `${path}/src/main/docker`);
-                            const mongodbNodeConfig = clusterDbYaml.services[`${databaseServiceName}-node`];
-                            const mongoDbConfigSrvConfig = clusterDbYaml.services[`${databaseServiceName}-config`];
-                            mongodbNodeConfig.build.context = relativePath;
+                            const clusterDbYaml = jsyaml.load(this.fs.read(`${path}/src/main/docker/${database}-cluster.yml`));
+                            const dbNodeConfig = clusterDbYaml.services[`${databaseServiceName}-node`];
+                            dbNodeConfig.build.context = relativePath;
                             databaseYamlConfig = clusterDbYaml.services[databaseServiceName];
                             delete databaseYamlConfig.ports;
-                            parentConfiguration[`${databaseServiceName}-node`] = mongodbNodeConfig;
-                            parentConfiguration[`${databaseServiceName}-config`] = mongoDbConfigSrvConfig;
+                            if (database === 'couchbase') {
+                                databaseYamlConfig.build.context = relativePath;
+                            }
+                            parentConfiguration[`${databaseServiceName}-node`] = dbNodeConfig;
+                            if (database === 'mongodb') {
+                                parentConfiguration[`${databaseServiceName}-config`] = clusterDbYaml.services[`${databaseServiceName}-config`];
+                            }
                         }
 
                         parentConfiguration[databaseServiceName] = databaseYamlConfig;
