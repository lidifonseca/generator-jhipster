--- conflicted
+++ resolved
@@ -168,13 +168,8 @@
 
             for (var i = 0; i < this.appsFolders.length; i++) {
                 if(this.appConfigs[i].buildTool === 'maven') {
-<<<<<<< HEAD
                     var imagePath = this.destinationPath(this.directoryPath + this.appsFolders[i] + '/target/docker/' + _.kebabCase(this.appConfigs[i].baseName) + '-*.war');
-                    var runCommand = 'mvn package -Pprod docker:build';
-=======
-                    var imagePath = this.destinationPath(this.directoryPath + this.appsFolders[i] + '/target/docker/' + _.kebabCase(this.appConfigs[i].baseName) + '-0.0.1-SNAPSHOT.war');
                     var runCommand = './mvnw package -Pprod docker:build';
->>>>>>> 50713047
                 } else {
                     var imagePath = this.destinationPath(this.directoryPath + this.appsFolders[i] + '/build/docker/' + _.kebabCase(this.appConfigs[i].baseName) + '-*.war');
                     var runCommand = './gradlew -Pprod bootRepackage buildDocker';
