/**
 * Copyright 2013-2020 the original author or authors from the JHipster project.
 *
 * This file is part of the JHipster project, see https://www.jhipster.tech/
 * for more information.
 *
 * Licensed under the Apache License, Version 2.0 (the "License");
 * you may not use this file except in compliance with the License.
 * You may obtain a copy of the License at
 *
 *      http://www.apache.org/licenses/LICENSE-2.0
 *
 * Unless required by applicable law or agreed to in writing, software
 * distributed under the License is distributed on an "AS IS" BASIS,
 * WITHOUT WARRANTIES OR CONDITIONS OF ANY KIND, either express or implied.
 * See the License for the specific language governing permissions and
 * limitations under the License.
 */

const chalk = require('chalk');
const shelljs = require('shelljs');
const semver = require('semver');
const fs = require('fs');
const gitignore = require('parse-gitignore');
const childProcess = require('child_process');
const BaseGenerator = require('../generator-base');
const cleanup = require('../cleanup');
const constants = require('../generator-constants');
const statistics = require('../statistics');
const utils = require('../utils');
const packagejs = require('../../package.json');

/* Constants used throughout */
const GENERATOR_JHIPSTER = 'generator-jhipster';
const UPGRADE_BRANCH = 'jhipster_upgrade';
const GIT_VERSION_NOT_ALLOW_MERGE_UNRELATED_HISTORIES = '2.9.0';
const FIRST_CLI_SUPPORTED_VERSION = '4.5.1'; // The first version in which CLI support was added
const SERVER_MAIN_RES_DIR = constants.SERVER_MAIN_RES_DIR;

module.exports = class extends BaseGenerator {
    constructor(args, opts) {
        super(args, opts);
        this.force = this.options.force;
        // This adds support for a `--from-cli` flag
        this.option('from-cli', {
            desc: 'Indicates the command is run from JHipster CLI',
            type: Boolean,
            defaults: false
        });
        // This adds support for a `--target-version` flag
        this.option('target-version', {
            desc: 'Upgrade to a specific version instead of the latest',
            type: String
        });
        // This adds support for a `--target-blueprint-versions` flag
        this.option('target-blueprint-versions', {
            desc: 'Upgrade to specific blueprint versions instead of the latest, e.g. --target-blueprint-versions foo@0.0.1,bar@1.0.2',
            type: String
        });

        // This adds support for a `--skip-install` flag
        this.option('skip-install', {
            desc: 'Skips installing dependencies during the upgrade process',
            type: Boolean,
            defaults: false
        });

        // This adds support for a `--silent` flag
        this.option('silent', {
            desc: 'Hides output of the generation process',
            type: Boolean,
            defaults: false
        });

        // This adds support for a `--skip-checks` flag
        this.option('skip-checks', {
            desc: 'Disable checks during project regeneration',
            type: Boolean,
            defaults: false
        });

        this.targetJhipsterVersion = this.options['target-version'];
        this.targetBlueprintVersions = utils.parseBluePrints(this.options['target-blueprint-versions']);
        this.skipInstall = this.options['skip-install'];
        this.silent = this.options.silent;
        this.skipChecks = this.options['skip-checks'];

        // Used for isJhipsterVersionLessThan on cleanup.upgradeFiles
        this.jhipsterOldVersion = this.config.get('jhipsterVersion');
    }

    get initializing() {
        return {
            validateFromCli() {
                this.checkInvocationFromCLI();
            },

            displayLogo() {
                this.log(chalk.green('Welcome to the JHipster Upgrade Sub-Generator'));
                this.log(chalk.green('This will upgrade your current application codebase to the latest JHipster version'));
            },

            loadConfig() {
                this.config = this.getAllJhipsterConfig(this, true);
                this.currentJhipsterVersion = this.config.get('jhipsterVersion');
                this.blueprints = this.config.get('blueprints');
                this.clientPackageManager = this.config.get('clientPackageManager');
            }
        };
    }

    _gitCheckout(branch, options, callback) {
        if (typeof options === 'function') {
            callback = options;
            options = {};
        }
        const args = ['checkout', '-q', branch];
        if (options.force) {
            args.push('-f');
        }
        this.gitExec(args, { silent: this.silent }, (code, msg, err) => {
            if (code !== 0) this.error(`Unable to checkout branch ${branch}:\n${err}`);
            this.success(`Checked out branch "${branch}"`);
            callback();
        });
    }

    _upgradeFiles(callback) {
        if (cleanup.upgradeFiles(this)) {
            this.gitExec(['commit', '-q', '-m', '"Upgrade preparation."', '--no-verify'], { silent: this.silent }, (code, msg, err) => {
                if (code !== 0) this.error(`Unable to prepare upgrade:\n${err}`);
                this.success('Upgrade preparation');
                callback();
            });
        } else {
            callback();
        }
    }

    _cleanUp() {
        const ignoredFiles = gitignore(fs.readFileSync('.gitignore'));
        const filesToKeep = ['.yo-rc.json', '.jhipster', 'node_modules', '.git', '.idea', '.mvn', ...ignoredFiles];
        shelljs.ls('-A').forEach(file => {
            if (!filesToKeep.includes(file)) {
                this.info(`Removing ${file}`);
                shelljs.rm('-rf', file);
            }
        });
        this.success('Cleaned up project directory');
    }

    _generate(jhipsterVersion, blueprintInfo, callback) {
        this.log(`Regenerating application with JHipster ${jhipsterVersion}${blueprintInfo}...`);
        let generatorCommand = 'yo jhipster';
        if (jhipsterVersion.startsWith('global')) {
            shelljs.rm('-rf', 'node_modules');
            generatorCommand = 'jhipster';
        } else if (semver.gte(jhipsterVersion, FIRST_CLI_SUPPORTED_VERSION)) {
            const generatorDir =
                this.clientPackageManager === 'yarn'
                    ? shelljs.exec('yarn bin', { silent: this.silent }).stdout
                    : shelljs.exec('npm bin', { silent: this.silent }).stdout;
            generatorCommand = `"${generatorDir.replace('\n', '')}/jhipster"`;
        }
        const skipChecksOption = this.skipChecks ? '--skip-checks' : '';
        const regenerateCmd = `${generatorCommand} --with-entities --force --skip-install --skip-git --no-insight ${skipChecksOption}`;
        this.info(regenerateCmd);
        try {
            childProcess.execSync(regenerateCmd, { stdio: 'inherit' });
            this.success(`Successfully regenerated application with JHipster ${jhipsterVersion}${blueprintInfo}`);
            callback();
        } catch (err) {
            this.error(`Something went wrong while generating project! ${err}`);
        }
    }

    _gitCommitAll(commitMsg, callback) {
        const commit = () => {
            this.gitExec(
                ['commit', '-q', '-m', `"${commitMsg}"`, '-a', '--allow-empty', '--no-verify'],
                { silent: this.silent },
                (code, msg, err) => {
                    if (code !== 0) this.error(`Unable to commit in git:\n${err}`);
                    this.success(`Committed with message "${commitMsg}"`);
                    callback();
                }
            );
        };
        this.gitExec(['add', '-A'], { maxBuffer: 1024 * 10000, silent: this.silent }, (code, msg, err) => {
            if (code !== 0) this.error(`Unable to add resources in git:\n${err}`);
            commit();
        });
    }

    _regenerate(jhipsterVersion, blueprintInfo, callback) {
        this._generate(jhipsterVersion, blueprintInfo, () => {
            const keystore = `${SERVER_MAIN_RES_DIR}config/tls/keystore.p12`;
            this.info(`Removing ${keystore}`);
            shelljs.rm('-Rf', keystore);
            this._gitCommitAll(`Generated with JHipster ${jhipsterVersion}${blueprintInfo}`, () => {
                callback();
            });
        });
    }

    _retrieveLatestVersion(npmPackage, callback) {
        this.log(`Looking for latest ${npmPackage} version...`);
        const commandPrefix = this.clientPackageManager === 'yarn' ? 'yarn info' : 'npm show';
        shelljs.exec(`${commandPrefix} ${npmPackage} version`, { silent: this.silent }, (code, msg, err) => {
            if (err) {
                this.warning(`Something went wrong fetching the latest ${npmPackage} version number...\n${err}`);
                this.error('Exiting process');
            }
            const latestVersion = this.clientPackageManager === 'yarn' ? msg.split('\n')[1] : msg.replace('\n', '');
            callback(latestVersion);
        });
    }

    _installNpmPackageLocally(npmPackage, version, callback) {
        this.log(`Installing ${npmPackage} ${version} locally`);
        const commandPrefix = this.clientPackageManager === 'yarn' ? 'yarn add' : 'npm install';
        const devDependencyParam = this.clientPackageManager === 'yarn' ? '--dev' : '--save-dev';
        const noPackageLockParam = this.clientPackageManager === 'yarn' ? '--no-lockfile' : '--no-package-lock';
        const generatorCommand = `${commandPrefix} ${npmPackage}@${version} ${devDependencyParam} ${noPackageLockParam} --ignore-scripts`;
        this.info(generatorCommand);
        shelljs.exec(generatorCommand, { silent: this.silent }, (code, msg, err) => {
            if (code === 0) this.success(`Installed ${npmPackage}@${version}`);
            else this.error(`Something went wrong while installing ${npmPackage}! ${msg} ${err}`);
            callback();
        });
    }

    get configuring() {
        return {
            assertJHipsterProject() {
                const done = this.async();
                if (!this.config.baseName) {
                    this.error('Current directory does not contain a JHipster project.');
                }
                done();
            },

            assertGitPresent() {
                const done = this.async();
                this.isGitInstalled(code => {
                    if (code !== 0) this.error('Exiting the process.');
                    done();
                });
            },

            checkLatestBlueprintVersions() {
                if (!this.blueprints || this.blueprints.length === 0) {
                    this.log('No blueprints detected, skipping check of last blueprint version');
                    return;
                }

                this.success('Checking for new blueprint versions');
                const done = this.async();
                Promise.all(
                    this.blueprints
                        .filter(blueprint => {
                            if (this.targetBlueprintVersions && this.targetBlueprintVersions.length > 0) {
                                const targetBlueprint = this.targetBlueprintVersions.find(elem => {
                                    return elem.name === blueprint.name;
                                });
                                if (targetBlueprint && targetBlueprint.version && targetBlueprint.version !== 'latest') {
                                    this.log(
                                        `Blueprint ${targetBlueprint.name} will be upgraded to target version: ${targetBlueprint.version}`
                                    );
                                    blueprint.latestBlueprintVersion = targetBlueprint.version;
                                    return false;
                                }
                            }
                            return true;
                        })
                        .map(blueprint => {
                            return new Promise(resolve => {
                                this._retrieveLatestVersion(blueprint.name, latestVersion => {
                                    blueprint.latestBlueprintVersion = latestVersion;
                                    if (semver.lt(blueprint.version, blueprint.latestBlueprintVersion)) {
                                        this.newBlueprintVersionFound = true;
                                        this.success(`New ${blueprint.name} version found: ${this.latestBlueprintVersion}`);
                                    } else if (this.force) {
                                        this.newBlueprintVersionFound = true;
                                        this.log(chalk.yellow('Forced re-generation'));
                                    } else {
                                        if (this.newBlueprintVersionFound === undefined) {
                                            this.newBlueprintVersionFound = false;
                                        }
                                        this.warning(
                                            `${chalk.green(
                                                'No update available.'
                                            )} Application has already been generated with latest version for blueprint: ${blueprint.name}`
                                        );
                                    }
                                    this.success(`Done checking for new version for blueprint ${blueprint.name}`);
                                    resolve();
                                });
                            });
                        })
                ).then(() => {
                    this.success('Done checking for new version of blueprints');
                    done();
                });
            },

            checkLatestJhipsterVersion() {
                if (this.targetJhipsterVersion) {
                    if (this.targetJhipsterVersion === 'global') {
                        this.originalTargetJhipsterVersion = this.targetJhipsterVersion;
                        this.targetJhipsterVersion = packagejs.version;
                    }
                    this.log(`Upgrading to the target JHipster version: ${this.targetJhipsterVersion}`);
                    return;
                }
                this.log(`Looking for latest ${GENERATOR_JHIPSTER} version...`);
                const done = this.async();
                this._retrieveLatestVersion(GENERATOR_JHIPSTER, latestVersion => {
                    this.targetJhipsterVersion = latestVersion;
                    if (semver.lt(this.currentJhipsterVersion, this.targetJhipsterVersion)) {
                        this.success(`New ${GENERATOR_JHIPSTER} version found: ${this.targetJhipsterVersion}`);
                    } else if (this.force) {
                        this.log(chalk.yellow('Forced re-generation'));
                    } else if (!this.newBlueprintVersionFound) {
                        this.error(`${chalk.green('No update available.')} Application has already been generated with latest version.`);
                    }
                    done();
                });
            },

            assertGitRepository() {
                const done = this.async();
                const gitInit = () => {
                    this.gitExec('init', { silent: this.silent }, (code, msg, err) => {
                        if (code !== 0) this.error(`Unable to initialize a new Git repository:\n${msg} ${err}`);
                        this.success('Initialized a new Git repository');
                        this._gitCommitAll('Initial', () => {
                            done();
                        });
                    });
                };
                this.gitExec(['rev-parse', '-q', '--is-inside-work-tree'], { silent: this.silent }, (code, msg, err) => {
                    if (code !== 0) gitInit();
                    else {
                        this.success('Git repository detected');
                        done();
                    }
                });
            },

            assertNoLocalChanges() {
                const done = this.async();
                this.gitExec(['status', '--porcelain'], { silent: this.silent }, (code, msg, err) => {
                    if (code !== 0) this.error(`Unable to check for local changes:\n${msg} ${err}`);
                    if (msg) {
                        this.warning(' local changes found.\n\tPlease commit/stash them before upgrading');
                        this.error('Exiting process');
                    }
                    done();
                });
            },

            detectCurrentBranch() {
                const done = this.async();
                this.gitExec(['rev-parse', '-q', '--abbrev-ref', 'HEAD'], { silent: this.silent }, (code, msg, err) => {
                    if (code !== 0) this.error(`Unable to detect current Git branch:\n${msg} ${err}`);
                    this.sourceBranch = msg.replace('\n', '');
                    done();
                });
            },

            prepareUpgradeBranch() {
                const done = this.async();
                const getGitVersion = callback => {
                    this.gitExec(['--version'], { silent: this.silent }, (code, msg) => {
                        callback(String(msg.match(/([0-9]+\.[0-9]+\.[0-9]+)/g)));
                    });
                };

                const recordCodeHasBeenGenerated = () => {
                    getGitVersion(gitVersion => {
                        let args;
                        if (semver.lt(gitVersion, GIT_VERSION_NOT_ALLOW_MERGE_UNRELATED_HISTORIES)) {
                            args = ['merge', '--strategy=ours', '-q', '--no-edit', UPGRADE_BRANCH];
                        } else {
                            args = ['merge', '--strategy=ours', '-q', '--no-edit', '--allow-unrelated-histories', UPGRADE_BRANCH];
                        }
                        this.gitExec(args, { silent: this.silent }, (code, msg, err) => {
                            if (code !== 0) {
                                this.error(
                                    `Unable to record current code has been generated with version ${this.currentJhipsterVersion}:\n${msg} ${err}`
                                );
                            }
                            this.success(`Current code has been generated with version ${this.currentJhipsterVersion}`);
                            done();
                        });
                    });
                };

                const installJhipsterLocally = (version, callback) => {
                    this._installNpmPackageLocally(GENERATOR_JHIPSTER, version, callback);
                };

                const installBlueprintsLocally = callback => {
                    if (!this.blueprints || this.blueprints.length < 1) {
                        this.log('Skipping local blueprint installation since no blueprint has been detected');
                        callback();
                        return;
                    }

                    this.success('Installing blueprints locally...');
                    Promise.all(
                        this.blueprints.map(blueprint => {
                            return new Promise(resolve => {
                                this._installNpmPackageLocally(blueprint.name, blueprint.version, () => {
                                    this.success(`Done installing blueprint: ${blueprint.name}@${blueprint.version}`);
                                    resolve();
                                });
                            });
                        })
                    ).then(() => {
                        this.success('Done installing blueprints locally');
                        callback();
                    });
                };

                const regenerate = () => {
                    this._cleanUp();
                    installJhipsterLocally(this.currentJhipsterVersion, () => {
                        installBlueprintsLocally(() => {
                            const blueprintInfo =
                                this.blueprints && this.blueprints.length > 0
                                    ? ` and ${this.blueprints.map(bp => bp.name + bp.version).join(', ')} `
                                    : '';
                            this._regenerate(this.currentJhipsterVersion, blueprintInfo, () => {
                                this._gitCheckout(this.sourceBranch, () => {
                                    // consider code up-to-date
                                    recordCodeHasBeenGenerated();
                                });
                            });
                        });
                    });
                };

                const createUpgradeBranch = () => {
                    this.gitExec(['checkout', '--orphan', UPGRADE_BRANCH], { silent: this.silent }, (code, msg, err) => {
                        if (code !== 0) this.error(`Unable to create ${UPGRADE_BRANCH} branch:\n${msg} ${err}`);
                        this.success(`Created branch ${UPGRADE_BRANCH}`);
                        regenerate();
                    });
                };

                this.gitExec(['rev-parse', '-q', '--verify', UPGRADE_BRANCH], { silent: this.silent }, (code, msg, err) => {
                    if (code !== 0) createUpgradeBranch();
                    else done();
                });
            }
        };
    }

    get default() {
        return {
            insight() {
                statistics.sendSubGenEvent('generator', 'upgrade');
            },

            checkoutUpgradeBranch() {
                const done = this.async();
                this._gitCheckout(UPGRADE_BRANCH, done);
            },

            updateJhipster() {
                if (this.originalTargetJhipsterVersion === 'global') {
                    return;
                }
                const done = this.async();
                this._installNpmPackageLocally(GENERATOR_JHIPSTER, this.targetJhipsterVersion, done);
            },

            updateBlueprints() {
                if (!this.blueprints || this.blueprints.length < 1) {
                    this.log('Skipping blueprint update since no blueprint has been detected');
                    return;
                }

                this.success('Upgrading blueprints...');
                const done = this.async();
                Promise.all(
                    this.blueprints.map(blueprint => {
                        return new Promise(resolve => {
                            this._installNpmPackageLocally(blueprint.name, blueprint.latestBlueprintVersion, () => {
                                this.success(`Done upgrading blueprint ${blueprint.name} to version ${blueprint.latestBlueprintVersion}`);
                                resolve();
                            });
                        });
                    })
                ).then(() => {
                    this.success('Done upgrading blueprints');
                    done();
                });
            },

<<<<<<< HEAD
            generateWithTargetVersion() {
=======
            upgradeFiles() {
                const done = this.async();
                this._upgradeFiles(done);
            },

            generateWithLatestVersion() {
>>>>>>> dfacf08d
                const done = this.async();
                this._cleanUp();

                const blueprintInfo = this.blueprints
                    ? ` and ${this.blueprints.map(bp => bp.name + bp.latestBlueprintVersion).join(', ')} `
                    : '';
                const targetJhipsterVersion = this.originalTargetJhipsterVersion
                    ? `${this.originalTargetJhipsterVersion} this.targetJhipsterVersion`
                    : this.targetJhipsterVersion;
                this._regenerate(targetJhipsterVersion, blueprintInfo, done);
            },

            checkoutSourceBranch() {
                const done = this.async();
                this._gitCheckout(this.sourceBranch, { force: true }, done);
            },

            mergeChangesBack() {
                this.log(`Merging changes back to ${this.sourceBranch}...`);
                const done = this.async();
                this.gitExec(['merge', '-q', UPGRADE_BRANCH], { silent: this.silent }, (code, msg, err) => {
                    this.success('Merge done!');
                    done();
                });
            },

            checkConflictsInPackageJson() {
                const done = this.async();
                this.gitExec(['diff', '--name-only', '--diff-filter=U', 'package.json'], { silent: this.silent }, (code, msg, err) => {
                    if (code !== 0) this.error(`Unable to check for conflicts in package.json:\n${msg} ${err}`);
                    if (msg) {
                        const installCommand = this.clientPackageManager === 'yarn' ? 'yarn' : 'npm install';
                        this.warning(`There are conflicts in package.json, please fix them and then run ${installCommand}`);
                        this.skipInstall = true;
                    }
                    done();
                });
            }
        };
    }

    install() {
        const done = this.async();
        if (!this.skipInstall) {
            this.log('Installing dependencies, please wait...');
            this.info('Removing the node_modules directory');
            shelljs.rm('-rf', 'node_modules');
            const installCommand = this.clientPackageManager === 'yarn' ? 'yarn' : 'npm install';
            this.info(installCommand);
            shelljs.exec(installCommand, { silent: this.silent }, (code, msg, err) => {
                if (code !== 0) {
                    this.error(`${installCommand} failed.`);
                }
                done();
            });
        } else {
            const logMsg = `Start your Webpack development server with:\n${chalk.yellow.bold(`${this.clientPackageManager} start`)}\n`;
            this.success(logMsg);
            done();
        }
    }

    end() {
        const done = this.async();
        this.gitExec(['diff', '--name-only', '--diff-filter=U'], { silent: this.silent }, (code, msg, err) => {
            if (code !== 0) this.error(`Unable to check for conflicts:\n${msg} ${err}`);
            this.success(chalk.bold('Upgraded successfully.'));
            if (msg) {
                this.warning(`Please fix conflicts listed below and commit!\n${msg}`);
            }
            done();
        });
    }
};<|MERGE_RESOLUTION|>--- conflicted
+++ resolved
@@ -500,16 +500,12 @@
                 });
             },
 
-<<<<<<< HEAD
+            upgradeFiles() {
+                const done = this.async();
+                this._upgradeFiles(done);
+            },
+
             generateWithTargetVersion() {
-=======
-            upgradeFiles() {
-                const done = this.async();
-                this._upgradeFiles(done);
-            },
-
-            generateWithLatestVersion() {
->>>>>>> dfacf08d
                 const done = this.async();
                 this._cleanUp();
 
