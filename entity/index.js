--- conflicted
+++ resolved
@@ -4,7 +4,7 @@
         path = require('path'),
         yeoman = require('yeoman-generator'),
         chalk = require('chalk'),
-        _ = require('underscore.string'),
+        _s = require('underscore.string'),
         shelljs = require('shelljs'),
         scriptBase = require('../script-base');
 
@@ -31,14 +31,10 @@
     this.prodDatabaseType = this.config.get('prodDatabaseType');
     this.searchEngine = this.config.get('searchEngine');
     prodDatabaseType = this.prodDatabaseType;
-<<<<<<< HEAD
-    this.angularAppName = _.camelize(_.slugify(this.baseName)) + 'App';
-=======
     this.buildTool = this.config.get('buildTool');
     this.angularAppName = _s.camelize(_s.slugify(this.baseName)) + 'App';
->>>>>>> 44d775db
     this.jhipsterConfigDirectory = '.jhipster';
-    this.filename = this.jhipsterConfigDirectory + '/' + _.capitalize(this.name) + '.json';
+    this.filename = this.jhipsterConfigDirectory + '/' + _s.capitalize(this.name) + '.json';
     if (shelljs.test('-f', this.filename)) {
         console.log(chalk.green('Found the ' + this.filename + ' configuration file, automatically generating the entity'));
         try {
@@ -123,13 +119,9 @@
                     return 'Your field name cannot contain special characters';
                 } else if (input == '') {
                     return 'Your field name cannot be empty';
-<<<<<<< HEAD
-                } else if (input == 'id' || fieldNamesUnderscored.indexOf(_.underscored(input)) != -1) {
-=======
                 } else if (input.charAt(0) == input.charAt(0).toUpperCase()) {
                     return 'Your field name cannot start with a upper case letter';
                 } else if (input == 'id' || fieldNamesUnderscored.indexOf(_s.underscored(input)) != -1) {
->>>>>>> 44d775db
                     return 'Your field name cannot use an already existing field name';
                 } else if (reservedWords_Java.indexOf(input.toUpperCase()) != -1) {
                     return 'Your field name cannot contain a Java reserved keyword';
@@ -381,17 +373,17 @@
                 if (firstLetter == firstLetter.toLowerCase() && secondLetter == secondLetter.toUpperCase()) {
                     fieldInJavaBeanMethod  = firstLetter.toLowerCase() + fieldInJavaBeanMethod.slice(1);
                 } else {
-                    fieldInJavaBeanMethod = _.capitalize(props.fieldName);
+                    fieldInJavaBeanMethod = _s.capitalize(props.fieldName);
                 }
             } else {
-                fieldInJavaBeanMethod = _.capitalize(props.fieldName);
+                fieldInJavaBeanMethod = _s.capitalize(props.fieldName);
             }
 
             var field = {fieldId: this.fieldId,
                 fieldName: props.fieldName,
                 fieldType: props.fieldType,
-                fieldNameCapitalized: _.capitalize(props.fieldName),
-                fieldNameUnderscored: _.underscored(props.fieldName),
+                fieldNameCapitalized: _s.capitalize(props.fieldName),
+                fieldNameUnderscored: _s.underscored(props.fieldName),
                 fieldInJavaBeanMethod: fieldInJavaBeanMethod,
                 fieldValidate: props.fieldValidate,
                 fieldValidateRules: props.fieldValidateRules,
@@ -402,7 +394,7 @@
                 fieldValidateRulesMax: props.fieldValidateRulesMax
                 }
 
-            fieldNamesUnderscored.push(_.underscored(props.fieldName));
+            fieldNamesUnderscored.push(_s.underscored(props.fieldName));
             this.fields.push(field);
             if (props.fieldType == 'LocalDate') {
                 this.fieldsContainLocalDate = true;
@@ -423,7 +415,7 @@
                 this.validation = true;
             }
         }
-        console.log(chalk.red('=================' + _.capitalize(this.name) + '================='));
+        console.log(chalk.red('=================' + _s.capitalize(this.name) + '================='));
         for (var id in this.fields) {
             var validationDetails = '';
             if (this.fields[id].fieldValidate == true) {
@@ -500,10 +492,6 @@
             type: 'input',
             name: 'relationshipName',
             validate: function (input) {
-<<<<<<< HEAD
-                if ((/^([a-zA-Z0-9_]*)$/.test(input)) && input != '' && input != 'id' && fieldNamesUnderscored.indexOf(_.underscored(input)) == -1) return true;
-                return 'Your relationship name cannot contain special characters or use an already existing field name';
-=======
                 if (!(/^([a-zA-Z0-9_]*)$/.test(input))) {
                     return 'Your relationship cannot contain special characters';
                 } else if (input == '') {
@@ -514,7 +502,6 @@
                     return 'Your relationship cannot contain a Java reserved keyword';
                 }
                 return true;
->>>>>>> 44d775db
             },
             message: 'What is the name of the relationship?',
             default: function (response) {
@@ -550,7 +537,7 @@
         },
         {
             when: function(response) {
-                return (response.relationshipAdd == true && response.relationshipType == 'many-to-one' && !shelljs.test('-f', 'src/main/java/' + packageFolder + '/domain/' + _.capitalize(response.otherEntityName) + '.java'))
+                return (response.relationshipAdd == true && response.relationshipType == 'many-to-one' && !shelljs.test('-f', 'src/main/java/' + packageFolder + '/domain/' + _s.capitalize(response.otherEntityName) + '.java'))
             },
             type: 'confirm',
             name: 'noOtherEntity',
@@ -581,7 +568,7 @@
         },
         {
             when: function(response) {
-                return (response.relationshipAdd == true && response.ownerSide == true && !shelljs.test('-f', 'src/main/java/' + packageFolder + '/domain/' + _.capitalize(response.otherEntityName) + '.java'))
+                return (response.relationshipAdd == true && response.ownerSide == true && !shelljs.test('-f', 'src/main/java/' + packageFolder + '/domain/' + _s.capitalize(response.otherEntityName) + '.java'))
             },
             type: 'confirm',
             name: 'noOtherEntity2',
@@ -608,11 +595,11 @@
         if (props.relationshipAdd) {
             var relationship = {relationshipId: this.relationshipId,
                 relationshipName: props.relationshipName,
-                relationshipNameCapitalized: _.capitalize(props.relationshipName),
+                relationshipNameCapitalized: _s.capitalize(props.relationshipName),
                 relationshipFieldName: props.relationshipName.charAt(0).toLowerCase() + props.relationshipName.slice(1),
                 otherEntityName: props.otherEntityName.charAt(0).toLowerCase() + props.otherEntityName.slice(1),
                 relationshipType: props.relationshipType,
-                otherEntityNameCapitalized: _.capitalize(props.otherEntityName),
+                otherEntityNameCapitalized: _s.capitalize(props.otherEntityName),
                 otherEntityField: props.otherEntityField,
                 ownerSide: props.ownerSide,
                 otherEntityRelationshipName: props.otherEntityRelationshipName
@@ -626,10 +613,10 @@
             if (props.relationshipType == 'one-to-many') {
                 this.fieldsContainOneToMany = true;
             }
-            fieldNamesUnderscored.push(_.underscored(props.relationshipName));
+            fieldNamesUnderscored.push(_s.underscored(props.relationshipName));
             this.relationships.push(relationship);
         }
-        console.log(chalk.red('===========' + _.capitalize(this.name) + '=============='));
+        console.log(chalk.red('===========' + _s.capitalize(this.name) + '=============='));
         for (var id in this.fields) {
             console.log(chalk.red(this.fields[id].fieldName + ' (' + this.fields[id].fieldType + ')'));
         }
@@ -771,7 +758,7 @@
         for (var idx in this.relationships) {
           var rel = this.relationships[idx];
           rel.relationshipName = rel.relationshipName || rel.otherEntityName;
-          rel.relationshipNameCapitalized = rel.relationshipNameCapitalized || _.capitalize(rel.relationshipName);
+          rel.relationshipNameCapitalized = rel.relationshipNameCapitalized || _s.capitalize(rel.relationshipName);
           rel.relationshipFieldName = rel.relationshipFieldName || rel.relationshipName.charAt(0).toLowerCase() + rel.relationshipName.slice(1);
         }
         this.dto = this.fileData.dto;
@@ -787,7 +774,7 @@
             this.validation = false;
         }
     }
-    this.entityClass = _.capitalize(this.name);
+    this.entityClass = _s.capitalize(this.name);
     this.entityInstance = this.name.charAt(0).toLowerCase() + this.name.slice(1);
 
     this.differentTypes = [this.entityClass];
