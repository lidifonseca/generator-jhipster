--- conflicted
+++ resolved
@@ -21,131 +21,6 @@
         </div>
     </div>
 
-<<<<<<< HEAD
-    <div class="modal fade" id="save<%= entityClass %>Modal" tabindex="-1" role="dialog" aria-labelledby="my<%= entityClass %>Label"
-         aria-hidden="true">
-        <div class="modal-dialog">
-            <div class="modal-content">
-                <form name="editForm" role="form" novalidate ng-submit="save()"<% if (validation) { %> show-validation<% } %>>
-
-                    <div class="modal-header">
-                        <button type="button" class="close" data-dismiss="modal" aria-hidden="true"
-                                ng-click="clear()">&times;</button>
-                        <h4 class="modal-title" id="my<%= entityClass %>Label" translate="<%= keyPrefix %>home.createOrEditLabel">Create or edit a <%= entityClass %></h4>
-                    </div>
-                    <div class="modal-body">
-                        <div class="form-group">
-                            <label translate="global.field.id">ID</label>
-                            <input type="text" class="form-control" name="id"
-                                   ng-model="<%=entityInstance %>.id" readonly>
-                        </div>
-<% for (fieldId in fields) {
-    var fieldInputType = 'text';
-    var ngModelOption = '';
-    var translationKey = keyPrefix + fields[fieldId].fieldName;
-    if (fields[fieldId].fieldType == 'Integer' || fields[fieldId].fieldType == 'Long' || fields[fieldId].fieldType == 'BigDecimal') {
-        fieldInputType = 'number';
-    } else if (fields[fieldId].fieldType == 'LocalDate') {
-        fieldInputType = 'date';
-    } else if (fields[fieldId].fieldType == 'DateTime') {
-        fieldInputType = 'datetime-local';
-    } else if (fields[fieldId].fieldType == 'Boolean') {
-        fieldInputType = 'checkbox';
-    } %>
-                        <div class="form-group">
-                            <label translate="<%= translationKey %>"><%=fields[fieldId].fieldNameCapitalized%></label><% if (fields[fieldId].fieldIsEnum) { %>
-                            <select class="form-control" name="<%= fields[fieldId].fieldName %>" ng-model="<%= entityInstance %>.<%= fields[fieldId].fieldName %>"<% if (fields[fieldId].fieldValidate == true && fields[fieldId].fieldValidateRules.indexOf('required') != -1) { %> required<% } %>><%
-                                var values = fields[fieldId].fieldValues.split(",");
-                                for (key in values) {
-                                    var enumPrefix = angularAppName + '.'+ fields[fieldId].fieldType;
-                                    var value = values[key]; %>
-                                <option value="<%= value %>" translate="<%=enumPrefix%>.<%=value%>"><%= value %></option><%
-                                } %>
-                            </select><% } else { %>
-                            <input type="<%= fieldInputType %>" class="form-control" name="<%= fields[fieldId].fieldName %>"
-                                   ng-model="<%= entityInstance %>.<%= fields[fieldId].fieldName %>"<% if (fields[fieldId].fieldType == 'DateTime') { %> ng-model-options="{timezone: 'UTC'}"<% } %><% if (fields[fieldId].fieldValidate == true) {
-                                       if (fields[fieldId].fieldValidateRules.indexOf('required') != -1) {
-                                       %> required<% } %><% if (fields[fieldId].fieldValidateRules.indexOf('minlength') != -1) {
-                                       %> ng-minlength="<%= fields[fieldId].fieldValidateRulesMinlength %>"<% } %><% if (fields[fieldId].fieldValidateRules.indexOf('maxlength') != -1) {
-                                       %> ng-maxlength="<%= fields[fieldId].fieldValidateRulesMaxlength %>"<% } %><% if (fields[fieldId].fieldValidateRules.indexOf('min') != -1) {
-                                       %> min="<%= fields[fieldId].fieldValidateRulesMin %>"<% } %><% if (fields[fieldId].fieldValidateRules.indexOf('max') != -1) {
-                                       %> max="<%= fields[fieldId].fieldValidateRulesMax %>"<% } %><% if (fields[fieldId].fieldValidateRules.indexOf('pattern') != -1) {
-                                       %> ng-pattern="/<%= fields[fieldId].fieldValidateRulesPattern %>/"<% } } %>><% } %>
-<% if (fields[fieldId].fieldValidate == true) { %>
-                            <div ng-show="editForm.<%= fields[fieldId].fieldName %>.$invalid"><% if (fields[fieldId].fieldValidateRules.indexOf('required') != -1) { %>
-                                <p class="help-block"
-                                   ng-show="editForm.<%= fields[fieldId].fieldName %>.$error.required" translate="entity.validation.required">
-                                    This field is required.
-                                </p><% } %><% if (fields[fieldId].fieldValidateRules.indexOf('minlength') != -1) { %>
-                                <p class="help-block"
-                                   ng-show="editForm.<%= fields[fieldId].fieldName %>.$error.minlength" translate="entity.validation.minlength" translate-value-min="<%= fields[fieldId].fieldValidateRulesMinlength %>">
-                                    This field is required to be at least <%= fields[fieldId].fieldValidateRulesMinlength %> characters.
-                                </p><% } %><% if (fields[fieldId].fieldValidateRules.indexOf('maxlength') != -1) { %>
-                                <p class="help-block"
-                                   ng-show="editForm.<%= fields[fieldId].fieldName %>.$error.maxlength" translate="entity.validation.maxlength" translate-value-max="<%= fields[fieldId].fieldValidateRulesMaxlength %>">
-                                    This field cannot be longer than <%= fields[fieldId].fieldValidateRulesMaxlength %> characters.
-                                </p><% } %><% if (fields[fieldId].fieldValidateRules.indexOf('min') != -1) { %>
-                                <p class="help-block"
-                                   ng-show="editForm.<%= fields[fieldId].fieldName %>.$error.min" translate="entity.validation.min" translate-value-min="<%= fields[fieldId].fieldValidateRulesMin %>">
-                                    This field should be more than <%= fields[fieldId].fieldValidateRulesMin %>.
-                                </p><% } %><% if (fields[fieldId].fieldValidateRules.indexOf('max') != -1) { %>
-                                <p class="help-block"
-                                   ng-show="editForm.<%= fields[fieldId].fieldName %>.$error.max" translate="entity.validation.max" translate-value-max="<%= fields[fieldId].fieldValidateRulesMax %>">
-                                    This field cannot be more than <%= fields[fieldId].fieldValidateRulesMax %>.
-                                </p><% } %><% if (fields[fieldId].fieldValidateRules.indexOf('pattern') != -1) { %>
-                                <p class="help-block"
-                                   ng-show="editForm.<%= fields[fieldId].fieldName %>.$error.pattern" translate="entity.validation.pattern" translate-value-pattern="<%= fields[fieldId].fieldValidateRulesPattern %>">
-                                    This field should follow pattern "<%= fields[fieldId].fieldValidateRulesPattern %>".
-                                </p><% } %><% if (fields[fieldId].fieldType == 'Integer' || fields[fieldId].fieldType == 'Long' || fields[fieldId].fieldType == 'BigDecimal') { %>
-                                <p class="help-block"
-                                   ng-show="editForm.<%= fields[fieldId].fieldName %>.$error.number" translate="entity.validation.number">
-                                    This field should be a number.
-                                </p><% } %><% if (fields[fieldId].fieldType == 'DateTime') { %>
-                                <p class="help-block"
-                                   ng-show="editForm.<%= fields[fieldId].fieldName %>.$error.datetimelocal" translate="entity.validation.datetimelocal">
-                                    This field should be a date and time.
-                                </p><% } %>
-                            </div><% } %>
-                        </div><% } %>
-<% for (relationshipId in relationships) {
-    var otherEntityName = relationships[relationshipId].otherEntityName;
-    var relationshipName = relationships[relationshipId].relationshipName;
-    var relationshipFieldName = relationships[relationshipId].relationshipFieldName;
-    var translationKey = keyPrefix + relationshipName;
-    var relationShipValue = entityInstance + "." + relationships[relationshipId].relationshipFieldName + ".id";
-    if (dto == 'mapstruct') {
-        relationShipValue = entityInstance + "." + relationships[relationshipId].relationshipFieldName + "Id";
-    }
-    if (relationships[relationshipId].relationshipType == 'many-to-one') {
-                        %>
-                        <div class="form-group">
-                            <label translate="<%= translationKey %>"><%=relationshipName %></label>
-                            <select class="form-control" name="<%= relationshipName %>" ng-model="<%=relationShipValue %>" ng-options="<%=otherEntityName %>.id as <%=otherEntityName %>.<%=relationships[relationshipId].otherEntityField %> for <%=otherEntityName %> in <%=otherEntityName.toLowerCase() %>s">
-                            </select>
-                        </div><% } else if (relationships[relationshipId].relationshipType == 'many-to-many' && relationships[relationshipId].ownerSide == true) {
-                            relationShipValue = entityInstance + "." + relationshipFieldName + "s";
-                            %>
-                        <div class="form-group">
-                            <label translate="<%= translationKey %>"><%=relationshipName %></label>
-                            <select class="form-control" multiple name="<%= relationshipName %>" ng-model="<%=relationShipValue %>" ng-options="<%=otherEntityName %> as <%=otherEntityName %>.<%=relationships[relationshipId].otherEntityField %> for <%=otherEntityName %> in <%=otherEntityName.toLowerCase() %>s track by <%=otherEntityName %>.id">
-                            </select>
-                        </div><% } } %>
-                    </div>
-                    <div class="modal-footer">
-                        <button type="button" class="btn btn-default" data-dismiss="modal" ng-click="clear()">
-                            <span class="glyphicon glyphicon-ban-circle"></span>&nbsp;<span translate="entity.action.cancel">Cancel</span>
-                        </button>
-                        <button type="submit" ng-disabled="editForm.$invalid" class="btn btn-primary">
-                            <span class="glyphicon glyphicon-save"></span>&nbsp;<span translate="entity.action.save">Save</span>
-                        </button>
-                    </div>
-                </form>
-            </div>
-        </div>
-    </div>
-
-=======
->>>>>>> 387e0311
     <div class="modal fade" id="delete<%= entityClass %>Confirmation">
         <div class="modal-dialog">
             <div class="modal-content">
@@ -184,13 +59,6 @@
             </thead>
             <tbody<% if (pagination == 'infinite-scroll') { %> infinite-scroll="loadPage(page + 1)" infinite-scroll-disabled="links['last'] == page"<% } %>>
                 <tr ng-repeat="<%=entityInstance %> in <%=entityInstance %>s">
-<<<<<<< HEAD
-                    <td><a ui-sref="<%= entityInstance %>Detail({id:<%= entityInstance %>.id})">{{<%=entityInstance %>.id}}</a></td><% for (fieldId in fields) { %>
-                    <% if (fields[fieldId].fieldIsEnum) {
-                        var enumPrefix = angularAppName + '.'+ fields[fieldId].fieldType;%>
-                        <td translate="<%=enumPrefix%>.SELECT" translate-values="{ VALUE: <%= entityInstance %>.<%=fields[fieldId].fieldName%> }" translate-interpolation="messageformat"></td>
-                        <% } else { %><td>{{<%=entityInstance %>.<%=fields[fieldId].fieldName%>}}</td><% }} %><% for (relationshipId in relationships) {
-=======
                     <td><a ui-sref="<%= entityInstance %>.detail({id:<%= entityInstance %>.id})">{{<%=entityInstance %>.id}}</a></td><% for (fieldId in fields) { %><% if (fields[fieldId].fieldType == 'byte[]') { %>
                     <td><% if (fields[fieldId].fieldIsEnum) {
                         var enumPrefix = angularAppName + '.'+ fields[fieldId].fieldType;%>
@@ -201,7 +69,6 @@
                         {{byteSize(<%= entityInstance %>.<%= fields[fieldId].fieldName %>)}}<% } %>
                     </td><% } else { %>
                     <td>{{<%=entityInstance %>.<%=fields[fieldId].fieldName%>}}</td><% } %><% } %><% for (relationshipId in relationships) {
->>>>>>> 387e0311
                         if (relationships[relationshipId].relationshipType == 'many-to-one') {
                             var relationShipValue = entityInstance + "." + relationships[relationshipId].relationshipFieldName + "." + relationships[relationshipId].otherEntityField;
                             if (dto == 'mapstruct') {
