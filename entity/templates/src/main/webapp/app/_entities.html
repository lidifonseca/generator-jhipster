--- conflicted
+++ resolved
@@ -1,17 +1,9 @@
 <div>
-<<<<<<< HEAD
-
-    <h2 translate="entity.home.title"><%= entityClass %>s</h2>
-
-    <button class="btn btn-primary btn-lg" data-toggle="modal" data-target="#save<%= entityClass %>Modal" ng-click="clear()">
-        <span class="glyphicon glyphicon-flash"></span> <span translate="entity.home.create.new">Create a new <%= entityClass %></span>
-=======
 <% var keyPrefix = angularAppName + '.'+ entityInstance+ '.'; %>
     <h2 translate="<%= keyPrefix %>entityName "><%= entityClass %>s</h2>
 
     <button class="btn btn-primary btn-lg" data-toggle="modal" data-target="#save<%= entityClass %>Modal" ng-click="clear()">
         <span class="glyphicon glyphicon-flash"></span> <span translate="<%= keyPrefix %>createLabel">Create a new <%= entityClass %></span>
->>>>>>> 4563f8a2
     </button>
     <div class="modal fade" id="save<%= entityClass %>Modal" tabindex="-1" role="dialog" aria-labelledby="my<%= entityClass %>Label"
          aria-hidden="true">
@@ -24,11 +16,7 @@
                     <div class="modal-header">
                         <button type="button" class="close" data-dismiss="modal" aria-hidden="true"
                                 ng-click="clear()">&times;</button>
-<<<<<<< HEAD
-                        <h4 class="modal-title" id="my<%= entityClass %>Label" translate="entity.createOrEdit.title">Create or edit a <%= entityClass %></h4>
-=======
                         <h4 class="modal-title" id="my<%= entityClass %>Label" translate="<%= keyPrefix %>createEditLabel">Create or edit a <%= entityClass %></h4>
->>>>>>> 4563f8a2
                     </div>
                     <div class="modal-body">
                         <div class="form-group">
@@ -96,7 +84,7 @@
                         <h4 class="modal-title" translate="entity.delete.title">Confirm delete operation</h4>
                     </div>
                     <div class="modal-body">
-                        <p translate="entity.delete.question" translate-values="{id: '{{book.id}}'}">Are you sure you want to delete <%= entityClass %> {{<%=entityInstance %>.id}}?</p>
+                        <p translate="entity.delete.question" translate-values="{id: '{{<%= entityInstance %>.id}}'}">Are you sure you want to delete <%= entityClass %> {{<%=entityInstance %>.id}}?</p>
                     </div>
                     <div class="modal-footer">
                         <button type="button" class="btn btn-default" data-dismiss="modal" ng-click="clear()">
