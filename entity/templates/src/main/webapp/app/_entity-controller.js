--- conflicted
+++ resolved
@@ -1,11 +1,7 @@
 'use strict';
 
 angular.module('<%=angularAppName%>')
-<<<<<<< HEAD
-    .controller('<%= entityClass %>Controller', function ($scope, $state, $modal<% if (fieldsContainBlob) { %>, DataUtils<% } %>, <%= entityClass %><% if (searchEngine == 'elasticsearch') { %>, <%= entityClass %>Search<% } %><% if (pagination != 'no') { %>, ParseLinks<% } %>) {
-=======
     .controller('<%= entityClass %>Controller', function ($scope, $state<% if (fieldsContainBlob) { %>, DataUtils<% } %>, <%= entityClass %><% if (searchEngine == 'elasticsearch') { %>, <%= entityClass %>Search<% } %><% if (pagination != 'no') { %>, ParseLinks<% } %>) {
->>>>>>> d5d54cf3
 
         $scope.<%= entityInstance %>s = [];
         <%_ if (pagination != 'no') { _%>
