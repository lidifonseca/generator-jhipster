--- conflicted
+++ resolved
@@ -1,11 +1,8 @@
 'use strict';
 
 angular.module('<%=angularAppName%>')
-<<<<<<< HEAD
-    .controller('<%= entityClass %>Controller', function ($scope, $state, $modal, <%= entityClass %><% if (searchEngine == 'elasticsearch') { %>, <%= entityClass %>Search<% } %><% if (pagination != 'no') { %>, ParseLinks<% } %>) {
-=======
-    .controller('<%= entityClass %>Controller', function ($scope<% if (fieldsContainBlob) { %>, DataUtils<% } %>, <%= entityClass %><% if (searchEngine == 'elasticsearch') { %>, <%= entityClass %>Search<% } %><% if (pagination != 'no') { %>, ParseLinks<% } %>) {
->>>>>>> 8dbb1d78
+    .controller('<%= entityClass %>Controller', function ($scope, $state, $modal<% if (fieldsContainBlob) { %>, DataUtils<% } %>, <%= entityClass %><% if (searchEngine == 'elasticsearch') { %>, <%= entityClass %>Search<% } %><% if (pagination != 'no') { %>, ParseLinks<% } %>) {
+      
         $scope.<%= entityInstance %>s = [];
         <%_ if (pagination == 'pager' || pagination == 'pagination') { _%>
         $scope.page = 0;
