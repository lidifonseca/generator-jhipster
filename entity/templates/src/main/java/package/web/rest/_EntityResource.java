package <%=packageName%>.web.rest;

import com.codahale.metrics.annotation.Timed;
import <%=packageName%>.domain.<%= entityClass %>;
import <%=packageName%>.repository.<%= entityClass %>Repository;<% if (searchEngine == 'elasticsearch') { %>
import <%=packageName%>.repository.search.<%= entityClass %>SearchRepository;<% } %>
import <%=packageName%>.web.rest.util.HeaderUtil;<% if (pagination != 'no') { %>
import <%=packageName%>.web.rest.util.PaginationUtil;<% } %><% if (dto == 'mapstruct') { %>
import <%=packageName%>.web.rest.dto.<%= entityClass %>DTO;
import <%=packageName%>.web.rest.mapper.<%= entityClass %>Mapper;<% } %>
import org.slf4j.Logger;
import org.slf4j.LoggerFactory;<% if (pagination != 'no') { %>
import org.springframework.data.domain.Page;
import org.springframework.data.domain.Pageable;<% } %>
import org.springframework.http.HttpHeaders;
import org.springframework.http.HttpStatus;
import org.springframework.http.MediaType;
import org.springframework.http.ResponseEntity;<% if (dto == 'mapstruct') { %>
import org.springframework.transaction.annotation.Transactional;<% } %>
import org.springframework.web.bind.annotation.*;

import javax.inject.Inject;<% if (validation) { %>
import javax.validation.Valid;<% } %>
import java.net.URI;
import java.net.URISyntaxException;<% if (javaVersion == '7') { %>
import javax.servlet.http.HttpServletResponse;<% } %><% if (javaVersion == '7' && fieldsContainNoOwnerOneToOne == true) { %>
import java.util.ArrayList;<% } %><% if (dto == 'mapstruct') { %>
import java.util.LinkedList;<% } %>
import java.util.List;<% if (javaVersion == '8') { %>
import java.util.Optional;<% } %><% if (databaseType == 'cassandra') { %>
import java.util.UUID;<% } %><% if (searchEngine == 'elasticsearch' || dto == 'mapstruct' || (javaVersion == '8' && fieldsContainNoOwnerOneToOne == true)) { %>
import java.util.stream.Collectors;<% } %><% if (searchEngine == 'elasticsearch' || (javaVersion == '8' && fieldsContainNoOwnerOneToOne == true)) { %>
import java.util.stream.StreamSupport;<% } %><% if (searchEngine == 'elasticsearch') { %>

import static org.elasticsearch.index.query.QueryBuilders.*;<% } %>

/**
 * REST controller for managing <%= entityClass %>.
 */
@RestController
@RequestMapping("/api")
public class <%= entityClass %>Resource {

    private final Logger log = LoggerFactory.getLogger(<%= entityClass %>Resource.class);

    @Inject
    private <%= entityClass %>Repository <%= entityInstance %>Repository;<% if (dto == 'mapstruct') { %>

    @Inject
    private <%= entityClass %>Mapper <%= entityInstance %>Mapper;<% } %><% if (searchEngine == 'elasticsearch') { %>

    @Inject
    private <%= entityClass %>SearchRepository <%= entityInstance %>SearchRepository;<% } %>

    /**
     * POST  /<%= entityInstance %>s -> Create a new <%= entityInstance %>.
     */
    @RequestMapping(value = "/<%= entityInstance %>s",
            method = RequestMethod.POST,
            produces = MediaType.APPLICATION_JSON_VALUE)
    @Timed<%
    var instanceType = (dto == 'mapstruct') ? entityClass + 'DTO' : entityClass;
    var instanceName = (dto == 'mapstruct') ? entityInstance + 'DTO' : entityInstance;
    var mapper = entityInstance  + 'Mapper';
    var dtoToEntity = mapper + '.'+ entityInstance +'DTOTo' + entityClass;
    var entityToDto = mapper + '.'+ entityInstance +'To' + entityClass + 'DTO';
    %>
    public ResponseEntity<<%= instanceType %>> create<%= entityClass %>(<% if (validation) { %>@Valid <% } %>@RequestBody <%= instanceType %> <%= instanceName %>) throws URISyntaxException {
        log.debug("REST request to save <%= entityClass %> : {}", <%= instanceName %>);
        if (<%= instanceName %>.getId() != null) {
            return ResponseEntity.badRequest().header("Failure", "A new <%= entityInstance %> cannot already have an ID").body(null);
        }<% if (dto == 'mapstruct') { %>
        <%= entityClass %> <%= entityInstance %> = <%= dtoToEntity %>(<%= instanceName %>);<% } %>
        <%= entityClass %> result = <%= entityInstance %>Repository.save(<%= entityInstance %>);<% if (searchEngine == 'elasticsearch') { %>
        <%= entityInstance %>SearchRepository.save(result);<% } %>
        return ResponseEntity.created(new URI("/api/<%= entityInstance %>s/" + result.getId()))
                .headers(HeaderUtil.createEntityCreationAlert("<%= entityInstance %>", result.getId().toString()))
                .body(<% if (dto == 'mapstruct') { %><%= entityToDto %>(result)<% } else { %>result<% } %>);
    }

    /**
     * PUT  /<%= entityInstance %>s -> Updates an existing <%= entityInstance %>.
     */
    @RequestMapping(value = "/<%= entityInstance %>s",
        method = RequestMethod.PUT,
        produces = MediaType.APPLICATION_JSON_VALUE)
    @Timed
    public ResponseEntity<<%= instanceType %>> update<%= entityClass %>(<% if (validation) { %>@Valid <% } %>@RequestBody <%= instanceType %> <%= instanceName %>) throws URISyntaxException {
        log.debug("REST request to update <%= entityClass %> : {}", <%= instanceName %>);
        if (<%= instanceName %>.getId() == null) {
            return create<%= entityClass %>(<%= instanceName %>);
        }<% if (dto == 'mapstruct') { %>
        <%= entityClass %> <%= entityInstance %> = <%= entityInstance %>Mapper.<%= entityInstance %>DTOTo<%= entityClass %>(<%= instanceName %>);<% } %>
        <%= entityClass %> result = <%= entityInstance %>Repository.save(<%= entityInstance %>);<% if (searchEngine == 'elasticsearch') { %>
        <%= entityInstance %>SearchRepository.save(<%= entityInstance %>);<% } %>
        return ResponseEntity.ok()
                .headers(HeaderUtil.createEntityUpdateAlert("<%= entityInstance %>", <%= instanceName %>.getId().toString()))
                .body(<% if (dto == 'mapstruct') { %><%= entityToDto %>(result)<% } else { %>result<% } %>);
    }

    /**
     * GET  /<%= entityInstance %>s -> get all the <%= entityInstance %>s.
     */
    @RequestMapping(value = "/<%= entityInstance %>s",
            method = RequestMethod.GET,
            produces = MediaType.APPLICATION_JSON_VALUE)
    @Timed<% if (dto == 'mapstruct') { %>
    @Transactional(readOnly = true)<% } %><% if (pagination == 'no') { %>
    public List<<%= entityClass %><% if (dto == 'mapstruct') { %>DTO<% } %>> getAll<%= entityClass %>s(<% if (fieldsContainNoOwnerOneToOne == true) { %>@RequestParam(required = false) String filter<% } %>) {<% for (idx in relationships) { if (relationships[idx].relationshipType == 'one-to-one' && relationships[idx].ownerSide != true) { %>
        if ("<%= relationships[idx].relationshipName.toLowerCase() %>-is-null".equals(filter)) {
            log.debug("REST request to get all <%= entityClass %>s where <%= relationships[idx].relationshipName %> is null");<% if (javaVersion == '7') { %>
            List <%= entityInstance %>s = new ArrayList<<%= entityClass %>>();
            for (<%= entityClass %> <%= entityInstance %> : <%= entityInstance %>Repository.findAll()) {
                if (<%= entityInstance %>.get<%= relationships[idx].relationshipNameCapitalized %>() == null) {
                    <%= entityInstance %>s.add(<%= entityInstance %>);
                }
            }
            return <%= entityInstance %>s;<% } else { %>
            return StreamSupport
                .stream(<%= entityInstance %>Repository.findAll().spliterator(), false)
                .filter(<%= entityInstance %> -> <%= entityInstance %>.get<%= relationships[idx].relationshipNameCapitalized %>() == null)<% if (dto == 'mapstruct') { %>
                .map(<%= entityInstance %> -> <%= entityInstance %>Mapper.<%= entityInstance %>To<%= entityClass %>DTO(<%= entityInstance %>))
                .collect(Collectors.toCollection(LinkedList::new));<% } else { %>
                .collect(Collectors.toList());<% } %><% } %>
        }
<% } } %>
        log.debug("REST request to get all <%= entityClass %>s");
        return <%= entityInstance %>Repository.<% if (fieldsContainOwnerManyToMany == true) { %>findAllWithEagerRelationships<% } else { %>findAll<% } %>()<% if (dto == 'mapstruct') { %>.stream()
            .map(<%= entityInstance %> -> <%= entityInstance %>Mapper.<%= entityInstance %>To<%= entityClass %>DTO(<%= entityInstance %>))
            .collect(Collectors.toCollection(LinkedList::new))<% } %>;<% } %><% if (pagination != 'no') { %>
<<<<<<< HEAD
    public ResponseEntity<List<<%= entityClass %><% if (dto == 'mapstruct') { %>DTO<% } %>>> getAll<%= entityClass %>s(@RequestParam(value = "page" , required = false) Integer offset,
                                  @RequestParam(value = "per_page", required = false) Integer limit<% if (fieldsContainNoOwnerOneToOne == true) { %>, @RequestParam(required = false) String filter<% } %>)
=======
    public ResponseEntity<List<<%= entityClass %><% if (dto == 'mapstruct') { %>DTO<% } %>>> getAll(Pageable pageable<% if (fieldsContainNoOwnerOneToOne == true) { %>, @RequestParam(required = false) String filter<% } %>)
>>>>>>> 7466d85f
        throws URISyntaxException {<% for (idx in relationships) { if (relationships[idx].relationshipType == 'one-to-one' && relationships[idx].ownerSide != true) { %>
        if ("<%= relationships[idx].relationshipName.toLowerCase() %>-is-null".equals(filter)) {
            log.debug("REST request to get all <%= entityClass %>s where <%= relationships[idx].relationshipName %> is null");<% if (javaVersion == '7') { %>
            List<<%= entityClass %>> <%= entityInstance %>s = new ArrayList<<%= entityClass %>>();
            for (<%= entityClass %> <%= entityInstance %> : <%= entityInstance %>Repository.findAll()) {
                if (<%= entityInstance %>.get<%= relationships[idx].relationshipNameCapitalized %>() == null) {
                    <%= entityInstance %>s.add(<%= entityInstance %>);
                }
            }
            return new ResponseEntity<>(<%= entityInstance %>s, HttpStatus.OK);<% } else { %>
            return new ResponseEntity<>(StreamSupport
                .stream(<%= entityInstance %>Repository.findAll().spliterator(), false)
                .filter(<%= entityInstance %> -> <%= entityInstance %>.get<%= relationships[idx].relationshipNameCapitalized %>() == null)<% if (dto == 'mapstruct') { %>
                .map(<%= entityInstance %> -> <%= entityInstance %>Mapper.<%= entityInstance %>To<%= entityClass %>DTO(<%= entityInstance %>))<% } %>
                .collect(Collectors.toList()), HttpStatus.OK);<% } %>
        }
        <% } } %>
        Page<<%= entityClass %>> page = <%= entityInstance %>Repository.findAll(pageable);
        HttpHeaders headers = PaginationUtil.generatePaginationHttpHeaders(page, "/api/<%= entityInstance %>s");
        return new ResponseEntity<<% if (javaVersion == '7') { %>List<<%= entityClass %>><% } %>>(page.getContent()<% if (dto == 'mapstruct') { %>.stream()
            .map(<%= entityInstance %>Mapper::<%= entityInstance %>To<%= entityClass %>DTO)
            .collect(Collectors.toCollection(LinkedList::new))<% } %>, headers, HttpStatus.OK);<% } %>
    }

    /**
     * GET  /<%= entityInstance %>s/:id -> get the "id" <%= entityInstance %>.
     */
    @RequestMapping(value = "/<%= entityInstance %>s/{id}",
            method = RequestMethod.GET,
            produces = MediaType.APPLICATION_JSON_VALUE)
    @Timed
    public ResponseEntity<<%= entityClass %><% if (dto == 'mapstruct') { %>DTO<% } %>> get<%= entityClass %>(@PathVariable <% if (databaseType == 'sql') { %>Long<% } %><% if (databaseType == 'mongodb' || databaseType == 'cassandra') { %>String<% } %> id<% if (javaVersion == '7') { %>, HttpServletResponse response<% } %>) {
        log.debug("REST request to get <%= entityClass %> : {}", id);<% if (javaVersion == '8') { %><% if (databaseType == 'sql' || databaseType == 'mongodb') { %>
        return Optional.ofNullable(<%= entityInstance %>Repository.<% if (fieldsContainOwnerManyToMany == true) { %>findOneWithEagerRelationships<% } else { %>findOne<% } %>(id))<% } %><% if (databaseType == 'cassandra') { %>
        return Optional.ofNullable(<%= entityInstance %>Repository.findOne(UUID.fromString(id)))<% } %><% if (dto == 'mapstruct') { %>
            .map(<%= entityInstance %>Mapper::<%= entityInstance %>To<%= entityClass %>DTO)<% } %>
            .map(<%= entityInstance %><% if (dto == 'mapstruct') { %>DTO<% } %> -> new ResponseEntity<>(
                <%= entityInstance %><% if (dto == 'mapstruct') { %>DTO<% } %>,
                HttpStatus.OK))
            .orElse(new ResponseEntity<>(HttpStatus.NOT_FOUND));<% } else { %>
        <%= entityClass %> <%= entityInstance %> = <%= entityInstance %>Repository.<% if (fieldsContainOwnerManyToMany == true) { %>findOneWithEagerRelationships<% } else { %>findOne<% } %>(id);
        if (<%= entityInstance %> == null) {
            return new ResponseEntity<>(HttpStatus.NOT_FOUND);
        }
        return new ResponseEntity<>(<%= entityInstance %>, HttpStatus.OK);<% } %>
    }

    /**
     * DELETE  /<%= entityInstance %>s/:id -> delete the "id" <%= entityInstance %>.
     */
    @RequestMapping(value = "/<%= entityInstance %>s/{id}",
            method = RequestMethod.DELETE,
            produces = MediaType.APPLICATION_JSON_VALUE)
    @Timed
    public ResponseEntity<Void> delete<%= entityClass %>(@PathVariable <% if (databaseType == 'sql') { %>Long<% } %><% if (databaseType == 'mongodb' || databaseType == 'cassandra') { %>String<% } %> id) {
        log.debug("REST request to delete <%= entityClass %> : {}", id);<% if (databaseType == 'sql' || databaseType == 'mongodb') { %>
        <%= entityInstance %>Repository.delete(id);<% } %><% if (databaseType == 'cassandra') { %>
        <%= entityInstance %>Repository.delete(UUID.fromString(id));<% } %><% if (searchEngine == 'elasticsearch') { %><% if (databaseType == 'sql' || databaseType == 'mongodb') { %>
        <%= entityInstance %>SearchRepository.delete(id);<% } %><% if (databaseType == 'cassandra') { %>
        <%= entityInstance %>SearchRepository.delete(UUID.fromString(id));<% } %><% } %>
        return ResponseEntity.ok().headers(HeaderUtil.createEntityDeletionAlert("<%= entityInstance %>", id.toString())).build();
    }<% if (searchEngine == 'elasticsearch') { %>

    /**
     * SEARCH  /_search/<%= entityInstance %>s/:query -> search for the <%= entityInstance %> corresponding
     * to the query.
     */
    @RequestMapping(value = "/_search/<%= entityInstance %>s/{query}",
        method = RequestMethod.GET,
        produces = MediaType.APPLICATION_JSON_VALUE)
    @Timed
    public List<<%= entityClass %>> search<%= entityClass %>s(@PathVariable String query) {
        return StreamSupport
            .stream(<%= entityInstance %>SearchRepository.search(queryString(query)).spliterator(), false)
            .collect(Collectors.toList());
    }<% } %>
}<|MERGE_RESOLUTION|>--- conflicted
+++ resolved
@@ -128,12 +128,7 @@
         return <%= entityInstance %>Repository.<% if (fieldsContainOwnerManyToMany == true) { %>findAllWithEagerRelationships<% } else { %>findAll<% } %>()<% if (dto == 'mapstruct') { %>.stream()
             .map(<%= entityInstance %> -> <%= entityInstance %>Mapper.<%= entityInstance %>To<%= entityClass %>DTO(<%= entityInstance %>))
             .collect(Collectors.toCollection(LinkedList::new))<% } %>;<% } %><% if (pagination != 'no') { %>
-<<<<<<< HEAD
-    public ResponseEntity<List<<%= entityClass %><% if (dto == 'mapstruct') { %>DTO<% } %>>> getAll<%= entityClass %>s(@RequestParam(value = "page" , required = false) Integer offset,
-                                  @RequestParam(value = "per_page", required = false) Integer limit<% if (fieldsContainNoOwnerOneToOne == true) { %>, @RequestParam(required = false) String filter<% } %>)
-=======
-    public ResponseEntity<List<<%= entityClass %><% if (dto == 'mapstruct') { %>DTO<% } %>>> getAll(Pageable pageable<% if (fieldsContainNoOwnerOneToOne == true) { %>, @RequestParam(required = false) String filter<% } %>)
->>>>>>> 7466d85f
+    public ResponseEntity<List<<%= entityClass %><% if (dto == 'mapstruct') { %>DTO<% } %>>> getAll<%= entityClass %>s(Pageable pageable<% if (fieldsContainNoOwnerOneToOne == true) { %>, @RequestParam(required = false) String filter<% } %>)
         throws URISyntaxException {<% for (idx in relationships) { if (relationships[idx].relationshipType == 'one-to-one' && relationships[idx].ownerSide != true) { %>
         if ("<%= relationships[idx].relationshipName.toLowerCase() %>-is-null".equals(filter)) {
             log.debug("REST request to get all <%= entityClass %>s where <%= relationships[idx].relationshipName %> is null");<% if (javaVersion == '7') { %>
