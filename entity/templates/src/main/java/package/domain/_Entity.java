package <%=packageName%>.domain;
<% if (databaseType == 'cassandra') { %>
import com.datastax.driver.mapping.annotations.*;<% } %><% if (relationships.length > 0  && (fieldsContainOwnerManyToMany == false || fieldsContainOneToMany == true)) { %>
import com.fasterxml.jackson.annotation.JsonIgnore;<% } %><% if (fieldsContainCustomTime == true) { %>
import com.fasterxml.jackson.databind.annotation.JsonDeserialize;
import com.fasterxml.jackson.databind.annotation.JsonSerialize;<% } %><% if (fieldsContainLocalDate == true) { %>
import <%=packageName%>.domain.util.CustomLocalDateSerializer;
import <%=packageName%>.domain.util.ISO8601LocalDateDeserializer;<% } %><% if (fieldsContainDateTime == true) { %>
import <%=packageName%>.domain.util.CustomDateTimeDeserializer;
import <%=packageName%>.domain.util.CustomDateTimeSerializer;<% } %><% if (hibernateCache != 'no') { %>
import org.hibernate.annotations.Cache;
import org.hibernate.annotations.CacheConcurrencyStrategy;<% } %><% if (fieldsContainCustomTime == true && databaseType == 'sql') { %>
import org.hibernate.annotations.Type;<% } %><% if (fieldsContainLocalDate == true) { %>
import org.joda.time.LocalDate;<% } %><% if (fieldsContainDateTime == true) { %>
import org.joda.time.DateTime;<% } %><% if (databaseType == 'mongodb') { %>
import org.springframework.data.annotation.Id;
import org.springframework.data.mongodb.core.mapping.Document;
import org.springframework.data.mongodb.core.mapping.Field;<% } %><% if (searchEngine == 'elasticsearch') { %>
import org.springframework.data.elasticsearch.annotations.Document;<% } %>
<% if (databaseType == 'sql') { %>
import javax.persistence.*;<% } %><% if (validation) { %>
import javax.validation.constraints.*;<% } %>
import java.io.Serializable;<% if (fieldsContainBigDecimal == true) { %>
import java.math.BigDecimal;<% } %><% if (fieldsContainDate == true) { %>
import java.util.Date;<% } %><% if (relationships.length > 0) { %>
import java.util.HashSet;
import java.util.Set;<% } %>
import java.util.Objects;<% if (databaseType == 'cassandra') { %>
import java.util.UUID;<% } %>

/**
 * A <%= entityClass %>.
 */<% if (databaseType == 'sql') { %>
@Entity
@Table(name = "<%= name.toUpperCase() %>")<% if (hibernateCache != 'no') { %>
@Cache(usage = CacheConcurrencyStrategy.NONSTRICT_READ_WRITE)<% } %><% } %><% if (databaseType == 'mongodb') { %>
<<<<<<< HEAD
@Document(collection = "<%= name.toUpperCase() %>")<% } %><% if (databaseType == 'cassandra') { %>
@Table(name = "<%= entityInstance %>")<% } %>
=======
@Document(collection = "T_<%= name.toUpperCase() %>")<% } %><% if (databaseType == 'cassandra') { %>
@Table(name = "<%= entityInstance %>")<% } %><% if (searchEngine == 'elasticsearch') { %>
@Document(indexName="<%= entityInstance %>")<% } %>
>>>>>>> b973064b
public class <%= entityClass %> implements Serializable {
<% if (databaseType == 'sql') { %>
    @Id
    @GeneratedValue(strategy = GenerationType.AUTO)
    private Long id;<% } %><% if (databaseType == 'mongodb') { %>
    @Id
    private String id;<% } %><% if (databaseType == 'cassandra') { %>
    @PartitionKey
    private UUID id;<% } %>
<% for (fieldId in fields) { %><% if (fields[fieldId].fieldValidate == true) {
    var required = false;
    if (fields[fieldId].fieldValidate == true && fields[fieldId].fieldValidateRules.indexOf('required') != -1) {
        required = true;
    }
    if (required) { %>
    @NotNull<% } %><% if (fields[fieldId].fieldValidateRules.indexOf('minlength') != -1 && fields[fieldId].fieldValidateRules.indexOf('maxlength') == -1) { %>
    @Size(min = <%= fields[fieldId].fieldValidateRulesMinlength %>)<% } %><% if (fields[fieldId].fieldValidateRules.indexOf('maxlength') != -1 && fields[fieldId].fieldValidateRules.indexOf('minlength') == -1) { %>
    @Size(max = <%= fields[fieldId].fieldValidateRulesMaxlength %>)<% } %><% if (fields[fieldId].fieldValidateRules.indexOf('minlength') != -1 && fields[fieldId].fieldValidateRules.indexOf('maxlength') != -1) { %>
    @Size(min = <%= fields[fieldId].fieldValidateRulesMinlength %>, max = <%= fields[fieldId].fieldValidateRulesMaxlength %>)<% } %><% if (fields[fieldId].fieldValidateRules.indexOf('min') != -1) { %>
    @Min(value = <%= fields[fieldId].fieldValidateRulesMin %>)<% } %><% if (fields[fieldId].fieldValidateRules.indexOf('max') != -1) { %>
    @Max(value = <%= fields[fieldId].fieldValidateRulesMax %>)<% } %><% if (fields[fieldId].fieldValidateRules.indexOf('pattern') != -1) { %>
    @Pattern(regexp = "<%= fields[fieldId].fieldValidateRulesPattern %>")<% } } %><% if (databaseType == 'sql') { %><% if (fields[fieldId].fieldType == 'DateTime') { %>
    @Type(type = "org.jadira.usertype.dateandtime.joda.PersistentDateTime")
    @JsonSerialize(using = CustomDateTimeSerializer.class)
    @JsonDeserialize(using = CustomDateTimeDeserializer.class)
    @Column(name = "<%=fields[fieldId].fieldNameUnderscored %>"<% if (required) { %>, nullable = false<% } %>)<% } else if (fields[fieldId].fieldType == 'LocalDate') { %>
    @Type(type = "org.jadira.usertype.dateandtime.joda.PersistentLocalDate")
    @JsonSerialize(using = CustomLocalDateSerializer.class)
    @JsonDeserialize(using = ISO8601LocalDateDeserializer.class)
    @Column(name = "<%=fields[fieldId].fieldNameUnderscored %>"<% if (required) { %>, nullable = false<% } %>)<% } else if (fields[fieldId].fieldType == 'BigDecimal') { %>
    @Column(name = "<%=fields[fieldId].fieldNameUnderscored %>", precision=10, scale=2<% if (required) { %>, nullable = false<% } %>)<% } else { %>
    @Column(name = "<%=fields[fieldId].fieldNameUnderscored %>"<% if (fields[fieldId].fieldValidate == true) { %><% if (fields[fieldId].fieldValidateRules.indexOf('maxlength') != -1) { %>, length = <%= fields[fieldId].fieldValidateRulesMaxlength %><% } %><% if (required) { %>, nullable = false<% } %><% } %>)<% } } %><% if (databaseType == 'mongodb') { %><% if (fields[fieldId].fieldType == 'DateTime') { %>
    @JsonSerialize(using = CustomDateTimeSerializer.class)
    @JsonDeserialize(using = CustomDateTimeDeserializer.class)<% } else if (fields[fieldId].fieldType == 'LocalDate') { %>
    @JsonSerialize(using = CustomLocalDateSerializer.class)
    @JsonDeserialize(using = ISO8601LocalDateDeserializer.class)<% } %>
    @Field("<%=fields[fieldId].fieldNameUnderscored %>")<% } %>
    private <%= fields[fieldId].fieldType %> <%= fields[fieldId].fieldName %>;
<% } %><% for (relationshipId in relationships) { %><% if (relationships[relationshipId].relationshipType == 'one-to-many') { %>
    @OneToMany(mappedBy = "<%= entityInstance %>")
    @JsonIgnore<% if (hibernateCache != 'no') { %>
    @Cache(usage = CacheConcurrencyStrategy.NONSTRICT_READ_WRITE)<% } %>
    private Set<<%= relationships[relationshipId].otherEntityNameCapitalized %>> <%= relationships[relationshipId].relationshipFieldName %>s = new HashSet<>();<% } else if (relationships[relationshipId].relationshipType == 'many-to-one') { %>
    @ManyToOne
    private <%= relationships[relationshipId].otherEntityNameCapitalized %> <%= relationships[relationshipId].relationshipFieldName %>;<% } else if (relationships[relationshipId].relationshipType == 'many-to-many') { %>
    @ManyToMany<% if (relationships[relationshipId].ownerSide == false) { %>(mappedBy = "<%= entityInstance %>s")
    @JsonIgnore<% } %><% if (hibernateCache != 'no') { %>
    @Cache(usage = CacheConcurrencyStrategy.NONSTRICT_READ_WRITE)<% } %><% if (relationships[relationshipId].ownerSide == true) { %>
    @JoinTable(name = "<%= name.toUpperCase() + '_' + relationships[relationshipId].relationshipName.toUpperCase() %>",
               joinColumns = @JoinColumn(name="<%= name %>s_id", referencedColumnName="ID"),
               inverseJoinColumns = @JoinColumn(name="<%= relationships[relationshipId].relationshipName %>s_id", referencedColumnName="ID"))<% } %>
    private Set<<%= relationships[relationshipId].otherEntityNameCapitalized %>> <%= relationships[relationshipId].relationshipFieldName %>s = new HashSet<>();<% } else { %>
    @OneToOne<% if (relationships[relationshipId].ownerSide == false) { %>(mappedBy = "<%= entityInstance %>")<% } %>
    private <%= relationships[relationshipId].otherEntityNameCapitalized %> <%= relationships[relationshipId].relationshipFieldName %>;<% } %>
<% } %>
    public <% if (databaseType == 'sql') { %>Long<% } %><% if (databaseType == 'mongodb') { %>String<% } %><% if (databaseType == 'cassandra') { %>UUID<% } %> getId() {
        return id;
    }

    public void setId(<% if (databaseType == 'sql') { %>Long<% } %><% if (databaseType == 'mongodb') { %>String<% } %><% if (databaseType == 'cassandra') { %>UUID<% } %> id) {
        this.id = id;
    }
<% for (fieldId in fields) { %>
    public <%= fields[fieldId].fieldType %> get<%= fields[fieldId].fieldInJavaBeanMethod %>() {
        return <%= fields[fieldId].fieldName %>;
    }

    public void set<%= fields[fieldId].fieldInJavaBeanMethod %>(<%= fields[fieldId].fieldType %> <%= fields[fieldId].fieldName %>) {
        this.<%= fields[fieldId].fieldName %> = <%= fields[fieldId].fieldName %>;
    }
<% } %><% for (relationshipId in relationships) { %><% if (relationships[relationshipId].relationshipType == 'one-to-many' || relationships[relationshipId].relationshipType == 'many-to-many') { %>
    public Set<<%= relationships[relationshipId].otherEntityNameCapitalized %>> get<%= relationships[relationshipId].relationshipNameCapitalized %>s() {
        return <%= relationships[relationshipId].relationshipFieldName %>s;
    }

    public void set<%= relationships[relationshipId].relationshipNameCapitalized %>s(Set<<%= relationships[relationshipId].otherEntityNameCapitalized %>> <%= relationships[relationshipId].otherEntityName %>s) {
        this.<%= relationships[relationshipId].relationshipFieldName %>s = <%= relationships[relationshipId].otherEntityName %>s;
    }<% } else { %>
    public <%= relationships[relationshipId].otherEntityNameCapitalized %> get<%= relationships[relationshipId].relationshipNameCapitalized %>() {
        return <%= relationships[relationshipId].relationshipFieldName %>;
    }

    public void set<%= relationships[relationshipId].relationshipNameCapitalized %>(<%= relationships[relationshipId].otherEntityNameCapitalized %> <%= relationships[relationshipId].otherEntityName %>) {
        this.<%= relationships[relationshipId].relationshipFieldName %> = <%= relationships[relationshipId].otherEntityName %>;
    }<% } %>
<% } %>
    @Override
    public boolean equals(Object o) {
        if (this == o) {
            return true;
        }
        if (o == null || getClass() != o.getClass()) {
            return false;
        }

        <%= entityClass %> <%= entityInstance %> = (<%= entityClass %>) o;

        if ( ! Objects.equals(id, <%= entityInstance %>.id)) return false;

        return true;
    }

    @Override
    public int hashCode() {
        return Objects.hashCode(id);
    }

    @Override
    public String toString() {
        return "<%= entityClass %>{" +
                "id=" + id +<% for (fieldId in fields) { %>
                ", <%= fields[fieldId].fieldName %>='" + <%= fields[fieldId].fieldName %> + "'" +<% } %>
                '}';
    }
}<|MERGE_RESOLUTION|>--- conflicted
+++ resolved
@@ -34,14 +34,9 @@
 @Entity
 @Table(name = "<%= name.toUpperCase() %>")<% if (hibernateCache != 'no') { %>
 @Cache(usage = CacheConcurrencyStrategy.NONSTRICT_READ_WRITE)<% } %><% } %><% if (databaseType == 'mongodb') { %>
-<<<<<<< HEAD
 @Document(collection = "<%= name.toUpperCase() %>")<% } %><% if (databaseType == 'cassandra') { %>
-@Table(name = "<%= entityInstance %>")<% } %>
-=======
-@Document(collection = "T_<%= name.toUpperCase() %>")<% } %><% if (databaseType == 'cassandra') { %>
 @Table(name = "<%= entityInstance %>")<% } %><% if (searchEngine == 'elasticsearch') { %>
 @Document(indexName="<%= entityInstance %>")<% } %>
->>>>>>> b973064b
 public class <%= entityClass %> implements Serializable {
 <% if (databaseType == 'sql') { %>
     @Id
