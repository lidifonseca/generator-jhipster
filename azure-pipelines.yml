--- conflicted
+++ resolved
@@ -28,11 +28,7 @@
           JHI_JDK: 11
           # if JHI_LIB_BRANCH value is release, use the release from Maven
           JHI_LIB_REPO: https://github.com/jhipster/jhipster.git
-<<<<<<< HEAD
           JHI_LIB_BRANCH: spring-boot_2.x
-=======
-          JHI_LIB_BRANCH: master
->>>>>>> 08f36bbe
           # if JHI_GEN_BRANCH value is release, use the release from NPM
           JHI_GEN_REPO: https://github.com/jhipster/generator-jhipster.git
           JHI_GEN_BRANCH: spring-boot_2.x
