#
# Copyright 2013-2020 the original author or authors from the JHipster project.
#
# This file is part of the JHipster project, see https://www.jhipster.tech/
# for more information.
#
# Licensed under the Apache License, Version 2.0 (the "License");
# you may not use this file except in compliance with the License.
# You may obtain a copy of the License at
#
#      http://www.apache.org/licenses/LICENSE-2.0
#
# Unless required by applicable law or agreed to in writing, software
# distributed under the License is distributed on an "AS IS" BASIS,
# WITHOUT WARRANTIES OR CONDITIONS OF ANY KIND, either express or implied.
# See the License for the specific language governing permissions and
# limitations under the License.
#

jobs:
    - job: Test
      pool:
          vmImage: 'ubuntu-18.04'
      variables:
          JHI_PROFILE: dev,webpack
          JHI_RUN_APP: 1
          JHI_PROTRACTOR: 0
          JHI_JDK: 11
          # if JHI_LIB_BRANCH value is release, use the release from Maven
          JHI_LIB_REPO: https://github.com/jhipster/jhipster.git
          JHI_LIB_BRANCH: master
          # if JHI_GEN_BRANCH value is release, use the release from NPM
          JHI_GEN_REPO: https://github.com/jhipster/generator-jhipster.git
          JHI_GEN_BRANCH: master
          # specific config
          SPRING_OUTPUT_ANSI_ENABLED: NEVER
          SPRING_JPA_SHOW_SQL: false
          JHI_DISABLE_WEBPACK_LOGS: true
          JHI_E2E_HEADLESS: true
          JHI_SCRIPTS: $(Build.Repository.LocalPath)/test-integration/scripts
          NG_CLI_ANALYTICS: false

      strategy:
          matrix:
              ms-ngx-gateway-eureka-jwt:
                  JHI_APP: ms-ngx-gateway-eureka-jwt
                  JHI_ENTITY: sqllight
                  JHI_PROFILE: prod
                  JHI_PROTRACTOR: 1
              ms-ngx-gateway-eureka-oauth2:
                  JHI_APP: ms-ngx-gateway-eureka-oauth2
                  JHI_ENTITY: sqllight
                  JHI_PROFILE: prod
                  JHI_PROTRACTOR: 1
              ms-ngx-gateway-eureka-uaa:
                  JHI_APP: ms-ngx-gateway-eureka-uaa
                  JHI_ENTITY: uaa
              ms-micro-eureka-jwt:
                  JHI_APP: ms-micro-eureka-jwt
                  JHI_ENTITY: micro
              ms-react-gateway-consul-jwt:
                  JHI_APP: ms-react-gateway-consul-jwt
                  JHI_ENTITY: sqllight
                  JHI_PROFILE: prod
                  JHI_PROTRACTOR: 1
              ms-react-gateway-consul-oauth2:
                  JHI_APP: ms-react-gateway-consul-oauth2
                  JHI_ENTITY: sqllight
                  JHI_PROFILE: prod
                  JHI_PROTRACTOR: 1
              jdl-default:
                  JHI_APP: jdl-default
                  JHI_ENTITY: jdl
                  JHI_PROFILE: prod
                  JHI_PROTRACTOR: 1
              webflux-mongodb:
                  JHI_APP: webflux-mongodb
                  JHI_ENTITY: none
                  JHI_PROTRACTOR: 1
              webflux-mongodb-session:
                  JHI_APP: webflux-mongodb-session
                  JHI_ENTITY: none
                  JHI_PROTRACTOR: 1
              webflux-mongodb-oauth2:
                  JHI_APP: webflux-mongodb-oauth2
                  JHI_ENTITY: none
                  JHI_PROTRACTOR: 1
      steps:
          #----------------------------------------------------------------------
          # Install all tools and check configuration
          #----------------------------------------------------------------------
<<<<<<< HEAD
          - bash: exit 0
            condition: or(contains(variables['Build.SourceVersionMessage'], '[skip ci]'), contains(variables['Build.SourceVersionMessage'], '[ci skip]'))
            displayName: 'CHECK: check if commit contains CI skip'
          #----------------------------------------------------------------------
          # Set checkout path.
          # Yeoman uses the package name to calculate namespaces.
          # Otherwise the namespace will be the path instead of jhispter:*.
          #----------------------------------------------------------------------
          - checkout: self
            path: generator-jhipster
=======
>>>>>>> e7364f2a
          - task: NodeTool@0
            inputs:
                versionSpec: '12.16.0'
            displayName: 'TOOLS: install Node.js'
          - script: |
                if [[ $JHI_JDK = '11' ]]; then
                    echo '*** Using OpenJDK 11'
                    sudo add-apt-repository ppa:openjdk-r/ppa
                    sudo apt-get update
                    sudo apt-get install -y openjdk-11-jdk
                    sudo update-java-alternatives -s java-1.11.0-openjdk-amd64
                    java -version
                else
                    echo '*** Using OpenJDK 8 by default'
                fi
            displayName: 'TOOLS: configuring OpenJDK'
          - script: |
                wget -q -O - https://dl-ssl.google.com/linux/linux_signing_key.pub | sudo apt-key add -
                sudo sh -c 'echo "deb [arch=amd64] http://dl.google.com/linux/chrome/deb/ stable main" >> /etc/apt/sources.list.d/google.list'
                sudo apt update
                sudo apt install google-chrome-stable
            displayName: 'TOOLS: install google-chrome-stable'
          - script: npm install -g npm
            displayName: 'TOOLS: update NPM'
          - script: npm install -g yarn
            displayName: 'TOOLS: install Yarn'
          - bash: $(JHI_SCRIPTS)/01-display-configuration.sh
            displayName: 'TOOLS: display configuration'
          - bash: $(JHI_SCRIPTS)/03-system.sh
            displayName: 'TOOLS: configure tools installed by the system'
          - bash: $(JHI_SCRIPTS)/04-git-config.sh
            displayName: 'TOOLS: configure git'

          #----------------------------------------------------------------------
          # Install JHipster and generate project+entities
          #----------------------------------------------------------------------
          - bash: $(JHI_SCRIPTS)/10-install-jhipster.sh
            displayName: 'GENERATION: install JHipster'
          - bash: $(JHI_SCRIPTS)/11-generate-entities.sh
            displayName: 'GENERATION: entities'
          - bash: $(JHI_SCRIPTS)/12-generate-project.sh
            displayName: 'GENERATION: project'
          - bash: $(JHI_SCRIPTS)/13-replace-version-generated-project.sh
            displayName: 'GENERATION: replace version in generated project'
          - bash: $(JHI_SCRIPTS)/14-jhipster-info.sh
            displayName: 'GENERATION: jhipster info'

          #----------------------------------------------------------------------
          # Bugs fix
          #----------------------------------------------------------------------
          - bash: $(JHI_SCRIPTS)/20-no-memory-limit-elasticsearch.sh
            displayName: 'BUGS-FIX: no memory limit for Elasticsearch'

          #----------------------------------------------------------------------
          # Launch tests
          #----------------------------------------------------------------------
          - bash: $(JHI_SCRIPTS)/20-docker-compose.sh
            displayName: 'TESTS: Start docker-compose containers'
          - bash: $(JHI_SCRIPTS)/21-tests-backend.sh
            displayName: 'TESTS: backend'
          - bash: $(JHI_SCRIPTS)/22-tests-frontend.sh
            displayName: 'TESTS: frontend'
          - bash: $(JHI_SCRIPTS)/23-package.sh
            displayName: 'TESTS: packaging'
          - bash: $(JHI_SCRIPTS)/24-tests-e2e.sh
            displayName: 'TESTS: End-to-End'<|MERGE_RESOLUTION|>--- conflicted
+++ resolved
@@ -87,21 +87,15 @@
                   JHI_PROTRACTOR: 1
       steps:
           #----------------------------------------------------------------------
-          # Install all tools and check configuration
-          #----------------------------------------------------------------------
-<<<<<<< HEAD
-          - bash: exit 0
-            condition: or(contains(variables['Build.SourceVersionMessage'], '[skip ci]'), contains(variables['Build.SourceVersionMessage'], '[ci skip]'))
-            displayName: 'CHECK: check if commit contains CI skip'
-          #----------------------------------------------------------------------
           # Set checkout path.
           # Yeoman uses the package name to calculate namespaces.
           # Otherwise the namespace will be the path instead of jhispter:*.
           #----------------------------------------------------------------------
           - checkout: self
             path: generator-jhipster
-=======
->>>>>>> e7364f2a
+          #----------------------------------------------------------------------
+          # Install all tools and check configuration
+          #----------------------------------------------------------------------
           - task: NodeTool@0
             inputs:
                 versionSpec: '12.16.0'
