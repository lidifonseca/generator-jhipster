--- conflicted
+++ resolved
@@ -90,21 +90,7 @@
                       entity: none
                       profile: prod
                       war: 0
-<<<<<<< HEAD
-                      protractor: 1
-=======
                       e2e: 1
-                    - app-type: webflux-couchbase
-                      entity: couchbase
-                      profile: prod
-                      war: 0
-                      e2e: 1
-                    - app-type: webflux-couchbase-es-oauth2
-                      entity: couchbase
-                      profile: prod
-                      war: 0
-                      e2e: 1
->>>>>>> fdd5c872
                     - app-type: webflux-psql
                       entity: none
                       profile: prod
