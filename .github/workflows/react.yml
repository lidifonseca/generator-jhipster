--- conflicted
+++ resolved
@@ -20,27 +20,12 @@
 name: React
 on: [push, pull_request]
 env:
-<<<<<<< HEAD
-  JHI_RUN_APP: 1
-  JHI_JDK: 11
-  JHI_LIB_REPO: https://github.com/jhipster/jhipster.git
-  JHI_LIB_BRANCH: spring-boot_2.x
-  JHI_GEN_REPO: https://github.com/jhipster/generator-jhipster.git
-  JHI_GEN_BRANCH: spring-boot_2.x
-  SPRING_OUTPUT_ANSI_ENABLED: ALWAYS
-  SPRING_JPA_SHOW_SQL: false
-  JHI_DISABLE_WEBPACK_LOGS: true
-  JHI_E2E_HEADLESS: true
-  JHI_SCRIPTS: ./test-integration/scripts
-  NG_CLI_ANALYTICS: 'false'
-  JHI_GITHUB_CI: true
-=======
     JHI_RUN_APP: 1
     JHI_JDK: 11
     JHI_LIB_REPO: https://github.com/jhipster/jhipster.git
-    JHI_LIB_BRANCH: master
+    JHI_LIB_BRANCH: spring-boot_2.x
     JHI_GEN_REPO: https://github.com/jhipster/generator-jhipster.git
-    JHI_GEN_BRANCH: master
+    JHI_GEN_BRANCH: spring-boot_2.x
     SPRING_OUTPUT_ANSI_ENABLED: ALWAYS
     SPRING_JPA_SHOW_SQL: false
     JHI_DISABLE_WEBPACK_LOGS: true
@@ -48,7 +33,6 @@
     JHI_SCRIPTS: ./test-integration/scripts
     NG_CLI_ANALYTICS: 'false'
     JHI_GITHUB_CI: true
->>>>>>> 586d84bb
 jobs:
     applications:
         name: ${{ matrix.app-type }}
