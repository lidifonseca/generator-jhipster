#
# Copyright 2013-2020 the original author or authors from the JHipster project.
#
# This file is part of the JHipster project, see https://www.jhipster.tech/
# for more information.
#
# Licensed under the Apache License, Version 2.0 (the "License");
# you may not use this file except in compliance with the License.
# You may obtain a copy of the License at
#
#      http://www.apache.org/licenses/LICENSE-2.0
#
# Unless required by applicable law or agreed to in writing, software
# distributed under the License is distributed on an "AS IS" BASIS,
# WITHOUT WARRANTIES OR CONDITIONS OF ANY KIND, either express or implied.
# See the License for the specific language governing permissions and
# limitations under the License.
#

name: React
on:
    push:
        branches-ignore:
            - 'dependabot/**'
    pull_request:
        branches:
            - '*'
env:
    JHI_RUN_APP: 1
    JHI_JDK: 11
    JHI_LIB_REPO: https://github.com/jhipster/jhipster.git
    JHI_LIB_BRANCH: spring-boot-2.3
    JHI_GEN_REPO: https://github.com/jhipster/generator-jhipster.git
    JHI_GEN_BRANCH: master
    SPRING_OUTPUT_ANSI_ENABLED: ALWAYS
    SPRING_JPA_SHOW_SQL: false
    JHI_DISABLE_WEBPACK_LOGS: true
    JHI_E2E_HEADLESS: true
    JHI_SCRIPTS: ./test-integration/scripts
    NG_CLI_ANALYTICS: 'false'
    JHI_GITHUB_CI: true
    FORCE_COLOR: 1
jobs:
    applications:
        name: ${{ matrix.app-type }}
        runs-on: ${{ matrix.os }}
        if: >-
            !contains(github.event.head_commit.message, '[angular]') &&
            !contains(github.event.head_commit.message, '[vue]') &&
            !contains(github.event.pull_request.title, '[angular]') &&
            !contains(github.event.pull_request.title, '[vue]') &&
            !contains(github.event.head_commit.message, '[ci skip]') &&
            !contains(github.event.head_commit.message, '[skip ci]') &&
            !contains(github.event.pull_request.title, '[skip ci]') &&
            !contains(github.event.pull_request.title, '[ci skip]') &&
            (github.event.pull_request.draft == false || !contains(github.event.pull_request.labels.*.name, 'pr: skip-ci')) &&
            !contains(github.event.pull_request.user.login, 'dependabot')
        timeout-minutes: 40
        strategy:
            fail-fast: false
            matrix:
                node_version: [12.18.3]
                os: [ubuntu-20.04]
                app-type:
                    - react-default
                    - react-maven-psql-es-noi18n-mapsid
                    - react-maven-h2mem-memcached
                    - react-maven-cassandra-session-redis
                    - react-gradle-psql-es-noi18n-mapsid
                    - react-gradle-h2mem-memcached
                    - react-gradle-cassandra-session-redis
                include:
                    - app-type: react-default
                      entity: sql
                      profile: prod
                      war: 0
                      e2e: 1
                      testcontainers: 0
                    - app-type: react-maven-psql-es-noi18n-mapsid
                      entity: sqlfull
                      profile: prod
                      war: 0
                      e2e: 1
                      testcontainers: 1
                    - app-type: react-maven-h2mem-memcached
                      entity: sql
                      profile: dev,webpack
                      war: 0 # TODO: need change to 1, when maven+war is fixed
                      e2e: 1
                      testcontainers: 0
                    - app-type: react-maven-cassandra-session-redis
                      entity: cassandra
                      profile: prod
                      war: 0
                      e2e: 1
                      testcontainers: 0
<<<<<<< HEAD
=======
                    - app-type: react-maven-couchbase-caffeine
                      entity: couchbase
                      profile: prod
                      war: 0
                      e2e: 0
                      testcontainers: 0
>>>>>>> fdd5c872
                    - app-type: react-gradle-psql-es-noi18n-mapsid
                      entity: sqlfull
                      profile: prod
                      war: 0
                      e2e: 1
                      testcontainers: 0
                    - app-type: react-gradle-h2mem-memcached
                      entity: sql
                      profile: dev,webpack
                      war: 1
                      e2e: 1
                      testcontainers: 0
                    - app-type: react-gradle-cassandra-session-redis
                      entity: cassandra
                      profile: prod
                      war: 0
                      e2e: 1
                      testcontainers: 0
<<<<<<< HEAD
=======
                    - app-type: react-gradle-couchbase-caffeine
                      entity: couchbase
                      profile: prod
                      war: 0
                      e2e: 1
                      testcontainers: 0
>>>>>>> fdd5c872
        env:
            JHI_ENTITY: ${{ matrix.entity }}
            JHI_APP: ${{ matrix.app-type }}
            JHI_PROFILE: ${{ matrix.profile }}
            JHI_WAR: ${{ matrix.war }}
            JHI_E2E: ${{ matrix.e2e }}
            JHI_TESTCONTAINERS: ${{ matrix.testcontainers }}
        steps:
            #----------------------------------------------------------------------
            # Install all tools and check configuration
            #----------------------------------------------------------------------
            - uses: actions/checkout@v2
            - uses: actions/setup-node@v2.1.1
              with:
                  node-version: ${{ matrix.node_version }}
            - uses: actions/setup-java@v1
              with:
                  java-version: '11.x'
            - name: Get chrome/chromedriver version
              id: chromedriver-version
              run: |
                  CHROME_VERSION=$(google-chrome --version | cut -f 3 -d ' ' | cut -d '.' -f 1) \
                  && CHROMEDRIVER_VERSION=$(curl --location --fail --retry 3 http://chromedriver.storage.googleapis.com/LATEST_RELEASE_${CHROME_VERSION}) \
                  && echo "::set-output name=version::$CHROMEDRIVER_VERSION"
            - name: 'TOOLS: configure tools installed by the system'
              run: $JHI_SCRIPTS/03-system.sh
            - name: 'TOOLS: configure git'
              run: $JHI_SCRIPTS/04-git-config.sh
            #----------------------------------------------------------------------
            # Install JHipster and generate project+entities
            #----------------------------------------------------------------------
            - name: 'GENERATION: install JHipster'
              run: $JHI_SCRIPTS/10-install-jhipster.sh
            - name: 'GENERATION: entities'
              run: $JHI_SCRIPTS/11-generate-entities.sh
            - name: 'GENERATION: project'
              run: $JHI_SCRIPTS/12-generate-project.sh
            - name: 'GENERATION: replace version in generated project'
              run: $JHI_SCRIPTS/13-replace-version-generated-project.sh
            - name: 'GENERATION: jhipster info'
              run: $JHI_SCRIPTS/14-jhipster-info.sh
            #----------------------------------------------------------------------
            # Launch tests
            #----------------------------------------------------------------------
            - name: 'TESTS: Start docker-compose containers'
              run: $JHI_SCRIPTS/20-docker-compose.sh
            - name: 'TESTS: backend'
              run: $JHI_SCRIPTS/21-tests-backend.sh
            - name: 'TESTS: frontend'
              run: $JHI_SCRIPTS/22-tests-frontend.sh
            - name: 'TESTS: packaging'
              run: $JHI_SCRIPTS/23-package.sh
            - name: 'Synchronize chromedriver version'
              if: ${{ matrix.e2e == 1 }}
              run: npm run e2e:update-webdriver -- --versions.chrome ${{ steps.chromedriver-version.outputs.version }}
              working-directory: /home/runner/app
            - name: 'TESTS: End-to-End'
              id: e2e
              run: $JHI_SCRIPTS/24-tests-e2e.sh
            - uses: actions/upload-artifact@v2
              if: ${{ always() && steps.e2e.outcome == 'failure' }}
              with:
                  name: screenshots-${{ matrix.app-type }}
                  path: /home/runner/app/target/cypress/screenshots
            - name: 'TESTS: Sonar analysis'
              run: $JHI_SCRIPTS/25-sonar-analyze.sh
              env:
                  GITHUB_TOKEN: ${{ secrets.GITHUB_TOKEN }}
                  SONAR_TOKEN: ${{ secrets.SONAR_TOKEN }}<|MERGE_RESOLUTION|>--- conflicted
+++ resolved
@@ -94,15 +94,6 @@
                       war: 0
                       e2e: 1
                       testcontainers: 0
-<<<<<<< HEAD
-=======
-                    - app-type: react-maven-couchbase-caffeine
-                      entity: couchbase
-                      profile: prod
-                      war: 0
-                      e2e: 0
-                      testcontainers: 0
->>>>>>> fdd5c872
                     - app-type: react-gradle-psql-es-noi18n-mapsid
                       entity: sqlfull
                       profile: prod
@@ -121,15 +112,6 @@
                       war: 0
                       e2e: 1
                       testcontainers: 0
-<<<<<<< HEAD
-=======
-                    - app-type: react-gradle-couchbase-caffeine
-                      entity: couchbase
-                      profile: prod
-                      war: 0
-                      e2e: 1
-                      testcontainers: 0
->>>>>>> fdd5c872
         env:
             JHI_ENTITY: ${{ matrix.entity }}
             JHI_APP: ${{ matrix.app-type }}
