#
# Copyright 2013-2020 the original author or authors from the JHipster project.
#
# This file is part of the JHipster project, see https://www.jhipster.tech/
# for more information.
#
# Licensed under the Apache License, Version 2.0 (the "License");
# you may not use this file except in compliance with the License.
# You may obtain a copy of the License at
#
#      http://www.apache.org/licenses/LICENSE-2.0
#
# Unless required by applicable law or agreed to in writing, software
# distributed under the License is distributed on an "AS IS" BASIS,
# WITHOUT WARRANTIES OR CONDITIONS OF ANY KIND, either express or implied.
# See the License for the specific language governing permissions and
# limitations under the License.
#

name: Angular
on: [push, pull_request]
env:
    JHI_RUN_APP: 1
    JHI_JDK: 11
    JHI_LIB_REPO: https://github.com/jhipster/jhipster.git
<<<<<<< HEAD
    JHI_LIB_BRANCH: spring-boot_2.x
=======
    JHI_LIB_BRANCH: release
>>>>>>> df536abe
    JHI_GEN_REPO: https://github.com/jhipster/generator-jhipster.git
    JHI_GEN_BRANCH: spring-boot_2.x
    SPRING_OUTPUT_ANSI_ENABLED: ALWAYS
    SPRING_JPA_SHOW_SQL: false
    JHI_DISABLE_WEBPACK_LOGS: true
    JHI_E2E_HEADLESS: true
    JHI_SCRIPTS: ./test-integration/scripts
    NG_CLI_ANALYTICS: 'false'
    JHI_GITHUB_CI: true
jobs:
    applications:
        name: ${{ matrix.app-type }}
        runs-on: ${{ matrix.os }}
        if: "!contains(github.event.head_commit.message, '[ci skip]') && !contains(github.event.head_commit.message, '[skip ci]')"
        timeout-minutes: 40
        strategy:
            fail-fast: false
            matrix:
                node_version: [12.13.1]
                os: [ubuntu-latest]
                app-type:
                    - ngx-default
                    - ngx-psql-es-noi18n-mapsid
                    - ngx-mariadb-oauth2-infinispan
                    - ngx-mongodb-kafka-cucumber
                    - ngx-h2mem-ws-nol2
                    - ngx-gradle-fr
                    - ngx-gradle-psql-es-noi18n-mapsid
                    - ngx-gradle-mariadb-oauth2-infinispan
                    - ngx-gradle-mongodb-kafka-cucumber
                    - ngx-gradle-yarn-h2disk-ws-nocache
                include:
                    - app-type: ngx-default
                      entity: sql
                      profile: prod
                      war: 0
                      protractor: 1
                    - app-type: ngx-psql-es-noi18n-mapsid
                      entity: sqlfull
                      profile: prod
                      war: 0
                      protractor: 1
                    - app-type: ngx-mariadb-oauth2-infinispan
                      entity: sql
                      profile: prod
                      war: 0
                      protractor: 1
                    - app-type: ngx-mongodb-kafka-cucumber
                      entity: mongodb
                      profile: dev
                      war: 0
                      protractor: 1
                    - app-type: ngx-h2mem-ws-nol2
                      entity: sql
                      profile: dev
                      war: 0 # TODO: need change to 1, when maven+war is fixed
                      protractor: 1
                    - app-type: ngx-gradle-fr
                      entity: sql
                      profile: prod
                      war: 0
                      protractor: 1
                    - app-type: ngx-gradle-psql-es-noi18n-mapsid
                      entity: sqlfull
                      profile: prod
                      war: 0
                      protractor: 1
                    - app-type: ngx-gradle-mariadb-oauth2-infinispan
                      entity: sql
                      profile: prod
                      war: 0
                      protractor: 1
                    - app-type: ngx-gradle-mongodb-kafka-cucumber
                      entity: mongodb
                      profile: prod
                      war: 0
                      protractor: 1
                    - app-type: ngx-gradle-yarn-h2disk-ws-nocache
                      entity: sql
                      profile: dev
                      war: 1
                      protractor: 1
        env:
            JHI_ENTITY: ${{ matrix.entity }}
            JHI_APP: ${{ matrix.app-type }}
            JHI_PROFILE: ${{ matrix.profile }}
            JHI_WAR: ${{ matrix.war }}
            JHI_PROTRACTOR: ${{ matrix.protractor }}
        steps:
            #----------------------------------------------------------------------
            # Install all tools and check configuration
            #----------------------------------------------------------------------
            - uses: actions/checkout@v1
            - uses: actions/setup-node@v1
              with:
                  node-version: ${{ matrix.node_version }}
            - name: Download latest chrome binary
              run: |
                  sudo apt update
                  sudo apt install google-chrome-stable
            - uses: actions/setup-java@v1
              with:
                  java-version: '11.x'
            - name: 'TOOLS: configure tools installed by the system'
              run: $JHI_SCRIPTS/03-system.sh
            - name: 'TOOLS: configure git'
              run: $JHI_SCRIPTS/04-git-config.sh
            #----------------------------------------------------------------------
            # Install JHipster and generate project+entities
            #----------------------------------------------------------------------
            - name: 'GENERATION: install JHipster'
              run: $JHI_SCRIPTS/10-install-jhipster.sh
            - name: 'GENERATION: entities'
              run: $JHI_SCRIPTS/11-generate-entities.sh
            - name: 'GENERATION: project'
              run: $JHI_SCRIPTS/12-generate-project.sh
            - name: 'GENERATION: replace version in generated project'
              run: $JHI_SCRIPTS/13-replace-version-generated-project.sh
            - name: 'GENERATION: jhipster info'
              run: $JHI_SCRIPTS/14-jhipster-info.sh
            #----------------------------------------------------------------------
            # Launch tests
            #----------------------------------------------------------------------
            - name: 'TESTS: Start docker-compose containers'
              run: $JHI_SCRIPTS/20-docker-compose.sh
            - name: 'TESTS: backend'
              run: $JHI_SCRIPTS/21-tests-backend.sh
            - name: 'TESTS: frontend'
              run: $JHI_SCRIPTS/22-tests-frontend.sh
            - name: 'TESTS: packaging'
              run: $JHI_SCRIPTS/23-package.sh
            - name: 'TESTS: End-to-End'
              run: $JHI_SCRIPTS/24-tests-e2e.sh
            - name: 'TESTS: Sonar analysis'
              run: $JHI_SCRIPTS/25-sonar-analyze.sh
              env:
                  GITHUB_TOKEN: ${{ secrets.GITHUB_TOKEN }}
                  SONAR_TOKEN: ${{ secrets.SONAR_TOKEN }}<|MERGE_RESOLUTION|>--- conflicted
+++ resolved
@@ -23,11 +23,7 @@
     JHI_RUN_APP: 1
     JHI_JDK: 11
     JHI_LIB_REPO: https://github.com/jhipster/jhipster.git
-<<<<<<< HEAD
     JHI_LIB_BRANCH: spring-boot_2.x
-=======
-    JHI_LIB_BRANCH: release
->>>>>>> df536abe
     JHI_GEN_REPO: https://github.com/jhipster/generator-jhipster.git
     JHI_GEN_BRANCH: spring-boot_2.x
     SPRING_OUTPUT_ANSI_ENABLED: ALWAYS
