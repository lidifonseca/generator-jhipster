#
# Copyright 2013-2020 the original author or authors from the JHipster project.
#
# This file is part of the JHipster project, see https://www.jhipster.tech/
# for more information.
#
# Licensed under the Apache License, Version 2.0 (the "License");
# you may not use this file except in compliance with the License.
# You may obtain a copy of the License at
#
#      http://www.apache.org/licenses/LICENSE-2.0
#
# Unless required by applicable law or agreed to in writing, software
# distributed under the License is distributed on an "AS IS" BASIS,
# WITHOUT WARRANTIES OR CONDITIONS OF ANY KIND, either express or implied.
# See the License for the specific language governing permissions and
# limitations under the License.
#

name: Angular
on: [push, pull_request]
env:
    JHI_RUN_APP: 1
    JHI_JDK: 11
    JHI_LIB_REPO: https://github.com/jhipster/jhipster.git
<<<<<<< HEAD
    JHI_LIB_BRANCH: spring-boot-2.3
=======
    JHI_LIB_BRANCH: master
>>>>>>> da8c1e86
    JHI_GEN_REPO: https://github.com/jhipster/generator-jhipster.git
    JHI_GEN_BRANCH: master
    SPRING_OUTPUT_ANSI_ENABLED: ALWAYS
    SPRING_JPA_SHOW_SQL: false
    JHI_DISABLE_WEBPACK_LOGS: true
    JHI_E2E_HEADLESS: true
    JHI_SCRIPTS: ./test-integration/scripts
    NG_CLI_ANALYTICS: 'false'
    JHI_GITHUB_CI: true
    FORCE_COLOR: 1
jobs:
    applications:
        name: ${{ matrix.app-type }}
        runs-on: ${{ matrix.os }}
        if: >-
            !contains(github.event.head_commit.message, '[ci skip]') &&
            !contains(github.event.head_commit.message, '[skip ci]') &&
            !contains(github.event.pull_request.title, '[skip ci]') &&
            !contains(github.event.pull_request.title, '[ci skip]') &&
            (github.event.pull_request.draft == false || !contains(github.event.pull_request.labels.*.name, 'pr: skip-ci'))
        timeout-minutes: 40
        strategy:
            fail-fast: false
            matrix:
                node_version: [12.16.1]
                os: [ubuntu-latest]
                app-type:
                    - ngx-default
                    - ngx-psql-es-noi18n-mapsid
                    - ngx-mariadb-oauth2-infinispan
                    - ngx-mongodb-kafka-cucumber
                    - ngx-h2mem-ws-nol2
                    - ngx-gradle-fr
                    - ngx-gradle-psql-es-noi18n-mapsid
                    - ngx-gradle-mariadb-oauth2-infinispan
                    - ngx-gradle-mongodb-kafka-cucumber
                    - ngx-gradle-yarn-h2disk-ws-nocache
                include:
                    - app-type: ngx-default
                      entity: sql
                      profile: prod
                      war: 0
                      protractor: 1
                      testcontainers: 1
                    - app-type: ngx-psql-es-noi18n-mapsid
                      entity: sqlfull
                      profile: prod
                      war: 0
                      protractor: 1
                      testcontainers: 0
                    - app-type: ngx-mariadb-oauth2-infinispan
                      entity: sqlfull
                      profile: prod
                      war: 0
                      protractor: 1
                      testcontainers: 0
                    - app-type: ngx-mongodb-kafka-cucumber
                      entity: mongodb
                      profile: dev,webpack
                      war: 0
                      protractor: 1
                      testcontainers: 0
                    - app-type: ngx-h2mem-ws-nol2
                      entity: sql
                      profile: dev,webpack
                      war: 0 # TODO: need change to 1, when maven+war is fixed
                      protractor: 1
                      testcontainers: 0
                    - app-type: ngx-gradle-fr
                      entity: sql
                      profile: prod
                      war: 0
                      protractor: 1
                      testcontainers: 0
                    - app-type: ngx-gradle-psql-es-noi18n-mapsid
                      entity: sqlfull
                      profile: prod
                      war: 0
                      protractor: 1
                      testcontainers: 1
                    - app-type: ngx-gradle-mariadb-oauth2-infinispan
                      entity: sql
                      profile: dev,webpack
                      war: 0
                      protractor: 1
                      testcontainers: 1
                    - app-type: ngx-gradle-mongodb-kafka-cucumber
                      entity: mongodb
                      profile: prod
                      war: 0
                      protractor: 1
                      testcontainers: 0
                    - app-type: ngx-gradle-yarn-h2disk-ws-nocache
                      entity: sql
                      profile: dev,webpack
                      war: 1
                      protractor: 1
                      testcontainers: 0
        env:
            JHI_ENTITY: ${{ matrix.entity }}
            JHI_APP: ${{ matrix.app-type }}
            JHI_PROFILE: ${{ matrix.profile }}
            JHI_WAR: ${{ matrix.war }}
            JHI_PROTRACTOR: ${{ matrix.protractor }}
            JHI_TESTCONTAINERS: ${{ matrix.testcontainers }}
        steps:
            #----------------------------------------------------------------------
            # Install all tools and check configuration
            #----------------------------------------------------------------------
            - uses: actions/checkout@v2
            - uses: actions/setup-node@v1
              with:
                  node-version: ${{ matrix.node_version }}
            - name: Download latest chrome binary
              run: |
                  sudo apt update
                  sudo apt install google-chrome-stable
            - uses: actions/setup-java@v1
              with:
                  java-version: '11.x'
            - name: 'TOOLS: configure tools installed by the system'
              run: $JHI_SCRIPTS/03-system.sh
            - name: 'TOOLS: configure git'
              run: $JHI_SCRIPTS/04-git-config.sh
            #----------------------------------------------------------------------
            # Install JHipster and generate project+entities
            #----------------------------------------------------------------------
            - name: 'GENERATION: install JHipster'
              run: $JHI_SCRIPTS/10-install-jhipster.sh
            - name: 'GENERATION: entities'
              run: $JHI_SCRIPTS/11-generate-entities.sh
            - name: 'GENERATION: project'
              run: $JHI_SCRIPTS/12-generate-project.sh
            - name: 'GENERATION: replace version in generated project'
              run: $JHI_SCRIPTS/13-replace-version-generated-project.sh
            - name: 'GENERATION: jhipster info'
              run: $JHI_SCRIPTS/14-jhipster-info.sh
            #----------------------------------------------------------------------
            # Launch tests
            #----------------------------------------------------------------------
            - name: 'TESTS: Start docker-compose containers'
              run: $JHI_SCRIPTS/20-docker-compose.sh
            - name: 'TESTS: backend'
              run: $JHI_SCRIPTS/21-tests-backend.sh
            - name: 'TESTS: frontend'
              run: $JHI_SCRIPTS/22-tests-frontend.sh
            - name: 'TESTS: packaging'
              run: $JHI_SCRIPTS/23-package.sh
            - name: 'TESTS: End-to-End'
              run: $JHI_SCRIPTS/24-tests-e2e.sh
            - name: 'TESTS: Sonar analysis'
              run: $JHI_SCRIPTS/25-sonar-analyze.sh
              env:
                  GITHUB_TOKEN: ${{ secrets.GITHUB_TOKEN }}
                  SONAR_TOKEN: ${{ secrets.SONAR_TOKEN }}<|MERGE_RESOLUTION|>--- conflicted
+++ resolved
@@ -23,11 +23,7 @@
     JHI_RUN_APP: 1
     JHI_JDK: 11
     JHI_LIB_REPO: https://github.com/jhipster/jhipster.git
-<<<<<<< HEAD
     JHI_LIB_BRANCH: spring-boot-2.3
-=======
-    JHI_LIB_BRANCH: master
->>>>>>> da8c1e86
     JHI_GEN_REPO: https://github.com/jhipster/generator-jhipster.git
     JHI_GEN_BRANCH: master
     SPRING_OUTPUT_ANSI_ENABLED: ALWAYS
